--- conflicted
+++ resolved
@@ -346,8 +346,6 @@
 	status = "okay";
 };
 
-<<<<<<< HEAD
-=======
 /* Only some of the pins are used */
 &pri_mi2s_default {
 	pins = "gpio113", "gpio115";
@@ -357,7 +355,6 @@
 	pins = "gpio113", "gpio115";
 };
 
->>>>>>> 1b52f65d
 &tlmm {
 	accel_int_default: accel-int-default-state {
 		pins = "gpio31";
