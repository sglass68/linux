// SPDX-License-Identifier: GPL-2.0-only

#include "msm8916-pm8916.dtsi"
#include "msm8916-modem-qdsp6.dtsi"

#include <dt-bindings/gpio/gpio.h>
#include <dt-bindings/input/input.h>
#include <dt-bindings/interrupt-controller/irq.h>
#include <dt-bindings/pinctrl/qcom,pmic-gpio.h>
#include <dt-bindings/sound/apq8016-lpass.h>

/ {
	aliases {
		mmc0 = &sdhc_1; /* eMMC */
		mmc1 = &sdhc_2; /* SD card */
		serial0 = &blsp_uart2;
	};

	chosen {
		stdout-path = "serial0";
	};

	reserved-memory {
		/* Additional memory used by Samsung firmware modifications */
		tz-apps@85500000 {
			reg = <0x0 0x85500000 0x0 0xb00000>;
			no-map;
		};
	};

	clk_pwm: pwm {
		compatible = "clk-pwm";
		#pwm-cells = <2>;

		clocks = <&gcc GCC_GP2_CLK>;

		pinctrl-names = "default";
		pinctrl-0 = <&motor_pwm_default>;
		status = "disabled";
	};

	gpio-keys {
		compatible = "gpio-keys";

		pinctrl-names = "default";
		pinctrl-0 = <&gpio_keys_default>;

		label = "GPIO Buttons";

		button-volume-up {
			label = "Volume Up";
			gpios = <&tlmm 107 GPIO_ACTIVE_LOW>;
			linux,code = <KEY_VOLUMEUP>;
		};

		button-home {
			label = "Home";
			gpios = <&tlmm 109 GPIO_ACTIVE_LOW>;
			linux,code = <KEY_HOMEPAGE>;
		};
	};

	gpio-hall-sensor {
		compatible = "gpio-keys";

		pinctrl-names = "default";
		pinctrl-0 = <&gpio_hall_sensor_default>;

		label = "GPIO Hall Effect Sensor";

		event-hall-sensor {
			label = "Hall Effect Sensor";
			gpios = <&tlmm 52 GPIO_ACTIVE_LOW>;
			linux,input-type = <EV_SW>;
			linux,code = <SW_LID>;
			linux,can-disable;
		};
	};

	/*
	 * NOTE: A5 connects GPIO 76 to a reglator powering the motor
	 * driver IC but A3 connects the same signal to an ENABLE pin of
	 * the driver.
	 */
	reg_motor_vdd: regulator-motor-vdd {
		compatible = "regulator-fixed";
		regulator-name = "motor_vdd";
		regulator-min-microvolt = <3000000>;
		regulator-max-microvolt = <3000000>;

		gpio = <&tlmm 76 GPIO_ACTIVE_HIGH>;
		enable-active-high;

		pinctrl-names = "default";
		pinctrl-0 = <&motor_en_default>;
	};

	reg_vdd_tsp_a: regulator-vdd-tsp-a {
		compatible = "regulator-fixed";
		regulator-name = "vdd_tsp_a";
		regulator-min-microvolt = <3300000>;
		regulator-max-microvolt = <3300000>;

		gpio = <&tlmm 73 GPIO_ACTIVE_HIGH>;
		enable-active-high;

		pinctrl-names = "default";
		pinctrl-0 = <&tsp_en_default>;
	};

	i2c-muic {
		compatible = "i2c-gpio";
		sda-gpios = <&tlmm 105 (GPIO_ACTIVE_HIGH|GPIO_OPEN_DRAIN)>;
		scl-gpios = <&tlmm 106 (GPIO_ACTIVE_HIGH|GPIO_OPEN_DRAIN)>;

		pinctrl-names = "default";
		pinctrl-0 = <&muic_i2c_default>;

		#address-cells = <1>;
		#size-cells = <0>;

		muic: extcon@25 {
			compatible = "siliconmitus,sm5502-muic";

			reg = <0x25>;
			interrupt-parent = <&tlmm>;
			interrupts = <12 IRQ_TYPE_EDGE_FALLING>;

			pinctrl-names = "default";
			pinctrl-0 = <&muic_int_default>;
		};
	};

	i2c-tkey {
		compatible = "i2c-gpio";
		sda-gpios = <&tlmm 16 (GPIO_ACTIVE_HIGH|GPIO_OPEN_DRAIN)>;
		scl-gpios = <&tlmm 17 (GPIO_ACTIVE_HIGH|GPIO_OPEN_DRAIN)>;

		pinctrl-names = "default";
		pinctrl-0 = <&tkey_i2c_default>;

		#address-cells = <1>;
		#size-cells = <0>;

		touchkey: touchkey@20 {
			/* Note: Actually an ABOV MCU that implements same interface */
			compatible = "coreriver,tc360-touchkey";
			reg = <0x20>;

			interrupt-parent = <&tlmm>;
			interrupts = <98 IRQ_TYPE_EDGE_FALLING>;

			/* vcc/vdd-supply are board-specific */
			vddio-supply = <&pm8916_l6>;

			linux,keycodes = <KEY_APPSELECT KEY_BACK>;

			pinctrl-names = "default";
			pinctrl-0 = <&tkey_default>;
		};
	};

	i2c-nfc {
		compatible = "i2c-gpio";
		sda-gpios = <&tlmm 0 (GPIO_ACTIVE_HIGH|GPIO_OPEN_DRAIN)>;
		scl-gpios = <&tlmm 1 (GPIO_ACTIVE_HIGH|GPIO_OPEN_DRAIN)>;

		pinctrl-names = "default";
		pinctrl-0 = <&nfc_i2c_default>;

		#address-cells = <1>;
		#size-cells = <0>;

		nfc@27 {
			compatible = "samsung,s3fwrn5-i2c";
			reg = <0x27>;

			interrupt-parent = <&tlmm>;
			interrupts = <21 IRQ_TYPE_EDGE_RISING>;

			en-gpios = <&tlmm 20 GPIO_ACTIVE_LOW>;
			wake-gpios = <&tlmm 49 GPIO_ACTIVE_HIGH>;

			clocks = <&rpmcc RPM_SMD_BB_CLK2_PIN>;

			pinctrl-names = "default";
			pinctrl-0 = <&nfc_default &nfc_clk_req>;
		};
	};

	vibrator: vibrator {
		compatible = "pwm-vibrator";

		pwms = <&clk_pwm 0 100000>;
		pwm-names = "enable";

		vcc-supply = <&reg_motor_vdd>;
		status = "disabled";
	};
};

&blsp_i2c1 {
	status = "okay";

	speaker_codec: audio-codec@34 {
		compatible = "nxp,tfa9895";
		reg = <0x34>;
		vddd-supply = <&pm8916_l5>;
		sound-name-prefix = "Speaker";
		#sound-dai-cells = <0>;
	};
};

&blsp_i2c2 {
	status = "okay";

	accelerometer: accelerometer@10 {
		compatible = "bosch,bmc150_accel";
		reg = <0x10>;
		interrupt-parent = <&tlmm>;
		interrupts = <115 IRQ_TYPE_EDGE_RISING>;

		vdd-supply = <&pm8916_l17>;
		vddio-supply = <&pm8916_l5>;

		pinctrl-names = "default";
		pinctrl-0 = <&accel_int_default>;
	};

	magnetometer@12 {
		compatible = "bosch,bmc150_magn";
		reg = <0x12>;

		vdd-supply = <&pm8916_l17>;
		vddio-supply = <&pm8916_l5>;
	};
};

&blsp_i2c4 {
	status = "okay";

	battery@35 {
		compatible = "richtek,rt5033-battery";
		reg = <0x35>;
		interrupt-parent = <&tlmm>;
		interrupts = <121 IRQ_TYPE_EDGE_BOTH>;

		pinctrl-names = "default";
		pinctrl-0 = <&fg_alert_default>;
	};
};

&blsp_uart2 {
	status = "okay";
};

&gpu {
	status = "okay";
};

<<<<<<< HEAD
=======
/*
 * For some reason the speaker amplifier is connected to the second SD line
 * (MI2S_2_D1) instead of the first (MI2S_2_D0). This must be configured in the
 * device tree, otherwise audio will seemingly play fine on the wrong SD line
 * but the speaker stays silent.
 *
 * When routing audio via QDSP6 (the default) the &lpass node is reserved and
 * the definitions from &q6afedai are used. When the modem is disabled audio can
 * be alternatively routed directly to the LPASS hardware with reduced latency.
 * The definitions for &lpass are here for completeness to simplify changing the
 * setup with minor changes to the DT (either manually or with DT overlays).
 */
&lpass {
	dai-link@3 {
		reg = <MI2S_QUATERNARY>;
		qcom,playback-sd-lines = <1>;
	};
};

>>>>>>> 1b52f65d
&mdss {
	status = "okay";
};

&mdss_dsi0 {
	pinctrl-names = "default", "sleep";
	pinctrl-0 = <&mdss_default>;
	pinctrl-1 = <&mdss_sleep>;
};

&mpss_mem {
	reg = <0x0 0x86800000 0x0 0x5400000>;
};

&pm8916_resin {
	status = "okay";
	linux,code = <KEY_VOLUMEDOWN>;
};

&pm8916_rpm_regulators {
	pm8916_l17: l17 {
		regulator-min-microvolt = <2850000>;
		regulator-max-microvolt = <2850000>;
	};
};

&q6afedai {
	dai@22 {
		reg = <QUATERNARY_MI2S_RX>;
		qcom,sd-lines = <1>;
	};
};

&sdhc_1 {
	status = "okay";
};

&sdhc_2 {
	status = "okay";

	pinctrl-names = "default", "sleep";
	pinctrl-0 = <&sdc2_default &sdc2_cd_default>;
	pinctrl-1 = <&sdc2_sleep &sdc2_cd_default>;

	cd-gpios = <&tlmm 38 GPIO_ACTIVE_LOW>;
};

&sound {
	model = "samsung-a2015";
	audio-routing =
		"AMIC1", "MIC BIAS External1",
		"AMIC2", "MIC BIAS Internal2",
		"AMIC3", "MIC BIAS External1";

	pinctrl-0 = <&cdc_pdm_default &sec_mi2s_default>;
	pinctrl-1 = <&cdc_pdm_sleep &sec_mi2s_sleep>;
	pinctrl-names = "default", "sleep";

	sound_link_backend2: backend2-dai-link {
		link-name = "Quaternary MI2S";

		cpu {
			sound-dai = <&q6afedai QUATERNARY_MI2S_RX>;
		};
		platform {
			sound-dai = <&q6routing>;
		};
		codec {
			sound-dai = <&speaker_codec>;
		};
	};
};

&usb {
	status = "okay";
	extcon = <&muic>, <&muic>;
};

&usb_hs_phy {
	extcon = <&muic>;
};

&venus {
	status = "okay";
};

&venus_mem {
	status = "okay";
};

&tlmm {
	accel_int_default: accel-int-default-state {
		pins = "gpio115";
		function = "gpio";

		drive-strength = <2>;
		bias-disable;
	};

	fg_alert_default: fg-alert-default-state {
		pins = "gpio121";
		function = "gpio";

		drive-strength = <2>;
		bias-disable;
	};

	gpio_keys_default: gpio-keys-default-state {
		pins = "gpio107", "gpio109";
		function = "gpio";

		drive-strength = <2>;
		bias-pull-up;
	};

	gpio_hall_sensor_default: gpio-hall-sensor-default-state {
		pins = "gpio52";
		function = "gpio";

		drive-strength = <2>;
		bias-disable;
	};

	mdss_default: mdss-default-state {
		pins = "gpio25";
		function = "gpio";

		drive-strength = <8>;
		bias-disable;
	};
	mdss_sleep: mdss-sleep-state {
		pins = "gpio25";
		function = "gpio";

		drive-strength = <2>;
		bias-pull-down;
	};

	motor_en_default: motor-en-default-state {
		pins = "gpio76";
		function = "gpio";

		drive-strength = <2>;
		bias-disable;
	};

	motor_pwm_default: motor-pwm-default-state {
		pins = "gpio50";
		function = "gcc_gp2_clk_a";
	};

	muic_i2c_default: muic-i2c-default-state {
		pins = "gpio105", "gpio106";
		function = "gpio";

		drive-strength = <2>;
		bias-disable;
	};

	muic_int_default: muic-int-default-state {
		pins = "gpio12";
		function = "gpio";

		drive-strength = <2>;
		bias-disable;
	};

	nfc_default: nfc-default-state {
		nfc-pins {
			pins = "gpio20", "gpio49";
			function = "gpio";

			drive-strength = <2>;
			bias-disable;
		};

		irq-pins {
			pins = "gpio21";
			function = "gpio";

			drive-strength = <2>;
			bias-pull-down;
		};
	};

	nfc_i2c_default: nfc-i2c-default-state {
		pins = "gpio0", "gpio1";
		function = "gpio";

		drive-strength = <2>;
		bias-disable;
	};

	sdc2_cd_default: sdc2-cd-default-state {
		pins = "gpio38";
		function = "gpio";
		drive-strength = <2>;
		bias-disable;
	};

	tkey_default: tkey-default-state {
		pins = "gpio98";
		function = "gpio";

		drive-strength = <2>;
		bias-disable;
	};

	tkey_i2c_default: tkey-i2c-default-state {
		pins = "gpio16", "gpio17";
		function = "gpio";

		drive-strength = <2>;
		bias-disable;
	};

	tsp_en_default: tsp-en-default-state {
		pins = "gpio73";
		function = "gpio";

		drive-strength = <2>;
		bias-disable;
	};

	ts_int_default: ts-int-default-state {
		pins = "gpio13";
		function = "gpio";

		drive-strength = <2>;
		bias-disable;
	};
};

&pm8916_gpios {
	nfc_clk_req: nfc-clk-req-state {
		pins = "gpio2";
		function = "func1";

		input-enable;
		bias-disable;
		power-source = <PM8916_GPIO_L2>;
	};
};<|MERGE_RESOLUTION|>--- conflicted
+++ resolved
@@ -258,8 +258,6 @@
 	status = "okay";
 };
 
-<<<<<<< HEAD
-=======
 /*
  * For some reason the speaker amplifier is connected to the second SD line
  * (MI2S_2_D1) instead of the first (MI2S_2_D0). This must be configured in the
@@ -279,7 +277,6 @@
 	};
 };
 
->>>>>>> 1b52f65d
 &mdss {
 	status = "okay";
 };
