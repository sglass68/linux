--- conflicted
+++ resolved
@@ -34,11 +34,7 @@
 
 	ALTERNATIVE_2 __stringify(ANNOTATE_RETPOLINE_SAFE; jmp *%\reg), \
 		      __stringify(RETPOLINE \reg), X86_FEATURE_RETPOLINE, \
-<<<<<<< HEAD
-		      __stringify(lfence; ANNOTATE_RETPOLINE_SAFE; jmp *%\reg), X86_FEATURE_RETPOLINE_AMD
-=======
 		      __stringify(lfence; ANNOTATE_RETPOLINE_SAFE; jmp *%\reg; int3), X86_FEATURE_RETPOLINE_AMD
->>>>>>> 754e0b0e
 
 .endm
 
