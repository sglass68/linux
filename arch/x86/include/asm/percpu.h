--- conflicted
+++ resolved
@@ -268,11 +268,7 @@
 		  CC_SET(z)						\
 		  : CC_OUT(z) (success),				\
 		    [oval] "+a" (pco_old__),				\
-<<<<<<< HEAD
-		    [var] "+m" (_var)					\
-=======
 		    [var] "+m" (__my_cpu_var(_var))			\
->>>>>>> 1187c0b3
 		  : [nval] __pcpu_reg_##size(, pco_new__)		\
 		  : "memory");						\
 	if (unlikely(!success))						\
@@ -327,11 +323,7 @@
 			      "cmpxchg8b " __percpu_arg([var]), X86_FEATURE_CX8) \
 		  CC_SET(z)						\
 		  : CC_OUT(z) (success),				\
-<<<<<<< HEAD
-		    [var] "+m" (_var),					\
-=======
 		    [var] "+m" (__my_cpu_var(_var)),			\
->>>>>>> 1187c0b3
 		    "+a" (old__.low),					\
 		    "+d" (old__.high)					\
 		  : "b" (new__.low),					\
@@ -400,11 +392,7 @@
 			      "cmpxchg16b " __percpu_arg([var]), X86_FEATURE_CX16) \
 		  CC_SET(z)						\
 		  : CC_OUT(z) (success),				\
-<<<<<<< HEAD
-		    [var] "+m" (_var),					\
-=======
 		    [var] "+m" (__my_cpu_var(_var)),			\
->>>>>>> 1187c0b3
 		    "+a" (old__.low),					\
 		    "+d" (old__.high)					\
 		  : "b" (new__.low),					\
