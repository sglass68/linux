--- conflicted
+++ resolved
@@ -130,13 +130,6 @@
 	pushl	%ecx
 	pushl	%ebx
 
-<<<<<<< HEAD
-	movl	12*4(%esp), %eax		/* Load ip (1st parameter) */
-	subl	$MCOUNT_INSN_SIZE, %eax		/* Adjust ip */
-	movl	15*4(%esp), %edx		/* Load parent ip (2nd parameter) */
-	movl	function_trace_op, %ecx		/* Save ftrace_pos in 3rd parameter */
-	pushl	%esp				/* Save pt_regs as 4th parameter */
-=======
 	ENCODE_FRAME_POINTER
 
 	movl	PT_EIP(%esp), %eax	# 1st argument: IP
@@ -144,7 +137,6 @@
 	movl	21*4(%esp), %edx	# 2nd argument: parent ip
 	movl	function_trace_op, %ecx	# 3rd argument: ftrace_pos
 	pushl	%esp			# 4th argument: pt_regs
->>>>>>> 4ff96fb5
 
 GLOBAL(ftrace_regs_call)
 	call	ftrace_stub
