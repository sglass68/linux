--- conflicted
+++ resolved
@@ -530,23 +530,10 @@
 {
 	int cpu = smp_processor_id();
 	struct cpuinfo_x86 *c = &cpu_data(cpu);
-<<<<<<< HEAD
-
-	u64 vm_cr;
-=======
->>>>>>> 740329d7
 
 	if (c->x86_vendor != X86_VENDOR_AMD &&
 	    c->x86_vendor != X86_VENDOR_HYGON) {
 		pr_err("CPU %d isn't AMD or Hygon\n", cpu);
-<<<<<<< HEAD
-		return false;
-	}
-
-	if (!cpu_has(c, X86_FEATURE_SVM)) {
-		pr_err("SVM not supported by CPU %d\n", cpu);
-=======
->>>>>>> 740329d7
 		return false;
 	}
 
@@ -696,11 +683,7 @@
 	 */
 	if (boot_cpu_has(X86_FEATURE_V_TSC_AUX)) {
 		struct sev_es_save_area *hostsa;
-<<<<<<< HEAD
-		u32 msr_hi;
-=======
 		u32 __maybe_unused msr_hi;
->>>>>>> 740329d7
 
 		hostsa = (struct sev_es_save_area *)(page_address(sd->save_area) + 0x400);
 
