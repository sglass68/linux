--- conflicted
+++ resolved
@@ -29,7 +29,6 @@
 #include <asm/cpufeature.h>
 #include <asm/cpu_ops.h>
 #include <asm/cpufeature.h>
-#include <asm/hwprobe.h>
 #include <asm/irq.h>
 #include <asm/mmu_context.h>
 #include <asm/numa.h>
@@ -248,21 +247,8 @@
 	riscv_ipi_enable();
 
 	numa_add_cpu(curr_cpuid);
-<<<<<<< HEAD
 	set_cpu_online(curr_cpuid, 1);
-
-	/*
-	 * Boot-time misaligned access speed measurements are done in parallel
-	 * in an initcall. Only measure here for hotplug.
-	 */
-	if ((system_state == SYSTEM_RUNNING) &&
-	    (per_cpu(misaligned_access_speed, curr_cpuid) == RISCV_HWPROBE_MISALIGNED_UNKNOWN)) {
-		check_unaligned_access(NULL);
-	}
-=======
 	check_unaligned_access(curr_cpuid);
-	set_cpu_online(curr_cpuid, 1);
->>>>>>> 9f23a5d2
 
 	if (has_vector()) {
 		if (riscv_v_setup_vsize())
