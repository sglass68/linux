--- conflicted
+++ resolved
@@ -290,14 +290,9 @@
 
 MACHINE_START(VOICEBLUE, "VoiceBlue OMAP5910")
 	/* Maintainer: Ladislav Michl <michl@2n.cz> */
-<<<<<<< HEAD
-	.boot_params	= 0x10000100,
+	.atag_offset	= 0x100,
 	.map_io		= omap15xx_map_io,
 	.init_early     = omap1_init_early,
-=======
-	.atag_offset	= 0x100,
-	.map_io		= voiceblue_map_io,
->>>>>>> 0cdc8b92
 	.reserve	= omap_reserve,
 	.init_irq	= omap1_init_irq,
 	.init_machine	= voiceblue_init,
