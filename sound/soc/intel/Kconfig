# SPDX-License-Identifier: GPL-2.0-only
config SND_SOC_INTEL_SST_TOPLEVEL
	bool "Intel ASoC SST drivers"
	default y
	depends on X86 || COMPILE_TEST
	select SND_SOC_INTEL_MACH
	help
	  Intel ASoC SST Platform Drivers. If you have a Intel machine that
	  has an audio controller with a DSP and I2S or DMIC port, then
	  enable this option by saying Y

	  Note that the answer to this question doesn't directly affect the
	  kernel: saying N will just cause the configurator to skip all
	  the questions about Intel SST drivers.

if SND_SOC_INTEL_SST_TOPLEVEL

config SND_SOC_INTEL_SST
	tristate

config SND_SOC_INTEL_CATPT
	tristate "Haswell and Broadwell"
	depends on ACPI || COMPILE_TEST
	depends on DMADEVICES && SND_DMA_SGBUF
	select DW_DMAC_CORE
	select SND_SOC_ACPI if ACPI
	select WANT_DEV_COREDUMP
	select SND_INTEL_DSP_CONFIG
	help
	  Enable support for Intel(R) Haswell and Broadwell platforms
	  with I2S codec present. This is a recommended option.
	  Say Y or m if you have such device.
	  If unsure, say N.

config SND_SOC_INTEL_HASWELL
	tristate
	select SND_SOC_INTEL_CATPT

config SND_SST_ATOM_HIFI2_PLATFORM
	tristate
	select SND_SOC_COMPRESS

config SND_SST_ATOM_HIFI2_PLATFORM_PCI
	tristate "PCI HiFi2 (Merrifield) Platforms"
	depends on X86 && PCI
	select SND_SST_ATOM_HIFI2_PLATFORM
	help
	  If you have a Intel Merrifield/Edison platform, then
	  enable this option by saying Y or m. Distros will typically not
	  enable this option: while Merrifield/Edison can run a mainline
	  kernel with limited functionality it will require a firmware file
	  which is not in the standard firmware tree

config SND_SST_ATOM_HIFI2_PLATFORM_ACPI
	tristate "ACPI HiFi2 (Baytrail, Cherrytrail) Platforms"
	default ACPI
	depends on X86 && ACPI && PCI
	select SND_SST_ATOM_HIFI2_PLATFORM
	select SND_SOC_ACPI_INTEL_MATCH
	select SND_INTEL_DSP_CONFIG
	select IOSF_MBI
	help
	  If you have a Intel Baytrail or Cherrytrail platform with an I2S
	  codec, then enable this option by saying Y or m. This is a
	  recommended option
	  This option is mutually exclusive with the SOF support on
	  Baytrail/Cherrytrail. If you want to enable SOF on
	  Baytrail/Cherrytrail, you need to deselect this option first.

config SND_SOC_INTEL_SKYLAKE
	tristate "All Skylake/SST Platforms"
	depends on PCI && ACPI
	depends on COMMON_CLK
	select SND_SOC_INTEL_SKL
	select SND_SOC_INTEL_APL
	select SND_SOC_INTEL_KBL
	select SND_SOC_INTEL_GLK
	select SND_SOC_INTEL_CNL
	select SND_SOC_INTEL_CFL
	help
	  This is a backwards-compatible option to select all devices
	  supported by the Intel SST/Skylake driver. This option is no
	  longer recommended and will be deprecated when the SOF
	  driver is introduced.  Distributions should explicitly
	  select which platform uses this driver.

config SND_SOC_INTEL_SKL
	tristate "Skylake Platforms"
	depends on PCI && ACPI
	depends on COMMON_CLK
	select SND_SOC_INTEL_SKYLAKE_FAMILY
	help
	  If you have a Intel Skylake platform with the DSP enabled
	  in the BIOS then enable this option by saying Y or m.

config SND_SOC_INTEL_APL
	tristate "Broxton/ApolloLake Platforms"
	depends on PCI && ACPI
	depends on COMMON_CLK
	select SND_SOC_INTEL_SKYLAKE_FAMILY
	help
	  If you have a Intel Broxton/ApolloLake platform with the DSP
	  enabled in the BIOS then enable this option by saying Y or m.

config SND_SOC_INTEL_KBL
	tristate "Kabylake Platforms"
	depends on PCI && ACPI
	depends on COMMON_CLK
	select SND_SOC_INTEL_SKYLAKE_FAMILY
	help
	  If you have a Intel Kabylake platform with the DSP
	  enabled in the BIOS then enable this option by saying Y or m.

config SND_SOC_INTEL_GLK
	tristate "GeminiLake Platforms"
	depends on PCI && ACPI
	depends on COMMON_CLK
	select SND_SOC_INTEL_SKYLAKE_FAMILY
	help
	  If you have a Intel GeminiLake platform with the DSP
	  enabled in the BIOS then enable this option by saying Y or m.

config SND_SOC_INTEL_CNL
	tristate "CannonLake/WhiskyLake Platforms"
	depends on PCI && ACPI
	depends on COMMON_CLK
	select SND_SOC_INTEL_SKYLAKE_FAMILY
	help
	  If you have a Intel CNL/WHL platform with the DSP
	  enabled in the BIOS then enable this option by saying Y or m.

config SND_SOC_INTEL_CFL
	tristate "CoffeeLake Platforms"
	depends on PCI && ACPI
	depends on COMMON_CLK
	select SND_SOC_INTEL_SKYLAKE_FAMILY
	help
	  If you have a Intel CoffeeLake platform with the DSP
	  enabled in the BIOS then enable this option by saying Y or m.

config SND_SOC_INTEL_CML_H
	tristate "CometLake-H Platforms"
	depends on PCI && ACPI
	depends on COMMON_CLK
	select SND_SOC_INTEL_SKYLAKE_FAMILY
	help
	  If you have a Intel CometLake-H platform with the DSP
	  enabled in the BIOS then enable this option by saying Y or m.

config SND_SOC_INTEL_CML_LP
	tristate "CometLake-LP Platforms"
	depends on PCI && ACPI
	depends on COMMON_CLK
	select SND_SOC_INTEL_SKYLAKE_FAMILY
	help
	  If you have a Intel CometLake-LP platform with the DSP
	  enabled in the BIOS then enable this option by saying Y or m.

config SND_SOC_INTEL_SKYLAKE_FAMILY
	tristate
	select SND_SOC_INTEL_SKYLAKE_COMMON

if SND_SOC_INTEL_SKYLAKE_FAMILY

config SND_SOC_INTEL_SKYLAKE_SSP_CLK
	tristate

config SND_SOC_INTEL_SKYLAKE_HDAUDIO_CODEC
	bool "HDAudio codec support"
	help
	  If you have Intel Skylake or Kabylake with HDAudio codec
	  and DMIC present then enable this option by saying Y.

config SND_SOC_INTEL_SKYLAKE_COMMON
	tristate
	select SND_HDA_EXT_CORE
	select SND_HDA_DSP_LOADER
	select SND_SOC_TOPOLOGY
	select SND_SOC_INTEL_SST
	select SND_SOC_HDAC_HDA if SND_SOC_INTEL_SKYLAKE_HDAUDIO_CODEC
	select SND_SOC_ACPI_INTEL_MATCH
	select SND_INTEL_DSP_CONFIG
	help
	  If you have a Intel Skylake/Broxton/ApolloLake/KabyLake/
	  GeminiLake or CannonLake platform with the DSP enabled in the BIOS
	  then enable this option by saying Y or m.

endif ## SND_SOC_INTEL_SKYLAKE_FAMILY

endif ## SND_SOC_INTEL_SST_TOPLEVEL

if SND_SOC_INTEL_SST_TOPLEVEL || SND_SOC_SOF_INTEL_TOPLEVEL

config SND_SOC_ACPI_INTEL_MATCH
	tristate
	select SND_SOC_ACPI if ACPI
	# this option controls the compilation of ACPI matching tables and
	# helpers and is not meant to be selected by the user.

endif ## SND_SOC_INTEL_SST_TOPLEVEL || SND_SOC_SOF_INTEL_TOPLEVEL

config SND_SOC_INTEL_KEEMBAY
	tristate "Keembay Platforms"
	depends on ARCH_KEEMBAY || COMPILE_TEST
	depends on COMMON_CLK
	select SND_DMAENGINE_PCM
	select SND_SOC_GENERIC_DMAENGINE_PCM
	help
	  If you have a Intel Keembay platform then enable this option
	  by saying Y or m.

config SND_SOC_INTEL_AVS
	tristate "Intel AVS driver"
	depends on X86 || COMPILE_TEST
	depends on PCI
	depends on COMMON_CLK
	select SND_SOC_ACPI if ACPI
	select SND_SOC_TOPOLOGY
<<<<<<< HEAD
	select SND_HDA
=======
	select SND_SOC_HDA
>>>>>>> 7365df19
	select SND_HDA_EXT_CORE
	select SND_HDA_DSP_LOADER
	select SND_INTEL_DSP_CONFIG
	select WANT_DEV_COREDUMP
	help
	  Enable support for Intel(R) cAVS 1.5 platforms with DSP
	  capabilities. This includes Skylake, Kabylake, Amberlake and
	  Apollolake.

# Machine board drivers
source "sound/soc/intel/avs/boards/Kconfig"

# ASoC codec drivers
source "sound/soc/intel/boards/Kconfig"<|MERGE_RESOLUTION|>--- conflicted
+++ resolved
@@ -216,11 +216,7 @@
 	depends on COMMON_CLK
 	select SND_SOC_ACPI if ACPI
 	select SND_SOC_TOPOLOGY
-<<<<<<< HEAD
-	select SND_HDA
-=======
 	select SND_SOC_HDA
->>>>>>> 7365df19
 	select SND_HDA_EXT_CORE
 	select SND_HDA_DSP_LOADER
 	select SND_INTEL_DSP_CONFIG
