// SPDX-License-Identifier: GPL-2.0
/*
 * Completely Fair Scheduling (CFS) Class (SCHED_NORMAL/SCHED_BATCH)
 *
 *  Copyright (C) 2007 Red Hat, Inc., Ingo Molnar <mingo@redhat.com>
 *
 *  Interactivity improvements by Mike Galbraith
 *  (C) 2007 Mike Galbraith <efault@gmx.de>
 *
 *  Various enhancements by Dmitry Adamushko.
 *  (C) 2007 Dmitry Adamushko <dmitry.adamushko@gmail.com>
 *
 *  Group scheduling enhancements by Srivatsa Vaddagiri
 *  Copyright IBM Corporation, 2007
 *  Author: Srivatsa Vaddagiri <vatsa@linux.vnet.ibm.com>
 *
 *  Scaled math optimizations by Thomas Gleixner
 *  Copyright (C) 2007, Thomas Gleixner <tglx@linutronix.de>
 *
 *  Adaptive scheduling granularity, math enhancements by Peter Zijlstra
 *  Copyright (C) 2007 Red Hat, Inc., Peter Zijlstra
 */
#include <linux/energy_model.h>
#include <linux/mmap_lock.h>
#include <linux/hugetlb_inline.h>
#include <linux/jiffies.h>
#include <linux/mm_api.h>
#include <linux/highmem.h>
#include <linux/spinlock_api.h>
#include <linux/cpumask_api.h>
#include <linux/lockdep_api.h>
#include <linux/softirq.h>
#include <linux/refcount_api.h>
#include <linux/topology.h>
#include <linux/sched/clock.h>
#include <linux/sched/cond_resched.h>
#include <linux/sched/cputime.h>
#include <linux/sched/isolation.h>
#include <linux/sched/nohz.h>

#include <linux/cpuidle.h>
#include <linux/interrupt.h>
#include <linux/memory-tiers.h>
#include <linux/mempolicy.h>
#include <linux/mutex_api.h>
#include <linux/profile.h>
#include <linux/psi.h>
#include <linux/ratelimit.h>
#include <linux/task_work.h>
#include <linux/rbtree_augmented.h>

#include <asm/switch_to.h>

#include <linux/sched/cond_resched.h>

#include "sched.h"
#include "stats.h"
#include "autogroup.h"

/*
 * The initial- and re-scaling of tunables is configurable
 *
 * Options are:
 *
 *   SCHED_TUNABLESCALING_NONE - unscaled, always *1
 *   SCHED_TUNABLESCALING_LOG - scaled logarithmical, *1+ilog(ncpus)
 *   SCHED_TUNABLESCALING_LINEAR - scaled linear, *ncpus
 *
 * (default SCHED_TUNABLESCALING_LOG = *(1+ilog(ncpus))
 */
unsigned int sysctl_sched_tunable_scaling = SCHED_TUNABLESCALING_LOG;

/*
 * Minimal preemption granularity for CPU-bound tasks:
 *
 * (default: 0.75 msec * (1 + ilog(ncpus)), units: nanoseconds)
 */
unsigned int sysctl_sched_base_slice			= 750000ULL;
static unsigned int normalized_sysctl_sched_base_slice	= 750000ULL;

/*
 * After fork, child runs first. If set to 0 (default) then
 * parent will (try to) run first.
 */
unsigned int sysctl_sched_child_runs_first __read_mostly;

const_debug unsigned int sysctl_sched_migration_cost	= 500000UL;

int sched_thermal_decay_shift;
static int __init setup_sched_thermal_decay_shift(char *str)
{
	int _shift = 0;

	if (kstrtoint(str, 0, &_shift))
		pr_warn("Unable to set scheduler thermal pressure decay shift parameter\n");

	sched_thermal_decay_shift = clamp(_shift, 0, 10);
	return 1;
}
__setup("sched_thermal_decay_shift=", setup_sched_thermal_decay_shift);

#ifdef CONFIG_SMP
/*
 * For asym packing, by default the lower numbered CPU has higher priority.
 */
int __weak arch_asym_cpu_priority(int cpu)
{
	return -cpu;
}

/*
 * The margin used when comparing utilization with CPU capacity.
 *
 * (default: ~20%)
 */
#define fits_capacity(cap, max)	((cap) * 1280 < (max) * 1024)

/*
 * The margin used when comparing CPU capacities.
 * is 'cap1' noticeably greater than 'cap2'
 *
 * (default: ~5%)
 */
#define capacity_greater(cap1, cap2) ((cap1) * 1024 > (cap2) * 1078)
#endif

#ifdef CONFIG_CFS_BANDWIDTH
/*
 * Amount of runtime to allocate from global (tg) to local (per-cfs_rq) pool
 * each time a cfs_rq requests quota.
 *
 * Note: in the case that the slice exceeds the runtime remaining (either due
 * to consumption or the quota being specified to be smaller than the slice)
 * we will always only issue the remaining available time.
 *
 * (default: 5 msec, units: microseconds)
 */
static unsigned int sysctl_sched_cfs_bandwidth_slice		= 5000UL;
#endif

#ifdef CONFIG_NUMA_BALANCING
/* Restrict the NUMA promotion throughput (MB/s) for each target node. */
static unsigned int sysctl_numa_balancing_promote_rate_limit = 65536;
#endif

#ifdef CONFIG_SYSCTL
static struct ctl_table sched_fair_sysctls[] = {
	{
		.procname       = "sched_child_runs_first",
		.data           = &sysctl_sched_child_runs_first,
		.maxlen         = sizeof(unsigned int),
		.mode           = 0644,
		.proc_handler   = proc_dointvec,
	},
#ifdef CONFIG_CFS_BANDWIDTH
	{
		.procname       = "sched_cfs_bandwidth_slice_us",
		.data           = &sysctl_sched_cfs_bandwidth_slice,
		.maxlen         = sizeof(unsigned int),
		.mode           = 0644,
		.proc_handler   = proc_dointvec_minmax,
		.extra1         = SYSCTL_ONE,
	},
#endif
#ifdef CONFIG_NUMA_BALANCING
	{
		.procname	= "numa_balancing_promote_rate_limit_MBps",
		.data		= &sysctl_numa_balancing_promote_rate_limit,
		.maxlen		= sizeof(unsigned int),
		.mode		= 0644,
		.proc_handler	= proc_dointvec_minmax,
		.extra1		= SYSCTL_ZERO,
	},
#endif /* CONFIG_NUMA_BALANCING */
	{}
};

static int __init sched_fair_sysctl_init(void)
{
	register_sysctl_init("kernel", sched_fair_sysctls);
	return 0;
}
late_initcall(sched_fair_sysctl_init);
#endif

static inline void update_load_add(struct load_weight *lw, unsigned long inc)
{
	lw->weight += inc;
	lw->inv_weight = 0;
}

static inline void update_load_sub(struct load_weight *lw, unsigned long dec)
{
	lw->weight -= dec;
	lw->inv_weight = 0;
}

static inline void update_load_set(struct load_weight *lw, unsigned long w)
{
	lw->weight = w;
	lw->inv_weight = 0;
}

/*
 * Increase the granularity value when there are more CPUs,
 * because with more CPUs the 'effective latency' as visible
 * to users decreases. But the relationship is not linear,
 * so pick a second-best guess by going with the log2 of the
 * number of CPUs.
 *
 * This idea comes from the SD scheduler of Con Kolivas:
 */
static unsigned int get_update_sysctl_factor(void)
{
	unsigned int cpus = min_t(unsigned int, num_online_cpus(), 8);
	unsigned int factor;

	switch (sysctl_sched_tunable_scaling) {
	case SCHED_TUNABLESCALING_NONE:
		factor = 1;
		break;
	case SCHED_TUNABLESCALING_LINEAR:
		factor = cpus;
		break;
	case SCHED_TUNABLESCALING_LOG:
	default:
		factor = 1 + ilog2(cpus);
		break;
	}

	return factor;
}

static void update_sysctl(void)
{
	unsigned int factor = get_update_sysctl_factor();

#define SET_SYSCTL(name) \
	(sysctl_##name = (factor) * normalized_sysctl_##name)
	SET_SYSCTL(sched_base_slice);
#undef SET_SYSCTL
}

void __init sched_init_granularity(void)
{
	update_sysctl();
}

#define WMULT_CONST	(~0U)
#define WMULT_SHIFT	32

static void __update_inv_weight(struct load_weight *lw)
{
	unsigned long w;

	if (likely(lw->inv_weight))
		return;

	w = scale_load_down(lw->weight);

	if (BITS_PER_LONG > 32 && unlikely(w >= WMULT_CONST))
		lw->inv_weight = 1;
	else if (unlikely(!w))
		lw->inv_weight = WMULT_CONST;
	else
		lw->inv_weight = WMULT_CONST / w;
}

/*
 * delta_exec * weight / lw.weight
 *   OR
 * (delta_exec * (weight * lw->inv_weight)) >> WMULT_SHIFT
 *
 * Either weight := NICE_0_LOAD and lw \e sched_prio_to_wmult[], in which case
 * we're guaranteed shift stays positive because inv_weight is guaranteed to
 * fit 32 bits, and NICE_0_LOAD gives another 10 bits; therefore shift >= 22.
 *
 * Or, weight =< lw.weight (because lw.weight is the runqueue weight), thus
 * weight/lw.weight <= 1, and therefore our shift will also be positive.
 */
static u64 __calc_delta(u64 delta_exec, unsigned long weight, struct load_weight *lw)
{
	u64 fact = scale_load_down(weight);
	u32 fact_hi = (u32)(fact >> 32);
	int shift = WMULT_SHIFT;
	int fs;

	__update_inv_weight(lw);

	if (unlikely(fact_hi)) {
		fs = fls(fact_hi);
		shift -= fs;
		fact >>= fs;
	}

	fact = mul_u32_u32(fact, lw->inv_weight);

	fact_hi = (u32)(fact >> 32);
	if (fact_hi) {
		fs = fls(fact_hi);
		shift -= fs;
		fact >>= fs;
	}

	return mul_u64_u32_shr(delta_exec, fact, shift);
}

/*
 * delta /= w
 */
static inline u64 calc_delta_fair(u64 delta, struct sched_entity *se)
{
	if (unlikely(se->load.weight != NICE_0_LOAD))
		delta = __calc_delta(delta, NICE_0_LOAD, &se->load);

	return delta;
}

const struct sched_class fair_sched_class;

/**************************************************************
 * CFS operations on generic schedulable entities:
 */

#ifdef CONFIG_FAIR_GROUP_SCHED

/* Walk up scheduling entities hierarchy */
#define for_each_sched_entity(se) \
		for (; se; se = se->parent)

static inline bool list_add_leaf_cfs_rq(struct cfs_rq *cfs_rq)
{
	struct rq *rq = rq_of(cfs_rq);
	int cpu = cpu_of(rq);

	if (cfs_rq->on_list)
		return rq->tmp_alone_branch == &rq->leaf_cfs_rq_list;

	cfs_rq->on_list = 1;

	/*
	 * Ensure we either appear before our parent (if already
	 * enqueued) or force our parent to appear after us when it is
	 * enqueued. The fact that we always enqueue bottom-up
	 * reduces this to two cases and a special case for the root
	 * cfs_rq. Furthermore, it also means that we will always reset
	 * tmp_alone_branch either when the branch is connected
	 * to a tree or when we reach the top of the tree
	 */
	if (cfs_rq->tg->parent &&
	    cfs_rq->tg->parent->cfs_rq[cpu]->on_list) {
		/*
		 * If parent is already on the list, we add the child
		 * just before. Thanks to circular linked property of
		 * the list, this means to put the child at the tail
		 * of the list that starts by parent.
		 */
		list_add_tail_rcu(&cfs_rq->leaf_cfs_rq_list,
			&(cfs_rq->tg->parent->cfs_rq[cpu]->leaf_cfs_rq_list));
		/*
		 * The branch is now connected to its tree so we can
		 * reset tmp_alone_branch to the beginning of the
		 * list.
		 */
		rq->tmp_alone_branch = &rq->leaf_cfs_rq_list;
		return true;
	}

	if (!cfs_rq->tg->parent) {
		/*
		 * cfs rq without parent should be put
		 * at the tail of the list.
		 */
		list_add_tail_rcu(&cfs_rq->leaf_cfs_rq_list,
			&rq->leaf_cfs_rq_list);
		/*
		 * We have reach the top of a tree so we can reset
		 * tmp_alone_branch to the beginning of the list.
		 */
		rq->tmp_alone_branch = &rq->leaf_cfs_rq_list;
		return true;
	}

	/*
	 * The parent has not already been added so we want to
	 * make sure that it will be put after us.
	 * tmp_alone_branch points to the begin of the branch
	 * where we will add parent.
	 */
	list_add_rcu(&cfs_rq->leaf_cfs_rq_list, rq->tmp_alone_branch);
	/*
	 * update tmp_alone_branch to points to the new begin
	 * of the branch
	 */
	rq->tmp_alone_branch = &cfs_rq->leaf_cfs_rq_list;
	return false;
}

static inline void list_del_leaf_cfs_rq(struct cfs_rq *cfs_rq)
{
	if (cfs_rq->on_list) {
		struct rq *rq = rq_of(cfs_rq);

		/*
		 * With cfs_rq being unthrottled/throttled during an enqueue,
		 * it can happen the tmp_alone_branch points the a leaf that
		 * we finally want to del. In this case, tmp_alone_branch moves
		 * to the prev element but it will point to rq->leaf_cfs_rq_list
		 * at the end of the enqueue.
		 */
		if (rq->tmp_alone_branch == &cfs_rq->leaf_cfs_rq_list)
			rq->tmp_alone_branch = cfs_rq->leaf_cfs_rq_list.prev;

		list_del_rcu(&cfs_rq->leaf_cfs_rq_list);
		cfs_rq->on_list = 0;
	}
}

static inline void assert_list_leaf_cfs_rq(struct rq *rq)
{
	SCHED_WARN_ON(rq->tmp_alone_branch != &rq->leaf_cfs_rq_list);
}

/* Iterate thr' all leaf cfs_rq's on a runqueue */
#define for_each_leaf_cfs_rq_safe(rq, cfs_rq, pos)			\
	list_for_each_entry_safe(cfs_rq, pos, &rq->leaf_cfs_rq_list,	\
				 leaf_cfs_rq_list)

/* Do the two (enqueued) entities belong to the same group ? */
static inline struct cfs_rq *
is_same_group(struct sched_entity *se, struct sched_entity *pse)
{
	if (se->cfs_rq == pse->cfs_rq)
		return se->cfs_rq;

	return NULL;
}

static inline struct sched_entity *parent_entity(const struct sched_entity *se)
{
	return se->parent;
}

static void
find_matching_se(struct sched_entity **se, struct sched_entity **pse)
{
	int se_depth, pse_depth;

	/*
	 * preemption test can be made between sibling entities who are in the
	 * same cfs_rq i.e who have a common parent. Walk up the hierarchy of
	 * both tasks until we find their ancestors who are siblings of common
	 * parent.
	 */

	/* First walk up until both entities are at same depth */
	se_depth = (*se)->depth;
	pse_depth = (*pse)->depth;

	while (se_depth > pse_depth) {
		se_depth--;
		*se = parent_entity(*se);
	}

	while (pse_depth > se_depth) {
		pse_depth--;
		*pse = parent_entity(*pse);
	}

	while (!is_same_group(*se, *pse)) {
		*se = parent_entity(*se);
		*pse = parent_entity(*pse);
	}
}

static int tg_is_idle(struct task_group *tg)
{
	return tg->idle > 0;
}

static int cfs_rq_is_idle(struct cfs_rq *cfs_rq)
{
	return cfs_rq->idle > 0;
}

static int se_is_idle(struct sched_entity *se)
{
	if (entity_is_task(se))
		return task_has_idle_policy(task_of(se));
	return cfs_rq_is_idle(group_cfs_rq(se));
}

#else	/* !CONFIG_FAIR_GROUP_SCHED */

#define for_each_sched_entity(se) \
		for (; se; se = NULL)

static inline bool list_add_leaf_cfs_rq(struct cfs_rq *cfs_rq)
{
	return true;
}

static inline void list_del_leaf_cfs_rq(struct cfs_rq *cfs_rq)
{
}

static inline void assert_list_leaf_cfs_rq(struct rq *rq)
{
}

#define for_each_leaf_cfs_rq_safe(rq, cfs_rq, pos)	\
		for (cfs_rq = &rq->cfs, pos = NULL; cfs_rq; cfs_rq = pos)

static inline struct sched_entity *parent_entity(struct sched_entity *se)
{
	return NULL;
}

static inline void
find_matching_se(struct sched_entity **se, struct sched_entity **pse)
{
}

static inline int tg_is_idle(struct task_group *tg)
{
	return 0;
}

static int cfs_rq_is_idle(struct cfs_rq *cfs_rq)
{
	return 0;
}

static int se_is_idle(struct sched_entity *se)
{
	return 0;
}

#endif	/* CONFIG_FAIR_GROUP_SCHED */

static __always_inline
void account_cfs_rq_runtime(struct cfs_rq *cfs_rq, u64 delta_exec);

/**************************************************************
 * Scheduling class tree data structure manipulation methods:
 */

static inline u64 max_vruntime(u64 max_vruntime, u64 vruntime)
{
	s64 delta = (s64)(vruntime - max_vruntime);
	if (delta > 0)
		max_vruntime = vruntime;

	return max_vruntime;
}

static inline u64 min_vruntime(u64 min_vruntime, u64 vruntime)
{
	s64 delta = (s64)(vruntime - min_vruntime);
	if (delta < 0)
		min_vruntime = vruntime;

	return min_vruntime;
}

static inline bool entity_before(const struct sched_entity *a,
				 const struct sched_entity *b)
{
	return (s64)(a->vruntime - b->vruntime) < 0;
}

static inline s64 entity_key(struct cfs_rq *cfs_rq, struct sched_entity *se)
{
	return (s64)(se->vruntime - cfs_rq->min_vruntime);
}

#define __node_2_se(node) \
	rb_entry((node), struct sched_entity, run_node)

/*
 * Compute virtual time from the per-task service numbers:
 *
 * Fair schedulers conserve lag:
 *
 *   \Sum lag_i = 0
 *
 * Where lag_i is given by:
 *
 *   lag_i = S - s_i = w_i * (V - v_i)
 *
 * Where S is the ideal service time and V is it's virtual time counterpart.
 * Therefore:
 *
 *   \Sum lag_i = 0
 *   \Sum w_i * (V - v_i) = 0
 *   \Sum w_i * V - w_i * v_i = 0
 *
 * From which we can solve an expression for V in v_i (which we have in
 * se->vruntime):
 *
 *       \Sum v_i * w_i   \Sum v_i * w_i
 *   V = -------------- = --------------
 *          \Sum w_i            W
 *
 * Specifically, this is the weighted average of all entity virtual runtimes.
 *
 * [[ NOTE: this is only equal to the ideal scheduler under the condition
 *          that join/leave operations happen at lag_i = 0, otherwise the
 *          virtual time has non-continguous motion equivalent to:
 *
 *	      V +-= lag_i / W
 *
 *	    Also see the comment in place_entity() that deals with this. ]]
 *
 * However, since v_i is u64, and the multiplcation could easily overflow
 * transform it into a relative form that uses smaller quantities:
 *
 * Substitute: v_i == (v_i - v0) + v0
 *
 *     \Sum ((v_i - v0) + v0) * w_i   \Sum (v_i - v0) * w_i
 * V = ---------------------------- = --------------------- + v0
 *                  W                            W
 *
 * Which we track using:
 *
 *                    v0 := cfs_rq->min_vruntime
 * \Sum (v_i - v0) * w_i := cfs_rq->avg_vruntime
 *              \Sum w_i := cfs_rq->avg_load
 *
 * Since min_vruntime is a monotonic increasing variable that closely tracks
 * the per-task service, these deltas: (v_i - v), will be in the order of the
 * maximal (virtual) lag induced in the system due to quantisation.
 *
 * Also, we use scale_load_down() to reduce the size.
 *
 * As measured, the max (key * weight) value was ~44 bits for a kernel build.
 */
static void
avg_vruntime_add(struct cfs_rq *cfs_rq, struct sched_entity *se)
{
	unsigned long weight = scale_load_down(se->load.weight);
	s64 key = entity_key(cfs_rq, se);

	cfs_rq->avg_vruntime += key * weight;
	cfs_rq->avg_load += weight;
}

static void
avg_vruntime_sub(struct cfs_rq *cfs_rq, struct sched_entity *se)
{
	unsigned long weight = scale_load_down(se->load.weight);
	s64 key = entity_key(cfs_rq, se);

	cfs_rq->avg_vruntime -= key * weight;
	cfs_rq->avg_load -= weight;
}

static inline
void avg_vruntime_update(struct cfs_rq *cfs_rq, s64 delta)
{
	/*
	 * v' = v + d ==> avg_vruntime' = avg_runtime - d*avg_load
	 */
	cfs_rq->avg_vruntime -= cfs_rq->avg_load * delta;
}

/*
 * Specifically: avg_runtime() + 0 must result in entity_eligible() := true
 * For this to be so, the result of this function must have a left bias.
 */
u64 avg_vruntime(struct cfs_rq *cfs_rq)
{
	struct sched_entity *curr = cfs_rq->curr;
	s64 avg = cfs_rq->avg_vruntime;
	long load = cfs_rq->avg_load;

	if (curr && curr->on_rq) {
		unsigned long weight = scale_load_down(curr->load.weight);

		avg += entity_key(cfs_rq, curr) * weight;
		load += weight;
	}

	if (load) {
		/* sign flips effective floor / ceil */
		if (avg < 0)
			avg -= (load - 1);
		avg = div_s64(avg, load);
	}

	return cfs_rq->min_vruntime + avg;
}

/*
 * lag_i = S - s_i = w_i * (V - v_i)
 *
 * However, since V is approximated by the weighted average of all entities it
 * is possible -- by addition/removal/reweight to the tree -- to move V around
 * and end up with a larger lag than we started with.
 *
 * Limit this to either double the slice length with a minimum of TICK_NSEC
 * since that is the timing granularity.
 *
 * EEVDF gives the following limit for a steady state system:
 *
 *   -r_max < lag < max(r_max, q)
 *
 * XXX could add max_slice to the augmented data to track this.
 */
static void update_entity_lag(struct cfs_rq *cfs_rq, struct sched_entity *se)
{
	s64 lag, limit;

	SCHED_WARN_ON(!se->on_rq);
	lag = avg_vruntime(cfs_rq) - se->vruntime;

	limit = calc_delta_fair(max_t(u64, 2*se->slice, TICK_NSEC), se);
	se->vlag = clamp(lag, -limit, limit);
}

/*
 * Entity is eligible once it received less service than it ought to have,
 * eg. lag >= 0.
 *
 * lag_i = S - s_i = w_i*(V - v_i)
 *
 * lag_i >= 0 -> V >= v_i
 *
 *     \Sum (v_i - v)*w_i
 * V = ------------------ + v
 *          \Sum w_i
 *
 * lag_i >= 0 -> \Sum (v_i - v)*w_i >= (v_i - v)*(\Sum w_i)
 *
 * Note: using 'avg_vruntime() > se->vruntime' is inacurate due
 *       to the loss in precision caused by the division.
 */
int entity_eligible(struct cfs_rq *cfs_rq, struct sched_entity *se)
{
	struct sched_entity *curr = cfs_rq->curr;
	s64 avg = cfs_rq->avg_vruntime;
	long load = cfs_rq->avg_load;

	if (curr && curr->on_rq) {
		unsigned long weight = scale_load_down(curr->load.weight);

		avg += entity_key(cfs_rq, curr) * weight;
		load += weight;
	}

	return avg >= entity_key(cfs_rq, se) * load;
}

static u64 __update_min_vruntime(struct cfs_rq *cfs_rq, u64 vruntime)
{
	u64 min_vruntime = cfs_rq->min_vruntime;
	/*
	 * open coded max_vruntime() to allow updating avg_vruntime
	 */
	s64 delta = (s64)(vruntime - min_vruntime);
	if (delta > 0) {
		avg_vruntime_update(cfs_rq, delta);
		min_vruntime = vruntime;
	}
	return min_vruntime;
}

static void update_min_vruntime(struct cfs_rq *cfs_rq)
{
	struct sched_entity *se = __pick_first_entity(cfs_rq);
	struct sched_entity *curr = cfs_rq->curr;

	u64 vruntime = cfs_rq->min_vruntime;

	if (curr) {
		if (curr->on_rq)
			vruntime = curr->vruntime;
		else
			curr = NULL;
	}

	if (se) {
		if (!curr)
			vruntime = se->vruntime;
		else
			vruntime = min_vruntime(vruntime, se->vruntime);
	}

	/* ensure we never gain time by being placed backwards. */
	u64_u32_store(cfs_rq->min_vruntime,
		      __update_min_vruntime(cfs_rq, vruntime));
}

static inline bool __entity_less(struct rb_node *a, const struct rb_node *b)
{
	return entity_before(__node_2_se(a), __node_2_se(b));
}

#define deadline_gt(field, lse, rse) ({ (s64)((lse)->field - (rse)->field) > 0; })

static inline void __update_min_deadline(struct sched_entity *se, struct rb_node *node)
{
	if (node) {
		struct sched_entity *rse = __node_2_se(node);
		if (deadline_gt(min_deadline, se, rse))
			se->min_deadline = rse->min_deadline;
	}
}

/*
 * se->min_deadline = min(se->deadline, left->min_deadline, right->min_deadline)
 */
static inline bool min_deadline_update(struct sched_entity *se, bool exit)
{
	u64 old_min_deadline = se->min_deadline;
	struct rb_node *node = &se->run_node;

	se->min_deadline = se->deadline;
	__update_min_deadline(se, node->rb_right);
	__update_min_deadline(se, node->rb_left);

	return se->min_deadline == old_min_deadline;
}

RB_DECLARE_CALLBACKS(static, min_deadline_cb, struct sched_entity,
		     run_node, min_deadline, min_deadline_update);

/*
 * Enqueue an entity into the rb-tree:
 */
static void __enqueue_entity(struct cfs_rq *cfs_rq, struct sched_entity *se)
{
	avg_vruntime_add(cfs_rq, se);
	se->min_deadline = se->deadline;
	rb_add_augmented_cached(&se->run_node, &cfs_rq->tasks_timeline,
				__entity_less, &min_deadline_cb);
}

static void __dequeue_entity(struct cfs_rq *cfs_rq, struct sched_entity *se)
{
	rb_erase_augmented_cached(&se->run_node, &cfs_rq->tasks_timeline,
				  &min_deadline_cb);
	avg_vruntime_sub(cfs_rq, se);
}

struct sched_entity *__pick_first_entity(struct cfs_rq *cfs_rq)
{
	struct rb_node *left = rb_first_cached(&cfs_rq->tasks_timeline);

	if (!left)
		return NULL;

	return __node_2_se(left);
}

/*
 * Earliest Eligible Virtual Deadline First
 *
 * In order to provide latency guarantees for different request sizes
 * EEVDF selects the best runnable task from two criteria:
 *
 *  1) the task must be eligible (must be owed service)
 *
 *  2) from those tasks that meet 1), we select the one
 *     with the earliest virtual deadline.
 *
 * We can do this in O(log n) time due to an augmented RB-tree. The
 * tree keeps the entries sorted on service, but also functions as a
 * heap based on the deadline by keeping:
 *
 *  se->min_deadline = min(se->deadline, se->{left,right}->min_deadline)
 *
 * Which allows an EDF like search on (sub)trees.
 */
static struct sched_entity *__pick_eevdf(struct cfs_rq *cfs_rq)
{
	struct rb_node *node = cfs_rq->tasks_timeline.rb_root.rb_node;
	struct sched_entity *curr = cfs_rq->curr;
	struct sched_entity *best = NULL;
	struct sched_entity *best_left = NULL;

	if (curr && (!curr->on_rq || !entity_eligible(cfs_rq, curr)))
		curr = NULL;
	best = curr;

	/*
	 * Once selected, run a task until it either becomes non-eligible or
	 * until it gets a new slice. See the HACK in set_next_entity().
	 */
	if (sched_feat(RUN_TO_PARITY) && curr && curr->vlag == curr->deadline)
		return curr;

	while (node) {
		struct sched_entity *se = __node_2_se(node);

		/*
		 * If this entity is not eligible, try the left subtree.
		 */
		if (!entity_eligible(cfs_rq, se)) {
			node = node->rb_left;
			continue;
		}

		/*
		 * Now we heap search eligible trees for the best (min_)deadline
		 */
		if (!best || deadline_gt(deadline, best, se))
			best = se;

		/*
		 * Every se in a left branch is eligible, keep track of the
		 * branch with the best min_deadline
		 */
		if (node->rb_left) {
			struct sched_entity *left = __node_2_se(node->rb_left);

			if (!best_left || deadline_gt(min_deadline, best_left, left))
				best_left = left;

			/*
			 * min_deadline is in the left branch. rb_left and all
			 * descendants are eligible, so immediately switch to the second
			 * loop.
			 */
			if (left->min_deadline == se->min_deadline)
				break;
		}

		/* min_deadline is at this node, no need to look right */
		if (se->deadline == se->min_deadline)
			break;

		/* else min_deadline is in the right branch. */
		node = node->rb_right;
	}

	/*
	 * We ran into an eligible node which is itself the best.
	 * (Or nr_running == 0 and both are NULL)
	 */
	if (!best_left || (s64)(best_left->min_deadline - best->deadline) > 0)
		return best;

	/*
	 * Now best_left and all of its children are eligible, and we are just
	 * looking for deadline == min_deadline
	 */
	node = &best_left->run_node;
	while (node) {
		struct sched_entity *se = __node_2_se(node);

		/* min_deadline is the current node */
		if (se->deadline == se->min_deadline)
			return se;

		/* min_deadline is in the left branch */
		if (node->rb_left &&
		    __node_2_se(node->rb_left)->min_deadline == se->min_deadline) {
			node = node->rb_left;
			continue;
		}

		/* else min_deadline is in the right branch */
		node = node->rb_right;
	}
	return NULL;
}

static struct sched_entity *pick_eevdf(struct cfs_rq *cfs_rq)
{
	struct sched_entity *se = __pick_eevdf(cfs_rq);

	if (!se) {
		struct sched_entity *left = __pick_first_entity(cfs_rq);
		if (left) {
			pr_err("EEVDF scheduling fail, picking leftmost\n");
			return left;
		}
	}

	return se;
}

#ifdef CONFIG_SCHED_DEBUG
struct sched_entity *__pick_last_entity(struct cfs_rq *cfs_rq)
{
	struct rb_node *last = rb_last(&cfs_rq->tasks_timeline.rb_root);

	if (!last)
		return NULL;

	return __node_2_se(last);
}

/**************************************************************
 * Scheduling class statistics methods:
 */
#ifdef CONFIG_SMP
int sched_update_scaling(void)
{
	unsigned int factor = get_update_sysctl_factor();

#define WRT_SYSCTL(name) \
	(normalized_sysctl_##name = sysctl_##name / (factor))
	WRT_SYSCTL(sched_base_slice);
#undef WRT_SYSCTL

	return 0;
}
#endif
#endif

static void clear_buddies(struct cfs_rq *cfs_rq, struct sched_entity *se);

/*
 * XXX: strictly: vd_i += N*r_i/w_i such that: vd_i > ve_i
 * this is probably good enough.
 */
static void update_deadline(struct cfs_rq *cfs_rq, struct sched_entity *se)
{
	if ((s64)(se->vruntime - se->deadline) < 0)
		return;

	/*
	 * For EEVDF the virtual time slope is determined by w_i (iow.
	 * nice) while the request time r_i is determined by
	 * sysctl_sched_base_slice.
	 */
	se->slice = sysctl_sched_base_slice;

	/*
	 * EEVDF: vd_i = ve_i + r_i / w_i
	 */
	se->deadline = se->vruntime + calc_delta_fair(se->slice, se);

	/*
	 * The task has consumed its request, reschedule.
	 */
	if (cfs_rq->nr_running > 1) {
		resched_curr(rq_of(cfs_rq));
		clear_buddies(cfs_rq, se);
	}
}

#include "pelt.h"
#ifdef CONFIG_SMP

static int select_idle_sibling(struct task_struct *p, int prev_cpu, int cpu);
static unsigned long task_h_load(struct task_struct *p);
static unsigned long capacity_of(int cpu);

/* Give new sched_entity start runnable values to heavy its load in infant time */
void init_entity_runnable_average(struct sched_entity *se)
{
	struct sched_avg *sa = &se->avg;

	memset(sa, 0, sizeof(*sa));

	/*
	 * Tasks are initialized with full load to be seen as heavy tasks until
	 * they get a chance to stabilize to their real load level.
	 * Group entities are initialized with zero load to reflect the fact that
	 * nothing has been attached to the task group yet.
	 */
	if (entity_is_task(se))
		sa->load_avg = scale_load_down(se->load.weight);

	/* when this task enqueue'ed, it will contribute to its cfs_rq's load_avg */
}

/*
 * With new tasks being created, their initial util_avgs are extrapolated
 * based on the cfs_rq's current util_avg:
 *
 *   util_avg = cfs_rq->util_avg / (cfs_rq->load_avg + 1) * se.load.weight
 *
 * However, in many cases, the above util_avg does not give a desired
 * value. Moreover, the sum of the util_avgs may be divergent, such
 * as when the series is a harmonic series.
 *
 * To solve this problem, we also cap the util_avg of successive tasks to
 * only 1/2 of the left utilization budget:
 *
 *   util_avg_cap = (cpu_scale - cfs_rq->avg.util_avg) / 2^n
 *
 * where n denotes the nth task and cpu_scale the CPU capacity.
 *
 * For example, for a CPU with 1024 of capacity, a simplest series from
 * the beginning would be like:
 *
 *  task  util_avg: 512, 256, 128,  64,  32,   16,    8, ...
 * cfs_rq util_avg: 512, 768, 896, 960, 992, 1008, 1016, ...
 *
 * Finally, that extrapolated util_avg is clamped to the cap (util_avg_cap)
 * if util_avg > util_avg_cap.
 */
void post_init_entity_util_avg(struct task_struct *p)
{
	struct sched_entity *se = &p->se;
	struct cfs_rq *cfs_rq = cfs_rq_of(se);
	struct sched_avg *sa = &se->avg;
	long cpu_scale = arch_scale_cpu_capacity(cpu_of(rq_of(cfs_rq)));
	long cap = (long)(cpu_scale - cfs_rq->avg.util_avg) / 2;

	if (p->sched_class != &fair_sched_class) {
		/*
		 * For !fair tasks do:
		 *
		update_cfs_rq_load_avg(now, cfs_rq);
		attach_entity_load_avg(cfs_rq, se);
		switched_from_fair(rq, p);
		 *
		 * such that the next switched_to_fair() has the
		 * expected state.
		 */
		se->avg.last_update_time = cfs_rq_clock_pelt(cfs_rq);
		return;
	}

	if (cap > 0) {
		if (cfs_rq->avg.util_avg != 0) {
			sa->util_avg  = cfs_rq->avg.util_avg * se->load.weight;
			sa->util_avg /= (cfs_rq->avg.load_avg + 1);

			if (sa->util_avg > cap)
				sa->util_avg = cap;
		} else {
			sa->util_avg = cap;
		}
	}

	sa->runnable_avg = sa->util_avg;
}

#else /* !CONFIG_SMP */
void init_entity_runnable_average(struct sched_entity *se)
{
}
void post_init_entity_util_avg(struct task_struct *p)
{
}
static void update_tg_load_avg(struct cfs_rq *cfs_rq)
{
}
#endif /* CONFIG_SMP */

/*
 * Update the current task's runtime statistics.
 */
static void update_curr(struct cfs_rq *cfs_rq)
{
	struct sched_entity *curr = cfs_rq->curr;
	u64 now = rq_clock_task(rq_of(cfs_rq));
	u64 delta_exec;

	if (unlikely(!curr))
		return;

	delta_exec = now - curr->exec_start;
	if (unlikely((s64)delta_exec <= 0))
		return;

	curr->exec_start = now;

	if (schedstat_enabled()) {
		struct sched_statistics *stats;

		stats = __schedstats_from_se(curr);
		__schedstat_set(stats->exec_max,
				max(delta_exec, stats->exec_max));
	}

	curr->sum_exec_runtime += delta_exec;
	schedstat_add(cfs_rq->exec_clock, delta_exec);

	curr->vruntime += calc_delta_fair(delta_exec, curr);
	update_deadline(cfs_rq, curr);
	update_min_vruntime(cfs_rq);

	if (entity_is_task(curr)) {
		struct task_struct *curtask = task_of(curr);

		trace_sched_stat_runtime(curtask, delta_exec, curr->vruntime);
		cgroup_account_cputime(curtask, delta_exec);
		account_group_exec_runtime(curtask, delta_exec);
	}

	account_cfs_rq_runtime(cfs_rq, delta_exec);
}

static void update_curr_fair(struct rq *rq)
{
	update_curr(cfs_rq_of(&rq->curr->se));
}

static inline void
update_stats_wait_start_fair(struct cfs_rq *cfs_rq, struct sched_entity *se)
{
	struct sched_statistics *stats;
	struct task_struct *p = NULL;

	if (!schedstat_enabled())
		return;

	stats = __schedstats_from_se(se);

	if (entity_is_task(se))
		p = task_of(se);

	__update_stats_wait_start(rq_of(cfs_rq), p, stats);
}

static inline void
update_stats_wait_end_fair(struct cfs_rq *cfs_rq, struct sched_entity *se)
{
	struct sched_statistics *stats;
	struct task_struct *p = NULL;

	if (!schedstat_enabled())
		return;

	stats = __schedstats_from_se(se);

	/*
	 * When the sched_schedstat changes from 0 to 1, some sched se
	 * maybe already in the runqueue, the se->statistics.wait_start
	 * will be 0.So it will let the delta wrong. We need to avoid this
	 * scenario.
	 */
	if (unlikely(!schedstat_val(stats->wait_start)))
		return;

	if (entity_is_task(se))
		p = task_of(se);

	__update_stats_wait_end(rq_of(cfs_rq), p, stats);
}

static inline void
update_stats_enqueue_sleeper_fair(struct cfs_rq *cfs_rq, struct sched_entity *se)
{
	struct sched_statistics *stats;
	struct task_struct *tsk = NULL;

	if (!schedstat_enabled())
		return;

	stats = __schedstats_from_se(se);

	if (entity_is_task(se))
		tsk = task_of(se);

	__update_stats_enqueue_sleeper(rq_of(cfs_rq), tsk, stats);
}

/*
 * Task is being enqueued - update stats:
 */
static inline void
update_stats_enqueue_fair(struct cfs_rq *cfs_rq, struct sched_entity *se, int flags)
{
	if (!schedstat_enabled())
		return;

	/*
	 * Are we enqueueing a waiting task? (for current tasks
	 * a dequeue/enqueue event is a NOP)
	 */
	if (se != cfs_rq->curr)
		update_stats_wait_start_fair(cfs_rq, se);

	if (flags & ENQUEUE_WAKEUP)
		update_stats_enqueue_sleeper_fair(cfs_rq, se);
}

static inline void
update_stats_dequeue_fair(struct cfs_rq *cfs_rq, struct sched_entity *se, int flags)
{

	if (!schedstat_enabled())
		return;

	/*
	 * Mark the end of the wait period if dequeueing a
	 * waiting task:
	 */
	if (se != cfs_rq->curr)
		update_stats_wait_end_fair(cfs_rq, se);

	if ((flags & DEQUEUE_SLEEP) && entity_is_task(se)) {
		struct task_struct *tsk = task_of(se);
		unsigned int state;

		/* XXX racy against TTWU */
		state = READ_ONCE(tsk->__state);
		if (state & TASK_INTERRUPTIBLE)
			__schedstat_set(tsk->stats.sleep_start,
				      rq_clock(rq_of(cfs_rq)));
		if (state & TASK_UNINTERRUPTIBLE)
			__schedstat_set(tsk->stats.block_start,
				      rq_clock(rq_of(cfs_rq)));
	}
}

/*
 * We are picking a new current task - update its stats:
 */
static inline void
update_stats_curr_start(struct cfs_rq *cfs_rq, struct sched_entity *se)
{
	/*
	 * We are starting a new run period:
	 */
	se->exec_start = rq_clock_task(rq_of(cfs_rq));
}

/**************************************************
 * Scheduling class queueing methods:
 */

static inline bool is_core_idle(int cpu)
{
#ifdef CONFIG_SCHED_SMT
	int sibling;

	for_each_cpu(sibling, cpu_smt_mask(cpu)) {
		if (cpu == sibling)
			continue;

		if (!idle_cpu(sibling))
			return false;
	}
#endif

	return true;
}

#ifdef CONFIG_NUMA
#define NUMA_IMBALANCE_MIN 2

static inline long
adjust_numa_imbalance(int imbalance, int dst_running, int imb_numa_nr)
{
	/*
	 * Allow a NUMA imbalance if busy CPUs is less than the maximum
	 * threshold. Above this threshold, individual tasks may be contending
	 * for both memory bandwidth and any shared HT resources.  This is an
	 * approximation as the number of running tasks may not be related to
	 * the number of busy CPUs due to sched_setaffinity.
	 */
	if (dst_running > imb_numa_nr)
		return imbalance;

	/*
	 * Allow a small imbalance based on a simple pair of communicating
	 * tasks that remain local when the destination is lightly loaded.
	 */
	if (imbalance <= NUMA_IMBALANCE_MIN)
		return 0;

	return imbalance;
}
#endif /* CONFIG_NUMA */

#ifdef CONFIG_NUMA_BALANCING
/*
 * Approximate time to scan a full NUMA task in ms. The task scan period is
 * calculated based on the tasks virtual memory size and
 * numa_balancing_scan_size.
 */
unsigned int sysctl_numa_balancing_scan_period_min = 1000;
unsigned int sysctl_numa_balancing_scan_period_max = 60000;

/* Portion of address space to scan in MB */
unsigned int sysctl_numa_balancing_scan_size = 256;

/* Scan @scan_size MB every @scan_period after an initial @scan_delay in ms */
unsigned int sysctl_numa_balancing_scan_delay = 1000;

/* The page with hint page fault latency < threshold in ms is considered hot */
unsigned int sysctl_numa_balancing_hot_threshold = MSEC_PER_SEC;

struct numa_group {
	refcount_t refcount;

	spinlock_t lock; /* nr_tasks, tasks */
	int nr_tasks;
	pid_t gid;
	int active_nodes;

	struct rcu_head rcu;
	unsigned long total_faults;
	unsigned long max_faults_cpu;
	/*
	 * faults[] array is split into two regions: faults_mem and faults_cpu.
	 *
	 * Faults_cpu is used to decide whether memory should move
	 * towards the CPU. As a consequence, these stats are weighted
	 * more by CPU use than by memory faults.
	 */
	unsigned long faults[];
};

/*
 * For functions that can be called in multiple contexts that permit reading
 * ->numa_group (see struct task_struct for locking rules).
 */
static struct numa_group *deref_task_numa_group(struct task_struct *p)
{
	return rcu_dereference_check(p->numa_group, p == current ||
		(lockdep_is_held(__rq_lockp(task_rq(p))) && !READ_ONCE(p->on_cpu)));
}

static struct numa_group *deref_curr_numa_group(struct task_struct *p)
{
	return rcu_dereference_protected(p->numa_group, p == current);
}

static inline unsigned long group_faults_priv(struct numa_group *ng);
static inline unsigned long group_faults_shared(struct numa_group *ng);

static unsigned int task_nr_scan_windows(struct task_struct *p)
{
	unsigned long rss = 0;
	unsigned long nr_scan_pages;

	/*
	 * Calculations based on RSS as non-present and empty pages are skipped
	 * by the PTE scanner and NUMA hinting faults should be trapped based
	 * on resident pages
	 */
	nr_scan_pages = sysctl_numa_balancing_scan_size << (20 - PAGE_SHIFT);
	rss = get_mm_rss(p->mm);
	if (!rss)
		rss = nr_scan_pages;

	rss = round_up(rss, nr_scan_pages);
	return rss / nr_scan_pages;
}

/* For sanity's sake, never scan more PTEs than MAX_SCAN_WINDOW MB/sec. */
#define MAX_SCAN_WINDOW 2560

static unsigned int task_scan_min(struct task_struct *p)
{
	unsigned int scan_size = READ_ONCE(sysctl_numa_balancing_scan_size);
	unsigned int scan, floor;
	unsigned int windows = 1;

	if (scan_size < MAX_SCAN_WINDOW)
		windows = MAX_SCAN_WINDOW / scan_size;
	floor = 1000 / windows;

	scan = sysctl_numa_balancing_scan_period_min / task_nr_scan_windows(p);
	return max_t(unsigned int, floor, scan);
}

static unsigned int task_scan_start(struct task_struct *p)
{
	unsigned long smin = task_scan_min(p);
	unsigned long period = smin;
	struct numa_group *ng;

	/* Scale the maximum scan period with the amount of shared memory. */
	rcu_read_lock();
	ng = rcu_dereference(p->numa_group);
	if (ng) {
		unsigned long shared = group_faults_shared(ng);
		unsigned long private = group_faults_priv(ng);

		period *= refcount_read(&ng->refcount);
		period *= shared + 1;
		period /= private + shared + 1;
	}
	rcu_read_unlock();

	return max(smin, period);
}

static unsigned int task_scan_max(struct task_struct *p)
{
	unsigned long smin = task_scan_min(p);
	unsigned long smax;
	struct numa_group *ng;

	/* Watch for min being lower than max due to floor calculations */
	smax = sysctl_numa_balancing_scan_period_max / task_nr_scan_windows(p);

	/* Scale the maximum scan period with the amount of shared memory. */
	ng = deref_curr_numa_group(p);
	if (ng) {
		unsigned long shared = group_faults_shared(ng);
		unsigned long private = group_faults_priv(ng);
		unsigned long period = smax;

		period *= refcount_read(&ng->refcount);
		period *= shared + 1;
		period /= private + shared + 1;

		smax = max(smax, period);
	}

	return max(smin, smax);
}

static void account_numa_enqueue(struct rq *rq, struct task_struct *p)
{
	rq->nr_numa_running += (p->numa_preferred_nid != NUMA_NO_NODE);
	rq->nr_preferred_running += (p->numa_preferred_nid == task_node(p));
}

static void account_numa_dequeue(struct rq *rq, struct task_struct *p)
{
	rq->nr_numa_running -= (p->numa_preferred_nid != NUMA_NO_NODE);
	rq->nr_preferred_running -= (p->numa_preferred_nid == task_node(p));
}

/* Shared or private faults. */
#define NR_NUMA_HINT_FAULT_TYPES 2

/* Memory and CPU locality */
#define NR_NUMA_HINT_FAULT_STATS (NR_NUMA_HINT_FAULT_TYPES * 2)

/* Averaged statistics, and temporary buffers. */
#define NR_NUMA_HINT_FAULT_BUCKETS (NR_NUMA_HINT_FAULT_STATS * 2)

pid_t task_numa_group_id(struct task_struct *p)
{
	struct numa_group *ng;
	pid_t gid = 0;

	rcu_read_lock();
	ng = rcu_dereference(p->numa_group);
	if (ng)
		gid = ng->gid;
	rcu_read_unlock();

	return gid;
}

/*
 * The averaged statistics, shared & private, memory & CPU,
 * occupy the first half of the array. The second half of the
 * array is for current counters, which are averaged into the
 * first set by task_numa_placement.
 */
static inline int task_faults_idx(enum numa_faults_stats s, int nid, int priv)
{
	return NR_NUMA_HINT_FAULT_TYPES * (s * nr_node_ids + nid) + priv;
}

static inline unsigned long task_faults(struct task_struct *p, int nid)
{
	if (!p->numa_faults)
		return 0;

	return p->numa_faults[task_faults_idx(NUMA_MEM, nid, 0)] +
		p->numa_faults[task_faults_idx(NUMA_MEM, nid, 1)];
}

static inline unsigned long group_faults(struct task_struct *p, int nid)
{
	struct numa_group *ng = deref_task_numa_group(p);

	if (!ng)
		return 0;

	return ng->faults[task_faults_idx(NUMA_MEM, nid, 0)] +
		ng->faults[task_faults_idx(NUMA_MEM, nid, 1)];
}

static inline unsigned long group_faults_cpu(struct numa_group *group, int nid)
{
	return group->faults[task_faults_idx(NUMA_CPU, nid, 0)] +
		group->faults[task_faults_idx(NUMA_CPU, nid, 1)];
}

static inline unsigned long group_faults_priv(struct numa_group *ng)
{
	unsigned long faults = 0;
	int node;

	for_each_online_node(node) {
		faults += ng->faults[task_faults_idx(NUMA_MEM, node, 1)];
	}

	return faults;
}

static inline unsigned long group_faults_shared(struct numa_group *ng)
{
	unsigned long faults = 0;
	int node;

	for_each_online_node(node) {
		faults += ng->faults[task_faults_idx(NUMA_MEM, node, 0)];
	}

	return faults;
}

/*
 * A node triggering more than 1/3 as many NUMA faults as the maximum is
 * considered part of a numa group's pseudo-interleaving set. Migrations
 * between these nodes are slowed down, to allow things to settle down.
 */
#define ACTIVE_NODE_FRACTION 3

static bool numa_is_active_node(int nid, struct numa_group *ng)
{
	return group_faults_cpu(ng, nid) * ACTIVE_NODE_FRACTION > ng->max_faults_cpu;
}

/* Handle placement on systems where not all nodes are directly connected. */
static unsigned long score_nearby_nodes(struct task_struct *p, int nid,
					int lim_dist, bool task)
{
	unsigned long score = 0;
	int node, max_dist;

	/*
	 * All nodes are directly connected, and the same distance
	 * from each other. No need for fancy placement algorithms.
	 */
	if (sched_numa_topology_type == NUMA_DIRECT)
		return 0;

	/* sched_max_numa_distance may be changed in parallel. */
	max_dist = READ_ONCE(sched_max_numa_distance);
	/*
	 * This code is called for each node, introducing N^2 complexity,
	 * which should be ok given the number of nodes rarely exceeds 8.
	 */
	for_each_online_node(node) {
		unsigned long faults;
		int dist = node_distance(nid, node);

		/*
		 * The furthest away nodes in the system are not interesting
		 * for placement; nid was already counted.
		 */
		if (dist >= max_dist || node == nid)
			continue;

		/*
		 * On systems with a backplane NUMA topology, compare groups
		 * of nodes, and move tasks towards the group with the most
		 * memory accesses. When comparing two nodes at distance
		 * "hoplimit", only nodes closer by than "hoplimit" are part
		 * of each group. Skip other nodes.
		 */
		if (sched_numa_topology_type == NUMA_BACKPLANE && dist >= lim_dist)
			continue;

		/* Add up the faults from nearby nodes. */
		if (task)
			faults = task_faults(p, node);
		else
			faults = group_faults(p, node);

		/*
		 * On systems with a glueless mesh NUMA topology, there are
		 * no fixed "groups of nodes". Instead, nodes that are not
		 * directly connected bounce traffic through intermediate
		 * nodes; a numa_group can occupy any set of nodes.
		 * The further away a node is, the less the faults count.
		 * This seems to result in good task placement.
		 */
		if (sched_numa_topology_type == NUMA_GLUELESS_MESH) {
			faults *= (max_dist - dist);
			faults /= (max_dist - LOCAL_DISTANCE);
		}

		score += faults;
	}

	return score;
}

/*
 * These return the fraction of accesses done by a particular task, or
 * task group, on a particular numa node.  The group weight is given a
 * larger multiplier, in order to group tasks together that are almost
 * evenly spread out between numa nodes.
 */
static inline unsigned long task_weight(struct task_struct *p, int nid,
					int dist)
{
	unsigned long faults, total_faults;

	if (!p->numa_faults)
		return 0;

	total_faults = p->total_numa_faults;

	if (!total_faults)
		return 0;

	faults = task_faults(p, nid);
	faults += score_nearby_nodes(p, nid, dist, true);

	return 1000 * faults / total_faults;
}

static inline unsigned long group_weight(struct task_struct *p, int nid,
					 int dist)
{
	struct numa_group *ng = deref_task_numa_group(p);
	unsigned long faults, total_faults;

	if (!ng)
		return 0;

	total_faults = ng->total_faults;

	if (!total_faults)
		return 0;

	faults = group_faults(p, nid);
	faults += score_nearby_nodes(p, nid, dist, false);

	return 1000 * faults / total_faults;
}

/*
 * If memory tiering mode is enabled, cpupid of slow memory page is
 * used to record scan time instead of CPU and PID.  When tiering mode
 * is disabled at run time, the scan time (in cpupid) will be
 * interpreted as CPU and PID.  So CPU needs to be checked to avoid to
 * access out of array bound.
 */
static inline bool cpupid_valid(int cpupid)
{
	return cpupid_to_cpu(cpupid) < nr_cpu_ids;
}

/*
 * For memory tiering mode, if there are enough free pages (more than
 * enough watermark defined here) in fast memory node, to take full
 * advantage of fast memory capacity, all recently accessed slow
 * memory pages will be migrated to fast memory node without
 * considering hot threshold.
 */
static bool pgdat_free_space_enough(struct pglist_data *pgdat)
{
	int z;
	unsigned long enough_wmark;

	enough_wmark = max(1UL * 1024 * 1024 * 1024 >> PAGE_SHIFT,
			   pgdat->node_present_pages >> 4);
	for (z = pgdat->nr_zones - 1; z >= 0; z--) {
		struct zone *zone = pgdat->node_zones + z;

		if (!populated_zone(zone))
			continue;

		if (zone_watermark_ok(zone, 0,
				      wmark_pages(zone, WMARK_PROMO) + enough_wmark,
				      ZONE_MOVABLE, 0))
			return true;
	}
	return false;
}

/*
 * For memory tiering mode, when page tables are scanned, the scan
 * time will be recorded in struct page in addition to make page
 * PROT_NONE for slow memory page.  So when the page is accessed, in
 * hint page fault handler, the hint page fault latency is calculated
 * via,
 *
 *	hint page fault latency = hint page fault time - scan time
 *
 * The smaller the hint page fault latency, the higher the possibility
 * for the page to be hot.
 */
static int numa_hint_fault_latency(struct folio *folio)
{
	int last_time, time;

	time = jiffies_to_msecs(jiffies);
<<<<<<< HEAD
	last_time = xchg_page_access_time(&folio->page, time);
=======
	last_time = folio_xchg_access_time(folio, time);
>>>>>>> 3b9dd7f0

	return (time - last_time) & PAGE_ACCESS_TIME_MASK;
}

/*
 * For memory tiering mode, too high promotion/demotion throughput may
 * hurt application latency.  So we provide a mechanism to rate limit
 * the number of pages that are tried to be promoted.
 */
static bool numa_promotion_rate_limit(struct pglist_data *pgdat,
				      unsigned long rate_limit, int nr)
{
	unsigned long nr_cand;
	unsigned int now, start;

	now = jiffies_to_msecs(jiffies);
	mod_node_page_state(pgdat, PGPROMOTE_CANDIDATE, nr);
	nr_cand = node_page_state(pgdat, PGPROMOTE_CANDIDATE);
	start = pgdat->nbp_rl_start;
	if (now - start > MSEC_PER_SEC &&
	    cmpxchg(&pgdat->nbp_rl_start, start, now) == start)
		pgdat->nbp_rl_nr_cand = nr_cand;
	if (nr_cand - pgdat->nbp_rl_nr_cand >= rate_limit)
		return true;
	return false;
}

#define NUMA_MIGRATION_ADJUST_STEPS	16

static void numa_promotion_adjust_threshold(struct pglist_data *pgdat,
					    unsigned long rate_limit,
					    unsigned int ref_th)
{
	unsigned int now, start, th_period, unit_th, th;
	unsigned long nr_cand, ref_cand, diff_cand;

	now = jiffies_to_msecs(jiffies);
	th_period = sysctl_numa_balancing_scan_period_max;
	start = pgdat->nbp_th_start;
	if (now - start > th_period &&
	    cmpxchg(&pgdat->nbp_th_start, start, now) == start) {
		ref_cand = rate_limit *
			sysctl_numa_balancing_scan_period_max / MSEC_PER_SEC;
		nr_cand = node_page_state(pgdat, PGPROMOTE_CANDIDATE);
		diff_cand = nr_cand - pgdat->nbp_th_nr_cand;
		unit_th = ref_th * 2 / NUMA_MIGRATION_ADJUST_STEPS;
		th = pgdat->nbp_threshold ? : ref_th;
		if (diff_cand > ref_cand * 11 / 10)
			th = max(th - unit_th, unit_th);
		else if (diff_cand < ref_cand * 9 / 10)
			th = min(th + unit_th, ref_th * 2);
		pgdat->nbp_th_nr_cand = nr_cand;
		pgdat->nbp_threshold = th;
	}
}

bool should_numa_migrate_memory(struct task_struct *p, struct folio *folio,
				int src_nid, int dst_cpu)
{
	struct numa_group *ng = deref_curr_numa_group(p);
	int dst_nid = cpu_to_node(dst_cpu);
	int last_cpupid, this_cpupid;

	/*
	 * The pages in slow memory node should be migrated according
	 * to hot/cold instead of private/shared.
	 */
	if (sysctl_numa_balancing_mode & NUMA_BALANCING_MEMORY_TIERING &&
	    !node_is_toptier(src_nid)) {
		struct pglist_data *pgdat;
		unsigned long rate_limit;
		unsigned int latency, th, def_th;

		pgdat = NODE_DATA(dst_nid);
		if (pgdat_free_space_enough(pgdat)) {
			/* workload changed, reset hot threshold */
			pgdat->nbp_threshold = 0;
			return true;
		}

		def_th = sysctl_numa_balancing_hot_threshold;
		rate_limit = sysctl_numa_balancing_promote_rate_limit << \
			(20 - PAGE_SHIFT);
		numa_promotion_adjust_threshold(pgdat, rate_limit, def_th);

		th = pgdat->nbp_threshold ? : def_th;
		latency = numa_hint_fault_latency(folio);
		if (latency >= th)
			return false;

		return !numa_promotion_rate_limit(pgdat, rate_limit,
						  folio_nr_pages(folio));
	}

	this_cpupid = cpu_pid_to_cpupid(dst_cpu, current->pid);
<<<<<<< HEAD
	last_cpupid = page_cpupid_xchg_last(&folio->page, this_cpupid);
=======
	last_cpupid = folio_xchg_last_cpupid(folio, this_cpupid);
>>>>>>> 3b9dd7f0

	if (!(sysctl_numa_balancing_mode & NUMA_BALANCING_MEMORY_TIERING) &&
	    !node_is_toptier(src_nid) && !cpupid_valid(last_cpupid))
		return false;

	/*
	 * Allow first faults or private faults to migrate immediately early in
	 * the lifetime of a task. The magic number 4 is based on waiting for
	 * two full passes of the "multi-stage node selection" test that is
	 * executed below.
	 */
	if ((p->numa_preferred_nid == NUMA_NO_NODE || p->numa_scan_seq <= 4) &&
	    (cpupid_pid_unset(last_cpupid) || cpupid_match_pid(p, last_cpupid)))
		return true;

	/*
	 * Multi-stage node selection is used in conjunction with a periodic
	 * migration fault to build a temporal task<->page relation. By using
	 * a two-stage filter we remove short/unlikely relations.
	 *
	 * Using P(p) ~ n_p / n_t as per frequentist probability, we can equate
	 * a task's usage of a particular page (n_p) per total usage of this
	 * page (n_t) (in a given time-span) to a probability.
	 *
	 * Our periodic faults will sample this probability and getting the
	 * same result twice in a row, given these samples are fully
	 * independent, is then given by P(n)^2, provided our sample period
	 * is sufficiently short compared to the usage pattern.
	 *
	 * This quadric squishes small probabilities, making it less likely we
	 * act on an unlikely task<->page relation.
	 */
	if (!cpupid_pid_unset(last_cpupid) &&
				cpupid_to_nid(last_cpupid) != dst_nid)
		return false;

	/* Always allow migrate on private faults */
	if (cpupid_match_pid(p, last_cpupid))
		return true;

	/* A shared fault, but p->numa_group has not been set up yet. */
	if (!ng)
		return true;

	/*
	 * Destination node is much more heavily used than the source
	 * node? Allow migration.
	 */
	if (group_faults_cpu(ng, dst_nid) > group_faults_cpu(ng, src_nid) *
					ACTIVE_NODE_FRACTION)
		return true;

	/*
	 * Distribute memory according to CPU & memory use on each node,
	 * with 3/4 hysteresis to avoid unnecessary memory migrations:
	 *
	 * faults_cpu(dst)   3   faults_cpu(src)
	 * --------------- * - > ---------------
	 * faults_mem(dst)   4   faults_mem(src)
	 */
	return group_faults_cpu(ng, dst_nid) * group_faults(p, src_nid) * 3 >
	       group_faults_cpu(ng, src_nid) * group_faults(p, dst_nid) * 4;
}

/*
 * 'numa_type' describes the node at the moment of load balancing.
 */
enum numa_type {
	/* The node has spare capacity that can be used to run more tasks.  */
	node_has_spare = 0,
	/*
	 * The node is fully used and the tasks don't compete for more CPU
	 * cycles. Nevertheless, some tasks might wait before running.
	 */
	node_fully_busy,
	/*
	 * The node is overloaded and can't provide expected CPU cycles to all
	 * tasks.
	 */
	node_overloaded
};

/* Cached statistics for all CPUs within a node */
struct numa_stats {
	unsigned long load;
	unsigned long runnable;
	unsigned long util;
	/* Total compute capacity of CPUs on a node */
	unsigned long compute_capacity;
	unsigned int nr_running;
	unsigned int weight;
	enum numa_type node_type;
	int idle_cpu;
};

struct task_numa_env {
	struct task_struct *p;

	int src_cpu, src_nid;
	int dst_cpu, dst_nid;
	int imb_numa_nr;

	struct numa_stats src_stats, dst_stats;

	int imbalance_pct;
	int dist;

	struct task_struct *best_task;
	long best_imp;
	int best_cpu;
};

static unsigned long cpu_load(struct rq *rq);
static unsigned long cpu_runnable(struct rq *rq);

static inline enum
numa_type numa_classify(unsigned int imbalance_pct,
			 struct numa_stats *ns)
{
	if ((ns->nr_running > ns->weight) &&
	    (((ns->compute_capacity * 100) < (ns->util * imbalance_pct)) ||
	     ((ns->compute_capacity * imbalance_pct) < (ns->runnable * 100))))
		return node_overloaded;

	if ((ns->nr_running < ns->weight) ||
	    (((ns->compute_capacity * 100) > (ns->util * imbalance_pct)) &&
	     ((ns->compute_capacity * imbalance_pct) > (ns->runnable * 100))))
		return node_has_spare;

	return node_fully_busy;
}

#ifdef CONFIG_SCHED_SMT
/* Forward declarations of select_idle_sibling helpers */
static inline bool test_idle_cores(int cpu);
static inline int numa_idle_core(int idle_core, int cpu)
{
	if (!static_branch_likely(&sched_smt_present) ||
	    idle_core >= 0 || !test_idle_cores(cpu))
		return idle_core;

	/*
	 * Prefer cores instead of packing HT siblings
	 * and triggering future load balancing.
	 */
	if (is_core_idle(cpu))
		idle_core = cpu;

	return idle_core;
}
#else
static inline int numa_idle_core(int idle_core, int cpu)
{
	return idle_core;
}
#endif

/*
 * Gather all necessary information to make NUMA balancing placement
 * decisions that are compatible with standard load balancer. This
 * borrows code and logic from update_sg_lb_stats but sharing a
 * common implementation is impractical.
 */
static void update_numa_stats(struct task_numa_env *env,
			      struct numa_stats *ns, int nid,
			      bool find_idle)
{
	int cpu, idle_core = -1;

	memset(ns, 0, sizeof(*ns));
	ns->idle_cpu = -1;

	rcu_read_lock();
	for_each_cpu(cpu, cpumask_of_node(nid)) {
		struct rq *rq = cpu_rq(cpu);

		ns->load += cpu_load(rq);
		ns->runnable += cpu_runnable(rq);
		ns->util += cpu_util_cfs(cpu);
		ns->nr_running += rq->cfs.h_nr_running;
		ns->compute_capacity += capacity_of(cpu);

		if (find_idle && idle_core < 0 && !rq->nr_running && idle_cpu(cpu)) {
			if (READ_ONCE(rq->numa_migrate_on) ||
			    !cpumask_test_cpu(cpu, env->p->cpus_ptr))
				continue;

			if (ns->idle_cpu == -1)
				ns->idle_cpu = cpu;

			idle_core = numa_idle_core(idle_core, cpu);
		}
	}
	rcu_read_unlock();

	ns->weight = cpumask_weight(cpumask_of_node(nid));

	ns->node_type = numa_classify(env->imbalance_pct, ns);

	if (idle_core >= 0)
		ns->idle_cpu = idle_core;
}

static void task_numa_assign(struct task_numa_env *env,
			     struct task_struct *p, long imp)
{
	struct rq *rq = cpu_rq(env->dst_cpu);

	/* Check if run-queue part of active NUMA balance. */
	if (env->best_cpu != env->dst_cpu && xchg(&rq->numa_migrate_on, 1)) {
		int cpu;
		int start = env->dst_cpu;

		/* Find alternative idle CPU. */
		for_each_cpu_wrap(cpu, cpumask_of_node(env->dst_nid), start + 1) {
			if (cpu == env->best_cpu || !idle_cpu(cpu) ||
			    !cpumask_test_cpu(cpu, env->p->cpus_ptr)) {
				continue;
			}

			env->dst_cpu = cpu;
			rq = cpu_rq(env->dst_cpu);
			if (!xchg(&rq->numa_migrate_on, 1))
				goto assign;
		}

		/* Failed to find an alternative idle CPU */
		return;
	}

assign:
	/*
	 * Clear previous best_cpu/rq numa-migrate flag, since task now
	 * found a better CPU to move/swap.
	 */
	if (env->best_cpu != -1 && env->best_cpu != env->dst_cpu) {
		rq = cpu_rq(env->best_cpu);
		WRITE_ONCE(rq->numa_migrate_on, 0);
	}

	if (env->best_task)
		put_task_struct(env->best_task);
	if (p)
		get_task_struct(p);

	env->best_task = p;
	env->best_imp = imp;
	env->best_cpu = env->dst_cpu;
}

static bool load_too_imbalanced(long src_load, long dst_load,
				struct task_numa_env *env)
{
	long imb, old_imb;
	long orig_src_load, orig_dst_load;
	long src_capacity, dst_capacity;

	/*
	 * The load is corrected for the CPU capacity available on each node.
	 *
	 * src_load        dst_load
	 * ------------ vs ---------
	 * src_capacity    dst_capacity
	 */
	src_capacity = env->src_stats.compute_capacity;
	dst_capacity = env->dst_stats.compute_capacity;

	imb = abs(dst_load * src_capacity - src_load * dst_capacity);

	orig_src_load = env->src_stats.load;
	orig_dst_load = env->dst_stats.load;

	old_imb = abs(orig_dst_load * src_capacity - orig_src_load * dst_capacity);

	/* Would this change make things worse? */
	return (imb > old_imb);
}

/*
 * Maximum NUMA importance can be 1998 (2*999);
 * SMALLIMP @ 30 would be close to 1998/64.
 * Used to deter task migration.
 */
#define SMALLIMP	30

/*
 * This checks if the overall compute and NUMA accesses of the system would
 * be improved if the source tasks was migrated to the target dst_cpu taking
 * into account that it might be best if task running on the dst_cpu should
 * be exchanged with the source task
 */
static bool task_numa_compare(struct task_numa_env *env,
			      long taskimp, long groupimp, bool maymove)
{
	struct numa_group *cur_ng, *p_ng = deref_curr_numa_group(env->p);
	struct rq *dst_rq = cpu_rq(env->dst_cpu);
	long imp = p_ng ? groupimp : taskimp;
	struct task_struct *cur;
	long src_load, dst_load;
	int dist = env->dist;
	long moveimp = imp;
	long load;
	bool stopsearch = false;

	if (READ_ONCE(dst_rq->numa_migrate_on))
		return false;

	rcu_read_lock();
	cur = rcu_dereference(dst_rq->curr);
	if (cur && ((cur->flags & PF_EXITING) || is_idle_task(cur)))
		cur = NULL;

	/*
	 * Because we have preemption enabled we can get migrated around and
	 * end try selecting ourselves (current == env->p) as a swap candidate.
	 */
	if (cur == env->p) {
		stopsearch = true;
		goto unlock;
	}

	if (!cur) {
		if (maymove && moveimp >= env->best_imp)
			goto assign;
		else
			goto unlock;
	}

	/* Skip this swap candidate if cannot move to the source cpu. */
	if (!cpumask_test_cpu(env->src_cpu, cur->cpus_ptr))
		goto unlock;

	/*
	 * Skip this swap candidate if it is not moving to its preferred
	 * node and the best task is.
	 */
	if (env->best_task &&
	    env->best_task->numa_preferred_nid == env->src_nid &&
	    cur->numa_preferred_nid != env->src_nid) {
		goto unlock;
	}

	/*
	 * "imp" is the fault differential for the source task between the
	 * source and destination node. Calculate the total differential for
	 * the source task and potential destination task. The more negative
	 * the value is, the more remote accesses that would be expected to
	 * be incurred if the tasks were swapped.
	 *
	 * If dst and source tasks are in the same NUMA group, or not
	 * in any group then look only at task weights.
	 */
	cur_ng = rcu_dereference(cur->numa_group);
	if (cur_ng == p_ng) {
		/*
		 * Do not swap within a group or between tasks that have
		 * no group if there is spare capacity. Swapping does
		 * not address the load imbalance and helps one task at
		 * the cost of punishing another.
		 */
		if (env->dst_stats.node_type == node_has_spare)
			goto unlock;

		imp = taskimp + task_weight(cur, env->src_nid, dist) -
		      task_weight(cur, env->dst_nid, dist);
		/*
		 * Add some hysteresis to prevent swapping the
		 * tasks within a group over tiny differences.
		 */
		if (cur_ng)
			imp -= imp / 16;
	} else {
		/*
		 * Compare the group weights. If a task is all by itself
		 * (not part of a group), use the task weight instead.
		 */
		if (cur_ng && p_ng)
			imp += group_weight(cur, env->src_nid, dist) -
			       group_weight(cur, env->dst_nid, dist);
		else
			imp += task_weight(cur, env->src_nid, dist) -
			       task_weight(cur, env->dst_nid, dist);
	}

	/* Discourage picking a task already on its preferred node */
	if (cur->numa_preferred_nid == env->dst_nid)
		imp -= imp / 16;

	/*
	 * Encourage picking a task that moves to its preferred node.
	 * This potentially makes imp larger than it's maximum of
	 * 1998 (see SMALLIMP and task_weight for why) but in this
	 * case, it does not matter.
	 */
	if (cur->numa_preferred_nid == env->src_nid)
		imp += imp / 8;

	if (maymove && moveimp > imp && moveimp > env->best_imp) {
		imp = moveimp;
		cur = NULL;
		goto assign;
	}

	/*
	 * Prefer swapping with a task moving to its preferred node over a
	 * task that is not.
	 */
	if (env->best_task && cur->numa_preferred_nid == env->src_nid &&
	    env->best_task->numa_preferred_nid != env->src_nid) {
		goto assign;
	}

	/*
	 * If the NUMA importance is less than SMALLIMP,
	 * task migration might only result in ping pong
	 * of tasks and also hurt performance due to cache
	 * misses.
	 */
	if (imp < SMALLIMP || imp <= env->best_imp + SMALLIMP / 2)
		goto unlock;

	/*
	 * In the overloaded case, try and keep the load balanced.
	 */
	load = task_h_load(env->p) - task_h_load(cur);
	if (!load)
		goto assign;

	dst_load = env->dst_stats.load + load;
	src_load = env->src_stats.load - load;

	if (load_too_imbalanced(src_load, dst_load, env))
		goto unlock;

assign:
	/* Evaluate an idle CPU for a task numa move. */
	if (!cur) {
		int cpu = env->dst_stats.idle_cpu;

		/* Nothing cached so current CPU went idle since the search. */
		if (cpu < 0)
			cpu = env->dst_cpu;

		/*
		 * If the CPU is no longer truly idle and the previous best CPU
		 * is, keep using it.
		 */
		if (!idle_cpu(cpu) && env->best_cpu >= 0 &&
		    idle_cpu(env->best_cpu)) {
			cpu = env->best_cpu;
		}

		env->dst_cpu = cpu;
	}

	task_numa_assign(env, cur, imp);

	/*
	 * If a move to idle is allowed because there is capacity or load
	 * balance improves then stop the search. While a better swap
	 * candidate may exist, a search is not free.
	 */
	if (maymove && !cur && env->best_cpu >= 0 && idle_cpu(env->best_cpu))
		stopsearch = true;

	/*
	 * If a swap candidate must be identified and the current best task
	 * moves its preferred node then stop the search.
	 */
	if (!maymove && env->best_task &&
	    env->best_task->numa_preferred_nid == env->src_nid) {
		stopsearch = true;
	}
unlock:
	rcu_read_unlock();

	return stopsearch;
}

static void task_numa_find_cpu(struct task_numa_env *env,
				long taskimp, long groupimp)
{
	bool maymove = false;
	int cpu;

	/*
	 * If dst node has spare capacity, then check if there is an
	 * imbalance that would be overruled by the load balancer.
	 */
	if (env->dst_stats.node_type == node_has_spare) {
		unsigned int imbalance;
		int src_running, dst_running;

		/*
		 * Would movement cause an imbalance? Note that if src has
		 * more running tasks that the imbalance is ignored as the
		 * move improves the imbalance from the perspective of the
		 * CPU load balancer.
		 * */
		src_running = env->src_stats.nr_running - 1;
		dst_running = env->dst_stats.nr_running + 1;
		imbalance = max(0, dst_running - src_running);
		imbalance = adjust_numa_imbalance(imbalance, dst_running,
						  env->imb_numa_nr);

		/* Use idle CPU if there is no imbalance */
		if (!imbalance) {
			maymove = true;
			if (env->dst_stats.idle_cpu >= 0) {
				env->dst_cpu = env->dst_stats.idle_cpu;
				task_numa_assign(env, NULL, 0);
				return;
			}
		}
	} else {
		long src_load, dst_load, load;
		/*
		 * If the improvement from just moving env->p direction is better
		 * than swapping tasks around, check if a move is possible.
		 */
		load = task_h_load(env->p);
		dst_load = env->dst_stats.load + load;
		src_load = env->src_stats.load - load;
		maymove = !load_too_imbalanced(src_load, dst_load, env);
	}

	for_each_cpu(cpu, cpumask_of_node(env->dst_nid)) {
		/* Skip this CPU if the source task cannot migrate */
		if (!cpumask_test_cpu(cpu, env->p->cpus_ptr))
			continue;

		env->dst_cpu = cpu;
		if (task_numa_compare(env, taskimp, groupimp, maymove))
			break;
	}
}

static int task_numa_migrate(struct task_struct *p)
{
	struct task_numa_env env = {
		.p = p,

		.src_cpu = task_cpu(p),
		.src_nid = task_node(p),

		.imbalance_pct = 112,

		.best_task = NULL,
		.best_imp = 0,
		.best_cpu = -1,
	};
	unsigned long taskweight, groupweight;
	struct sched_domain *sd;
	long taskimp, groupimp;
	struct numa_group *ng;
	struct rq *best_rq;
	int nid, ret, dist;

	/*
	 * Pick the lowest SD_NUMA domain, as that would have the smallest
	 * imbalance and would be the first to start moving tasks about.
	 *
	 * And we want to avoid any moving of tasks about, as that would create
	 * random movement of tasks -- counter the numa conditions we're trying
	 * to satisfy here.
	 */
	rcu_read_lock();
	sd = rcu_dereference(per_cpu(sd_numa, env.src_cpu));
	if (sd) {
		env.imbalance_pct = 100 + (sd->imbalance_pct - 100) / 2;
		env.imb_numa_nr = sd->imb_numa_nr;
	}
	rcu_read_unlock();

	/*
	 * Cpusets can break the scheduler domain tree into smaller
	 * balance domains, some of which do not cross NUMA boundaries.
	 * Tasks that are "trapped" in such domains cannot be migrated
	 * elsewhere, so there is no point in (re)trying.
	 */
	if (unlikely(!sd)) {
		sched_setnuma(p, task_node(p));
		return -EINVAL;
	}

	env.dst_nid = p->numa_preferred_nid;
	dist = env.dist = node_distance(env.src_nid, env.dst_nid);
	taskweight = task_weight(p, env.src_nid, dist);
	groupweight = group_weight(p, env.src_nid, dist);
	update_numa_stats(&env, &env.src_stats, env.src_nid, false);
	taskimp = task_weight(p, env.dst_nid, dist) - taskweight;
	groupimp = group_weight(p, env.dst_nid, dist) - groupweight;
	update_numa_stats(&env, &env.dst_stats, env.dst_nid, true);

	/* Try to find a spot on the preferred nid. */
	task_numa_find_cpu(&env, taskimp, groupimp);

	/*
	 * Look at other nodes in these cases:
	 * - there is no space available on the preferred_nid
	 * - the task is part of a numa_group that is interleaved across
	 *   multiple NUMA nodes; in order to better consolidate the group,
	 *   we need to check other locations.
	 */
	ng = deref_curr_numa_group(p);
	if (env.best_cpu == -1 || (ng && ng->active_nodes > 1)) {
		for_each_node_state(nid, N_CPU) {
			if (nid == env.src_nid || nid == p->numa_preferred_nid)
				continue;

			dist = node_distance(env.src_nid, env.dst_nid);
			if (sched_numa_topology_type == NUMA_BACKPLANE &&
						dist != env.dist) {
				taskweight = task_weight(p, env.src_nid, dist);
				groupweight = group_weight(p, env.src_nid, dist);
			}

			/* Only consider nodes where both task and groups benefit */
			taskimp = task_weight(p, nid, dist) - taskweight;
			groupimp = group_weight(p, nid, dist) - groupweight;
			if (taskimp < 0 && groupimp < 0)
				continue;

			env.dist = dist;
			env.dst_nid = nid;
			update_numa_stats(&env, &env.dst_stats, env.dst_nid, true);
			task_numa_find_cpu(&env, taskimp, groupimp);
		}
	}

	/*
	 * If the task is part of a workload that spans multiple NUMA nodes,
	 * and is migrating into one of the workload's active nodes, remember
	 * this node as the task's preferred numa node, so the workload can
	 * settle down.
	 * A task that migrated to a second choice node will be better off
	 * trying for a better one later. Do not set the preferred node here.
	 */
	if (ng) {
		if (env.best_cpu == -1)
			nid = env.src_nid;
		else
			nid = cpu_to_node(env.best_cpu);

		if (nid != p->numa_preferred_nid)
			sched_setnuma(p, nid);
	}

	/* No better CPU than the current one was found. */
	if (env.best_cpu == -1) {
		trace_sched_stick_numa(p, env.src_cpu, NULL, -1);
		return -EAGAIN;
	}

	best_rq = cpu_rq(env.best_cpu);
	if (env.best_task == NULL) {
		ret = migrate_task_to(p, env.best_cpu);
		WRITE_ONCE(best_rq->numa_migrate_on, 0);
		if (ret != 0)
			trace_sched_stick_numa(p, env.src_cpu, NULL, env.best_cpu);
		return ret;
	}

	ret = migrate_swap(p, env.best_task, env.best_cpu, env.src_cpu);
	WRITE_ONCE(best_rq->numa_migrate_on, 0);

	if (ret != 0)
		trace_sched_stick_numa(p, env.src_cpu, env.best_task, env.best_cpu);
	put_task_struct(env.best_task);
	return ret;
}

/* Attempt to migrate a task to a CPU on the preferred node. */
static void numa_migrate_preferred(struct task_struct *p)
{
	unsigned long interval = HZ;

	/* This task has no NUMA fault statistics yet */
	if (unlikely(p->numa_preferred_nid == NUMA_NO_NODE || !p->numa_faults))
		return;

	/* Periodically retry migrating the task to the preferred node */
	interval = min(interval, msecs_to_jiffies(p->numa_scan_period) / 16);
	p->numa_migrate_retry = jiffies + interval;

	/* Success if task is already running on preferred CPU */
	if (task_node(p) == p->numa_preferred_nid)
		return;

	/* Otherwise, try migrate to a CPU on the preferred node */
	task_numa_migrate(p);
}

/*
 * Find out how many nodes the workload is actively running on. Do this by
 * tracking the nodes from which NUMA hinting faults are triggered. This can
 * be different from the set of nodes where the workload's memory is currently
 * located.
 */
static void numa_group_count_active_nodes(struct numa_group *numa_group)
{
	unsigned long faults, max_faults = 0;
	int nid, active_nodes = 0;

	for_each_node_state(nid, N_CPU) {
		faults = group_faults_cpu(numa_group, nid);
		if (faults > max_faults)
			max_faults = faults;
	}

	for_each_node_state(nid, N_CPU) {
		faults = group_faults_cpu(numa_group, nid);
		if (faults * ACTIVE_NODE_FRACTION > max_faults)
			active_nodes++;
	}

	numa_group->max_faults_cpu = max_faults;
	numa_group->active_nodes = active_nodes;
}

/*
 * When adapting the scan rate, the period is divided into NUMA_PERIOD_SLOTS
 * increments. The more local the fault statistics are, the higher the scan
 * period will be for the next scan window. If local/(local+remote) ratio is
 * below NUMA_PERIOD_THRESHOLD (where range of ratio is 1..NUMA_PERIOD_SLOTS)
 * the scan period will decrease. Aim for 70% local accesses.
 */
#define NUMA_PERIOD_SLOTS 10
#define NUMA_PERIOD_THRESHOLD 7

/*
 * Increase the scan period (slow down scanning) if the majority of
 * our memory is already on our local node, or if the majority of
 * the page accesses are shared with other processes.
 * Otherwise, decrease the scan period.
 */
static void update_task_scan_period(struct task_struct *p,
			unsigned long shared, unsigned long private)
{
	unsigned int period_slot;
	int lr_ratio, ps_ratio;
	int diff;

	unsigned long remote = p->numa_faults_locality[0];
	unsigned long local = p->numa_faults_locality[1];

	/*
	 * If there were no record hinting faults then either the task is
	 * completely idle or all activity is in areas that are not of interest
	 * to automatic numa balancing. Related to that, if there were failed
	 * migration then it implies we are migrating too quickly or the local
	 * node is overloaded. In either case, scan slower
	 */
	if (local + shared == 0 || p->numa_faults_locality[2]) {
		p->numa_scan_period = min(p->numa_scan_period_max,
			p->numa_scan_period << 1);

		p->mm->numa_next_scan = jiffies +
			msecs_to_jiffies(p->numa_scan_period);

		return;
	}

	/*
	 * Prepare to scale scan period relative to the current period.
	 *	 == NUMA_PERIOD_THRESHOLD scan period stays the same
	 *       <  NUMA_PERIOD_THRESHOLD scan period decreases (scan faster)
	 *	 >= NUMA_PERIOD_THRESHOLD scan period increases (scan slower)
	 */
	period_slot = DIV_ROUND_UP(p->numa_scan_period, NUMA_PERIOD_SLOTS);
	lr_ratio = (local * NUMA_PERIOD_SLOTS) / (local + remote);
	ps_ratio = (private * NUMA_PERIOD_SLOTS) / (private + shared);

	if (ps_ratio >= NUMA_PERIOD_THRESHOLD) {
		/*
		 * Most memory accesses are local. There is no need to
		 * do fast NUMA scanning, since memory is already local.
		 */
		int slot = ps_ratio - NUMA_PERIOD_THRESHOLD;
		if (!slot)
			slot = 1;
		diff = slot * period_slot;
	} else if (lr_ratio >= NUMA_PERIOD_THRESHOLD) {
		/*
		 * Most memory accesses are shared with other tasks.
		 * There is no point in continuing fast NUMA scanning,
		 * since other tasks may just move the memory elsewhere.
		 */
		int slot = lr_ratio - NUMA_PERIOD_THRESHOLD;
		if (!slot)
			slot = 1;
		diff = slot * period_slot;
	} else {
		/*
		 * Private memory faults exceed (SLOTS-THRESHOLD)/SLOTS,
		 * yet they are not on the local NUMA node. Speed up
		 * NUMA scanning to get the memory moved over.
		 */
		int ratio = max(lr_ratio, ps_ratio);
		diff = -(NUMA_PERIOD_THRESHOLD - ratio) * period_slot;
	}

	p->numa_scan_period = clamp(p->numa_scan_period + diff,
			task_scan_min(p), task_scan_max(p));
	memset(p->numa_faults_locality, 0, sizeof(p->numa_faults_locality));
}

/*
 * Get the fraction of time the task has been running since the last
 * NUMA placement cycle. The scheduler keeps similar statistics, but
 * decays those on a 32ms period, which is orders of magnitude off
 * from the dozens-of-seconds NUMA balancing period. Use the scheduler
 * stats only if the task is so new there are no NUMA statistics yet.
 */
static u64 numa_get_avg_runtime(struct task_struct *p, u64 *period)
{
	u64 runtime, delta, now;
	/* Use the start of this time slice to avoid calculations. */
	now = p->se.exec_start;
	runtime = p->se.sum_exec_runtime;

	if (p->last_task_numa_placement) {
		delta = runtime - p->last_sum_exec_runtime;
		*period = now - p->last_task_numa_placement;

		/* Avoid time going backwards, prevent potential divide error: */
		if (unlikely((s64)*period < 0))
			*period = 0;
	} else {
		delta = p->se.avg.load_sum;
		*period = LOAD_AVG_MAX;
	}

	p->last_sum_exec_runtime = runtime;
	p->last_task_numa_placement = now;

	return delta;
}

/*
 * Determine the preferred nid for a task in a numa_group. This needs to
 * be done in a way that produces consistent results with group_weight,
 * otherwise workloads might not converge.
 */
static int preferred_group_nid(struct task_struct *p, int nid)
{
	nodemask_t nodes;
	int dist;

	/* Direct connections between all NUMA nodes. */
	if (sched_numa_topology_type == NUMA_DIRECT)
		return nid;

	/*
	 * On a system with glueless mesh NUMA topology, group_weight
	 * scores nodes according to the number of NUMA hinting faults on
	 * both the node itself, and on nearby nodes.
	 */
	if (sched_numa_topology_type == NUMA_GLUELESS_MESH) {
		unsigned long score, max_score = 0;
		int node, max_node = nid;

		dist = sched_max_numa_distance;

		for_each_node_state(node, N_CPU) {
			score = group_weight(p, node, dist);
			if (score > max_score) {
				max_score = score;
				max_node = node;
			}
		}
		return max_node;
	}

	/*
	 * Finding the preferred nid in a system with NUMA backplane
	 * interconnect topology is more involved. The goal is to locate
	 * tasks from numa_groups near each other in the system, and
	 * untangle workloads from different sides of the system. This requires
	 * searching down the hierarchy of node groups, recursively searching
	 * inside the highest scoring group of nodes. The nodemask tricks
	 * keep the complexity of the search down.
	 */
	nodes = node_states[N_CPU];
	for (dist = sched_max_numa_distance; dist > LOCAL_DISTANCE; dist--) {
		unsigned long max_faults = 0;
		nodemask_t max_group = NODE_MASK_NONE;
		int a, b;

		/* Are there nodes at this distance from each other? */
		if (!find_numa_distance(dist))
			continue;

		for_each_node_mask(a, nodes) {
			unsigned long faults = 0;
			nodemask_t this_group;
			nodes_clear(this_group);

			/* Sum group's NUMA faults; includes a==b case. */
			for_each_node_mask(b, nodes) {
				if (node_distance(a, b) < dist) {
					faults += group_faults(p, b);
					node_set(b, this_group);
					node_clear(b, nodes);
				}
			}

			/* Remember the top group. */
			if (faults > max_faults) {
				max_faults = faults;
				max_group = this_group;
				/*
				 * subtle: at the smallest distance there is
				 * just one node left in each "group", the
				 * winner is the preferred nid.
				 */
				nid = a;
			}
		}
		/* Next round, evaluate the nodes within max_group. */
		if (!max_faults)
			break;
		nodes = max_group;
	}
	return nid;
}

static void task_numa_placement(struct task_struct *p)
{
	int seq, nid, max_nid = NUMA_NO_NODE;
	unsigned long max_faults = 0;
	unsigned long fault_types[2] = { 0, 0 };
	unsigned long total_faults;
	u64 runtime, period;
	spinlock_t *group_lock = NULL;
	struct numa_group *ng;

	/*
	 * The p->mm->numa_scan_seq field gets updated without
	 * exclusive access. Use READ_ONCE() here to ensure
	 * that the field is read in a single access:
	 */
	seq = READ_ONCE(p->mm->numa_scan_seq);
	if (p->numa_scan_seq == seq)
		return;
	p->numa_scan_seq = seq;
	p->numa_scan_period_max = task_scan_max(p);

	total_faults = p->numa_faults_locality[0] +
		       p->numa_faults_locality[1];
	runtime = numa_get_avg_runtime(p, &period);

	/* If the task is part of a group prevent parallel updates to group stats */
	ng = deref_curr_numa_group(p);
	if (ng) {
		group_lock = &ng->lock;
		spin_lock_irq(group_lock);
	}

	/* Find the node with the highest number of faults */
	for_each_online_node(nid) {
		/* Keep track of the offsets in numa_faults array */
		int mem_idx, membuf_idx, cpu_idx, cpubuf_idx;
		unsigned long faults = 0, group_faults = 0;
		int priv;

		for (priv = 0; priv < NR_NUMA_HINT_FAULT_TYPES; priv++) {
			long diff, f_diff, f_weight;

			mem_idx = task_faults_idx(NUMA_MEM, nid, priv);
			membuf_idx = task_faults_idx(NUMA_MEMBUF, nid, priv);
			cpu_idx = task_faults_idx(NUMA_CPU, nid, priv);
			cpubuf_idx = task_faults_idx(NUMA_CPUBUF, nid, priv);

			/* Decay existing window, copy faults since last scan */
			diff = p->numa_faults[membuf_idx] - p->numa_faults[mem_idx] / 2;
			fault_types[priv] += p->numa_faults[membuf_idx];
			p->numa_faults[membuf_idx] = 0;

			/*
			 * Normalize the faults_from, so all tasks in a group
			 * count according to CPU use, instead of by the raw
			 * number of faults. Tasks with little runtime have
			 * little over-all impact on throughput, and thus their
			 * faults are less important.
			 */
			f_weight = div64_u64(runtime << 16, period + 1);
			f_weight = (f_weight * p->numa_faults[cpubuf_idx]) /
				   (total_faults + 1);
			f_diff = f_weight - p->numa_faults[cpu_idx] / 2;
			p->numa_faults[cpubuf_idx] = 0;

			p->numa_faults[mem_idx] += diff;
			p->numa_faults[cpu_idx] += f_diff;
			faults += p->numa_faults[mem_idx];
			p->total_numa_faults += diff;
			if (ng) {
				/*
				 * safe because we can only change our own group
				 *
				 * mem_idx represents the offset for a given
				 * nid and priv in a specific region because it
				 * is at the beginning of the numa_faults array.
				 */
				ng->faults[mem_idx] += diff;
				ng->faults[cpu_idx] += f_diff;
				ng->total_faults += diff;
				group_faults += ng->faults[mem_idx];
			}
		}

		if (!ng) {
			if (faults > max_faults) {
				max_faults = faults;
				max_nid = nid;
			}
		} else if (group_faults > max_faults) {
			max_faults = group_faults;
			max_nid = nid;
		}
	}

	/* Cannot migrate task to CPU-less node */
	if (max_nid != NUMA_NO_NODE && !node_state(max_nid, N_CPU)) {
		int near_nid = max_nid;
		int distance, near_distance = INT_MAX;

		for_each_node_state(nid, N_CPU) {
			distance = node_distance(max_nid, nid);
			if (distance < near_distance) {
				near_nid = nid;
				near_distance = distance;
			}
		}
		max_nid = near_nid;
	}

	if (ng) {
		numa_group_count_active_nodes(ng);
		spin_unlock_irq(group_lock);
		max_nid = preferred_group_nid(p, max_nid);
	}

	if (max_faults) {
		/* Set the new preferred node */
		if (max_nid != p->numa_preferred_nid)
			sched_setnuma(p, max_nid);
	}

	update_task_scan_period(p, fault_types[0], fault_types[1]);
}

static inline int get_numa_group(struct numa_group *grp)
{
	return refcount_inc_not_zero(&grp->refcount);
}

static inline void put_numa_group(struct numa_group *grp)
{
	if (refcount_dec_and_test(&grp->refcount))
		kfree_rcu(grp, rcu);
}

static void task_numa_group(struct task_struct *p, int cpupid, int flags,
			int *priv)
{
	struct numa_group *grp, *my_grp;
	struct task_struct *tsk;
	bool join = false;
	int cpu = cpupid_to_cpu(cpupid);
	int i;

	if (unlikely(!deref_curr_numa_group(p))) {
		unsigned int size = sizeof(struct numa_group) +
				    NR_NUMA_HINT_FAULT_STATS *
				    nr_node_ids * sizeof(unsigned long);

		grp = kzalloc(size, GFP_KERNEL | __GFP_NOWARN);
		if (!grp)
			return;

		refcount_set(&grp->refcount, 1);
		grp->active_nodes = 1;
		grp->max_faults_cpu = 0;
		spin_lock_init(&grp->lock);
		grp->gid = p->pid;

		for (i = 0; i < NR_NUMA_HINT_FAULT_STATS * nr_node_ids; i++)
			grp->faults[i] = p->numa_faults[i];

		grp->total_faults = p->total_numa_faults;

		grp->nr_tasks++;
		rcu_assign_pointer(p->numa_group, grp);
	}

	rcu_read_lock();
	tsk = READ_ONCE(cpu_rq(cpu)->curr);

	if (!cpupid_match_pid(tsk, cpupid))
		goto no_join;

	grp = rcu_dereference(tsk->numa_group);
	if (!grp)
		goto no_join;

	my_grp = deref_curr_numa_group(p);
	if (grp == my_grp)
		goto no_join;

	/*
	 * Only join the other group if its bigger; if we're the bigger group,
	 * the other task will join us.
	 */
	if (my_grp->nr_tasks > grp->nr_tasks)
		goto no_join;

	/*
	 * Tie-break on the grp address.
	 */
	if (my_grp->nr_tasks == grp->nr_tasks && my_grp > grp)
		goto no_join;

	/* Always join threads in the same process. */
	if (tsk->mm == current->mm)
		join = true;

	/* Simple filter to avoid false positives due to PID collisions */
	if (flags & TNF_SHARED)
		join = true;

	/* Update priv based on whether false sharing was detected */
	*priv = !join;

	if (join && !get_numa_group(grp))
		goto no_join;

	rcu_read_unlock();

	if (!join)
		return;

	WARN_ON_ONCE(irqs_disabled());
	double_lock_irq(&my_grp->lock, &grp->lock);

	for (i = 0; i < NR_NUMA_HINT_FAULT_STATS * nr_node_ids; i++) {
		my_grp->faults[i] -= p->numa_faults[i];
		grp->faults[i] += p->numa_faults[i];
	}
	my_grp->total_faults -= p->total_numa_faults;
	grp->total_faults += p->total_numa_faults;

	my_grp->nr_tasks--;
	grp->nr_tasks++;

	spin_unlock(&my_grp->lock);
	spin_unlock_irq(&grp->lock);

	rcu_assign_pointer(p->numa_group, grp);

	put_numa_group(my_grp);
	return;

no_join:
	rcu_read_unlock();
	return;
}

/*
 * Get rid of NUMA statistics associated with a task (either current or dead).
 * If @final is set, the task is dead and has reached refcount zero, so we can
 * safely free all relevant data structures. Otherwise, there might be
 * concurrent reads from places like load balancing and procfs, and we should
 * reset the data back to default state without freeing ->numa_faults.
 */
void task_numa_free(struct task_struct *p, bool final)
{
	/* safe: p either is current or is being freed by current */
	struct numa_group *grp = rcu_dereference_raw(p->numa_group);
	unsigned long *numa_faults = p->numa_faults;
	unsigned long flags;
	int i;

	if (!numa_faults)
		return;

	if (grp) {
		spin_lock_irqsave(&grp->lock, flags);
		for (i = 0; i < NR_NUMA_HINT_FAULT_STATS * nr_node_ids; i++)
			grp->faults[i] -= p->numa_faults[i];
		grp->total_faults -= p->total_numa_faults;

		grp->nr_tasks--;
		spin_unlock_irqrestore(&grp->lock, flags);
		RCU_INIT_POINTER(p->numa_group, NULL);
		put_numa_group(grp);
	}

	if (final) {
		p->numa_faults = NULL;
		kfree(numa_faults);
	} else {
		p->total_numa_faults = 0;
		for (i = 0; i < NR_NUMA_HINT_FAULT_STATS * nr_node_ids; i++)
			numa_faults[i] = 0;
	}
}

/*
 * Got a PROT_NONE fault for a page on @node.
 */
void task_numa_fault(int last_cpupid, int mem_node, int pages, int flags)
{
	struct task_struct *p = current;
	bool migrated = flags & TNF_MIGRATED;
	int cpu_node = task_node(current);
	int local = !!(flags & TNF_FAULT_LOCAL);
	struct numa_group *ng;
	int priv;

	if (!static_branch_likely(&sched_numa_balancing))
		return;

	/* for example, ksmd faulting in a user's mm */
	if (!p->mm)
		return;

	/*
	 * NUMA faults statistics are unnecessary for the slow memory
	 * node for memory tiering mode.
	 */
	if (!node_is_toptier(mem_node) &&
	    (sysctl_numa_balancing_mode & NUMA_BALANCING_MEMORY_TIERING ||
	     !cpupid_valid(last_cpupid)))
		return;

	/* Allocate buffer to track faults on a per-node basis */
	if (unlikely(!p->numa_faults)) {
		int size = sizeof(*p->numa_faults) *
			   NR_NUMA_HINT_FAULT_BUCKETS * nr_node_ids;

		p->numa_faults = kzalloc(size, GFP_KERNEL|__GFP_NOWARN);
		if (!p->numa_faults)
			return;

		p->total_numa_faults = 0;
		memset(p->numa_faults_locality, 0, sizeof(p->numa_faults_locality));
	}

	/*
	 * First accesses are treated as private, otherwise consider accesses
	 * to be private if the accessing pid has not changed
	 */
	if (unlikely(last_cpupid == (-1 & LAST_CPUPID_MASK))) {
		priv = 1;
	} else {
		priv = cpupid_match_pid(p, last_cpupid);
		if (!priv && !(flags & TNF_NO_GROUP))
			task_numa_group(p, last_cpupid, flags, &priv);
	}

	/*
	 * If a workload spans multiple NUMA nodes, a shared fault that
	 * occurs wholly within the set of nodes that the workload is
	 * actively using should be counted as local. This allows the
	 * scan rate to slow down when a workload has settled down.
	 */
	ng = deref_curr_numa_group(p);
	if (!priv && !local && ng && ng->active_nodes > 1 &&
				numa_is_active_node(cpu_node, ng) &&
				numa_is_active_node(mem_node, ng))
		local = 1;

	/*
	 * Retry to migrate task to preferred node periodically, in case it
	 * previously failed, or the scheduler moved us.
	 */
	if (time_after(jiffies, p->numa_migrate_retry)) {
		task_numa_placement(p);
		numa_migrate_preferred(p);
	}

	if (migrated)
		p->numa_pages_migrated += pages;
	if (flags & TNF_MIGRATE_FAIL)
		p->numa_faults_locality[2] += pages;

	p->numa_faults[task_faults_idx(NUMA_MEMBUF, mem_node, priv)] += pages;
	p->numa_faults[task_faults_idx(NUMA_CPUBUF, cpu_node, priv)] += pages;
	p->numa_faults_locality[local] += pages;
}

static void reset_ptenuma_scan(struct task_struct *p)
{
	/*
	 * We only did a read acquisition of the mmap sem, so
	 * p->mm->numa_scan_seq is written to without exclusive access
	 * and the update is not guaranteed to be atomic. That's not
	 * much of an issue though, since this is just used for
	 * statistical sampling. Use READ_ONCE/WRITE_ONCE, which are not
	 * expensive, to avoid any form of compiler optimizations:
	 */
	WRITE_ONCE(p->mm->numa_scan_seq, READ_ONCE(p->mm->numa_scan_seq) + 1);
	p->mm->numa_scan_offset = 0;
}

static bool vma_is_accessed(struct vm_area_struct *vma)
{
	unsigned long pids;
	/*
	 * Allow unconditional access first two times, so that all the (pages)
	 * of VMAs get prot_none fault introduced irrespective of accesses.
	 * This is also done to avoid any side effect of task scanning
	 * amplifying the unfairness of disjoint set of VMAs' access.
	 */
	if (READ_ONCE(current->mm->numa_scan_seq) < 2)
		return true;

	pids = vma->numab_state->access_pids[0] | vma->numab_state->access_pids[1];
	return test_bit(hash_32(current->pid, ilog2(BITS_PER_LONG)), &pids);
}

#define VMA_PID_RESET_PERIOD (4 * sysctl_numa_balancing_scan_delay)

/*
 * The expensive part of numa migration is done from task_work context.
 * Triggered from task_tick_numa().
 */
static void task_numa_work(struct callback_head *work)
{
	unsigned long migrate, next_scan, now = jiffies;
	struct task_struct *p = current;
	struct mm_struct *mm = p->mm;
	u64 runtime = p->se.sum_exec_runtime;
	struct vm_area_struct *vma;
	unsigned long start, end;
	unsigned long nr_pte_updates = 0;
	long pages, virtpages;
	struct vma_iterator vmi;

	SCHED_WARN_ON(p != container_of(work, struct task_struct, numa_work));

	work->next = work;
	/*
	 * Who cares about NUMA placement when they're dying.
	 *
	 * NOTE: make sure not to dereference p->mm before this check,
	 * exit_task_work() happens _after_ exit_mm() so we could be called
	 * without p->mm even though we still had it when we enqueued this
	 * work.
	 */
	if (p->flags & PF_EXITING)
		return;

	if (!mm->numa_next_scan) {
		mm->numa_next_scan = now +
			msecs_to_jiffies(sysctl_numa_balancing_scan_delay);
	}

	/*
	 * Enforce maximal scan/migration frequency..
	 */
	migrate = mm->numa_next_scan;
	if (time_before(now, migrate))
		return;

	if (p->numa_scan_period == 0) {
		p->numa_scan_period_max = task_scan_max(p);
		p->numa_scan_period = task_scan_start(p);
	}

	next_scan = now + msecs_to_jiffies(p->numa_scan_period);
	if (!try_cmpxchg(&mm->numa_next_scan, &migrate, next_scan))
		return;

	/*
	 * Delay this task enough that another task of this mm will likely win
	 * the next time around.
	 */
	p->node_stamp += 2 * TICK_NSEC;

	start = mm->numa_scan_offset;
	pages = sysctl_numa_balancing_scan_size;
	pages <<= 20 - PAGE_SHIFT; /* MB in pages */
	virtpages = pages * 8;	   /* Scan up to this much virtual space */
	if (!pages)
		return;


	if (!mmap_read_trylock(mm))
		return;
	vma_iter_init(&vmi, mm, start);
	vma = vma_next(&vmi);
	if (!vma) {
		reset_ptenuma_scan(p);
		start = 0;
		vma_iter_set(&vmi, start);
		vma = vma_next(&vmi);
	}

	do {
		if (!vma_migratable(vma) || !vma_policy_mof(vma) ||
			is_vm_hugetlb_page(vma) || (vma->vm_flags & VM_MIXEDMAP)) {
			continue;
		}

		/*
		 * Shared library pages mapped by multiple processes are not
		 * migrated as it is expected they are cache replicated. Avoid
		 * hinting faults in read-only file-backed mappings or the vdso
		 * as migrating the pages will be of marginal benefit.
		 */
		if (!vma->vm_mm ||
		    (vma->vm_file && (vma->vm_flags & (VM_READ|VM_WRITE)) == (VM_READ)))
			continue;

		/*
		 * Skip inaccessible VMAs to avoid any confusion between
		 * PROT_NONE and NUMA hinting ptes
		 */
		if (!vma_is_accessible(vma))
			continue;

		/* Initialise new per-VMA NUMAB state. */
		if (!vma->numab_state) {
			vma->numab_state = kzalloc(sizeof(struct vma_numab_state),
				GFP_KERNEL);
			if (!vma->numab_state)
				continue;

			vma->numab_state->next_scan = now +
				msecs_to_jiffies(sysctl_numa_balancing_scan_delay);

			/* Reset happens after 4 times scan delay of scan start */
			vma->numab_state->next_pid_reset =  vma->numab_state->next_scan +
				msecs_to_jiffies(VMA_PID_RESET_PERIOD);
		}

		/*
		 * Scanning the VMA's of short lived tasks add more overhead. So
		 * delay the scan for new VMAs.
		 */
		if (mm->numa_scan_seq && time_before(jiffies,
						vma->numab_state->next_scan))
			continue;

		/* Do not scan the VMA if task has not accessed */
		if (!vma_is_accessed(vma))
			continue;

		/*
		 * RESET access PIDs regularly for old VMAs. Resetting after checking
		 * vma for recent access to avoid clearing PID info before access..
		 */
		if (mm->numa_scan_seq &&
				time_after(jiffies, vma->numab_state->next_pid_reset)) {
			vma->numab_state->next_pid_reset = vma->numab_state->next_pid_reset +
				msecs_to_jiffies(VMA_PID_RESET_PERIOD);
			vma->numab_state->access_pids[0] = READ_ONCE(vma->numab_state->access_pids[1]);
			vma->numab_state->access_pids[1] = 0;
		}

		do {
			start = max(start, vma->vm_start);
			end = ALIGN(start + (pages << PAGE_SHIFT), HPAGE_SIZE);
			end = min(end, vma->vm_end);
			nr_pte_updates = change_prot_numa(vma, start, end);

			/*
			 * Try to scan sysctl_numa_balancing_size worth of
			 * hpages that have at least one present PTE that
			 * is not already pte-numa. If the VMA contains
			 * areas that are unused or already full of prot_numa
			 * PTEs, scan up to virtpages, to skip through those
			 * areas faster.
			 */
			if (nr_pte_updates)
				pages -= (end - start) >> PAGE_SHIFT;
			virtpages -= (end - start) >> PAGE_SHIFT;

			start = end;
			if (pages <= 0 || virtpages <= 0)
				goto out;

			cond_resched();
		} while (end != vma->vm_end);
	} for_each_vma(vmi, vma);

out:
	/*
	 * It is possible to reach the end of the VMA list but the last few
	 * VMAs are not guaranteed to the vma_migratable. If they are not, we
	 * would find the !migratable VMA on the next scan but not reset the
	 * scanner to the start so check it now.
	 */
	if (vma)
		mm->numa_scan_offset = start;
	else
		reset_ptenuma_scan(p);
	mmap_read_unlock(mm);

	/*
	 * Make sure tasks use at least 32x as much time to run other code
	 * than they used here, to limit NUMA PTE scanning overhead to 3% max.
	 * Usually update_task_scan_period slows down scanning enough; on an
	 * overloaded system we need to limit overhead on a per task basis.
	 */
	if (unlikely(p->se.sum_exec_runtime != runtime)) {
		u64 diff = p->se.sum_exec_runtime - runtime;
		p->node_stamp += 32 * diff;
	}
}

void init_numa_balancing(unsigned long clone_flags, struct task_struct *p)
{
	int mm_users = 0;
	struct mm_struct *mm = p->mm;

	if (mm) {
		mm_users = atomic_read(&mm->mm_users);
		if (mm_users == 1) {
			mm->numa_next_scan = jiffies + msecs_to_jiffies(sysctl_numa_balancing_scan_delay);
			mm->numa_scan_seq = 0;
		}
	}
	p->node_stamp			= 0;
	p->numa_scan_seq		= mm ? mm->numa_scan_seq : 0;
	p->numa_scan_period		= sysctl_numa_balancing_scan_delay;
	p->numa_migrate_retry		= 0;
	/* Protect against double add, see task_tick_numa and task_numa_work */
	p->numa_work.next		= &p->numa_work;
	p->numa_faults			= NULL;
	p->numa_pages_migrated		= 0;
	p->total_numa_faults		= 0;
	RCU_INIT_POINTER(p->numa_group, NULL);
	p->last_task_numa_placement	= 0;
	p->last_sum_exec_runtime	= 0;

	init_task_work(&p->numa_work, task_numa_work);

	/* New address space, reset the preferred nid */
	if (!(clone_flags & CLONE_VM)) {
		p->numa_preferred_nid = NUMA_NO_NODE;
		return;
	}

	/*
	 * New thread, keep existing numa_preferred_nid which should be copied
	 * already by arch_dup_task_struct but stagger when scans start.
	 */
	if (mm) {
		unsigned int delay;

		delay = min_t(unsigned int, task_scan_max(current),
			current->numa_scan_period * mm_users * NSEC_PER_MSEC);
		delay += 2 * TICK_NSEC;
		p->node_stamp = delay;
	}
}

/*
 * Drive the periodic memory faults..
 */
static void task_tick_numa(struct rq *rq, struct task_struct *curr)
{
	struct callback_head *work = &curr->numa_work;
	u64 period, now;

	/*
	 * We don't care about NUMA placement if we don't have memory.
	 */
	if (!curr->mm || (curr->flags & (PF_EXITING | PF_KTHREAD)) || work->next != work)
		return;

	/*
	 * Using runtime rather than walltime has the dual advantage that
	 * we (mostly) drive the selection from busy threads and that the
	 * task needs to have done some actual work before we bother with
	 * NUMA placement.
	 */
	now = curr->se.sum_exec_runtime;
	period = (u64)curr->numa_scan_period * NSEC_PER_MSEC;

	if (now > curr->node_stamp + period) {
		if (!curr->node_stamp)
			curr->numa_scan_period = task_scan_start(curr);
		curr->node_stamp += period;

		if (!time_before(jiffies, curr->mm->numa_next_scan))
			task_work_add(curr, work, TWA_RESUME);
	}
}

static void update_scan_period(struct task_struct *p, int new_cpu)
{
	int src_nid = cpu_to_node(task_cpu(p));
	int dst_nid = cpu_to_node(new_cpu);

	if (!static_branch_likely(&sched_numa_balancing))
		return;

	if (!p->mm || !p->numa_faults || (p->flags & PF_EXITING))
		return;

	if (src_nid == dst_nid)
		return;

	/*
	 * Allow resets if faults have been trapped before one scan
	 * has completed. This is most likely due to a new task that
	 * is pulled cross-node due to wakeups or load balancing.
	 */
	if (p->numa_scan_seq) {
		/*
		 * Avoid scan adjustments if moving to the preferred
		 * node or if the task was not previously running on
		 * the preferred node.
		 */
		if (dst_nid == p->numa_preferred_nid ||
		    (p->numa_preferred_nid != NUMA_NO_NODE &&
			src_nid != p->numa_preferred_nid))
			return;
	}

	p->numa_scan_period = task_scan_start(p);
}

#else
static void task_tick_numa(struct rq *rq, struct task_struct *curr)
{
}

static inline void account_numa_enqueue(struct rq *rq, struct task_struct *p)
{
}

static inline void account_numa_dequeue(struct rq *rq, struct task_struct *p)
{
}

static inline void update_scan_period(struct task_struct *p, int new_cpu)
{
}

#endif /* CONFIG_NUMA_BALANCING */

static void
account_entity_enqueue(struct cfs_rq *cfs_rq, struct sched_entity *se)
{
	update_load_add(&cfs_rq->load, se->load.weight);
#ifdef CONFIG_SMP
	if (entity_is_task(se)) {
		struct rq *rq = rq_of(cfs_rq);

		account_numa_enqueue(rq, task_of(se));
		list_add(&se->group_node, &rq->cfs_tasks);
	}
#endif
	cfs_rq->nr_running++;
	if (se_is_idle(se))
		cfs_rq->idle_nr_running++;
}

static void
account_entity_dequeue(struct cfs_rq *cfs_rq, struct sched_entity *se)
{
	update_load_sub(&cfs_rq->load, se->load.weight);
#ifdef CONFIG_SMP
	if (entity_is_task(se)) {
		account_numa_dequeue(rq_of(cfs_rq), task_of(se));
		list_del_init(&se->group_node);
	}
#endif
	cfs_rq->nr_running--;
	if (se_is_idle(se))
		cfs_rq->idle_nr_running--;
}

/*
 * Signed add and clamp on underflow.
 *
 * Explicitly do a load-store to ensure the intermediate value never hits
 * memory. This allows lockless observations without ever seeing the negative
 * values.
 */
#define add_positive(_ptr, _val) do {                           \
	typeof(_ptr) ptr = (_ptr);                              \
	typeof(_val) val = (_val);                              \
	typeof(*ptr) res, var = READ_ONCE(*ptr);                \
								\
	res = var + val;                                        \
								\
	if (val < 0 && res > var)                               \
		res = 0;                                        \
								\
	WRITE_ONCE(*ptr, res);                                  \
} while (0)

/*
 * Unsigned subtract and clamp on underflow.
 *
 * Explicitly do a load-store to ensure the intermediate value never hits
 * memory. This allows lockless observations without ever seeing the negative
 * values.
 */
#define sub_positive(_ptr, _val) do {				\
	typeof(_ptr) ptr = (_ptr);				\
	typeof(*ptr) val = (_val);				\
	typeof(*ptr) res, var = READ_ONCE(*ptr);		\
	res = var - val;					\
	if (res > var)						\
		res = 0;					\
	WRITE_ONCE(*ptr, res);					\
} while (0)

/*
 * Remove and clamp on negative, from a local variable.
 *
 * A variant of sub_positive(), which does not use explicit load-store
 * and is thus optimized for local variable updates.
 */
#define lsub_positive(_ptr, _val) do {				\
	typeof(_ptr) ptr = (_ptr);				\
	*ptr -= min_t(typeof(*ptr), *ptr, _val);		\
} while (0)

#ifdef CONFIG_SMP
static inline void
enqueue_load_avg(struct cfs_rq *cfs_rq, struct sched_entity *se)
{
	cfs_rq->avg.load_avg += se->avg.load_avg;
	cfs_rq->avg.load_sum += se_weight(se) * se->avg.load_sum;
}

static inline void
dequeue_load_avg(struct cfs_rq *cfs_rq, struct sched_entity *se)
{
	sub_positive(&cfs_rq->avg.load_avg, se->avg.load_avg);
	sub_positive(&cfs_rq->avg.load_sum, se_weight(se) * se->avg.load_sum);
	/* See update_cfs_rq_load_avg() */
	cfs_rq->avg.load_sum = max_t(u32, cfs_rq->avg.load_sum,
					  cfs_rq->avg.load_avg * PELT_MIN_DIVIDER);
}
#else
static inline void
enqueue_load_avg(struct cfs_rq *cfs_rq, struct sched_entity *se) { }
static inline void
dequeue_load_avg(struct cfs_rq *cfs_rq, struct sched_entity *se) { }
#endif

static void reweight_entity(struct cfs_rq *cfs_rq, struct sched_entity *se,
			    unsigned long weight)
{
	unsigned long old_weight = se->load.weight;

	if (se->on_rq) {
		/* commit outstanding execution time */
		if (cfs_rq->curr == se)
			update_curr(cfs_rq);
		else
			avg_vruntime_sub(cfs_rq, se);
		update_load_sub(&cfs_rq->load, se->load.weight);
	}
	dequeue_load_avg(cfs_rq, se);

	update_load_set(&se->load, weight);

	if (!se->on_rq) {
		/*
		 * Because we keep se->vlag = V - v_i, while: lag_i = w_i*(V - v_i),
		 * we need to scale se->vlag when w_i changes.
		 */
		se->vlag = div_s64(se->vlag * old_weight, weight);
	} else {
		s64 deadline = se->deadline - se->vruntime;
		/*
		 * When the weight changes, the virtual time slope changes and
		 * we should adjust the relative virtual deadline accordingly.
		 */
		deadline = div_s64(deadline * old_weight, weight);
		se->deadline = se->vruntime + deadline;
		if (se != cfs_rq->curr)
			min_deadline_cb_propagate(&se->run_node, NULL);
	}

#ifdef CONFIG_SMP
	do {
		u32 divider = get_pelt_divider(&se->avg);

		se->avg.load_avg = div_u64(se_weight(se) * se->avg.load_sum, divider);
	} while (0);
#endif

	enqueue_load_avg(cfs_rq, se);
	if (se->on_rq) {
		update_load_add(&cfs_rq->load, se->load.weight);
		if (cfs_rq->curr != se)
			avg_vruntime_add(cfs_rq, se);
	}
}

void reweight_task(struct task_struct *p, int prio)
{
	struct sched_entity *se = &p->se;
	struct cfs_rq *cfs_rq = cfs_rq_of(se);
	struct load_weight *load = &se->load;
	unsigned long weight = scale_load(sched_prio_to_weight[prio]);

	reweight_entity(cfs_rq, se, weight);
	load->inv_weight = sched_prio_to_wmult[prio];
}

static inline int throttled_hierarchy(struct cfs_rq *cfs_rq);

#ifdef CONFIG_FAIR_GROUP_SCHED
#ifdef CONFIG_SMP
/*
 * All this does is approximate the hierarchical proportion which includes that
 * global sum we all love to hate.
 *
 * That is, the weight of a group entity, is the proportional share of the
 * group weight based on the group runqueue weights. That is:
 *
 *                     tg->weight * grq->load.weight
 *   ge->load.weight = -----------------------------               (1)
 *                       \Sum grq->load.weight
 *
 * Now, because computing that sum is prohibitively expensive to compute (been
 * there, done that) we approximate it with this average stuff. The average
 * moves slower and therefore the approximation is cheaper and more stable.
 *
 * So instead of the above, we substitute:
 *
 *   grq->load.weight -> grq->avg.load_avg                         (2)
 *
 * which yields the following:
 *
 *                     tg->weight * grq->avg.load_avg
 *   ge->load.weight = ------------------------------              (3)
 *                             tg->load_avg
 *
 * Where: tg->load_avg ~= \Sum grq->avg.load_avg
 *
 * That is shares_avg, and it is right (given the approximation (2)).
 *
 * The problem with it is that because the average is slow -- it was designed
 * to be exactly that of course -- this leads to transients in boundary
 * conditions. In specific, the case where the group was idle and we start the
 * one task. It takes time for our CPU's grq->avg.load_avg to build up,
 * yielding bad latency etc..
 *
 * Now, in that special case (1) reduces to:
 *
 *                     tg->weight * grq->load.weight
 *   ge->load.weight = ----------------------------- = tg->weight   (4)
 *                         grp->load.weight
 *
 * That is, the sum collapses because all other CPUs are idle; the UP scenario.
 *
 * So what we do is modify our approximation (3) to approach (4) in the (near)
 * UP case, like:
 *
 *   ge->load.weight =
 *
 *              tg->weight * grq->load.weight
 *     ---------------------------------------------------         (5)
 *     tg->load_avg - grq->avg.load_avg + grq->load.weight
 *
 * But because grq->load.weight can drop to 0, resulting in a divide by zero,
 * we need to use grq->avg.load_avg as its lower bound, which then gives:
 *
 *
 *                     tg->weight * grq->load.weight
 *   ge->load.weight = -----------------------------		   (6)
 *                             tg_load_avg'
 *
 * Where:
 *
 *   tg_load_avg' = tg->load_avg - grq->avg.load_avg +
 *                  max(grq->load.weight, grq->avg.load_avg)
 *
 * And that is shares_weight and is icky. In the (near) UP case it approaches
 * (4) while in the normal case it approaches (3). It consistently
 * overestimates the ge->load.weight and therefore:
 *
 *   \Sum ge->load.weight >= tg->weight
 *
 * hence icky!
 */
static long calc_group_shares(struct cfs_rq *cfs_rq)
{
	long tg_weight, tg_shares, load, shares;
	struct task_group *tg = cfs_rq->tg;

	tg_shares = READ_ONCE(tg->shares);

	load = max(scale_load_down(cfs_rq->load.weight), cfs_rq->avg.load_avg);

	tg_weight = atomic_long_read(&tg->load_avg);

	/* Ensure tg_weight >= load */
	tg_weight -= cfs_rq->tg_load_avg_contrib;
	tg_weight += load;

	shares = (tg_shares * load);
	if (tg_weight)
		shares /= tg_weight;

	/*
	 * MIN_SHARES has to be unscaled here to support per-CPU partitioning
	 * of a group with small tg->shares value. It is a floor value which is
	 * assigned as a minimum load.weight to the sched_entity representing
	 * the group on a CPU.
	 *
	 * E.g. on 64-bit for a group with tg->shares of scale_load(15)=15*1024
	 * on an 8-core system with 8 tasks each runnable on one CPU shares has
	 * to be 15*1024*1/8=1920 instead of scale_load(MIN_SHARES)=2*1024. In
	 * case no task is runnable on a CPU MIN_SHARES=2 should be returned
	 * instead of 0.
	 */
	return clamp_t(long, shares, MIN_SHARES, tg_shares);
}
#endif /* CONFIG_SMP */

/*
 * Recomputes the group entity based on the current state of its group
 * runqueue.
 */
static void update_cfs_group(struct sched_entity *se)
{
	struct cfs_rq *gcfs_rq = group_cfs_rq(se);
	long shares;

	if (!gcfs_rq)
		return;

	if (throttled_hierarchy(gcfs_rq))
		return;

#ifndef CONFIG_SMP
	shares = READ_ONCE(gcfs_rq->tg->shares);

	if (likely(se->load.weight == shares))
		return;
#else
	shares   = calc_group_shares(gcfs_rq);
#endif

	reweight_entity(cfs_rq_of(se), se, shares);
}

#else /* CONFIG_FAIR_GROUP_SCHED */
static inline void update_cfs_group(struct sched_entity *se)
{
}
#endif /* CONFIG_FAIR_GROUP_SCHED */

static inline void cfs_rq_util_change(struct cfs_rq *cfs_rq, int flags)
{
	struct rq *rq = rq_of(cfs_rq);

	if (&rq->cfs == cfs_rq) {
		/*
		 * There are a few boundary cases this might miss but it should
		 * get called often enough that that should (hopefully) not be
		 * a real problem.
		 *
		 * It will not get called when we go idle, because the idle
		 * thread is a different class (!fair), nor will the utilization
		 * number include things like RT tasks.
		 *
		 * As is, the util number is not freq-invariant (we'd have to
		 * implement arch_scale_freq_capacity() for that).
		 *
		 * See cpu_util_cfs().
		 */
		cpufreq_update_util(rq, flags);
	}
}

#ifdef CONFIG_SMP
static inline bool load_avg_is_decayed(struct sched_avg *sa)
{
	if (sa->load_sum)
		return false;

	if (sa->util_sum)
		return false;

	if (sa->runnable_sum)
		return false;

	/*
	 * _avg must be null when _sum are null because _avg = _sum / divider
	 * Make sure that rounding and/or propagation of PELT values never
	 * break this.
	 */
	SCHED_WARN_ON(sa->load_avg ||
		      sa->util_avg ||
		      sa->runnable_avg);

	return true;
}

static inline u64 cfs_rq_last_update_time(struct cfs_rq *cfs_rq)
{
	return u64_u32_load_copy(cfs_rq->avg.last_update_time,
				 cfs_rq->last_update_time_copy);
}
#ifdef CONFIG_FAIR_GROUP_SCHED
/*
 * Because list_add_leaf_cfs_rq always places a child cfs_rq on the list
 * immediately before a parent cfs_rq, and cfs_rqs are removed from the list
 * bottom-up, we only have to test whether the cfs_rq before us on the list
 * is our child.
 * If cfs_rq is not on the list, test whether a child needs its to be added to
 * connect a branch to the tree  * (see list_add_leaf_cfs_rq() for details).
 */
static inline bool child_cfs_rq_on_list(struct cfs_rq *cfs_rq)
{
	struct cfs_rq *prev_cfs_rq;
	struct list_head *prev;

	if (cfs_rq->on_list) {
		prev = cfs_rq->leaf_cfs_rq_list.prev;
	} else {
		struct rq *rq = rq_of(cfs_rq);

		prev = rq->tmp_alone_branch;
	}

	prev_cfs_rq = container_of(prev, struct cfs_rq, leaf_cfs_rq_list);

	return (prev_cfs_rq->tg->parent == cfs_rq->tg);
}

static inline bool cfs_rq_is_decayed(struct cfs_rq *cfs_rq)
{
	if (cfs_rq->load.weight)
		return false;

	if (!load_avg_is_decayed(&cfs_rq->avg))
		return false;

	if (child_cfs_rq_on_list(cfs_rq))
		return false;

	return true;
}

/**
 * update_tg_load_avg - update the tg's load avg
 * @cfs_rq: the cfs_rq whose avg changed
 *
 * This function 'ensures': tg->load_avg := \Sum tg->cfs_rq[]->avg.load.
 * However, because tg->load_avg is a global value there are performance
 * considerations.
 *
 * In order to avoid having to look at the other cfs_rq's, we use a
 * differential update where we store the last value we propagated. This in
 * turn allows skipping updates if the differential is 'small'.
 *
 * Updating tg's load_avg is necessary before update_cfs_share().
 */
static inline void update_tg_load_avg(struct cfs_rq *cfs_rq)
{
	long delta = cfs_rq->avg.load_avg - cfs_rq->tg_load_avg_contrib;

	/*
	 * No need to update load_avg for root_task_group as it is not used.
	 */
	if (cfs_rq->tg == &root_task_group)
		return;

	if (abs(delta) > cfs_rq->tg_load_avg_contrib / 64) {
		atomic_long_add(delta, &cfs_rq->tg->load_avg);
		cfs_rq->tg_load_avg_contrib = cfs_rq->avg.load_avg;
	}
}

/*
 * Called within set_task_rq() right before setting a task's CPU. The
 * caller only guarantees p->pi_lock is held; no other assumptions,
 * including the state of rq->lock, should be made.
 */
void set_task_rq_fair(struct sched_entity *se,
		      struct cfs_rq *prev, struct cfs_rq *next)
{
	u64 p_last_update_time;
	u64 n_last_update_time;

	if (!sched_feat(ATTACH_AGE_LOAD))
		return;

	/*
	 * We are supposed to update the task to "current" time, then its up to
	 * date and ready to go to new CPU/cfs_rq. But we have difficulty in
	 * getting what current time is, so simply throw away the out-of-date
	 * time. This will result in the wakee task is less decayed, but giving
	 * the wakee more load sounds not bad.
	 */
	if (!(se->avg.last_update_time && prev))
		return;

	p_last_update_time = cfs_rq_last_update_time(prev);
	n_last_update_time = cfs_rq_last_update_time(next);

	__update_load_avg_blocked_se(p_last_update_time, se);
	se->avg.last_update_time = n_last_update_time;
}

/*
 * When on migration a sched_entity joins/leaves the PELT hierarchy, we need to
 * propagate its contribution. The key to this propagation is the invariant
 * that for each group:
 *
 *   ge->avg == grq->avg						(1)
 *
 * _IFF_ we look at the pure running and runnable sums. Because they
 * represent the very same entity, just at different points in the hierarchy.
 *
 * Per the above update_tg_cfs_util() and update_tg_cfs_runnable() are trivial
 * and simply copies the running/runnable sum over (but still wrong, because
 * the group entity and group rq do not have their PELT windows aligned).
 *
 * However, update_tg_cfs_load() is more complex. So we have:
 *
 *   ge->avg.load_avg = ge->load.weight * ge->avg.runnable_avg		(2)
 *
 * And since, like util, the runnable part should be directly transferable,
 * the following would _appear_ to be the straight forward approach:
 *
 *   grq->avg.load_avg = grq->load.weight * grq->avg.runnable_avg	(3)
 *
 * And per (1) we have:
 *
 *   ge->avg.runnable_avg == grq->avg.runnable_avg
 *
 * Which gives:
 *
 *                      ge->load.weight * grq->avg.load_avg
 *   ge->avg.load_avg = -----------------------------------		(4)
 *                               grq->load.weight
 *
 * Except that is wrong!
 *
 * Because while for entities historical weight is not important and we
 * really only care about our future and therefore can consider a pure
 * runnable sum, runqueues can NOT do this.
 *
 * We specifically want runqueues to have a load_avg that includes
 * historical weights. Those represent the blocked load, the load we expect
 * to (shortly) return to us. This only works by keeping the weights as
 * integral part of the sum. We therefore cannot decompose as per (3).
 *
 * Another reason this doesn't work is that runnable isn't a 0-sum entity.
 * Imagine a rq with 2 tasks that each are runnable 2/3 of the time. Then the
 * rq itself is runnable anywhere between 2/3 and 1 depending on how the
 * runnable section of these tasks overlap (or not). If they were to perfectly
 * align the rq as a whole would be runnable 2/3 of the time. If however we
 * always have at least 1 runnable task, the rq as a whole is always runnable.
 *
 * So we'll have to approximate.. :/
 *
 * Given the constraint:
 *
 *   ge->avg.running_sum <= ge->avg.runnable_sum <= LOAD_AVG_MAX
 *
 * We can construct a rule that adds runnable to a rq by assuming minimal
 * overlap.
 *
 * On removal, we'll assume each task is equally runnable; which yields:
 *
 *   grq->avg.runnable_sum = grq->avg.load_sum / grq->load.weight
 *
 * XXX: only do this for the part of runnable > running ?
 *
 */
static inline void
update_tg_cfs_util(struct cfs_rq *cfs_rq, struct sched_entity *se, struct cfs_rq *gcfs_rq)
{
	long delta_sum, delta_avg = gcfs_rq->avg.util_avg - se->avg.util_avg;
	u32 new_sum, divider;

	/* Nothing to update */
	if (!delta_avg)
		return;

	/*
	 * cfs_rq->avg.period_contrib can be used for both cfs_rq and se.
	 * See ___update_load_avg() for details.
	 */
	divider = get_pelt_divider(&cfs_rq->avg);


	/* Set new sched_entity's utilization */
	se->avg.util_avg = gcfs_rq->avg.util_avg;
	new_sum = se->avg.util_avg * divider;
	delta_sum = (long)new_sum - (long)se->avg.util_sum;
	se->avg.util_sum = new_sum;

	/* Update parent cfs_rq utilization */
	add_positive(&cfs_rq->avg.util_avg, delta_avg);
	add_positive(&cfs_rq->avg.util_sum, delta_sum);

	/* See update_cfs_rq_load_avg() */
	cfs_rq->avg.util_sum = max_t(u32, cfs_rq->avg.util_sum,
					  cfs_rq->avg.util_avg * PELT_MIN_DIVIDER);
}

static inline void
update_tg_cfs_runnable(struct cfs_rq *cfs_rq, struct sched_entity *se, struct cfs_rq *gcfs_rq)
{
	long delta_sum, delta_avg = gcfs_rq->avg.runnable_avg - se->avg.runnable_avg;
	u32 new_sum, divider;

	/* Nothing to update */
	if (!delta_avg)
		return;

	/*
	 * cfs_rq->avg.period_contrib can be used for both cfs_rq and se.
	 * See ___update_load_avg() for details.
	 */
	divider = get_pelt_divider(&cfs_rq->avg);

	/* Set new sched_entity's runnable */
	se->avg.runnable_avg = gcfs_rq->avg.runnable_avg;
	new_sum = se->avg.runnable_avg * divider;
	delta_sum = (long)new_sum - (long)se->avg.runnable_sum;
	se->avg.runnable_sum = new_sum;

	/* Update parent cfs_rq runnable */
	add_positive(&cfs_rq->avg.runnable_avg, delta_avg);
	add_positive(&cfs_rq->avg.runnable_sum, delta_sum);
	/* See update_cfs_rq_load_avg() */
	cfs_rq->avg.runnable_sum = max_t(u32, cfs_rq->avg.runnable_sum,
					      cfs_rq->avg.runnable_avg * PELT_MIN_DIVIDER);
}

static inline void
update_tg_cfs_load(struct cfs_rq *cfs_rq, struct sched_entity *se, struct cfs_rq *gcfs_rq)
{
	long delta_avg, running_sum, runnable_sum = gcfs_rq->prop_runnable_sum;
	unsigned long load_avg;
	u64 load_sum = 0;
	s64 delta_sum;
	u32 divider;

	if (!runnable_sum)
		return;

	gcfs_rq->prop_runnable_sum = 0;

	/*
	 * cfs_rq->avg.period_contrib can be used for both cfs_rq and se.
	 * See ___update_load_avg() for details.
	 */
	divider = get_pelt_divider(&cfs_rq->avg);

	if (runnable_sum >= 0) {
		/*
		 * Add runnable; clip at LOAD_AVG_MAX. Reflects that until
		 * the CPU is saturated running == runnable.
		 */
		runnable_sum += se->avg.load_sum;
		runnable_sum = min_t(long, runnable_sum, divider);
	} else {
		/*
		 * Estimate the new unweighted runnable_sum of the gcfs_rq by
		 * assuming all tasks are equally runnable.
		 */
		if (scale_load_down(gcfs_rq->load.weight)) {
			load_sum = div_u64(gcfs_rq->avg.load_sum,
				scale_load_down(gcfs_rq->load.weight));
		}

		/* But make sure to not inflate se's runnable */
		runnable_sum = min(se->avg.load_sum, load_sum);
	}

	/*
	 * runnable_sum can't be lower than running_sum
	 * Rescale running sum to be in the same range as runnable sum
	 * running_sum is in [0 : LOAD_AVG_MAX <<  SCHED_CAPACITY_SHIFT]
	 * runnable_sum is in [0 : LOAD_AVG_MAX]
	 */
	running_sum = se->avg.util_sum >> SCHED_CAPACITY_SHIFT;
	runnable_sum = max(runnable_sum, running_sum);

	load_sum = se_weight(se) * runnable_sum;
	load_avg = div_u64(load_sum, divider);

	delta_avg = load_avg - se->avg.load_avg;
	if (!delta_avg)
		return;

	delta_sum = load_sum - (s64)se_weight(se) * se->avg.load_sum;

	se->avg.load_sum = runnable_sum;
	se->avg.load_avg = load_avg;
	add_positive(&cfs_rq->avg.load_avg, delta_avg);
	add_positive(&cfs_rq->avg.load_sum, delta_sum);
	/* See update_cfs_rq_load_avg() */
	cfs_rq->avg.load_sum = max_t(u32, cfs_rq->avg.load_sum,
					  cfs_rq->avg.load_avg * PELT_MIN_DIVIDER);
}

static inline void add_tg_cfs_propagate(struct cfs_rq *cfs_rq, long runnable_sum)
{
	cfs_rq->propagate = 1;
	cfs_rq->prop_runnable_sum += runnable_sum;
}

/* Update task and its cfs_rq load average */
static inline int propagate_entity_load_avg(struct sched_entity *se)
{
	struct cfs_rq *cfs_rq, *gcfs_rq;

	if (entity_is_task(se))
		return 0;

	gcfs_rq = group_cfs_rq(se);
	if (!gcfs_rq->propagate)
		return 0;

	gcfs_rq->propagate = 0;

	cfs_rq = cfs_rq_of(se);

	add_tg_cfs_propagate(cfs_rq, gcfs_rq->prop_runnable_sum);

	update_tg_cfs_util(cfs_rq, se, gcfs_rq);
	update_tg_cfs_runnable(cfs_rq, se, gcfs_rq);
	update_tg_cfs_load(cfs_rq, se, gcfs_rq);

	trace_pelt_cfs_tp(cfs_rq);
	trace_pelt_se_tp(se);

	return 1;
}

/*
 * Check if we need to update the load and the utilization of a blocked
 * group_entity:
 */
static inline bool skip_blocked_update(struct sched_entity *se)
{
	struct cfs_rq *gcfs_rq = group_cfs_rq(se);

	/*
	 * If sched_entity still have not zero load or utilization, we have to
	 * decay it:
	 */
	if (se->avg.load_avg || se->avg.util_avg)
		return false;

	/*
	 * If there is a pending propagation, we have to update the load and
	 * the utilization of the sched_entity:
	 */
	if (gcfs_rq->propagate)
		return false;

	/*
	 * Otherwise, the load and the utilization of the sched_entity is
	 * already zero and there is no pending propagation, so it will be a
	 * waste of time to try to decay it:
	 */
	return true;
}

#else /* CONFIG_FAIR_GROUP_SCHED */

static inline void update_tg_load_avg(struct cfs_rq *cfs_rq) {}

static inline int propagate_entity_load_avg(struct sched_entity *se)
{
	return 0;
}

static inline void add_tg_cfs_propagate(struct cfs_rq *cfs_rq, long runnable_sum) {}

#endif /* CONFIG_FAIR_GROUP_SCHED */

#ifdef CONFIG_NO_HZ_COMMON
static inline void migrate_se_pelt_lag(struct sched_entity *se)
{
	u64 throttled = 0, now, lut;
	struct cfs_rq *cfs_rq;
	struct rq *rq;
	bool is_idle;

	if (load_avg_is_decayed(&se->avg))
		return;

	cfs_rq = cfs_rq_of(se);
	rq = rq_of(cfs_rq);

	rcu_read_lock();
	is_idle = is_idle_task(rcu_dereference(rq->curr));
	rcu_read_unlock();

	/*
	 * The lag estimation comes with a cost we don't want to pay all the
	 * time. Hence, limiting to the case where the source CPU is idle and
	 * we know we are at the greatest risk to have an outdated clock.
	 */
	if (!is_idle)
		return;

	/*
	 * Estimated "now" is: last_update_time + cfs_idle_lag + rq_idle_lag, where:
	 *
	 *   last_update_time (the cfs_rq's last_update_time)
	 *	= cfs_rq_clock_pelt()@cfs_rq_idle
	 *      = rq_clock_pelt()@cfs_rq_idle
	 *        - cfs->throttled_clock_pelt_time@cfs_rq_idle
	 *
	 *   cfs_idle_lag (delta between rq's update and cfs_rq's update)
	 *      = rq_clock_pelt()@rq_idle - rq_clock_pelt()@cfs_rq_idle
	 *
	 *   rq_idle_lag (delta between now and rq's update)
	 *      = sched_clock_cpu() - rq_clock()@rq_idle
	 *
	 * We can then write:
	 *
	 *    now = rq_clock_pelt()@rq_idle - cfs->throttled_clock_pelt_time +
	 *          sched_clock_cpu() - rq_clock()@rq_idle
	 * Where:
	 *      rq_clock_pelt()@rq_idle is rq->clock_pelt_idle
	 *      rq_clock()@rq_idle      is rq->clock_idle
	 *      cfs->throttled_clock_pelt_time@cfs_rq_idle
	 *                              is cfs_rq->throttled_pelt_idle
	 */

#ifdef CONFIG_CFS_BANDWIDTH
	throttled = u64_u32_load(cfs_rq->throttled_pelt_idle);
	/* The clock has been stopped for throttling */
	if (throttled == U64_MAX)
		return;
#endif
	now = u64_u32_load(rq->clock_pelt_idle);
	/*
	 * Paired with _update_idle_rq_clock_pelt(). It ensures at the worst case
	 * is observed the old clock_pelt_idle value and the new clock_idle,
	 * which lead to an underestimation. The opposite would lead to an
	 * overestimation.
	 */
	smp_rmb();
	lut = cfs_rq_last_update_time(cfs_rq);

	now -= throttled;
	if (now < lut)
		/*
		 * cfs_rq->avg.last_update_time is more recent than our
		 * estimation, let's use it.
		 */
		now = lut;
	else
		now += sched_clock_cpu(cpu_of(rq)) - u64_u32_load(rq->clock_idle);

	__update_load_avg_blocked_se(now, se);
}
#else
static void migrate_se_pelt_lag(struct sched_entity *se) {}
#endif

/**
 * update_cfs_rq_load_avg - update the cfs_rq's load/util averages
 * @now: current time, as per cfs_rq_clock_pelt()
 * @cfs_rq: cfs_rq to update
 *
 * The cfs_rq avg is the direct sum of all its entities (blocked and runnable)
 * avg. The immediate corollary is that all (fair) tasks must be attached.
 *
 * cfs_rq->avg is used for task_h_load() and update_cfs_share() for example.
 *
 * Return: true if the load decayed or we removed load.
 *
 * Since both these conditions indicate a changed cfs_rq->avg.load we should
 * call update_tg_load_avg() when this function returns true.
 */
static inline int
update_cfs_rq_load_avg(u64 now, struct cfs_rq *cfs_rq)
{
	unsigned long removed_load = 0, removed_util = 0, removed_runnable = 0;
	struct sched_avg *sa = &cfs_rq->avg;
	int decayed = 0;

	if (cfs_rq->removed.nr) {
		unsigned long r;
		u32 divider = get_pelt_divider(&cfs_rq->avg);

		raw_spin_lock(&cfs_rq->removed.lock);
		swap(cfs_rq->removed.util_avg, removed_util);
		swap(cfs_rq->removed.load_avg, removed_load);
		swap(cfs_rq->removed.runnable_avg, removed_runnable);
		cfs_rq->removed.nr = 0;
		raw_spin_unlock(&cfs_rq->removed.lock);

		r = removed_load;
		sub_positive(&sa->load_avg, r);
		sub_positive(&sa->load_sum, r * divider);
		/* See sa->util_sum below */
		sa->load_sum = max_t(u32, sa->load_sum, sa->load_avg * PELT_MIN_DIVIDER);

		r = removed_util;
		sub_positive(&sa->util_avg, r);
		sub_positive(&sa->util_sum, r * divider);
		/*
		 * Because of rounding, se->util_sum might ends up being +1 more than
		 * cfs->util_sum. Although this is not a problem by itself, detaching
		 * a lot of tasks with the rounding problem between 2 updates of
		 * util_avg (~1ms) can make cfs->util_sum becoming null whereas
		 * cfs_util_avg is not.
		 * Check that util_sum is still above its lower bound for the new
		 * util_avg. Given that period_contrib might have moved since the last
		 * sync, we are only sure that util_sum must be above or equal to
		 *    util_avg * minimum possible divider
		 */
		sa->util_sum = max_t(u32, sa->util_sum, sa->util_avg * PELT_MIN_DIVIDER);

		r = removed_runnable;
		sub_positive(&sa->runnable_avg, r);
		sub_positive(&sa->runnable_sum, r * divider);
		/* See sa->util_sum above */
		sa->runnable_sum = max_t(u32, sa->runnable_sum,
					      sa->runnable_avg * PELT_MIN_DIVIDER);

		/*
		 * removed_runnable is the unweighted version of removed_load so we
		 * can use it to estimate removed_load_sum.
		 */
		add_tg_cfs_propagate(cfs_rq,
			-(long)(removed_runnable * divider) >> SCHED_CAPACITY_SHIFT);

		decayed = 1;
	}

	decayed |= __update_load_avg_cfs_rq(now, cfs_rq);
	u64_u32_store_copy(sa->last_update_time,
			   cfs_rq->last_update_time_copy,
			   sa->last_update_time);
	return decayed;
}

/**
 * attach_entity_load_avg - attach this entity to its cfs_rq load avg
 * @cfs_rq: cfs_rq to attach to
 * @se: sched_entity to attach
 *
 * Must call update_cfs_rq_load_avg() before this, since we rely on
 * cfs_rq->avg.last_update_time being current.
 */
static void attach_entity_load_avg(struct cfs_rq *cfs_rq, struct sched_entity *se)
{
	/*
	 * cfs_rq->avg.period_contrib can be used for both cfs_rq and se.
	 * See ___update_load_avg() for details.
	 */
	u32 divider = get_pelt_divider(&cfs_rq->avg);

	/*
	 * When we attach the @se to the @cfs_rq, we must align the decay
	 * window because without that, really weird and wonderful things can
	 * happen.
	 *
	 * XXX illustrate
	 */
	se->avg.last_update_time = cfs_rq->avg.last_update_time;
	se->avg.period_contrib = cfs_rq->avg.period_contrib;

	/*
	 * Hell(o) Nasty stuff.. we need to recompute _sum based on the new
	 * period_contrib. This isn't strictly correct, but since we're
	 * entirely outside of the PELT hierarchy, nobody cares if we truncate
	 * _sum a little.
	 */
	se->avg.util_sum = se->avg.util_avg * divider;

	se->avg.runnable_sum = se->avg.runnable_avg * divider;

	se->avg.load_sum = se->avg.load_avg * divider;
	if (se_weight(se) < se->avg.load_sum)
		se->avg.load_sum = div_u64(se->avg.load_sum, se_weight(se));
	else
		se->avg.load_sum = 1;

	enqueue_load_avg(cfs_rq, se);
	cfs_rq->avg.util_avg += se->avg.util_avg;
	cfs_rq->avg.util_sum += se->avg.util_sum;
	cfs_rq->avg.runnable_avg += se->avg.runnable_avg;
	cfs_rq->avg.runnable_sum += se->avg.runnable_sum;

	add_tg_cfs_propagate(cfs_rq, se->avg.load_sum);

	cfs_rq_util_change(cfs_rq, 0);

	trace_pelt_cfs_tp(cfs_rq);
}

/**
 * detach_entity_load_avg - detach this entity from its cfs_rq load avg
 * @cfs_rq: cfs_rq to detach from
 * @se: sched_entity to detach
 *
 * Must call update_cfs_rq_load_avg() before this, since we rely on
 * cfs_rq->avg.last_update_time being current.
 */
static void detach_entity_load_avg(struct cfs_rq *cfs_rq, struct sched_entity *se)
{
	dequeue_load_avg(cfs_rq, se);
	sub_positive(&cfs_rq->avg.util_avg, se->avg.util_avg);
	sub_positive(&cfs_rq->avg.util_sum, se->avg.util_sum);
	/* See update_cfs_rq_load_avg() */
	cfs_rq->avg.util_sum = max_t(u32, cfs_rq->avg.util_sum,
					  cfs_rq->avg.util_avg * PELT_MIN_DIVIDER);

	sub_positive(&cfs_rq->avg.runnable_avg, se->avg.runnable_avg);
	sub_positive(&cfs_rq->avg.runnable_sum, se->avg.runnable_sum);
	/* See update_cfs_rq_load_avg() */
	cfs_rq->avg.runnable_sum = max_t(u32, cfs_rq->avg.runnable_sum,
					      cfs_rq->avg.runnable_avg * PELT_MIN_DIVIDER);

	add_tg_cfs_propagate(cfs_rq, -se->avg.load_sum);

	cfs_rq_util_change(cfs_rq, 0);

	trace_pelt_cfs_tp(cfs_rq);
}

/*
 * Optional action to be done while updating the load average
 */
#define UPDATE_TG	0x1
#define SKIP_AGE_LOAD	0x2
#define DO_ATTACH	0x4
#define DO_DETACH	0x8

/* Update task and its cfs_rq load average */
static inline void update_load_avg(struct cfs_rq *cfs_rq, struct sched_entity *se, int flags)
{
	u64 now = cfs_rq_clock_pelt(cfs_rq);
	int decayed;

	/*
	 * Track task load average for carrying it to new CPU after migrated, and
	 * track group sched_entity load average for task_h_load calc in migration
	 */
	if (se->avg.last_update_time && !(flags & SKIP_AGE_LOAD))
		__update_load_avg_se(now, cfs_rq, se);

	decayed  = update_cfs_rq_load_avg(now, cfs_rq);
	decayed |= propagate_entity_load_avg(se);

	if (!se->avg.last_update_time && (flags & DO_ATTACH)) {

		/*
		 * DO_ATTACH means we're here from enqueue_entity().
		 * !last_update_time means we've passed through
		 * migrate_task_rq_fair() indicating we migrated.
		 *
		 * IOW we're enqueueing a task on a new CPU.
		 */
		attach_entity_load_avg(cfs_rq, se);
		update_tg_load_avg(cfs_rq);

	} else if (flags & DO_DETACH) {
		/*
		 * DO_DETACH means we're here from dequeue_entity()
		 * and we are migrating task out of the CPU.
		 */
		detach_entity_load_avg(cfs_rq, se);
		update_tg_load_avg(cfs_rq);
	} else if (decayed) {
		cfs_rq_util_change(cfs_rq, 0);

		if (flags & UPDATE_TG)
			update_tg_load_avg(cfs_rq);
	}
}

/*
 * Synchronize entity load avg of dequeued entity without locking
 * the previous rq.
 */
static void sync_entity_load_avg(struct sched_entity *se)
{
	struct cfs_rq *cfs_rq = cfs_rq_of(se);
	u64 last_update_time;

	last_update_time = cfs_rq_last_update_time(cfs_rq);
	__update_load_avg_blocked_se(last_update_time, se);
}

/*
 * Task first catches up with cfs_rq, and then subtract
 * itself from the cfs_rq (task must be off the queue now).
 */
static void remove_entity_load_avg(struct sched_entity *se)
{
	struct cfs_rq *cfs_rq = cfs_rq_of(se);
	unsigned long flags;

	/*
	 * tasks cannot exit without having gone through wake_up_new_task() ->
	 * enqueue_task_fair() which will have added things to the cfs_rq,
	 * so we can remove unconditionally.
	 */

	sync_entity_load_avg(se);

	raw_spin_lock_irqsave(&cfs_rq->removed.lock, flags);
	++cfs_rq->removed.nr;
	cfs_rq->removed.util_avg	+= se->avg.util_avg;
	cfs_rq->removed.load_avg	+= se->avg.load_avg;
	cfs_rq->removed.runnable_avg	+= se->avg.runnable_avg;
	raw_spin_unlock_irqrestore(&cfs_rq->removed.lock, flags);
}

static inline unsigned long cfs_rq_runnable_avg(struct cfs_rq *cfs_rq)
{
	return cfs_rq->avg.runnable_avg;
}

static inline unsigned long cfs_rq_load_avg(struct cfs_rq *cfs_rq)
{
	return cfs_rq->avg.load_avg;
}

static int newidle_balance(struct rq *this_rq, struct rq_flags *rf);

static inline unsigned long task_util(struct task_struct *p)
{
	return READ_ONCE(p->se.avg.util_avg);
}

static inline unsigned long _task_util_est(struct task_struct *p)
{
	struct util_est ue = READ_ONCE(p->se.avg.util_est);

	return max(ue.ewma, (ue.enqueued & ~UTIL_AVG_UNCHANGED));
}

static inline unsigned long task_util_est(struct task_struct *p)
{
	return max(task_util(p), _task_util_est(p));
}

#ifdef CONFIG_UCLAMP_TASK
static inline unsigned long uclamp_task_util(struct task_struct *p,
					     unsigned long uclamp_min,
					     unsigned long uclamp_max)
{
	return clamp(task_util_est(p), uclamp_min, uclamp_max);
}
#else
static inline unsigned long uclamp_task_util(struct task_struct *p,
					     unsigned long uclamp_min,
					     unsigned long uclamp_max)
{
	return task_util_est(p);
}
#endif

static inline void util_est_enqueue(struct cfs_rq *cfs_rq,
				    struct task_struct *p)
{
	unsigned int enqueued;

	if (!sched_feat(UTIL_EST))
		return;

	/* Update root cfs_rq's estimated utilization */
	enqueued  = cfs_rq->avg.util_est.enqueued;
	enqueued += _task_util_est(p);
	WRITE_ONCE(cfs_rq->avg.util_est.enqueued, enqueued);

	trace_sched_util_est_cfs_tp(cfs_rq);
}

static inline void util_est_dequeue(struct cfs_rq *cfs_rq,
				    struct task_struct *p)
{
	unsigned int enqueued;

	if (!sched_feat(UTIL_EST))
		return;

	/* Update root cfs_rq's estimated utilization */
	enqueued  = cfs_rq->avg.util_est.enqueued;
	enqueued -= min_t(unsigned int, enqueued, _task_util_est(p));
	WRITE_ONCE(cfs_rq->avg.util_est.enqueued, enqueued);

	trace_sched_util_est_cfs_tp(cfs_rq);
}

#define UTIL_EST_MARGIN (SCHED_CAPACITY_SCALE / 100)

/*
 * Check if a (signed) value is within a specified (unsigned) margin,
 * based on the observation that:
 *
 *     abs(x) < y := (unsigned)(x + y - 1) < (2 * y - 1)
 *
 * NOTE: this only works when value + margin < INT_MAX.
 */
static inline bool within_margin(int value, int margin)
{
	return ((unsigned int)(value + margin - 1) < (2 * margin - 1));
}

static inline void util_est_update(struct cfs_rq *cfs_rq,
				   struct task_struct *p,
				   bool task_sleep)
{
	long last_ewma_diff, last_enqueued_diff;
	struct util_est ue;

	if (!sched_feat(UTIL_EST))
		return;

	/*
	 * Skip update of task's estimated utilization when the task has not
	 * yet completed an activation, e.g. being migrated.
	 */
	if (!task_sleep)
		return;

	/*
	 * If the PELT values haven't changed since enqueue time,
	 * skip the util_est update.
	 */
	ue = p->se.avg.util_est;
	if (ue.enqueued & UTIL_AVG_UNCHANGED)
		return;

	last_enqueued_diff = ue.enqueued;

	/*
	 * Reset EWMA on utilization increases, the moving average is used only
	 * to smooth utilization decreases.
	 */
	ue.enqueued = task_util(p);
	if (sched_feat(UTIL_EST_FASTUP)) {
		if (ue.ewma < ue.enqueued) {
			ue.ewma = ue.enqueued;
			goto done;
		}
	}

	/*
	 * Skip update of task's estimated utilization when its members are
	 * already ~1% close to its last activation value.
	 */
	last_ewma_diff = ue.enqueued - ue.ewma;
	last_enqueued_diff -= ue.enqueued;
	if (within_margin(last_ewma_diff, UTIL_EST_MARGIN)) {
		if (!within_margin(last_enqueued_diff, UTIL_EST_MARGIN))
			goto done;

		return;
	}

	/*
	 * To avoid overestimation of actual task utilization, skip updates if
	 * we cannot grant there is idle time in this CPU.
	 */
	if (task_util(p) > capacity_orig_of(cpu_of(rq_of(cfs_rq))))
		return;

	/*
	 * Update Task's estimated utilization
	 *
	 * When *p completes an activation we can consolidate another sample
	 * of the task size. This is done by storing the current PELT value
	 * as ue.enqueued and by using this value to update the Exponential
	 * Weighted Moving Average (EWMA):
	 *
	 *  ewma(t) = w *  task_util(p) + (1-w) * ewma(t-1)
	 *          = w *  task_util(p) +         ewma(t-1)  - w * ewma(t-1)
	 *          = w * (task_util(p) -         ewma(t-1)) +     ewma(t-1)
	 *          = w * (      last_ewma_diff            ) +     ewma(t-1)
	 *          = w * (last_ewma_diff  +  ewma(t-1) / w)
	 *
	 * Where 'w' is the weight of new samples, which is configured to be
	 * 0.25, thus making w=1/4 ( >>= UTIL_EST_WEIGHT_SHIFT)
	 */
	ue.ewma <<= UTIL_EST_WEIGHT_SHIFT;
	ue.ewma  += last_ewma_diff;
	ue.ewma >>= UTIL_EST_WEIGHT_SHIFT;
done:
	ue.enqueued |= UTIL_AVG_UNCHANGED;
	WRITE_ONCE(p->se.avg.util_est, ue);

	trace_sched_util_est_se_tp(&p->se);
}

static inline int util_fits_cpu(unsigned long util,
				unsigned long uclamp_min,
				unsigned long uclamp_max,
				int cpu)
{
	unsigned long capacity_orig, capacity_orig_thermal;
	unsigned long capacity = capacity_of(cpu);
	bool fits, uclamp_max_fits;

	/*
	 * Check if the real util fits without any uclamp boost/cap applied.
	 */
	fits = fits_capacity(util, capacity);

	if (!uclamp_is_used())
		return fits;

	/*
	 * We must use capacity_orig_of() for comparing against uclamp_min and
	 * uclamp_max. We only care about capacity pressure (by using
	 * capacity_of()) for comparing against the real util.
	 *
	 * If a task is boosted to 1024 for example, we don't want a tiny
	 * pressure to skew the check whether it fits a CPU or not.
	 *
	 * Similarly if a task is capped to capacity_orig_of(little_cpu), it
	 * should fit a little cpu even if there's some pressure.
	 *
	 * Only exception is for thermal pressure since it has a direct impact
	 * on available OPP of the system.
	 *
	 * We honour it for uclamp_min only as a drop in performance level
	 * could result in not getting the requested minimum performance level.
	 *
	 * For uclamp_max, we can tolerate a drop in performance level as the
	 * goal is to cap the task. So it's okay if it's getting less.
	 */
	capacity_orig = capacity_orig_of(cpu);
	capacity_orig_thermal = capacity_orig - arch_scale_thermal_pressure(cpu);

	/*
	 * We want to force a task to fit a cpu as implied by uclamp_max.
	 * But we do have some corner cases to cater for..
	 *
	 *
	 *                                 C=z
	 *   |                             ___
	 *   |                  C=y       |   |
	 *   |_ _ _ _ _ _ _ _ _ ___ _ _ _ | _ | _ _ _ _ _  uclamp_max
	 *   |      C=x        |   |      |   |
	 *   |      ___        |   |      |   |
	 *   |     |   |       |   |      |   |    (util somewhere in this region)
	 *   |     |   |       |   |      |   |
	 *   |     |   |       |   |      |   |
	 *   +----------------------------------------
	 *         cpu0        cpu1       cpu2
	 *
	 *   In the above example if a task is capped to a specific performance
	 *   point, y, then when:
	 *
	 *   * util = 80% of x then it does not fit on cpu0 and should migrate
	 *     to cpu1
	 *   * util = 80% of y then it is forced to fit on cpu1 to honour
	 *     uclamp_max request.
	 *
	 *   which is what we're enforcing here. A task always fits if
	 *   uclamp_max <= capacity_orig. But when uclamp_max > capacity_orig,
	 *   the normal upmigration rules should withhold still.
	 *
	 *   Only exception is when we are on max capacity, then we need to be
	 *   careful not to block overutilized state. This is so because:
	 *
	 *     1. There's no concept of capping at max_capacity! We can't go
	 *        beyond this performance level anyway.
	 *     2. The system is being saturated when we're operating near
	 *        max capacity, it doesn't make sense to block overutilized.
	 */
	uclamp_max_fits = (capacity_orig == SCHED_CAPACITY_SCALE) && (uclamp_max == SCHED_CAPACITY_SCALE);
	uclamp_max_fits = !uclamp_max_fits && (uclamp_max <= capacity_orig);
	fits = fits || uclamp_max_fits;

	/*
	 *
	 *                                 C=z
	 *   |                             ___       (region a, capped, util >= uclamp_max)
	 *   |                  C=y       |   |
	 *   |_ _ _ _ _ _ _ _ _ ___ _ _ _ | _ | _ _ _ _ _ uclamp_max
	 *   |      C=x        |   |      |   |
	 *   |      ___        |   |      |   |      (region b, uclamp_min <= util <= uclamp_max)
	 *   |_ _ _|_ _|_ _ _ _| _ | _ _ _| _ | _ _ _ _ _ uclamp_min
	 *   |     |   |       |   |      |   |
	 *   |     |   |       |   |      |   |      (region c, boosted, util < uclamp_min)
	 *   +----------------------------------------
	 *         cpu0        cpu1       cpu2
	 *
	 * a) If util > uclamp_max, then we're capped, we don't care about
	 *    actual fitness value here. We only care if uclamp_max fits
	 *    capacity without taking margin/pressure into account.
	 *    See comment above.
	 *
	 * b) If uclamp_min <= util <= uclamp_max, then the normal
	 *    fits_capacity() rules apply. Except we need to ensure that we
	 *    enforce we remain within uclamp_max, see comment above.
	 *
	 * c) If util < uclamp_min, then we are boosted. Same as (b) but we
	 *    need to take into account the boosted value fits the CPU without
	 *    taking margin/pressure into account.
	 *
	 * Cases (a) and (b) are handled in the 'fits' variable already. We
	 * just need to consider an extra check for case (c) after ensuring we
	 * handle the case uclamp_min > uclamp_max.
	 */
	uclamp_min = min(uclamp_min, uclamp_max);
	if (fits && (util < uclamp_min) && (uclamp_min > capacity_orig_thermal))
		return -1;

	return fits;
}

static inline int task_fits_cpu(struct task_struct *p, int cpu)
{
	unsigned long uclamp_min = uclamp_eff_value(p, UCLAMP_MIN);
	unsigned long uclamp_max = uclamp_eff_value(p, UCLAMP_MAX);
	unsigned long util = task_util_est(p);
	/*
	 * Return true only if the cpu fully fits the task requirements, which
	 * include the utilization but also the performance hints.
	 */
	return (util_fits_cpu(util, uclamp_min, uclamp_max, cpu) > 0);
}

static inline void update_misfit_status(struct task_struct *p, struct rq *rq)
{
	if (!sched_asym_cpucap_active())
		return;

	if (!p || p->nr_cpus_allowed == 1) {
		rq->misfit_task_load = 0;
		return;
	}

	if (task_fits_cpu(p, cpu_of(rq))) {
		rq->misfit_task_load = 0;
		return;
	}

	/*
	 * Make sure that misfit_task_load will not be null even if
	 * task_h_load() returns 0.
	 */
	rq->misfit_task_load = max_t(unsigned long, task_h_load(p), 1);
}

#else /* CONFIG_SMP */

static inline bool cfs_rq_is_decayed(struct cfs_rq *cfs_rq)
{
	return true;
}

#define UPDATE_TG	0x0
#define SKIP_AGE_LOAD	0x0
#define DO_ATTACH	0x0
#define DO_DETACH	0x0

static inline void update_load_avg(struct cfs_rq *cfs_rq, struct sched_entity *se, int not_used1)
{
	cfs_rq_util_change(cfs_rq, 0);
}

static inline void remove_entity_load_avg(struct sched_entity *se) {}

static inline void
attach_entity_load_avg(struct cfs_rq *cfs_rq, struct sched_entity *se) {}
static inline void
detach_entity_load_avg(struct cfs_rq *cfs_rq, struct sched_entity *se) {}

static inline int newidle_balance(struct rq *rq, struct rq_flags *rf)
{
	return 0;
}

static inline void
util_est_enqueue(struct cfs_rq *cfs_rq, struct task_struct *p) {}

static inline void
util_est_dequeue(struct cfs_rq *cfs_rq, struct task_struct *p) {}

static inline void
util_est_update(struct cfs_rq *cfs_rq, struct task_struct *p,
		bool task_sleep) {}
static inline void update_misfit_status(struct task_struct *p, struct rq *rq) {}

#endif /* CONFIG_SMP */

static void
place_entity(struct cfs_rq *cfs_rq, struct sched_entity *se, int flags)
{
	u64 vslice, vruntime = avg_vruntime(cfs_rq);
	s64 lag = 0;

	se->slice = sysctl_sched_base_slice;
	vslice = calc_delta_fair(se->slice, se);

	/*
	 * Due to how V is constructed as the weighted average of entities,
	 * adding tasks with positive lag, or removing tasks with negative lag
	 * will move 'time' backwards, this can screw around with the lag of
	 * other tasks.
	 *
	 * EEVDF: placement strategy #1 / #2
	 */
	if (sched_feat(PLACE_LAG) && cfs_rq->nr_running) {
		struct sched_entity *curr = cfs_rq->curr;
		unsigned long load;

		lag = se->vlag;

		/*
		 * If we want to place a task and preserve lag, we have to
		 * consider the effect of the new entity on the weighted
		 * average and compensate for this, otherwise lag can quickly
		 * evaporate.
		 *
		 * Lag is defined as:
		 *
		 *   lag_i = S - s_i = w_i * (V - v_i)
		 *
		 * To avoid the 'w_i' term all over the place, we only track
		 * the virtual lag:
		 *
		 *   vl_i = V - v_i <=> v_i = V - vl_i
		 *
		 * And we take V to be the weighted average of all v:
		 *
		 *   V = (\Sum w_j*v_j) / W
		 *
		 * Where W is: \Sum w_j
		 *
		 * Then, the weighted average after adding an entity with lag
		 * vl_i is given by:
		 *
		 *   V' = (\Sum w_j*v_j + w_i*v_i) / (W + w_i)
		 *      = (W*V + w_i*(V - vl_i)) / (W + w_i)
		 *      = (W*V + w_i*V - w_i*vl_i) / (W + w_i)
		 *      = (V*(W + w_i) - w_i*l) / (W + w_i)
		 *      = V - w_i*vl_i / (W + w_i)
		 *
		 * And the actual lag after adding an entity with vl_i is:
		 *
		 *   vl'_i = V' - v_i
		 *         = V - w_i*vl_i / (W + w_i) - (V - vl_i)
		 *         = vl_i - w_i*vl_i / (W + w_i)
		 *
		 * Which is strictly less than vl_i. So in order to preserve lag
		 * we should inflate the lag before placement such that the
		 * effective lag after placement comes out right.
		 *
		 * As such, invert the above relation for vl'_i to get the vl_i
		 * we need to use such that the lag after placement is the lag
		 * we computed before dequeue.
		 *
		 *   vl'_i = vl_i - w_i*vl_i / (W + w_i)
		 *         = ((W + w_i)*vl_i - w_i*vl_i) / (W + w_i)
		 *
		 *   (W + w_i)*vl'_i = (W + w_i)*vl_i - w_i*vl_i
		 *                   = W*vl_i
		 *
		 *   vl_i = (W + w_i)*vl'_i / W
		 */
		load = cfs_rq->avg_load;
		if (curr && curr->on_rq)
			load += scale_load_down(curr->load.weight);

		lag *= load + scale_load_down(se->load.weight);
		if (WARN_ON_ONCE(!load))
			load = 1;
		lag = div_s64(lag, load);
	}

	se->vruntime = vruntime - lag;

	/*
	 * When joining the competition; the exisiting tasks will be,
	 * on average, halfway through their slice, as such start tasks
	 * off with half a slice to ease into the competition.
	 */
	if (sched_feat(PLACE_DEADLINE_INITIAL) && (flags & ENQUEUE_INITIAL))
		vslice /= 2;

	/*
	 * EEVDF: vd_i = ve_i + r_i/w_i
	 */
	se->deadline = se->vruntime + vslice;
}

static void check_enqueue_throttle(struct cfs_rq *cfs_rq);
static inline int cfs_rq_throttled(struct cfs_rq *cfs_rq);

static inline bool cfs_bandwidth_used(void);

static void
enqueue_entity(struct cfs_rq *cfs_rq, struct sched_entity *se, int flags)
{
	bool curr = cfs_rq->curr == se;

	/*
	 * If we're the current task, we must renormalise before calling
	 * update_curr().
	 */
	if (curr)
		place_entity(cfs_rq, se, flags);

	update_curr(cfs_rq);

	/*
	 * When enqueuing a sched_entity, we must:
	 *   - Update loads to have both entity and cfs_rq synced with now.
	 *   - For group_entity, update its runnable_weight to reflect the new
	 *     h_nr_running of its group cfs_rq.
	 *   - For group_entity, update its weight to reflect the new share of
	 *     its group cfs_rq
	 *   - Add its new weight to cfs_rq->load.weight
	 */
	update_load_avg(cfs_rq, se, UPDATE_TG | DO_ATTACH);
	se_update_runnable(se);
	/*
	 * XXX update_load_avg() above will have attached us to the pelt sum;
	 * but update_cfs_group() here will re-adjust the weight and have to
	 * undo/redo all that. Seems wasteful.
	 */
	update_cfs_group(se);

	/*
	 * XXX now that the entity has been re-weighted, and it's lag adjusted,
	 * we can place the entity.
	 */
	if (!curr)
		place_entity(cfs_rq, se, flags);

	account_entity_enqueue(cfs_rq, se);

	/* Entity has migrated, no longer consider this task hot */
	if (flags & ENQUEUE_MIGRATED)
		se->exec_start = 0;

	check_schedstat_required();
	update_stats_enqueue_fair(cfs_rq, se, flags);
	if (!curr)
		__enqueue_entity(cfs_rq, se);
	se->on_rq = 1;

	if (cfs_rq->nr_running == 1) {
		check_enqueue_throttle(cfs_rq);
		if (!throttled_hierarchy(cfs_rq)) {
			list_add_leaf_cfs_rq(cfs_rq);
		} else {
#ifdef CONFIG_CFS_BANDWIDTH
			struct rq *rq = rq_of(cfs_rq);

			if (cfs_rq_throttled(cfs_rq) && !cfs_rq->throttled_clock)
				cfs_rq->throttled_clock = rq_clock(rq);
			if (!cfs_rq->throttled_clock_self)
				cfs_rq->throttled_clock_self = rq_clock(rq);
#endif
		}
	}
}

static void __clear_buddies_next(struct sched_entity *se)
{
	for_each_sched_entity(se) {
		struct cfs_rq *cfs_rq = cfs_rq_of(se);
		if (cfs_rq->next != se)
			break;

		cfs_rq->next = NULL;
	}
}

static void clear_buddies(struct cfs_rq *cfs_rq, struct sched_entity *se)
{
	if (cfs_rq->next == se)
		__clear_buddies_next(se);
}

static __always_inline void return_cfs_rq_runtime(struct cfs_rq *cfs_rq);

static void
dequeue_entity(struct cfs_rq *cfs_rq, struct sched_entity *se, int flags)
{
	int action = UPDATE_TG;

	if (entity_is_task(se) && task_on_rq_migrating(task_of(se)))
		action |= DO_DETACH;

	/*
	 * Update run-time statistics of the 'current'.
	 */
	update_curr(cfs_rq);

	/*
	 * When dequeuing a sched_entity, we must:
	 *   - Update loads to have both entity and cfs_rq synced with now.
	 *   - For group_entity, update its runnable_weight to reflect the new
	 *     h_nr_running of its group cfs_rq.
	 *   - Subtract its previous weight from cfs_rq->load.weight.
	 *   - For group entity, update its weight to reflect the new share
	 *     of its group cfs_rq.
	 */
	update_load_avg(cfs_rq, se, action);
	se_update_runnable(se);

	update_stats_dequeue_fair(cfs_rq, se, flags);

	clear_buddies(cfs_rq, se);

	update_entity_lag(cfs_rq, se);
	if (se != cfs_rq->curr)
		__dequeue_entity(cfs_rq, se);
	se->on_rq = 0;
	account_entity_dequeue(cfs_rq, se);

	/* return excess runtime on last dequeue */
	return_cfs_rq_runtime(cfs_rq);

	update_cfs_group(se);

	/*
	 * Now advance min_vruntime if @se was the entity holding it back,
	 * except when: DEQUEUE_SAVE && !DEQUEUE_MOVE, in this case we'll be
	 * put back on, and if we advance min_vruntime, we'll be placed back
	 * further than we started -- ie. we'll be penalized.
	 */
	if ((flags & (DEQUEUE_SAVE | DEQUEUE_MOVE)) != DEQUEUE_SAVE)
		update_min_vruntime(cfs_rq);

	if (cfs_rq->nr_running == 0)
		update_idle_cfs_rq_clock_pelt(cfs_rq);
}

static void
set_next_entity(struct cfs_rq *cfs_rq, struct sched_entity *se)
{
	clear_buddies(cfs_rq, se);

	/* 'current' is not kept within the tree. */
	if (se->on_rq) {
		/*
		 * Any task has to be enqueued before it get to execute on
		 * a CPU. So account for the time it spent waiting on the
		 * runqueue.
		 */
		update_stats_wait_end_fair(cfs_rq, se);
		__dequeue_entity(cfs_rq, se);
		update_load_avg(cfs_rq, se, UPDATE_TG);
		/*
		 * HACK, stash a copy of deadline at the point of pick in vlag,
		 * which isn't used until dequeue.
		 */
		se->vlag = se->deadline;
	}

	update_stats_curr_start(cfs_rq, se);
	cfs_rq->curr = se;

	/*
	 * Track our maximum slice length, if the CPU's load is at
	 * least twice that of our own weight (i.e. dont track it
	 * when there are only lesser-weight tasks around):
	 */
	if (schedstat_enabled() &&
	    rq_of(cfs_rq)->cfs.load.weight >= 2*se->load.weight) {
		struct sched_statistics *stats;

		stats = __schedstats_from_se(se);
		__schedstat_set(stats->slice_max,
				max((u64)stats->slice_max,
				    se->sum_exec_runtime - se->prev_sum_exec_runtime));
	}

	se->prev_sum_exec_runtime = se->sum_exec_runtime;
}

/*
 * Pick the next process, keeping these things in mind, in this order:
 * 1) keep things fair between processes/task groups
 * 2) pick the "next" process, since someone really wants that to run
 * 3) pick the "last" process, for cache locality
 * 4) do not run the "skip" process, if something else is available
 */
static struct sched_entity *
pick_next_entity(struct cfs_rq *cfs_rq, struct sched_entity *curr)
{
	/*
	 * Enabling NEXT_BUDDY will affect latency but not fairness.
	 */
	if (sched_feat(NEXT_BUDDY) &&
	    cfs_rq->next && entity_eligible(cfs_rq, cfs_rq->next))
		return cfs_rq->next;

	return pick_eevdf(cfs_rq);
}

static bool check_cfs_rq_runtime(struct cfs_rq *cfs_rq);

static void put_prev_entity(struct cfs_rq *cfs_rq, struct sched_entity *prev)
{
	/*
	 * If still on the runqueue then deactivate_task()
	 * was not called and update_curr() has to be done:
	 */
	if (prev->on_rq)
		update_curr(cfs_rq);

	/* throttle cfs_rqs exceeding runtime */
	check_cfs_rq_runtime(cfs_rq);

	if (prev->on_rq) {
		update_stats_wait_start_fair(cfs_rq, prev);
		/* Put 'current' back into the tree. */
		__enqueue_entity(cfs_rq, prev);
		/* in !on_rq case, update occurred at dequeue */
		update_load_avg(cfs_rq, prev, 0);
	}
	cfs_rq->curr = NULL;
}

static void
entity_tick(struct cfs_rq *cfs_rq, struct sched_entity *curr, int queued)
{
	/*
	 * Update run-time statistics of the 'current'.
	 */
	update_curr(cfs_rq);

	/*
	 * Ensure that runnable average is periodically updated.
	 */
	update_load_avg(cfs_rq, curr, UPDATE_TG);
	update_cfs_group(curr);

#ifdef CONFIG_SCHED_HRTICK
	/*
	 * queued ticks are scheduled to match the slice, so don't bother
	 * validating it and just reschedule.
	 */
	if (queued) {
		resched_curr(rq_of(cfs_rq));
		return;
	}
	/*
	 * don't let the period tick interfere with the hrtick preemption
	 */
	if (!sched_feat(DOUBLE_TICK) &&
			hrtimer_active(&rq_of(cfs_rq)->hrtick_timer))
		return;
#endif
}


/**************************************************
 * CFS bandwidth control machinery
 */

#ifdef CONFIG_CFS_BANDWIDTH

#ifdef CONFIG_JUMP_LABEL
static struct static_key __cfs_bandwidth_used;

static inline bool cfs_bandwidth_used(void)
{
	return static_key_false(&__cfs_bandwidth_used);
}

void cfs_bandwidth_usage_inc(void)
{
	static_key_slow_inc_cpuslocked(&__cfs_bandwidth_used);
}

void cfs_bandwidth_usage_dec(void)
{
	static_key_slow_dec_cpuslocked(&__cfs_bandwidth_used);
}
#else /* CONFIG_JUMP_LABEL */
static bool cfs_bandwidth_used(void)
{
	return true;
}

void cfs_bandwidth_usage_inc(void) {}
void cfs_bandwidth_usage_dec(void) {}
#endif /* CONFIG_JUMP_LABEL */

/*
 * default period for cfs group bandwidth.
 * default: 0.1s, units: nanoseconds
 */
static inline u64 default_cfs_period(void)
{
	return 100000000ULL;
}

static inline u64 sched_cfs_bandwidth_slice(void)
{
	return (u64)sysctl_sched_cfs_bandwidth_slice * NSEC_PER_USEC;
}

/*
 * Replenish runtime according to assigned quota. We use sched_clock_cpu
 * directly instead of rq->clock to avoid adding additional synchronization
 * around rq->lock.
 *
 * requires cfs_b->lock
 */
void __refill_cfs_bandwidth_runtime(struct cfs_bandwidth *cfs_b)
{
	s64 runtime;

	if (unlikely(cfs_b->quota == RUNTIME_INF))
		return;

	cfs_b->runtime += cfs_b->quota;
	runtime = cfs_b->runtime_snap - cfs_b->runtime;
	if (runtime > 0) {
		cfs_b->burst_time += runtime;
		cfs_b->nr_burst++;
	}

	cfs_b->runtime = min(cfs_b->runtime, cfs_b->quota + cfs_b->burst);
	cfs_b->runtime_snap = cfs_b->runtime;
}

static inline struct cfs_bandwidth *tg_cfs_bandwidth(struct task_group *tg)
{
	return &tg->cfs_bandwidth;
}

/* returns 0 on failure to allocate runtime */
static int __assign_cfs_rq_runtime(struct cfs_bandwidth *cfs_b,
				   struct cfs_rq *cfs_rq, u64 target_runtime)
{
	u64 min_amount, amount = 0;

	lockdep_assert_held(&cfs_b->lock);

	/* note: this is a positive sum as runtime_remaining <= 0 */
	min_amount = target_runtime - cfs_rq->runtime_remaining;

	if (cfs_b->quota == RUNTIME_INF)
		amount = min_amount;
	else {
		start_cfs_bandwidth(cfs_b);

		if (cfs_b->runtime > 0) {
			amount = min(cfs_b->runtime, min_amount);
			cfs_b->runtime -= amount;
			cfs_b->idle = 0;
		}
	}

	cfs_rq->runtime_remaining += amount;

	return cfs_rq->runtime_remaining > 0;
}

/* returns 0 on failure to allocate runtime */
static int assign_cfs_rq_runtime(struct cfs_rq *cfs_rq)
{
	struct cfs_bandwidth *cfs_b = tg_cfs_bandwidth(cfs_rq->tg);
	int ret;

	raw_spin_lock(&cfs_b->lock);
	ret = __assign_cfs_rq_runtime(cfs_b, cfs_rq, sched_cfs_bandwidth_slice());
	raw_spin_unlock(&cfs_b->lock);

	return ret;
}

static void __account_cfs_rq_runtime(struct cfs_rq *cfs_rq, u64 delta_exec)
{
	/* dock delta_exec before expiring quota (as it could span periods) */
	cfs_rq->runtime_remaining -= delta_exec;

	if (likely(cfs_rq->runtime_remaining > 0))
		return;

	if (cfs_rq->throttled)
		return;
	/*
	 * if we're unable to extend our runtime we resched so that the active
	 * hierarchy can be throttled
	 */
	if (!assign_cfs_rq_runtime(cfs_rq) && likely(cfs_rq->curr))
		resched_curr(rq_of(cfs_rq));
}

static __always_inline
void account_cfs_rq_runtime(struct cfs_rq *cfs_rq, u64 delta_exec)
{
	if (!cfs_bandwidth_used() || !cfs_rq->runtime_enabled)
		return;

	__account_cfs_rq_runtime(cfs_rq, delta_exec);
}

static inline int cfs_rq_throttled(struct cfs_rq *cfs_rq)
{
	return cfs_bandwidth_used() && cfs_rq->throttled;
}

/* check whether cfs_rq, or any parent, is throttled */
static inline int throttled_hierarchy(struct cfs_rq *cfs_rq)
{
	return cfs_bandwidth_used() && cfs_rq->throttle_count;
}

/*
 * Ensure that neither of the group entities corresponding to src_cpu or
 * dest_cpu are members of a throttled hierarchy when performing group
 * load-balance operations.
 */
static inline int throttled_lb_pair(struct task_group *tg,
				    int src_cpu, int dest_cpu)
{
	struct cfs_rq *src_cfs_rq, *dest_cfs_rq;

	src_cfs_rq = tg->cfs_rq[src_cpu];
	dest_cfs_rq = tg->cfs_rq[dest_cpu];

	return throttled_hierarchy(src_cfs_rq) ||
	       throttled_hierarchy(dest_cfs_rq);
}

static int tg_unthrottle_up(struct task_group *tg, void *data)
{
	struct rq *rq = data;
	struct cfs_rq *cfs_rq = tg->cfs_rq[cpu_of(rq)];

	cfs_rq->throttle_count--;
	if (!cfs_rq->throttle_count) {
		cfs_rq->throttled_clock_pelt_time += rq_clock_pelt(rq) -
					     cfs_rq->throttled_clock_pelt;

		/* Add cfs_rq with load or one or more already running entities to the list */
		if (!cfs_rq_is_decayed(cfs_rq))
			list_add_leaf_cfs_rq(cfs_rq);

		if (cfs_rq->throttled_clock_self) {
			u64 delta = rq_clock(rq) - cfs_rq->throttled_clock_self;

			cfs_rq->throttled_clock_self = 0;

			if (SCHED_WARN_ON((s64)delta < 0))
				delta = 0;

			cfs_rq->throttled_clock_self_time += delta;
		}
	}

	return 0;
}

static int tg_throttle_down(struct task_group *tg, void *data)
{
	struct rq *rq = data;
	struct cfs_rq *cfs_rq = tg->cfs_rq[cpu_of(rq)];

	/* group is entering throttled state, stop time */
	if (!cfs_rq->throttle_count) {
		cfs_rq->throttled_clock_pelt = rq_clock_pelt(rq);
		list_del_leaf_cfs_rq(cfs_rq);

		SCHED_WARN_ON(cfs_rq->throttled_clock_self);
		if (cfs_rq->nr_running)
			cfs_rq->throttled_clock_self = rq_clock(rq);
	}
	cfs_rq->throttle_count++;

	return 0;
}

static bool throttle_cfs_rq(struct cfs_rq *cfs_rq)
{
	struct rq *rq = rq_of(cfs_rq);
	struct cfs_bandwidth *cfs_b = tg_cfs_bandwidth(cfs_rq->tg);
	struct sched_entity *se;
	long task_delta, idle_task_delta, dequeue = 1;

	raw_spin_lock(&cfs_b->lock);
	/* This will start the period timer if necessary */
	if (__assign_cfs_rq_runtime(cfs_b, cfs_rq, 1)) {
		/*
		 * We have raced with bandwidth becoming available, and if we
		 * actually throttled the timer might not unthrottle us for an
		 * entire period. We additionally needed to make sure that any
		 * subsequent check_cfs_rq_runtime calls agree not to throttle
		 * us, as we may commit to do cfs put_prev+pick_next, so we ask
		 * for 1ns of runtime rather than just check cfs_b.
		 */
		dequeue = 0;
	} else {
		list_add_tail_rcu(&cfs_rq->throttled_list,
				  &cfs_b->throttled_cfs_rq);
	}
	raw_spin_unlock(&cfs_b->lock);

	if (!dequeue)
		return false;  /* Throttle no longer required. */

	se = cfs_rq->tg->se[cpu_of(rq_of(cfs_rq))];

	/* freeze hierarchy runnable averages while throttled */
	rcu_read_lock();
	walk_tg_tree_from(cfs_rq->tg, tg_throttle_down, tg_nop, (void *)rq);
	rcu_read_unlock();

	task_delta = cfs_rq->h_nr_running;
	idle_task_delta = cfs_rq->idle_h_nr_running;
	for_each_sched_entity(se) {
		struct cfs_rq *qcfs_rq = cfs_rq_of(se);
		/* throttled entity or throttle-on-deactivate */
		if (!se->on_rq)
			goto done;

		dequeue_entity(qcfs_rq, se, DEQUEUE_SLEEP);

		if (cfs_rq_is_idle(group_cfs_rq(se)))
			idle_task_delta = cfs_rq->h_nr_running;

		qcfs_rq->h_nr_running -= task_delta;
		qcfs_rq->idle_h_nr_running -= idle_task_delta;

		if (qcfs_rq->load.weight) {
			/* Avoid re-evaluating load for this entity: */
			se = parent_entity(se);
			break;
		}
	}

	for_each_sched_entity(se) {
		struct cfs_rq *qcfs_rq = cfs_rq_of(se);
		/* throttled entity or throttle-on-deactivate */
		if (!se->on_rq)
			goto done;

		update_load_avg(qcfs_rq, se, 0);
		se_update_runnable(se);

		if (cfs_rq_is_idle(group_cfs_rq(se)))
			idle_task_delta = cfs_rq->h_nr_running;

		qcfs_rq->h_nr_running -= task_delta;
		qcfs_rq->idle_h_nr_running -= idle_task_delta;
	}

	/* At this point se is NULL and we are at root level*/
	sub_nr_running(rq, task_delta);

done:
	/*
	 * Note: distribution will already see us throttled via the
	 * throttled-list.  rq->lock protects completion.
	 */
	cfs_rq->throttled = 1;
	SCHED_WARN_ON(cfs_rq->throttled_clock);
	if (cfs_rq->nr_running)
		cfs_rq->throttled_clock = rq_clock(rq);
	return true;
}

void unthrottle_cfs_rq(struct cfs_rq *cfs_rq)
{
	struct rq *rq = rq_of(cfs_rq);
	struct cfs_bandwidth *cfs_b = tg_cfs_bandwidth(cfs_rq->tg);
	struct sched_entity *se;
	long task_delta, idle_task_delta;

	se = cfs_rq->tg->se[cpu_of(rq)];

	cfs_rq->throttled = 0;

	update_rq_clock(rq);

	raw_spin_lock(&cfs_b->lock);
	if (cfs_rq->throttled_clock) {
		cfs_b->throttled_time += rq_clock(rq) - cfs_rq->throttled_clock;
		cfs_rq->throttled_clock = 0;
	}
	list_del_rcu(&cfs_rq->throttled_list);
	raw_spin_unlock(&cfs_b->lock);

	/* update hierarchical throttle state */
	walk_tg_tree_from(cfs_rq->tg, tg_nop, tg_unthrottle_up, (void *)rq);

	if (!cfs_rq->load.weight) {
		if (!cfs_rq->on_list)
			return;
		/*
		 * Nothing to run but something to decay (on_list)?
		 * Complete the branch.
		 */
		for_each_sched_entity(se) {
			if (list_add_leaf_cfs_rq(cfs_rq_of(se)))
				break;
		}
		goto unthrottle_throttle;
	}

	task_delta = cfs_rq->h_nr_running;
	idle_task_delta = cfs_rq->idle_h_nr_running;
	for_each_sched_entity(se) {
		struct cfs_rq *qcfs_rq = cfs_rq_of(se);

		if (se->on_rq)
			break;
		enqueue_entity(qcfs_rq, se, ENQUEUE_WAKEUP);

		if (cfs_rq_is_idle(group_cfs_rq(se)))
			idle_task_delta = cfs_rq->h_nr_running;

		qcfs_rq->h_nr_running += task_delta;
		qcfs_rq->idle_h_nr_running += idle_task_delta;

		/* end evaluation on encountering a throttled cfs_rq */
		if (cfs_rq_throttled(qcfs_rq))
			goto unthrottle_throttle;
	}

	for_each_sched_entity(se) {
		struct cfs_rq *qcfs_rq = cfs_rq_of(se);

		update_load_avg(qcfs_rq, se, UPDATE_TG);
		se_update_runnable(se);

		if (cfs_rq_is_idle(group_cfs_rq(se)))
			idle_task_delta = cfs_rq->h_nr_running;

		qcfs_rq->h_nr_running += task_delta;
		qcfs_rq->idle_h_nr_running += idle_task_delta;

		/* end evaluation on encountering a throttled cfs_rq */
		if (cfs_rq_throttled(qcfs_rq))
			goto unthrottle_throttle;
	}

	/* At this point se is NULL and we are at root level*/
	add_nr_running(rq, task_delta);

unthrottle_throttle:
	assert_list_leaf_cfs_rq(rq);

	/* Determine whether we need to wake up potentially idle CPU: */
	if (rq->curr == rq->idle && rq->cfs.nr_running)
		resched_curr(rq);
}

#ifdef CONFIG_SMP
static void __cfsb_csd_unthrottle(void *arg)
{
	struct cfs_rq *cursor, *tmp;
	struct rq *rq = arg;
	struct rq_flags rf;

	rq_lock(rq, &rf);

	/*
	 * Iterating over the list can trigger several call to
	 * update_rq_clock() in unthrottle_cfs_rq().
	 * Do it once and skip the potential next ones.
	 */
	update_rq_clock(rq);
	rq_clock_start_loop_update(rq);

	/*
	 * Since we hold rq lock we're safe from concurrent manipulation of
	 * the CSD list. However, this RCU critical section annotates the
	 * fact that we pair with sched_free_group_rcu(), so that we cannot
	 * race with group being freed in the window between removing it
	 * from the list and advancing to the next entry in the list.
	 */
	rcu_read_lock();

	list_for_each_entry_safe(cursor, tmp, &rq->cfsb_csd_list,
				 throttled_csd_list) {
		list_del_init(&cursor->throttled_csd_list);

		if (cfs_rq_throttled(cursor))
			unthrottle_cfs_rq(cursor);
	}

	rcu_read_unlock();

	rq_clock_stop_loop_update(rq);
	rq_unlock(rq, &rf);
}

static inline void __unthrottle_cfs_rq_async(struct cfs_rq *cfs_rq)
{
	struct rq *rq = rq_of(cfs_rq);
	bool first;

	if (rq == this_rq()) {
		unthrottle_cfs_rq(cfs_rq);
		return;
	}

	/* Already enqueued */
	if (SCHED_WARN_ON(!list_empty(&cfs_rq->throttled_csd_list)))
		return;

	first = list_empty(&rq->cfsb_csd_list);
	list_add_tail(&cfs_rq->throttled_csd_list, &rq->cfsb_csd_list);
	if (first)
		smp_call_function_single_async(cpu_of(rq), &rq->cfsb_csd);
}
#else
static inline void __unthrottle_cfs_rq_async(struct cfs_rq *cfs_rq)
{
	unthrottle_cfs_rq(cfs_rq);
}
#endif

static void unthrottle_cfs_rq_async(struct cfs_rq *cfs_rq)
{
	lockdep_assert_rq_held(rq_of(cfs_rq));

	if (SCHED_WARN_ON(!cfs_rq_throttled(cfs_rq) ||
	    cfs_rq->runtime_remaining <= 0))
		return;

	__unthrottle_cfs_rq_async(cfs_rq);
}

static bool distribute_cfs_runtime(struct cfs_bandwidth *cfs_b)
{
	struct cfs_rq *local_unthrottle = NULL;
	int this_cpu = smp_processor_id();
	u64 runtime, remaining = 1;
	bool throttled = false;
	struct cfs_rq *cfs_rq;
	struct rq_flags rf;
	struct rq *rq;

	rcu_read_lock();
	list_for_each_entry_rcu(cfs_rq, &cfs_b->throttled_cfs_rq,
				throttled_list) {
		rq = rq_of(cfs_rq);

		if (!remaining) {
			throttled = true;
			break;
		}

		rq_lock_irqsave(rq, &rf);
		if (!cfs_rq_throttled(cfs_rq))
			goto next;

#ifdef CONFIG_SMP
		/* Already queued for async unthrottle */
		if (!list_empty(&cfs_rq->throttled_csd_list))
			goto next;
#endif

		/* By the above checks, this should never be true */
		SCHED_WARN_ON(cfs_rq->runtime_remaining > 0);

		raw_spin_lock(&cfs_b->lock);
		runtime = -cfs_rq->runtime_remaining + 1;
		if (runtime > cfs_b->runtime)
			runtime = cfs_b->runtime;
		cfs_b->runtime -= runtime;
		remaining = cfs_b->runtime;
		raw_spin_unlock(&cfs_b->lock);

		cfs_rq->runtime_remaining += runtime;

		/* we check whether we're throttled above */
		if (cfs_rq->runtime_remaining > 0) {
			if (cpu_of(rq) != this_cpu ||
			    SCHED_WARN_ON(local_unthrottle))
				unthrottle_cfs_rq_async(cfs_rq);
			else
				local_unthrottle = cfs_rq;
		} else {
			throttled = true;
		}

next:
		rq_unlock_irqrestore(rq, &rf);
	}
	rcu_read_unlock();

	if (local_unthrottle) {
		rq = cpu_rq(this_cpu);
		rq_lock_irqsave(rq, &rf);
		if (cfs_rq_throttled(local_unthrottle))
			unthrottle_cfs_rq(local_unthrottle);
		rq_unlock_irqrestore(rq, &rf);
	}

	return throttled;
}

/*
 * Responsible for refilling a task_group's bandwidth and unthrottling its
 * cfs_rqs as appropriate. If there has been no activity within the last
 * period the timer is deactivated until scheduling resumes; cfs_b->idle is
 * used to track this state.
 */
static int do_sched_cfs_period_timer(struct cfs_bandwidth *cfs_b, int overrun, unsigned long flags)
{
	int throttled;

	/* no need to continue the timer with no bandwidth constraint */
	if (cfs_b->quota == RUNTIME_INF)
		goto out_deactivate;

	throttled = !list_empty(&cfs_b->throttled_cfs_rq);
	cfs_b->nr_periods += overrun;

	/* Refill extra burst quota even if cfs_b->idle */
	__refill_cfs_bandwidth_runtime(cfs_b);

	/*
	 * idle depends on !throttled (for the case of a large deficit), and if
	 * we're going inactive then everything else can be deferred
	 */
	if (cfs_b->idle && !throttled)
		goto out_deactivate;

	if (!throttled) {
		/* mark as potentially idle for the upcoming period */
		cfs_b->idle = 1;
		return 0;
	}

	/* account preceding periods in which throttling occurred */
	cfs_b->nr_throttled += overrun;

	/*
	 * This check is repeated as we release cfs_b->lock while we unthrottle.
	 */
	while (throttled && cfs_b->runtime > 0) {
		raw_spin_unlock_irqrestore(&cfs_b->lock, flags);
		/* we can't nest cfs_b->lock while distributing bandwidth */
		throttled = distribute_cfs_runtime(cfs_b);
		raw_spin_lock_irqsave(&cfs_b->lock, flags);
	}

	/*
	 * While we are ensured activity in the period following an
	 * unthrottle, this also covers the case in which the new bandwidth is
	 * insufficient to cover the existing bandwidth deficit.  (Forcing the
	 * timer to remain active while there are any throttled entities.)
	 */
	cfs_b->idle = 0;

	return 0;

out_deactivate:
	return 1;
}

/* a cfs_rq won't donate quota below this amount */
static const u64 min_cfs_rq_runtime = 1 * NSEC_PER_MSEC;
/* minimum remaining period time to redistribute slack quota */
static const u64 min_bandwidth_expiration = 2 * NSEC_PER_MSEC;
/* how long we wait to gather additional slack before distributing */
static const u64 cfs_bandwidth_slack_period = 5 * NSEC_PER_MSEC;

/*
 * Are we near the end of the current quota period?
 *
 * Requires cfs_b->lock for hrtimer_expires_remaining to be safe against the
 * hrtimer base being cleared by hrtimer_start. In the case of
 * migrate_hrtimers, base is never cleared, so we are fine.
 */
static int runtime_refresh_within(struct cfs_bandwidth *cfs_b, u64 min_expire)
{
	struct hrtimer *refresh_timer = &cfs_b->period_timer;
	s64 remaining;

	/* if the call-back is running a quota refresh is already occurring */
	if (hrtimer_callback_running(refresh_timer))
		return 1;

	/* is a quota refresh about to occur? */
	remaining = ktime_to_ns(hrtimer_expires_remaining(refresh_timer));
	if (remaining < (s64)min_expire)
		return 1;

	return 0;
}

static void start_cfs_slack_bandwidth(struct cfs_bandwidth *cfs_b)
{
	u64 min_left = cfs_bandwidth_slack_period + min_bandwidth_expiration;

	/* if there's a quota refresh soon don't bother with slack */
	if (runtime_refresh_within(cfs_b, min_left))
		return;

	/* don't push forwards an existing deferred unthrottle */
	if (cfs_b->slack_started)
		return;
	cfs_b->slack_started = true;

	hrtimer_start(&cfs_b->slack_timer,
			ns_to_ktime(cfs_bandwidth_slack_period),
			HRTIMER_MODE_REL);
}

/* we know any runtime found here is valid as update_curr() precedes return */
static void __return_cfs_rq_runtime(struct cfs_rq *cfs_rq)
{
	struct cfs_bandwidth *cfs_b = tg_cfs_bandwidth(cfs_rq->tg);
	s64 slack_runtime = cfs_rq->runtime_remaining - min_cfs_rq_runtime;

	if (slack_runtime <= 0)
		return;

	raw_spin_lock(&cfs_b->lock);
	if (cfs_b->quota != RUNTIME_INF) {
		cfs_b->runtime += slack_runtime;

		/* we are under rq->lock, defer unthrottling using a timer */
		if (cfs_b->runtime > sched_cfs_bandwidth_slice() &&
		    !list_empty(&cfs_b->throttled_cfs_rq))
			start_cfs_slack_bandwidth(cfs_b);
	}
	raw_spin_unlock(&cfs_b->lock);

	/* even if it's not valid for return we don't want to try again */
	cfs_rq->runtime_remaining -= slack_runtime;
}

static __always_inline void return_cfs_rq_runtime(struct cfs_rq *cfs_rq)
{
	if (!cfs_bandwidth_used())
		return;

	if (!cfs_rq->runtime_enabled || cfs_rq->nr_running)
		return;

	__return_cfs_rq_runtime(cfs_rq);
}

/*
 * This is done with a timer (instead of inline with bandwidth return) since
 * it's necessary to juggle rq->locks to unthrottle their respective cfs_rqs.
 */
static void do_sched_cfs_slack_timer(struct cfs_bandwidth *cfs_b)
{
	u64 runtime = 0, slice = sched_cfs_bandwidth_slice();
	unsigned long flags;

	/* confirm we're still not at a refresh boundary */
	raw_spin_lock_irqsave(&cfs_b->lock, flags);
	cfs_b->slack_started = false;

	if (runtime_refresh_within(cfs_b, min_bandwidth_expiration)) {
		raw_spin_unlock_irqrestore(&cfs_b->lock, flags);
		return;
	}

	if (cfs_b->quota != RUNTIME_INF && cfs_b->runtime > slice)
		runtime = cfs_b->runtime;

	raw_spin_unlock_irqrestore(&cfs_b->lock, flags);

	if (!runtime)
		return;

	distribute_cfs_runtime(cfs_b);
}

/*
 * When a group wakes up we want to make sure that its quota is not already
 * expired/exceeded, otherwise it may be allowed to steal additional ticks of
 * runtime as update_curr() throttling can not trigger until it's on-rq.
 */
static void check_enqueue_throttle(struct cfs_rq *cfs_rq)
{
	if (!cfs_bandwidth_used())
		return;

	/* an active group must be handled by the update_curr()->put() path */
	if (!cfs_rq->runtime_enabled || cfs_rq->curr)
		return;

	/* ensure the group is not already throttled */
	if (cfs_rq_throttled(cfs_rq))
		return;

	/* update runtime allocation */
	account_cfs_rq_runtime(cfs_rq, 0);
	if (cfs_rq->runtime_remaining <= 0)
		throttle_cfs_rq(cfs_rq);
}

static void sync_throttle(struct task_group *tg, int cpu)
{
	struct cfs_rq *pcfs_rq, *cfs_rq;

	if (!cfs_bandwidth_used())
		return;

	if (!tg->parent)
		return;

	cfs_rq = tg->cfs_rq[cpu];
	pcfs_rq = tg->parent->cfs_rq[cpu];

	cfs_rq->throttle_count = pcfs_rq->throttle_count;
	cfs_rq->throttled_clock_pelt = rq_clock_pelt(cpu_rq(cpu));
}

/* conditionally throttle active cfs_rq's from put_prev_entity() */
static bool check_cfs_rq_runtime(struct cfs_rq *cfs_rq)
{
	if (!cfs_bandwidth_used())
		return false;

	if (likely(!cfs_rq->runtime_enabled || cfs_rq->runtime_remaining > 0))
		return false;

	/*
	 * it's possible for a throttled entity to be forced into a running
	 * state (e.g. set_curr_task), in this case we're finished.
	 */
	if (cfs_rq_throttled(cfs_rq))
		return true;

	return throttle_cfs_rq(cfs_rq);
}

static enum hrtimer_restart sched_cfs_slack_timer(struct hrtimer *timer)
{
	struct cfs_bandwidth *cfs_b =
		container_of(timer, struct cfs_bandwidth, slack_timer);

	do_sched_cfs_slack_timer(cfs_b);

	return HRTIMER_NORESTART;
}

extern const u64 max_cfs_quota_period;

static enum hrtimer_restart sched_cfs_period_timer(struct hrtimer *timer)
{
	struct cfs_bandwidth *cfs_b =
		container_of(timer, struct cfs_bandwidth, period_timer);
	unsigned long flags;
	int overrun;
	int idle = 0;
	int count = 0;

	raw_spin_lock_irqsave(&cfs_b->lock, flags);
	for (;;) {
		overrun = hrtimer_forward_now(timer, cfs_b->period);
		if (!overrun)
			break;

		idle = do_sched_cfs_period_timer(cfs_b, overrun, flags);

		if (++count > 3) {
			u64 new, old = ktime_to_ns(cfs_b->period);

			/*
			 * Grow period by a factor of 2 to avoid losing precision.
			 * Precision loss in the quota/period ratio can cause __cfs_schedulable
			 * to fail.
			 */
			new = old * 2;
			if (new < max_cfs_quota_period) {
				cfs_b->period = ns_to_ktime(new);
				cfs_b->quota *= 2;
				cfs_b->burst *= 2;

				pr_warn_ratelimited(
	"cfs_period_timer[cpu%d]: period too short, scaling up (new cfs_period_us = %lld, cfs_quota_us = %lld)\n",
					smp_processor_id(),
					div_u64(new, NSEC_PER_USEC),
					div_u64(cfs_b->quota, NSEC_PER_USEC));
			} else {
				pr_warn_ratelimited(
	"cfs_period_timer[cpu%d]: period too short, but cannot scale up without losing precision (cfs_period_us = %lld, cfs_quota_us = %lld)\n",
					smp_processor_id(),
					div_u64(old, NSEC_PER_USEC),
					div_u64(cfs_b->quota, NSEC_PER_USEC));
			}

			/* reset count so we don't come right back in here */
			count = 0;
		}
	}
	if (idle)
		cfs_b->period_active = 0;
	raw_spin_unlock_irqrestore(&cfs_b->lock, flags);

	return idle ? HRTIMER_NORESTART : HRTIMER_RESTART;
}

void init_cfs_bandwidth(struct cfs_bandwidth *cfs_b, struct cfs_bandwidth *parent)
{
	raw_spin_lock_init(&cfs_b->lock);
	cfs_b->runtime = 0;
	cfs_b->quota = RUNTIME_INF;
	cfs_b->period = ns_to_ktime(default_cfs_period());
	cfs_b->burst = 0;
	cfs_b->hierarchical_quota = parent ? parent->hierarchical_quota : RUNTIME_INF;

	INIT_LIST_HEAD(&cfs_b->throttled_cfs_rq);
	hrtimer_init(&cfs_b->period_timer, CLOCK_MONOTONIC, HRTIMER_MODE_ABS_PINNED);
	cfs_b->period_timer.function = sched_cfs_period_timer;

	/* Add a random offset so that timers interleave */
	hrtimer_set_expires(&cfs_b->period_timer,
			    get_random_u32_below(cfs_b->period));
	hrtimer_init(&cfs_b->slack_timer, CLOCK_MONOTONIC, HRTIMER_MODE_REL);
	cfs_b->slack_timer.function = sched_cfs_slack_timer;
	cfs_b->slack_started = false;
}

static void init_cfs_rq_runtime(struct cfs_rq *cfs_rq)
{
	cfs_rq->runtime_enabled = 0;
	INIT_LIST_HEAD(&cfs_rq->throttled_list);
#ifdef CONFIG_SMP
	INIT_LIST_HEAD(&cfs_rq->throttled_csd_list);
#endif
}

void start_cfs_bandwidth(struct cfs_bandwidth *cfs_b)
{
	lockdep_assert_held(&cfs_b->lock);

	if (cfs_b->period_active)
		return;

	cfs_b->period_active = 1;
	hrtimer_forward_now(&cfs_b->period_timer, cfs_b->period);
	hrtimer_start_expires(&cfs_b->period_timer, HRTIMER_MODE_ABS_PINNED);
}

static void destroy_cfs_bandwidth(struct cfs_bandwidth *cfs_b)
{
	int __maybe_unused i;

	/* init_cfs_bandwidth() was not called */
	if (!cfs_b->throttled_cfs_rq.next)
		return;

	hrtimer_cancel(&cfs_b->period_timer);
	hrtimer_cancel(&cfs_b->slack_timer);

	/*
	 * It is possible that we still have some cfs_rq's pending on a CSD
	 * list, though this race is very rare. In order for this to occur, we
	 * must have raced with the last task leaving the group while there
	 * exist throttled cfs_rq(s), and the period_timer must have queued the
	 * CSD item but the remote cpu has not yet processed it. To handle this,
	 * we can simply flush all pending CSD work inline here. We're
	 * guaranteed at this point that no additional cfs_rq of this group can
	 * join a CSD list.
	 */
#ifdef CONFIG_SMP
	for_each_possible_cpu(i) {
		struct rq *rq = cpu_rq(i);
		unsigned long flags;

		if (list_empty(&rq->cfsb_csd_list))
			continue;

		local_irq_save(flags);
		__cfsb_csd_unthrottle(rq);
		local_irq_restore(flags);
	}
#endif
}

/*
 * Both these CPU hotplug callbacks race against unregister_fair_sched_group()
 *
 * The race is harmless, since modifying bandwidth settings of unhooked group
 * bits doesn't do much.
 */

/* cpu online callback */
static void __maybe_unused update_runtime_enabled(struct rq *rq)
{
	struct task_group *tg;

	lockdep_assert_rq_held(rq);

	rcu_read_lock();
	list_for_each_entry_rcu(tg, &task_groups, list) {
		struct cfs_bandwidth *cfs_b = &tg->cfs_bandwidth;
		struct cfs_rq *cfs_rq = tg->cfs_rq[cpu_of(rq)];

		raw_spin_lock(&cfs_b->lock);
		cfs_rq->runtime_enabled = cfs_b->quota != RUNTIME_INF;
		raw_spin_unlock(&cfs_b->lock);
	}
	rcu_read_unlock();
}

/* cpu offline callback */
static void __maybe_unused unthrottle_offline_cfs_rqs(struct rq *rq)
{
	struct task_group *tg;

	lockdep_assert_rq_held(rq);

	/*
	 * The rq clock has already been updated in the
	 * set_rq_offline(), so we should skip updating
	 * the rq clock again in unthrottle_cfs_rq().
	 */
	rq_clock_start_loop_update(rq);

	rcu_read_lock();
	list_for_each_entry_rcu(tg, &task_groups, list) {
		struct cfs_rq *cfs_rq = tg->cfs_rq[cpu_of(rq)];

		if (!cfs_rq->runtime_enabled)
			continue;

		/*
		 * clock_task is not advancing so we just need to make sure
		 * there's some valid quota amount
		 */
		cfs_rq->runtime_remaining = 1;
		/*
		 * Offline rq is schedulable till CPU is completely disabled
		 * in take_cpu_down(), so we prevent new cfs throttling here.
		 */
		cfs_rq->runtime_enabled = 0;

		if (cfs_rq_throttled(cfs_rq))
			unthrottle_cfs_rq(cfs_rq);
	}
	rcu_read_unlock();

	rq_clock_stop_loop_update(rq);
}

bool cfs_task_bw_constrained(struct task_struct *p)
{
	struct cfs_rq *cfs_rq = task_cfs_rq(p);

	if (!cfs_bandwidth_used())
		return false;

	if (cfs_rq->runtime_enabled ||
	    tg_cfs_bandwidth(cfs_rq->tg)->hierarchical_quota != RUNTIME_INF)
		return true;

	return false;
}

#ifdef CONFIG_NO_HZ_FULL
/* called from pick_next_task_fair() */
static void sched_fair_update_stop_tick(struct rq *rq, struct task_struct *p)
{
	int cpu = cpu_of(rq);

	if (!sched_feat(HZ_BW) || !cfs_bandwidth_used())
		return;

	if (!tick_nohz_full_cpu(cpu))
		return;

	if (rq->nr_running != 1)
		return;

	/*
	 *  We know there is only one task runnable and we've just picked it. The
	 *  normal enqueue path will have cleared TICK_DEP_BIT_SCHED if we will
	 *  be otherwise able to stop the tick. Just need to check if we are using
	 *  bandwidth control.
	 */
	if (cfs_task_bw_constrained(p))
		tick_nohz_dep_set_cpu(cpu, TICK_DEP_BIT_SCHED);
}
#endif

#else /* CONFIG_CFS_BANDWIDTH */

static inline bool cfs_bandwidth_used(void)
{
	return false;
}

static void account_cfs_rq_runtime(struct cfs_rq *cfs_rq, u64 delta_exec) {}
static bool check_cfs_rq_runtime(struct cfs_rq *cfs_rq) { return false; }
static void check_enqueue_throttle(struct cfs_rq *cfs_rq) {}
static inline void sync_throttle(struct task_group *tg, int cpu) {}
static __always_inline void return_cfs_rq_runtime(struct cfs_rq *cfs_rq) {}

static inline int cfs_rq_throttled(struct cfs_rq *cfs_rq)
{
	return 0;
}

static inline int throttled_hierarchy(struct cfs_rq *cfs_rq)
{
	return 0;
}

static inline int throttled_lb_pair(struct task_group *tg,
				    int src_cpu, int dest_cpu)
{
	return 0;
}

#ifdef CONFIG_FAIR_GROUP_SCHED
void init_cfs_bandwidth(struct cfs_bandwidth *cfs_b, struct cfs_bandwidth *parent) {}
static void init_cfs_rq_runtime(struct cfs_rq *cfs_rq) {}
#endif

static inline struct cfs_bandwidth *tg_cfs_bandwidth(struct task_group *tg)
{
	return NULL;
}
static inline void destroy_cfs_bandwidth(struct cfs_bandwidth *cfs_b) {}
static inline void update_runtime_enabled(struct rq *rq) {}
static inline void unthrottle_offline_cfs_rqs(struct rq *rq) {}
#ifdef CONFIG_CGROUP_SCHED
bool cfs_task_bw_constrained(struct task_struct *p)
{
	return false;
}
#endif
#endif /* CONFIG_CFS_BANDWIDTH */

#if !defined(CONFIG_CFS_BANDWIDTH) || !defined(CONFIG_NO_HZ_FULL)
static inline void sched_fair_update_stop_tick(struct rq *rq, struct task_struct *p) {}
#endif

/**************************************************
 * CFS operations on tasks:
 */

#ifdef CONFIG_SCHED_HRTICK
static void hrtick_start_fair(struct rq *rq, struct task_struct *p)
{
	struct sched_entity *se = &p->se;

	SCHED_WARN_ON(task_rq(p) != rq);

	if (rq->cfs.h_nr_running > 1) {
		u64 ran = se->sum_exec_runtime - se->prev_sum_exec_runtime;
		u64 slice = se->slice;
		s64 delta = slice - ran;

		if (delta < 0) {
			if (task_current(rq, p))
				resched_curr(rq);
			return;
		}
		hrtick_start(rq, delta);
	}
}

/*
 * called from enqueue/dequeue and updates the hrtick when the
 * current task is from our class and nr_running is low enough
 * to matter.
 */
static void hrtick_update(struct rq *rq)
{
	struct task_struct *curr = rq->curr;

	if (!hrtick_enabled_fair(rq) || curr->sched_class != &fair_sched_class)
		return;

	hrtick_start_fair(rq, curr);
}
#else /* !CONFIG_SCHED_HRTICK */
static inline void
hrtick_start_fair(struct rq *rq, struct task_struct *p)
{
}

static inline void hrtick_update(struct rq *rq)
{
}
#endif

#ifdef CONFIG_SMP
static inline bool cpu_overutilized(int cpu)
{
	unsigned long rq_util_min = uclamp_rq_get(cpu_rq(cpu), UCLAMP_MIN);
	unsigned long rq_util_max = uclamp_rq_get(cpu_rq(cpu), UCLAMP_MAX);

	/* Return true only if the utilization doesn't fit CPU's capacity */
	return !util_fits_cpu(cpu_util_cfs(cpu), rq_util_min, rq_util_max, cpu);
}

static inline void update_overutilized_status(struct rq *rq)
{
	if (!READ_ONCE(rq->rd->overutilized) && cpu_overutilized(rq->cpu)) {
		WRITE_ONCE(rq->rd->overutilized, SG_OVERUTILIZED);
		trace_sched_overutilized_tp(rq->rd, SG_OVERUTILIZED);
	}
}
#else
static inline void update_overutilized_status(struct rq *rq) { }
#endif

/* Runqueue only has SCHED_IDLE tasks enqueued */
static int sched_idle_rq(struct rq *rq)
{
	return unlikely(rq->nr_running == rq->cfs.idle_h_nr_running &&
			rq->nr_running);
}

#ifdef CONFIG_SMP
static int sched_idle_cpu(int cpu)
{
	return sched_idle_rq(cpu_rq(cpu));
}
#endif

/*
 * The enqueue_task method is called before nr_running is
 * increased. Here we update the fair scheduling stats and
 * then put the task into the rbtree:
 */
static void
enqueue_task_fair(struct rq *rq, struct task_struct *p, int flags)
{
	struct cfs_rq *cfs_rq;
	struct sched_entity *se = &p->se;
	int idle_h_nr_running = task_has_idle_policy(p);
	int task_new = !(flags & ENQUEUE_WAKEUP);

	/*
	 * The code below (indirectly) updates schedutil which looks at
	 * the cfs_rq utilization to select a frequency.
	 * Let's add the task's estimated utilization to the cfs_rq's
	 * estimated utilization, before we update schedutil.
	 */
	util_est_enqueue(&rq->cfs, p);

	/*
	 * If in_iowait is set, the code below may not trigger any cpufreq
	 * utilization updates, so do it here explicitly with the IOWAIT flag
	 * passed.
	 */
	if (p->in_iowait)
		cpufreq_update_util(rq, SCHED_CPUFREQ_IOWAIT);

	for_each_sched_entity(se) {
		if (se->on_rq)
			break;
		cfs_rq = cfs_rq_of(se);
		enqueue_entity(cfs_rq, se, flags);

		cfs_rq->h_nr_running++;
		cfs_rq->idle_h_nr_running += idle_h_nr_running;

		if (cfs_rq_is_idle(cfs_rq))
			idle_h_nr_running = 1;

		/* end evaluation on encountering a throttled cfs_rq */
		if (cfs_rq_throttled(cfs_rq))
			goto enqueue_throttle;

		flags = ENQUEUE_WAKEUP;
	}

	for_each_sched_entity(se) {
		cfs_rq = cfs_rq_of(se);

		update_load_avg(cfs_rq, se, UPDATE_TG);
		se_update_runnable(se);
		update_cfs_group(se);

		cfs_rq->h_nr_running++;
		cfs_rq->idle_h_nr_running += idle_h_nr_running;

		if (cfs_rq_is_idle(cfs_rq))
			idle_h_nr_running = 1;

		/* end evaluation on encountering a throttled cfs_rq */
		if (cfs_rq_throttled(cfs_rq))
			goto enqueue_throttle;
	}

	/* At this point se is NULL and we are at root level*/
	add_nr_running(rq, 1);

	/*
	 * Since new tasks are assigned an initial util_avg equal to
	 * half of the spare capacity of their CPU, tiny tasks have the
	 * ability to cross the overutilized threshold, which will
	 * result in the load balancer ruining all the task placement
	 * done by EAS. As a way to mitigate that effect, do not account
	 * for the first enqueue operation of new tasks during the
	 * overutilized flag detection.
	 *
	 * A better way of solving this problem would be to wait for
	 * the PELT signals of tasks to converge before taking them
	 * into account, but that is not straightforward to implement,
	 * and the following generally works well enough in practice.
	 */
	if (!task_new)
		update_overutilized_status(rq);

enqueue_throttle:
	assert_list_leaf_cfs_rq(rq);

	hrtick_update(rq);
}

static void set_next_buddy(struct sched_entity *se);

/*
 * The dequeue_task method is called before nr_running is
 * decreased. We remove the task from the rbtree and
 * update the fair scheduling stats:
 */
static void dequeue_task_fair(struct rq *rq, struct task_struct *p, int flags)
{
	struct cfs_rq *cfs_rq;
	struct sched_entity *se = &p->se;
	int task_sleep = flags & DEQUEUE_SLEEP;
	int idle_h_nr_running = task_has_idle_policy(p);
	bool was_sched_idle = sched_idle_rq(rq);

	util_est_dequeue(&rq->cfs, p);

	for_each_sched_entity(se) {
		cfs_rq = cfs_rq_of(se);
		dequeue_entity(cfs_rq, se, flags);

		cfs_rq->h_nr_running--;
		cfs_rq->idle_h_nr_running -= idle_h_nr_running;

		if (cfs_rq_is_idle(cfs_rq))
			idle_h_nr_running = 1;

		/* end evaluation on encountering a throttled cfs_rq */
		if (cfs_rq_throttled(cfs_rq))
			goto dequeue_throttle;

		/* Don't dequeue parent if it has other entities besides us */
		if (cfs_rq->load.weight) {
			/* Avoid re-evaluating load for this entity: */
			se = parent_entity(se);
			/*
			 * Bias pick_next to pick a task from this cfs_rq, as
			 * p is sleeping when it is within its sched_slice.
			 */
			if (task_sleep && se && !throttled_hierarchy(cfs_rq))
				set_next_buddy(se);
			break;
		}
		flags |= DEQUEUE_SLEEP;
	}

	for_each_sched_entity(se) {
		cfs_rq = cfs_rq_of(se);

		update_load_avg(cfs_rq, se, UPDATE_TG);
		se_update_runnable(se);
		update_cfs_group(se);

		cfs_rq->h_nr_running--;
		cfs_rq->idle_h_nr_running -= idle_h_nr_running;

		if (cfs_rq_is_idle(cfs_rq))
			idle_h_nr_running = 1;

		/* end evaluation on encountering a throttled cfs_rq */
		if (cfs_rq_throttled(cfs_rq))
			goto dequeue_throttle;

	}

	/* At this point se is NULL and we are at root level*/
	sub_nr_running(rq, 1);

	/* balance early to pull high priority tasks */
	if (unlikely(!was_sched_idle && sched_idle_rq(rq)))
		rq->next_balance = jiffies;

dequeue_throttle:
	util_est_update(&rq->cfs, p, task_sleep);
	hrtick_update(rq);
}

#ifdef CONFIG_SMP

/* Working cpumask for: load_balance, load_balance_newidle. */
static DEFINE_PER_CPU(cpumask_var_t, load_balance_mask);
static DEFINE_PER_CPU(cpumask_var_t, select_rq_mask);
static DEFINE_PER_CPU(cpumask_var_t, should_we_balance_tmpmask);

#ifdef CONFIG_NO_HZ_COMMON

static struct {
	cpumask_var_t idle_cpus_mask;
	atomic_t nr_cpus;
	int has_blocked;		/* Idle CPUS has blocked load */
	int needs_update;		/* Newly idle CPUs need their next_balance collated */
	unsigned long next_balance;     /* in jiffy units */
	unsigned long next_blocked;	/* Next update of blocked load in jiffies */
} nohz ____cacheline_aligned;

#endif /* CONFIG_NO_HZ_COMMON */

static unsigned long cpu_load(struct rq *rq)
{
	return cfs_rq_load_avg(&rq->cfs);
}

/*
 * cpu_load_without - compute CPU load without any contributions from *p
 * @cpu: the CPU which load is requested
 * @p: the task which load should be discounted
 *
 * The load of a CPU is defined by the load of tasks currently enqueued on that
 * CPU as well as tasks which are currently sleeping after an execution on that
 * CPU.
 *
 * This method returns the load of the specified CPU by discounting the load of
 * the specified task, whenever the task is currently contributing to the CPU
 * load.
 */
static unsigned long cpu_load_without(struct rq *rq, struct task_struct *p)
{
	struct cfs_rq *cfs_rq;
	unsigned int load;

	/* Task has no contribution or is new */
	if (cpu_of(rq) != task_cpu(p) || !READ_ONCE(p->se.avg.last_update_time))
		return cpu_load(rq);

	cfs_rq = &rq->cfs;
	load = READ_ONCE(cfs_rq->avg.load_avg);

	/* Discount task's util from CPU's util */
	lsub_positive(&load, task_h_load(p));

	return load;
}

static unsigned long cpu_runnable(struct rq *rq)
{
	return cfs_rq_runnable_avg(&rq->cfs);
}

static unsigned long cpu_runnable_without(struct rq *rq, struct task_struct *p)
{
	struct cfs_rq *cfs_rq;
	unsigned int runnable;

	/* Task has no contribution or is new */
	if (cpu_of(rq) != task_cpu(p) || !READ_ONCE(p->se.avg.last_update_time))
		return cpu_runnable(rq);

	cfs_rq = &rq->cfs;
	runnable = READ_ONCE(cfs_rq->avg.runnable_avg);

	/* Discount task's runnable from CPU's runnable */
	lsub_positive(&runnable, p->se.avg.runnable_avg);

	return runnable;
}

static unsigned long capacity_of(int cpu)
{
	return cpu_rq(cpu)->cpu_capacity;
}

static void record_wakee(struct task_struct *p)
{
	/*
	 * Only decay a single time; tasks that have less then 1 wakeup per
	 * jiffy will not have built up many flips.
	 */
	if (time_after(jiffies, current->wakee_flip_decay_ts + HZ)) {
		current->wakee_flips >>= 1;
		current->wakee_flip_decay_ts = jiffies;
	}

	if (current->last_wakee != p) {
		current->last_wakee = p;
		current->wakee_flips++;
	}
}

/*
 * Detect M:N waker/wakee relationships via a switching-frequency heuristic.
 *
 * A waker of many should wake a different task than the one last awakened
 * at a frequency roughly N times higher than one of its wakees.
 *
 * In order to determine whether we should let the load spread vs consolidating
 * to shared cache, we look for a minimum 'flip' frequency of llc_size in one
 * partner, and a factor of lls_size higher frequency in the other.
 *
 * With both conditions met, we can be relatively sure that the relationship is
 * non-monogamous, with partner count exceeding socket size.
 *
 * Waker/wakee being client/server, worker/dispatcher, interrupt source or
 * whatever is irrelevant, spread criteria is apparent partner count exceeds
 * socket size.
 */
static int wake_wide(struct task_struct *p)
{
	unsigned int master = current->wakee_flips;
	unsigned int slave = p->wakee_flips;
	int factor = __this_cpu_read(sd_llc_size);

	if (master < slave)
		swap(master, slave);
	if (slave < factor || master < slave * factor)
		return 0;
	return 1;
}

/*
 * The purpose of wake_affine() is to quickly determine on which CPU we can run
 * soonest. For the purpose of speed we only consider the waking and previous
 * CPU.
 *
 * wake_affine_idle() - only considers 'now', it check if the waking CPU is
 *			cache-affine and is (or	will be) idle.
 *
 * wake_affine_weight() - considers the weight to reflect the average
 *			  scheduling latency of the CPUs. This seems to work
 *			  for the overloaded case.
 */
static int
wake_affine_idle(int this_cpu, int prev_cpu, int sync)
{
	/*
	 * If this_cpu is idle, it implies the wakeup is from interrupt
	 * context. Only allow the move if cache is shared. Otherwise an
	 * interrupt intensive workload could force all tasks onto one
	 * node depending on the IO topology or IRQ affinity settings.
	 *
	 * If the prev_cpu is idle and cache affine then avoid a migration.
	 * There is no guarantee that the cache hot data from an interrupt
	 * is more important than cache hot data on the prev_cpu and from
	 * a cpufreq perspective, it's better to have higher utilisation
	 * on one CPU.
	 */
	if (available_idle_cpu(this_cpu) && cpus_share_cache(this_cpu, prev_cpu))
		return available_idle_cpu(prev_cpu) ? prev_cpu : this_cpu;

	if (sync && cpu_rq(this_cpu)->nr_running == 1)
		return this_cpu;

	if (available_idle_cpu(prev_cpu))
		return prev_cpu;

	return nr_cpumask_bits;
}

static int
wake_affine_weight(struct sched_domain *sd, struct task_struct *p,
		   int this_cpu, int prev_cpu, int sync)
{
	s64 this_eff_load, prev_eff_load;
	unsigned long task_load;

	this_eff_load = cpu_load(cpu_rq(this_cpu));

	if (sync) {
		unsigned long current_load = task_h_load(current);

		if (current_load > this_eff_load)
			return this_cpu;

		this_eff_load -= current_load;
	}

	task_load = task_h_load(p);

	this_eff_load += task_load;
	if (sched_feat(WA_BIAS))
		this_eff_load *= 100;
	this_eff_load *= capacity_of(prev_cpu);

	prev_eff_load = cpu_load(cpu_rq(prev_cpu));
	prev_eff_load -= task_load;
	if (sched_feat(WA_BIAS))
		prev_eff_load *= 100 + (sd->imbalance_pct - 100) / 2;
	prev_eff_load *= capacity_of(this_cpu);

	/*
	 * If sync, adjust the weight of prev_eff_load such that if
	 * prev_eff == this_eff that select_idle_sibling() will consider
	 * stacking the wakee on top of the waker if no other CPU is
	 * idle.
	 */
	if (sync)
		prev_eff_load += 1;

	return this_eff_load < prev_eff_load ? this_cpu : nr_cpumask_bits;
}

static int wake_affine(struct sched_domain *sd, struct task_struct *p,
		       int this_cpu, int prev_cpu, int sync)
{
	int target = nr_cpumask_bits;

	if (sched_feat(WA_IDLE))
		target = wake_affine_idle(this_cpu, prev_cpu, sync);

	if (sched_feat(WA_WEIGHT) && target == nr_cpumask_bits)
		target = wake_affine_weight(sd, p, this_cpu, prev_cpu, sync);

	schedstat_inc(p->stats.nr_wakeups_affine_attempts);
	if (target != this_cpu)
		return prev_cpu;

	schedstat_inc(sd->ttwu_move_affine);
	schedstat_inc(p->stats.nr_wakeups_affine);
	return target;
}

static struct sched_group *
find_idlest_group(struct sched_domain *sd, struct task_struct *p, int this_cpu);

/*
 * find_idlest_group_cpu - find the idlest CPU among the CPUs in the group.
 */
static int
find_idlest_group_cpu(struct sched_group *group, struct task_struct *p, int this_cpu)
{
	unsigned long load, min_load = ULONG_MAX;
	unsigned int min_exit_latency = UINT_MAX;
	u64 latest_idle_timestamp = 0;
	int least_loaded_cpu = this_cpu;
	int shallowest_idle_cpu = -1;
	int i;

	/* Check if we have any choice: */
	if (group->group_weight == 1)
		return cpumask_first(sched_group_span(group));

	/* Traverse only the allowed CPUs */
	for_each_cpu_and(i, sched_group_span(group), p->cpus_ptr) {
		struct rq *rq = cpu_rq(i);

		if (!sched_core_cookie_match(rq, p))
			continue;

		if (sched_idle_cpu(i))
			return i;

		if (available_idle_cpu(i)) {
			struct cpuidle_state *idle = idle_get_state(rq);
			if (idle && idle->exit_latency < min_exit_latency) {
				/*
				 * We give priority to a CPU whose idle state
				 * has the smallest exit latency irrespective
				 * of any idle timestamp.
				 */
				min_exit_latency = idle->exit_latency;
				latest_idle_timestamp = rq->idle_stamp;
				shallowest_idle_cpu = i;
			} else if ((!idle || idle->exit_latency == min_exit_latency) &&
				   rq->idle_stamp > latest_idle_timestamp) {
				/*
				 * If equal or no active idle state, then
				 * the most recently idled CPU might have
				 * a warmer cache.
				 */
				latest_idle_timestamp = rq->idle_stamp;
				shallowest_idle_cpu = i;
			}
		} else if (shallowest_idle_cpu == -1) {
			load = cpu_load(cpu_rq(i));
			if (load < min_load) {
				min_load = load;
				least_loaded_cpu = i;
			}
		}
	}

	return shallowest_idle_cpu != -1 ? shallowest_idle_cpu : least_loaded_cpu;
}

static inline int find_idlest_cpu(struct sched_domain *sd, struct task_struct *p,
				  int cpu, int prev_cpu, int sd_flag)
{
	int new_cpu = cpu;

	if (!cpumask_intersects(sched_domain_span(sd), p->cpus_ptr))
		return prev_cpu;

	/*
	 * We need task's util for cpu_util_without, sync it up to
	 * prev_cpu's last_update_time.
	 */
	if (!(sd_flag & SD_BALANCE_FORK))
		sync_entity_load_avg(&p->se);

	while (sd) {
		struct sched_group *group;
		struct sched_domain *tmp;
		int weight;

		if (!(sd->flags & sd_flag)) {
			sd = sd->child;
			continue;
		}

		group = find_idlest_group(sd, p, cpu);
		if (!group) {
			sd = sd->child;
			continue;
		}

		new_cpu = find_idlest_group_cpu(group, p, cpu);
		if (new_cpu == cpu) {
			/* Now try balancing at a lower domain level of 'cpu': */
			sd = sd->child;
			continue;
		}

		/* Now try balancing at a lower domain level of 'new_cpu': */
		cpu = new_cpu;
		weight = sd->span_weight;
		sd = NULL;
		for_each_domain(cpu, tmp) {
			if (weight <= tmp->span_weight)
				break;
			if (tmp->flags & sd_flag)
				sd = tmp;
		}
	}

	return new_cpu;
}

static inline int __select_idle_cpu(int cpu, struct task_struct *p)
{
	if ((available_idle_cpu(cpu) || sched_idle_cpu(cpu)) &&
	    sched_cpu_cookie_match(cpu_rq(cpu), p))
		return cpu;

	return -1;
}

#ifdef CONFIG_SCHED_SMT
DEFINE_STATIC_KEY_FALSE(sched_smt_present);
EXPORT_SYMBOL_GPL(sched_smt_present);

static inline void set_idle_cores(int cpu, int val)
{
	struct sched_domain_shared *sds;

	sds = rcu_dereference(per_cpu(sd_llc_shared, cpu));
	if (sds)
		WRITE_ONCE(sds->has_idle_cores, val);
}

static inline bool test_idle_cores(int cpu)
{
	struct sched_domain_shared *sds;

	sds = rcu_dereference(per_cpu(sd_llc_shared, cpu));
	if (sds)
		return READ_ONCE(sds->has_idle_cores);

	return false;
}

/*
 * Scans the local SMT mask to see if the entire core is idle, and records this
 * information in sd_llc_shared->has_idle_cores.
 *
 * Since SMT siblings share all cache levels, inspecting this limited remote
 * state should be fairly cheap.
 */
void __update_idle_core(struct rq *rq)
{
	int core = cpu_of(rq);
	int cpu;

	rcu_read_lock();
	if (test_idle_cores(core))
		goto unlock;

	for_each_cpu(cpu, cpu_smt_mask(core)) {
		if (cpu == core)
			continue;

		if (!available_idle_cpu(cpu))
			goto unlock;
	}

	set_idle_cores(core, 1);
unlock:
	rcu_read_unlock();
}

/*
 * Scan the entire LLC domain for idle cores; this dynamically switches off if
 * there are no idle cores left in the system; tracked through
 * sd_llc->shared->has_idle_cores and enabled through update_idle_core() above.
 */
static int select_idle_core(struct task_struct *p, int core, struct cpumask *cpus, int *idle_cpu)
{
	bool idle = true;
	int cpu;

	for_each_cpu(cpu, cpu_smt_mask(core)) {
		if (!available_idle_cpu(cpu)) {
			idle = false;
			if (*idle_cpu == -1) {
				if (sched_idle_cpu(cpu) && cpumask_test_cpu(cpu, p->cpus_ptr)) {
					*idle_cpu = cpu;
					break;
				}
				continue;
			}
			break;
		}
		if (*idle_cpu == -1 && cpumask_test_cpu(cpu, p->cpus_ptr))
			*idle_cpu = cpu;
	}

	if (idle)
		return core;

	cpumask_andnot(cpus, cpus, cpu_smt_mask(core));
	return -1;
}

/*
 * Scan the local SMT mask for idle CPUs.
 */
static int select_idle_smt(struct task_struct *p, int target)
{
	int cpu;

	for_each_cpu_and(cpu, cpu_smt_mask(target), p->cpus_ptr) {
		if (cpu == target)
			continue;
		if (available_idle_cpu(cpu) || sched_idle_cpu(cpu))
			return cpu;
	}

	return -1;
}

#else /* CONFIG_SCHED_SMT */

static inline void set_idle_cores(int cpu, int val)
{
}

static inline bool test_idle_cores(int cpu)
{
	return false;
}

static inline int select_idle_core(struct task_struct *p, int core, struct cpumask *cpus, int *idle_cpu)
{
	return __select_idle_cpu(core, p);
}

static inline int select_idle_smt(struct task_struct *p, int target)
{
	return -1;
}

#endif /* CONFIG_SCHED_SMT */

/*
 * Scan the LLC domain for idle CPUs; this is dynamically regulated by
 * comparing the average scan cost (tracked in sd->avg_scan_cost) against the
 * average idle time for this rq (as found in rq->avg_idle).
 */
static int select_idle_cpu(struct task_struct *p, struct sched_domain *sd, bool has_idle_core, int target)
{
	struct cpumask *cpus = this_cpu_cpumask_var_ptr(select_rq_mask);
	int i, cpu, idle_cpu = -1, nr = INT_MAX;
	struct sched_domain_shared *sd_share;
	struct rq *this_rq = this_rq();
	int this = smp_processor_id();
	struct sched_domain *this_sd = NULL;
	u64 time = 0;

	cpumask_and(cpus, sched_domain_span(sd), p->cpus_ptr);

	if (sched_feat(SIS_PROP) && !has_idle_core) {
		u64 avg_cost, avg_idle, span_avg;
		unsigned long now = jiffies;

		this_sd = rcu_dereference(*this_cpu_ptr(&sd_llc));
		if (!this_sd)
			return -1;

		/*
		 * If we're busy, the assumption that the last idle period
		 * predicts the future is flawed; age away the remaining
		 * predicted idle time.
		 */
		if (unlikely(this_rq->wake_stamp < now)) {
			while (this_rq->wake_stamp < now && this_rq->wake_avg_idle) {
				this_rq->wake_stamp++;
				this_rq->wake_avg_idle >>= 1;
			}
		}

		avg_idle = this_rq->wake_avg_idle;
		avg_cost = this_sd->avg_scan_cost + 1;

		span_avg = sd->span_weight * avg_idle;
		if (span_avg > 4*avg_cost)
			nr = div_u64(span_avg, avg_cost);
		else
			nr = 4;

		time = cpu_clock(this);
	}

	if (sched_feat(SIS_UTIL)) {
		sd_share = rcu_dereference(per_cpu(sd_llc_shared, target));
		if (sd_share) {
			/* because !--nr is the condition to stop scan */
			nr = READ_ONCE(sd_share->nr_idle_scan) + 1;
			/* overloaded LLC is unlikely to have idle cpu/core */
			if (nr == 1)
				return -1;
		}
	}

	for_each_cpu_wrap(cpu, cpus, target + 1) {
		if (has_idle_core) {
			i = select_idle_core(p, cpu, cpus, &idle_cpu);
			if ((unsigned int)i < nr_cpumask_bits)
				return i;

		} else {
			if (!--nr)
				return -1;
			idle_cpu = __select_idle_cpu(cpu, p);
			if ((unsigned int)idle_cpu < nr_cpumask_bits)
				break;
		}
	}

	if (has_idle_core)
		set_idle_cores(target, false);

	if (sched_feat(SIS_PROP) && this_sd && !has_idle_core) {
		time = cpu_clock(this) - time;

		/*
		 * Account for the scan cost of wakeups against the average
		 * idle time.
		 */
		this_rq->wake_avg_idle -= min(this_rq->wake_avg_idle, time);

		update_avg(&this_sd->avg_scan_cost, time);
	}

	return idle_cpu;
}

/*
 * Scan the asym_capacity domain for idle CPUs; pick the first idle one on which
 * the task fits. If no CPU is big enough, but there are idle ones, try to
 * maximize capacity.
 */
static int
select_idle_capacity(struct task_struct *p, struct sched_domain *sd, int target)
{
	unsigned long task_util, util_min, util_max, best_cap = 0;
	int fits, best_fits = 0;
	int cpu, best_cpu = -1;
	struct cpumask *cpus;

	cpus = this_cpu_cpumask_var_ptr(select_rq_mask);
	cpumask_and(cpus, sched_domain_span(sd), p->cpus_ptr);

	task_util = task_util_est(p);
	util_min = uclamp_eff_value(p, UCLAMP_MIN);
	util_max = uclamp_eff_value(p, UCLAMP_MAX);

	for_each_cpu_wrap(cpu, cpus, target) {
		unsigned long cpu_cap = capacity_of(cpu);

		if (!available_idle_cpu(cpu) && !sched_idle_cpu(cpu))
			continue;

		fits = util_fits_cpu(task_util, util_min, util_max, cpu);

		/* This CPU fits with all requirements */
		if (fits > 0)
			return cpu;
		/*
		 * Only the min performance hint (i.e. uclamp_min) doesn't fit.
		 * Look for the CPU with best capacity.
		 */
		else if (fits < 0)
			cpu_cap = capacity_orig_of(cpu) - thermal_load_avg(cpu_rq(cpu));

		/*
		 * First, select CPU which fits better (-1 being better than 0).
		 * Then, select the one with best capacity at same level.
		 */
		if ((fits < best_fits) ||
		    ((fits == best_fits) && (cpu_cap > best_cap))) {
			best_cap = cpu_cap;
			best_cpu = cpu;
			best_fits = fits;
		}
	}

	return best_cpu;
}

static inline bool asym_fits_cpu(unsigned long util,
				 unsigned long util_min,
				 unsigned long util_max,
				 int cpu)
{
	if (sched_asym_cpucap_active())
		/*
		 * Return true only if the cpu fully fits the task requirements
		 * which include the utilization and the performance hints.
		 */
		return (util_fits_cpu(util, util_min, util_max, cpu) > 0);

	return true;
}

/*
 * Try and locate an idle core/thread in the LLC cache domain.
 */
static int select_idle_sibling(struct task_struct *p, int prev, int target)
{
	bool has_idle_core = false;
	struct sched_domain *sd;
	unsigned long task_util, util_min, util_max;
	int i, recent_used_cpu;

	/*
	 * On asymmetric system, update task utilization because we will check
	 * that the task fits with cpu's capacity.
	 */
	if (sched_asym_cpucap_active()) {
		sync_entity_load_avg(&p->se);
		task_util = task_util_est(p);
		util_min = uclamp_eff_value(p, UCLAMP_MIN);
		util_max = uclamp_eff_value(p, UCLAMP_MAX);
	}

	/*
	 * per-cpu select_rq_mask usage
	 */
	lockdep_assert_irqs_disabled();

	if ((available_idle_cpu(target) || sched_idle_cpu(target)) &&
	    asym_fits_cpu(task_util, util_min, util_max, target))
		return target;

	/*
	 * If the previous CPU is cache affine and idle, don't be stupid:
	 */
	if (prev != target && cpus_share_cache(prev, target) &&
	    (available_idle_cpu(prev) || sched_idle_cpu(prev)) &&
	    asym_fits_cpu(task_util, util_min, util_max, prev))
		return prev;

	/*
	 * Allow a per-cpu kthread to stack with the wakee if the
	 * kworker thread and the tasks previous CPUs are the same.
	 * The assumption is that the wakee queued work for the
	 * per-cpu kthread that is now complete and the wakeup is
	 * essentially a sync wakeup. An obvious example of this
	 * pattern is IO completions.
	 */
	if (is_per_cpu_kthread(current) &&
	    in_task() &&
	    prev == smp_processor_id() &&
	    this_rq()->nr_running <= 1 &&
	    asym_fits_cpu(task_util, util_min, util_max, prev)) {
		return prev;
	}

	/* Check a recently used CPU as a potential idle candidate: */
	recent_used_cpu = p->recent_used_cpu;
	p->recent_used_cpu = prev;
	if (recent_used_cpu != prev &&
	    recent_used_cpu != target &&
	    cpus_share_cache(recent_used_cpu, target) &&
	    (available_idle_cpu(recent_used_cpu) || sched_idle_cpu(recent_used_cpu)) &&
	    cpumask_test_cpu(recent_used_cpu, p->cpus_ptr) &&
	    asym_fits_cpu(task_util, util_min, util_max, recent_used_cpu)) {
		return recent_used_cpu;
	}

	/*
	 * For asymmetric CPU capacity systems, our domain of interest is
	 * sd_asym_cpucapacity rather than sd_llc.
	 */
	if (sched_asym_cpucap_active()) {
		sd = rcu_dereference(per_cpu(sd_asym_cpucapacity, target));
		/*
		 * On an asymmetric CPU capacity system where an exclusive
		 * cpuset defines a symmetric island (i.e. one unique
		 * capacity_orig value through the cpuset), the key will be set
		 * but the CPUs within that cpuset will not have a domain with
		 * SD_ASYM_CPUCAPACITY. These should follow the usual symmetric
		 * capacity path.
		 */
		if (sd) {
			i = select_idle_capacity(p, sd, target);
			return ((unsigned)i < nr_cpumask_bits) ? i : target;
		}
	}

	sd = rcu_dereference(per_cpu(sd_llc, target));
	if (!sd)
		return target;

	if (sched_smt_active()) {
		has_idle_core = test_idle_cores(target);

		if (!has_idle_core && cpus_share_cache(prev, target)) {
			i = select_idle_smt(p, prev);
			if ((unsigned int)i < nr_cpumask_bits)
				return i;
		}
	}

	i = select_idle_cpu(p, sd, has_idle_core, target);
	if ((unsigned)i < nr_cpumask_bits)
		return i;

	return target;
}

/**
 * cpu_util() - Estimates the amount of CPU capacity used by CFS tasks.
 * @cpu: the CPU to get the utilization for
 * @p: task for which the CPU utilization should be predicted or NULL
 * @dst_cpu: CPU @p migrates to, -1 if @p moves from @cpu or @p == NULL
 * @boost: 1 to enable boosting, otherwise 0
 *
 * The unit of the return value must be the same as the one of CPU capacity
 * so that CPU utilization can be compared with CPU capacity.
 *
 * CPU utilization is the sum of running time of runnable tasks plus the
 * recent utilization of currently non-runnable tasks on that CPU.
 * It represents the amount of CPU capacity currently used by CFS tasks in
 * the range [0..max CPU capacity] with max CPU capacity being the CPU
 * capacity at f_max.
 *
 * The estimated CPU utilization is defined as the maximum between CPU
 * utilization and sum of the estimated utilization of the currently
 * runnable tasks on that CPU. It preserves a utilization "snapshot" of
 * previously-executed tasks, which helps better deduce how busy a CPU will
 * be when a long-sleeping task wakes up. The contribution to CPU utilization
 * of such a task would be significantly decayed at this point of time.
 *
 * Boosted CPU utilization is defined as max(CPU runnable, CPU utilization).
 * CPU contention for CFS tasks can be detected by CPU runnable > CPU
 * utilization. Boosting is implemented in cpu_util() so that internal
 * users (e.g. EAS) can use it next to external users (e.g. schedutil),
 * latter via cpu_util_cfs_boost().
 *
 * CPU utilization can be higher than the current CPU capacity
 * (f_curr/f_max * max CPU capacity) or even the max CPU capacity because
 * of rounding errors as well as task migrations or wakeups of new tasks.
 * CPU utilization has to be capped to fit into the [0..max CPU capacity]
 * range. Otherwise a group of CPUs (CPU0 util = 121% + CPU1 util = 80%)
 * could be seen as over-utilized even though CPU1 has 20% of spare CPU
 * capacity. CPU utilization is allowed to overshoot current CPU capacity
 * though since this is useful for predicting the CPU capacity required
 * after task migrations (scheduler-driven DVFS).
 *
 * Return: (Boosted) (estimated) utilization for the specified CPU.
 */
static unsigned long
cpu_util(int cpu, struct task_struct *p, int dst_cpu, int boost)
{
	struct cfs_rq *cfs_rq = &cpu_rq(cpu)->cfs;
	unsigned long util = READ_ONCE(cfs_rq->avg.util_avg);
	unsigned long runnable;

	if (boost) {
		runnable = READ_ONCE(cfs_rq->avg.runnable_avg);
		util = max(util, runnable);
	}

	/*
	 * If @dst_cpu is -1 or @p migrates from @cpu to @dst_cpu remove its
	 * contribution. If @p migrates from another CPU to @cpu add its
	 * contribution. In all the other cases @cpu is not impacted by the
	 * migration so its util_avg is already correct.
	 */
	if (p && task_cpu(p) == cpu && dst_cpu != cpu)
		lsub_positive(&util, task_util(p));
	else if (p && task_cpu(p) != cpu && dst_cpu == cpu)
		util += task_util(p);

	if (sched_feat(UTIL_EST)) {
		unsigned long util_est;

		util_est = READ_ONCE(cfs_rq->avg.util_est.enqueued);

		/*
		 * During wake-up @p isn't enqueued yet and doesn't contribute
		 * to any cpu_rq(cpu)->cfs.avg.util_est.enqueued.
		 * If @dst_cpu == @cpu add it to "simulate" cpu_util after @p
		 * has been enqueued.
		 *
		 * During exec (@dst_cpu = -1) @p is enqueued and does
		 * contribute to cpu_rq(cpu)->cfs.util_est.enqueued.
		 * Remove it to "simulate" cpu_util without @p's contribution.
		 *
		 * Despite the task_on_rq_queued(@p) check there is still a
		 * small window for a possible race when an exec
		 * select_task_rq_fair() races with LB's detach_task().
		 *
		 *   detach_task()
		 *     deactivate_task()
		 *       p->on_rq = TASK_ON_RQ_MIGRATING;
		 *       -------------------------------- A
		 *       dequeue_task()                    \
		 *         dequeue_task_fair()              + Race Time
		 *           util_est_dequeue()            /
		 *       -------------------------------- B
		 *
		 * The additional check "current == p" is required to further
		 * reduce the race window.
		 */
		if (dst_cpu == cpu)
			util_est += _task_util_est(p);
		else if (p && unlikely(task_on_rq_queued(p) || current == p))
			lsub_positive(&util_est, _task_util_est(p));

		util = max(util, util_est);
	}

	return min(util, capacity_orig_of(cpu));
}

unsigned long cpu_util_cfs(int cpu)
{
	return cpu_util(cpu, NULL, -1, 0);
}

unsigned long cpu_util_cfs_boost(int cpu)
{
	return cpu_util(cpu, NULL, -1, 1);
}

/*
 * cpu_util_without: compute cpu utilization without any contributions from *p
 * @cpu: the CPU which utilization is requested
 * @p: the task which utilization should be discounted
 *
 * The utilization of a CPU is defined by the utilization of tasks currently
 * enqueued on that CPU as well as tasks which are currently sleeping after an
 * execution on that CPU.
 *
 * This method returns the utilization of the specified CPU by discounting the
 * utilization of the specified task, whenever the task is currently
 * contributing to the CPU utilization.
 */
static unsigned long cpu_util_without(int cpu, struct task_struct *p)
{
	/* Task has no contribution or is new */
	if (cpu != task_cpu(p) || !READ_ONCE(p->se.avg.last_update_time))
		p = NULL;

	return cpu_util(cpu, p, -1, 0);
}

/*
 * energy_env - Utilization landscape for energy estimation.
 * @task_busy_time: Utilization contribution by the task for which we test the
 *                  placement. Given by eenv_task_busy_time().
 * @pd_busy_time:   Utilization of the whole perf domain without the task
 *                  contribution. Given by eenv_pd_busy_time().
 * @cpu_cap:        Maximum CPU capacity for the perf domain.
 * @pd_cap:         Entire perf domain capacity. (pd->nr_cpus * cpu_cap).
 */
struct energy_env {
	unsigned long task_busy_time;
	unsigned long pd_busy_time;
	unsigned long cpu_cap;
	unsigned long pd_cap;
};

/*
 * Compute the task busy time for compute_energy(). This time cannot be
 * injected directly into effective_cpu_util() because of the IRQ scaling.
 * The latter only makes sense with the most recent CPUs where the task has
 * run.
 */
static inline void eenv_task_busy_time(struct energy_env *eenv,
				       struct task_struct *p, int prev_cpu)
{
	unsigned long busy_time, max_cap = arch_scale_cpu_capacity(prev_cpu);
	unsigned long irq = cpu_util_irq(cpu_rq(prev_cpu));

	if (unlikely(irq >= max_cap))
		busy_time = max_cap;
	else
		busy_time = scale_irq_capacity(task_util_est(p), irq, max_cap);

	eenv->task_busy_time = busy_time;
}

/*
 * Compute the perf_domain (PD) busy time for compute_energy(). Based on the
 * utilization for each @pd_cpus, it however doesn't take into account
 * clamping since the ratio (utilization / cpu_capacity) is already enough to
 * scale the EM reported power consumption at the (eventually clamped)
 * cpu_capacity.
 *
 * The contribution of the task @p for which we want to estimate the
 * energy cost is removed (by cpu_util()) and must be calculated
 * separately (see eenv_task_busy_time). This ensures:
 *
 *   - A stable PD utilization, no matter which CPU of that PD we want to place
 *     the task on.
 *
 *   - A fair comparison between CPUs as the task contribution (task_util())
 *     will always be the same no matter which CPU utilization we rely on
 *     (util_avg or util_est).
 *
 * Set @eenv busy time for the PD that spans @pd_cpus. This busy time can't
 * exceed @eenv->pd_cap.
 */
static inline void eenv_pd_busy_time(struct energy_env *eenv,
				     struct cpumask *pd_cpus,
				     struct task_struct *p)
{
	unsigned long busy_time = 0;
	int cpu;

	for_each_cpu(cpu, pd_cpus) {
		unsigned long util = cpu_util(cpu, p, -1, 0);

		busy_time += effective_cpu_util(cpu, util, ENERGY_UTIL, NULL);
	}

	eenv->pd_busy_time = min(eenv->pd_cap, busy_time);
}

/*
 * Compute the maximum utilization for compute_energy() when the task @p
 * is placed on the cpu @dst_cpu.
 *
 * Returns the maximum utilization among @eenv->cpus. This utilization can't
 * exceed @eenv->cpu_cap.
 */
static inline unsigned long
eenv_pd_max_util(struct energy_env *eenv, struct cpumask *pd_cpus,
		 struct task_struct *p, int dst_cpu)
{
	unsigned long max_util = 0;
	int cpu;

	for_each_cpu(cpu, pd_cpus) {
		struct task_struct *tsk = (cpu == dst_cpu) ? p : NULL;
		unsigned long util = cpu_util(cpu, p, dst_cpu, 1);
		unsigned long eff_util;

		/*
		 * Performance domain frequency: utilization clamping
		 * must be considered since it affects the selection
		 * of the performance domain frequency.
		 * NOTE: in case RT tasks are running, by default the
		 * FREQUENCY_UTIL's utilization can be max OPP.
		 */
		eff_util = effective_cpu_util(cpu, util, FREQUENCY_UTIL, tsk);
		max_util = max(max_util, eff_util);
	}

	return min(max_util, eenv->cpu_cap);
}

/*
 * compute_energy(): Use the Energy Model to estimate the energy that @pd would
 * consume for a given utilization landscape @eenv. When @dst_cpu < 0, the task
 * contribution is ignored.
 */
static inline unsigned long
compute_energy(struct energy_env *eenv, struct perf_domain *pd,
	       struct cpumask *pd_cpus, struct task_struct *p, int dst_cpu)
{
	unsigned long max_util = eenv_pd_max_util(eenv, pd_cpus, p, dst_cpu);
	unsigned long busy_time = eenv->pd_busy_time;

	if (dst_cpu >= 0)
		busy_time = min(eenv->pd_cap, busy_time + eenv->task_busy_time);

	return em_cpu_energy(pd->em_pd, max_util, busy_time, eenv->cpu_cap);
}

/*
 * find_energy_efficient_cpu(): Find most energy-efficient target CPU for the
 * waking task. find_energy_efficient_cpu() looks for the CPU with maximum
 * spare capacity in each performance domain and uses it as a potential
 * candidate to execute the task. Then, it uses the Energy Model to figure
 * out which of the CPU candidates is the most energy-efficient.
 *
 * The rationale for this heuristic is as follows. In a performance domain,
 * all the most energy efficient CPU candidates (according to the Energy
 * Model) are those for which we'll request a low frequency. When there are
 * several CPUs for which the frequency request will be the same, we don't
 * have enough data to break the tie between them, because the Energy Model
 * only includes active power costs. With this model, if we assume that
 * frequency requests follow utilization (e.g. using schedutil), the CPU with
 * the maximum spare capacity in a performance domain is guaranteed to be among
 * the best candidates of the performance domain.
 *
 * In practice, it could be preferable from an energy standpoint to pack
 * small tasks on a CPU in order to let other CPUs go in deeper idle states,
 * but that could also hurt our chances to go cluster idle, and we have no
 * ways to tell with the current Energy Model if this is actually a good
 * idea or not. So, find_energy_efficient_cpu() basically favors
 * cluster-packing, and spreading inside a cluster. That should at least be
 * a good thing for latency, and this is consistent with the idea that most
 * of the energy savings of EAS come from the asymmetry of the system, and
 * not so much from breaking the tie between identical CPUs. That's also the
 * reason why EAS is enabled in the topology code only for systems where
 * SD_ASYM_CPUCAPACITY is set.
 *
 * NOTE: Forkees are not accepted in the energy-aware wake-up path because
 * they don't have any useful utilization data yet and it's not possible to
 * forecast their impact on energy consumption. Consequently, they will be
 * placed by find_idlest_cpu() on the least loaded CPU, which might turn out
 * to be energy-inefficient in some use-cases. The alternative would be to
 * bias new tasks towards specific types of CPUs first, or to try to infer
 * their util_avg from the parent task, but those heuristics could hurt
 * other use-cases too. So, until someone finds a better way to solve this,
 * let's keep things simple by re-using the existing slow path.
 */
static int find_energy_efficient_cpu(struct task_struct *p, int prev_cpu)
{
	struct cpumask *cpus = this_cpu_cpumask_var_ptr(select_rq_mask);
	unsigned long prev_delta = ULONG_MAX, best_delta = ULONG_MAX;
	unsigned long p_util_min = uclamp_is_used() ? uclamp_eff_value(p, UCLAMP_MIN) : 0;
	unsigned long p_util_max = uclamp_is_used() ? uclamp_eff_value(p, UCLAMP_MAX) : 1024;
	struct root_domain *rd = this_rq()->rd;
	int cpu, best_energy_cpu, target = -1;
	int prev_fits = -1, best_fits = -1;
	unsigned long best_thermal_cap = 0;
	unsigned long prev_thermal_cap = 0;
	struct sched_domain *sd;
	struct perf_domain *pd;
	struct energy_env eenv;

	rcu_read_lock();
	pd = rcu_dereference(rd->pd);
	if (!pd || READ_ONCE(rd->overutilized))
		goto unlock;

	/*
	 * Energy-aware wake-up happens on the lowest sched_domain starting
	 * from sd_asym_cpucapacity spanning over this_cpu and prev_cpu.
	 */
	sd = rcu_dereference(*this_cpu_ptr(&sd_asym_cpucapacity));
	while (sd && !cpumask_test_cpu(prev_cpu, sched_domain_span(sd)))
		sd = sd->parent;
	if (!sd)
		goto unlock;

	target = prev_cpu;

	sync_entity_load_avg(&p->se);
	if (!uclamp_task_util(p, p_util_min, p_util_max))
		goto unlock;

	eenv_task_busy_time(&eenv, p, prev_cpu);

	for (; pd; pd = pd->next) {
		unsigned long util_min = p_util_min, util_max = p_util_max;
		unsigned long cpu_cap, cpu_thermal_cap, util;
		unsigned long cur_delta, max_spare_cap = 0;
		unsigned long rq_util_min, rq_util_max;
		unsigned long prev_spare_cap = 0;
		int max_spare_cap_cpu = -1;
		unsigned long base_energy;
		int fits, max_fits = -1;

		cpumask_and(cpus, perf_domain_span(pd), cpu_online_mask);

		if (cpumask_empty(cpus))
			continue;

		/* Account thermal pressure for the energy estimation */
		cpu = cpumask_first(cpus);
		cpu_thermal_cap = arch_scale_cpu_capacity(cpu);
		cpu_thermal_cap -= arch_scale_thermal_pressure(cpu);

		eenv.cpu_cap = cpu_thermal_cap;
		eenv.pd_cap = 0;

		for_each_cpu(cpu, cpus) {
			struct rq *rq = cpu_rq(cpu);

			eenv.pd_cap += cpu_thermal_cap;

			if (!cpumask_test_cpu(cpu, sched_domain_span(sd)))
				continue;

			if (!cpumask_test_cpu(cpu, p->cpus_ptr))
				continue;

			util = cpu_util(cpu, p, cpu, 0);
			cpu_cap = capacity_of(cpu);

			/*
			 * Skip CPUs that cannot satisfy the capacity request.
			 * IOW, placing the task there would make the CPU
			 * overutilized. Take uclamp into account to see how
			 * much capacity we can get out of the CPU; this is
			 * aligned with sched_cpu_util().
			 */
			if (uclamp_is_used() && !uclamp_rq_is_idle(rq)) {
				/*
				 * Open code uclamp_rq_util_with() except for
				 * the clamp() part. Ie: apply max aggregation
				 * only. util_fits_cpu() logic requires to
				 * operate on non clamped util but must use the
				 * max-aggregated uclamp_{min, max}.
				 */
				rq_util_min = uclamp_rq_get(rq, UCLAMP_MIN);
				rq_util_max = uclamp_rq_get(rq, UCLAMP_MAX);

				util_min = max(rq_util_min, p_util_min);
				util_max = max(rq_util_max, p_util_max);
			}

			fits = util_fits_cpu(util, util_min, util_max, cpu);
			if (!fits)
				continue;

			lsub_positive(&cpu_cap, util);

			if (cpu == prev_cpu) {
				/* Always use prev_cpu as a candidate. */
				prev_spare_cap = cpu_cap;
				prev_fits = fits;
			} else if ((fits > max_fits) ||
				   ((fits == max_fits) && (cpu_cap > max_spare_cap))) {
				/*
				 * Find the CPU with the maximum spare capacity
				 * among the remaining CPUs in the performance
				 * domain.
				 */
				max_spare_cap = cpu_cap;
				max_spare_cap_cpu = cpu;
				max_fits = fits;
			}
		}

		if (max_spare_cap_cpu < 0 && prev_spare_cap == 0)
			continue;

		eenv_pd_busy_time(&eenv, cpus, p);
		/* Compute the 'base' energy of the pd, without @p */
		base_energy = compute_energy(&eenv, pd, cpus, p, -1);

		/* Evaluate the energy impact of using prev_cpu. */
		if (prev_spare_cap > 0) {
			prev_delta = compute_energy(&eenv, pd, cpus, p,
						    prev_cpu);
			/* CPU utilization has changed */
			if (prev_delta < base_energy)
				goto unlock;
			prev_delta -= base_energy;
			prev_thermal_cap = cpu_thermal_cap;
			best_delta = min(best_delta, prev_delta);
		}

		/* Evaluate the energy impact of using max_spare_cap_cpu. */
		if (max_spare_cap_cpu >= 0 && max_spare_cap > prev_spare_cap) {
			/* Current best energy cpu fits better */
			if (max_fits < best_fits)
				continue;

			/*
			 * Both don't fit performance hint (i.e. uclamp_min)
			 * but best energy cpu has better capacity.
			 */
			if ((max_fits < 0) &&
			    (cpu_thermal_cap <= best_thermal_cap))
				continue;

			cur_delta = compute_energy(&eenv, pd, cpus, p,
						   max_spare_cap_cpu);
			/* CPU utilization has changed */
			if (cur_delta < base_energy)
				goto unlock;
			cur_delta -= base_energy;

			/*
			 * Both fit for the task but best energy cpu has lower
			 * energy impact.
			 */
			if ((max_fits > 0) && (best_fits > 0) &&
			    (cur_delta >= best_delta))
				continue;

			best_delta = cur_delta;
			best_energy_cpu = max_spare_cap_cpu;
			best_fits = max_fits;
			best_thermal_cap = cpu_thermal_cap;
		}
	}
	rcu_read_unlock();

	if ((best_fits > prev_fits) ||
	    ((best_fits > 0) && (best_delta < prev_delta)) ||
	    ((best_fits < 0) && (best_thermal_cap > prev_thermal_cap)))
		target = best_energy_cpu;

	return target;

unlock:
	rcu_read_unlock();

	return target;
}

/*
 * select_task_rq_fair: Select target runqueue for the waking task in domains
 * that have the relevant SD flag set. In practice, this is SD_BALANCE_WAKE,
 * SD_BALANCE_FORK, or SD_BALANCE_EXEC.
 *
 * Balances load by selecting the idlest CPU in the idlest group, or under
 * certain conditions an idle sibling CPU if the domain has SD_WAKE_AFFINE set.
 *
 * Returns the target CPU number.
 */
static int
select_task_rq_fair(struct task_struct *p, int prev_cpu, int wake_flags)
{
	int sync = (wake_flags & WF_SYNC) && !(current->flags & PF_EXITING);
	struct sched_domain *tmp, *sd = NULL;
	int cpu = smp_processor_id();
	int new_cpu = prev_cpu;
	int want_affine = 0;
	/* SD_flags and WF_flags share the first nibble */
	int sd_flag = wake_flags & 0xF;

	/*
	 * required for stable ->cpus_allowed
	 */
	lockdep_assert_held(&p->pi_lock);
	if (wake_flags & WF_TTWU) {
		record_wakee(p);

		if ((wake_flags & WF_CURRENT_CPU) &&
		    cpumask_test_cpu(cpu, p->cpus_ptr))
			return cpu;

		if (sched_energy_enabled()) {
			new_cpu = find_energy_efficient_cpu(p, prev_cpu);
			if (new_cpu >= 0)
				return new_cpu;
			new_cpu = prev_cpu;
		}

		want_affine = !wake_wide(p) && cpumask_test_cpu(cpu, p->cpus_ptr);
	}

	rcu_read_lock();
	for_each_domain(cpu, tmp) {
		/*
		 * If both 'cpu' and 'prev_cpu' are part of this domain,
		 * cpu is a valid SD_WAKE_AFFINE target.
		 */
		if (want_affine && (tmp->flags & SD_WAKE_AFFINE) &&
		    cpumask_test_cpu(prev_cpu, sched_domain_span(tmp))) {
			if (cpu != prev_cpu)
				new_cpu = wake_affine(tmp, p, cpu, prev_cpu, sync);

			sd = NULL; /* Prefer wake_affine over balance flags */
			break;
		}

		/*
		 * Usually only true for WF_EXEC and WF_FORK, as sched_domains
		 * usually do not have SD_BALANCE_WAKE set. That means wakeup
		 * will usually go to the fast path.
		 */
		if (tmp->flags & sd_flag)
			sd = tmp;
		else if (!want_affine)
			break;
	}

	if (unlikely(sd)) {
		/* Slow path */
		new_cpu = find_idlest_cpu(sd, p, cpu, prev_cpu, sd_flag);
	} else if (wake_flags & WF_TTWU) { /* XXX always ? */
		/* Fast path */
		new_cpu = select_idle_sibling(p, prev_cpu, new_cpu);
	}
	rcu_read_unlock();

	return new_cpu;
}

/*
 * Called immediately before a task is migrated to a new CPU; task_cpu(p) and
 * cfs_rq_of(p) references at time of call are still valid and identify the
 * previous CPU. The caller guarantees p->pi_lock or task_rq(p)->lock is held.
 */
static void migrate_task_rq_fair(struct task_struct *p, int new_cpu)
{
	struct sched_entity *se = &p->se;

	if (!task_on_rq_migrating(p)) {
		remove_entity_load_avg(se);

		/*
		 * Here, the task's PELT values have been updated according to
		 * the current rq's clock. But if that clock hasn't been
		 * updated in a while, a substantial idle time will be missed,
		 * leading to an inflation after wake-up on the new rq.
		 *
		 * Estimate the missing time from the cfs_rq last_update_time
		 * and update sched_avg to improve the PELT continuity after
		 * migration.
		 */
		migrate_se_pelt_lag(se);
	}

	/* Tell new CPU we are migrated */
	se->avg.last_update_time = 0;

	update_scan_period(p, new_cpu);
}

static void task_dead_fair(struct task_struct *p)
{
	remove_entity_load_avg(&p->se);
}

static int
balance_fair(struct rq *rq, struct task_struct *prev, struct rq_flags *rf)
{
	if (rq->nr_running)
		return 1;

	return newidle_balance(rq, rf) != 0;
}
#endif /* CONFIG_SMP */

static void set_next_buddy(struct sched_entity *se)
{
	for_each_sched_entity(se) {
		if (SCHED_WARN_ON(!se->on_rq))
			return;
		if (se_is_idle(se))
			return;
		cfs_rq_of(se)->next = se;
	}
}

/*
 * Preempt the current task with a newly woken task if needed:
 */
static void check_preempt_wakeup(struct rq *rq, struct task_struct *p, int wake_flags)
{
	struct task_struct *curr = rq->curr;
	struct sched_entity *se = &curr->se, *pse = &p->se;
	struct cfs_rq *cfs_rq = task_cfs_rq(curr);
	int next_buddy_marked = 0;
	int cse_is_idle, pse_is_idle;

	if (unlikely(se == pse))
		return;

	/*
	 * This is possible from callers such as attach_tasks(), in which we
	 * unconditionally check_preempt_curr() after an enqueue (which may have
	 * lead to a throttle).  This both saves work and prevents false
	 * next-buddy nomination below.
	 */
	if (unlikely(throttled_hierarchy(cfs_rq_of(pse))))
		return;

	if (sched_feat(NEXT_BUDDY) && !(wake_flags & WF_FORK)) {
		set_next_buddy(pse);
		next_buddy_marked = 1;
	}

	/*
	 * We can come here with TIF_NEED_RESCHED already set from new task
	 * wake up path.
	 *
	 * Note: this also catches the edge-case of curr being in a throttled
	 * group (e.g. via set_curr_task), since update_curr() (in the
	 * enqueue of curr) will have resulted in resched being set.  This
	 * prevents us from potentially nominating it as a false LAST_BUDDY
	 * below.
	 */
	if (test_tsk_need_resched(curr))
		return;

	/* Idle tasks are by definition preempted by non-idle tasks. */
	if (unlikely(task_has_idle_policy(curr)) &&
	    likely(!task_has_idle_policy(p)))
		goto preempt;

	/*
	 * Batch and idle tasks do not preempt non-idle tasks (their preemption
	 * is driven by the tick):
	 */
	if (unlikely(p->policy != SCHED_NORMAL) || !sched_feat(WAKEUP_PREEMPTION))
		return;

	find_matching_se(&se, &pse);
	WARN_ON_ONCE(!pse);

	cse_is_idle = se_is_idle(se);
	pse_is_idle = se_is_idle(pse);

	/*
	 * Preempt an idle group in favor of a non-idle group (and don't preempt
	 * in the inverse case).
	 */
	if (cse_is_idle && !pse_is_idle)
		goto preempt;
	if (cse_is_idle != pse_is_idle)
		return;

	cfs_rq = cfs_rq_of(se);
	update_curr(cfs_rq);

	/*
	 * XXX pick_eevdf(cfs_rq) != se ?
	 */
	if (pick_eevdf(cfs_rq) == pse)
		goto preempt;

	return;

preempt:
	resched_curr(rq);
}

#ifdef CONFIG_SMP
static struct task_struct *pick_task_fair(struct rq *rq)
{
	struct sched_entity *se;
	struct cfs_rq *cfs_rq;

again:
	cfs_rq = &rq->cfs;
	if (!cfs_rq->nr_running)
		return NULL;

	do {
		struct sched_entity *curr = cfs_rq->curr;

		/* When we pick for a remote RQ, we'll not have done put_prev_entity() */
		if (curr) {
			if (curr->on_rq)
				update_curr(cfs_rq);
			else
				curr = NULL;

			if (unlikely(check_cfs_rq_runtime(cfs_rq)))
				goto again;
		}

		se = pick_next_entity(cfs_rq, curr);
		cfs_rq = group_cfs_rq(se);
	} while (cfs_rq);

	return task_of(se);
}
#endif

struct task_struct *
pick_next_task_fair(struct rq *rq, struct task_struct *prev, struct rq_flags *rf)
{
	struct cfs_rq *cfs_rq = &rq->cfs;
	struct sched_entity *se;
	struct task_struct *p;
	int new_tasks;

again:
	if (!sched_fair_runnable(rq))
		goto idle;

#ifdef CONFIG_FAIR_GROUP_SCHED
	if (!prev || prev->sched_class != &fair_sched_class)
		goto simple;

	/*
	 * Because of the set_next_buddy() in dequeue_task_fair() it is rather
	 * likely that a next task is from the same cgroup as the current.
	 *
	 * Therefore attempt to avoid putting and setting the entire cgroup
	 * hierarchy, only change the part that actually changes.
	 */

	do {
		struct sched_entity *curr = cfs_rq->curr;

		/*
		 * Since we got here without doing put_prev_entity() we also
		 * have to consider cfs_rq->curr. If it is still a runnable
		 * entity, update_curr() will update its vruntime, otherwise
		 * forget we've ever seen it.
		 */
		if (curr) {
			if (curr->on_rq)
				update_curr(cfs_rq);
			else
				curr = NULL;

			/*
			 * This call to check_cfs_rq_runtime() will do the
			 * throttle and dequeue its entity in the parent(s).
			 * Therefore the nr_running test will indeed
			 * be correct.
			 */
			if (unlikely(check_cfs_rq_runtime(cfs_rq))) {
				cfs_rq = &rq->cfs;

				if (!cfs_rq->nr_running)
					goto idle;

				goto simple;
			}
		}

		se = pick_next_entity(cfs_rq, curr);
		cfs_rq = group_cfs_rq(se);
	} while (cfs_rq);

	p = task_of(se);

	/*
	 * Since we haven't yet done put_prev_entity and if the selected task
	 * is a different task than we started out with, try and touch the
	 * least amount of cfs_rqs.
	 */
	if (prev != p) {
		struct sched_entity *pse = &prev->se;

		while (!(cfs_rq = is_same_group(se, pse))) {
			int se_depth = se->depth;
			int pse_depth = pse->depth;

			if (se_depth <= pse_depth) {
				put_prev_entity(cfs_rq_of(pse), pse);
				pse = parent_entity(pse);
			}
			if (se_depth >= pse_depth) {
				set_next_entity(cfs_rq_of(se), se);
				se = parent_entity(se);
			}
		}

		put_prev_entity(cfs_rq, pse);
		set_next_entity(cfs_rq, se);
	}

	goto done;
simple:
#endif
	if (prev)
		put_prev_task(rq, prev);

	do {
		se = pick_next_entity(cfs_rq, NULL);
		set_next_entity(cfs_rq, se);
		cfs_rq = group_cfs_rq(se);
	} while (cfs_rq);

	p = task_of(se);

done: __maybe_unused;
#ifdef CONFIG_SMP
	/*
	 * Move the next running task to the front of
	 * the list, so our cfs_tasks list becomes MRU
	 * one.
	 */
	list_move(&p->se.group_node, &rq->cfs_tasks);
#endif

	if (hrtick_enabled_fair(rq))
		hrtick_start_fair(rq, p);

	update_misfit_status(p, rq);
	sched_fair_update_stop_tick(rq, p);

	return p;

idle:
	if (!rf)
		return NULL;

	new_tasks = newidle_balance(rq, rf);

	/*
	 * Because newidle_balance() releases (and re-acquires) rq->lock, it is
	 * possible for any higher priority task to appear. In that case we
	 * must re-start the pick_next_entity() loop.
	 */
	if (new_tasks < 0)
		return RETRY_TASK;

	if (new_tasks > 0)
		goto again;

	/*
	 * rq is about to be idle, check if we need to update the
	 * lost_idle_time of clock_pelt
	 */
	update_idle_rq_clock_pelt(rq);

	return NULL;
}

static struct task_struct *__pick_next_task_fair(struct rq *rq)
{
	return pick_next_task_fair(rq, NULL, NULL);
}

/*
 * Account for a descheduled task:
 */
static void put_prev_task_fair(struct rq *rq, struct task_struct *prev)
{
	struct sched_entity *se = &prev->se;
	struct cfs_rq *cfs_rq;

	for_each_sched_entity(se) {
		cfs_rq = cfs_rq_of(se);
		put_prev_entity(cfs_rq, se);
	}
}

/*
 * sched_yield() is very simple
 */
static void yield_task_fair(struct rq *rq)
{
	struct task_struct *curr = rq->curr;
	struct cfs_rq *cfs_rq = task_cfs_rq(curr);
	struct sched_entity *se = &curr->se;

	/*
	 * Are we the only task in the tree?
	 */
	if (unlikely(rq->nr_running == 1))
		return;

	clear_buddies(cfs_rq, se);

	update_rq_clock(rq);
	/*
	 * Update run-time statistics of the 'current'.
	 */
	update_curr(cfs_rq);
	/*
	 * Tell update_rq_clock() that we've just updated,
	 * so we don't do microscopic update in schedule()
	 * and double the fastpath cost.
	 */
	rq_clock_skip_update(rq);

	se->deadline += calc_delta_fair(se->slice, se);
}

static bool yield_to_task_fair(struct rq *rq, struct task_struct *p)
{
	struct sched_entity *se = &p->se;

	/* throttled hierarchies are not runnable */
	if (!se->on_rq || throttled_hierarchy(cfs_rq_of(se)))
		return false;

	/* Tell the scheduler that we'd really like pse to run next. */
	set_next_buddy(se);

	yield_task_fair(rq);

	return true;
}

#ifdef CONFIG_SMP
/**************************************************
 * Fair scheduling class load-balancing methods.
 *
 * BASICS
 *
 * The purpose of load-balancing is to achieve the same basic fairness the
 * per-CPU scheduler provides, namely provide a proportional amount of compute
 * time to each task. This is expressed in the following equation:
 *
 *   W_i,n/P_i == W_j,n/P_j for all i,j                               (1)
 *
 * Where W_i,n is the n-th weight average for CPU i. The instantaneous weight
 * W_i,0 is defined as:
 *
 *   W_i,0 = \Sum_j w_i,j                                             (2)
 *
 * Where w_i,j is the weight of the j-th runnable task on CPU i. This weight
 * is derived from the nice value as per sched_prio_to_weight[].
 *
 * The weight average is an exponential decay average of the instantaneous
 * weight:
 *
 *   W'_i,n = (2^n - 1) / 2^n * W_i,n + 1 / 2^n * W_i,0               (3)
 *
 * C_i is the compute capacity of CPU i, typically it is the
 * fraction of 'recent' time available for SCHED_OTHER task execution. But it
 * can also include other factors [XXX].
 *
 * To achieve this balance we define a measure of imbalance which follows
 * directly from (1):
 *
 *   imb_i,j = max{ avg(W/C), W_i/C_i } - min{ avg(W/C), W_j/C_j }    (4)
 *
 * We them move tasks around to minimize the imbalance. In the continuous
 * function space it is obvious this converges, in the discrete case we get
 * a few fun cases generally called infeasible weight scenarios.
 *
 * [XXX expand on:
 *     - infeasible weights;
 *     - local vs global optima in the discrete case. ]
 *
 *
 * SCHED DOMAINS
 *
 * In order to solve the imbalance equation (4), and avoid the obvious O(n^2)
 * for all i,j solution, we create a tree of CPUs that follows the hardware
 * topology where each level pairs two lower groups (or better). This results
 * in O(log n) layers. Furthermore we reduce the number of CPUs going up the
 * tree to only the first of the previous level and we decrease the frequency
 * of load-balance at each level inv. proportional to the number of CPUs in
 * the groups.
 *
 * This yields:
 *
 *     log_2 n     1     n
 *   \Sum       { --- * --- * 2^i } = O(n)                            (5)
 *     i = 0      2^i   2^i
 *                               `- size of each group
 *         |         |     `- number of CPUs doing load-balance
 *         |         `- freq
 *         `- sum over all levels
 *
 * Coupled with a limit on how many tasks we can migrate every balance pass,
 * this makes (5) the runtime complexity of the balancer.
 *
 * An important property here is that each CPU is still (indirectly) connected
 * to every other CPU in at most O(log n) steps:
 *
 * The adjacency matrix of the resulting graph is given by:
 *
 *             log_2 n
 *   A_i,j = \Union     (i % 2^k == 0) && i / 2^(k+1) == j / 2^(k+1)  (6)
 *             k = 0
 *
 * And you'll find that:
 *
 *   A^(log_2 n)_i,j != 0  for all i,j                                (7)
 *
 * Showing there's indeed a path between every CPU in at most O(log n) steps.
 * The task movement gives a factor of O(m), giving a convergence complexity
 * of:
 *
 *   O(nm log n),  n := nr_cpus, m := nr_tasks                        (8)
 *
 *
 * WORK CONSERVING
 *
 * In order to avoid CPUs going idle while there's still work to do, new idle
 * balancing is more aggressive and has the newly idle CPU iterate up the domain
 * tree itself instead of relying on other CPUs to bring it work.
 *
 * This adds some complexity to both (5) and (8) but it reduces the total idle
 * time.
 *
 * [XXX more?]
 *
 *
 * CGROUPS
 *
 * Cgroups make a horror show out of (2), instead of a simple sum we get:
 *
 *                                s_k,i
 *   W_i,0 = \Sum_j \Prod_k w_k * -----                               (9)
 *                                 S_k
 *
 * Where
 *
 *   s_k,i = \Sum_j w_i,j,k  and  S_k = \Sum_i s_k,i                 (10)
 *
 * w_i,j,k is the weight of the j-th runnable task in the k-th cgroup on CPU i.
 *
 * The big problem is S_k, its a global sum needed to compute a local (W_i)
 * property.
 *
 * [XXX write more on how we solve this.. _after_ merging pjt's patches that
 *      rewrite all of this once again.]
 */

static unsigned long __read_mostly max_load_balance_interval = HZ/10;

enum fbq_type { regular, remote, all };

/*
 * 'group_type' describes the group of CPUs at the moment of load balancing.
 *
 * The enum is ordered by pulling priority, with the group with lowest priority
 * first so the group_type can simply be compared when selecting the busiest
 * group. See update_sd_pick_busiest().
 */
enum group_type {
	/* The group has spare capacity that can be used to run more tasks.  */
	group_has_spare = 0,
	/*
	 * The group is fully used and the tasks don't compete for more CPU
	 * cycles. Nevertheless, some tasks might wait before running.
	 */
	group_fully_busy,
	/*
	 * One task doesn't fit with CPU's capacity and must be migrated to a
	 * more powerful CPU.
	 */
	group_misfit_task,
	/*
	 * Balance SMT group that's fully busy. Can benefit from migration
	 * a task on SMT with busy sibling to another CPU on idle core.
	 */
	group_smt_balance,
	/*
	 * SD_ASYM_PACKING only: One local CPU with higher capacity is available,
	 * and the task should be migrated to it instead of running on the
	 * current CPU.
	 */
	group_asym_packing,
	/*
	 * The tasks' affinity constraints previously prevented the scheduler
	 * from balancing the load across the system.
	 */
	group_imbalanced,
	/*
	 * The CPU is overloaded and can't provide expected CPU cycles to all
	 * tasks.
	 */
	group_overloaded
};

enum migration_type {
	migrate_load = 0,
	migrate_util,
	migrate_task,
	migrate_misfit
};

#define LBF_ALL_PINNED	0x01
#define LBF_NEED_BREAK	0x02
#define LBF_DST_PINNED  0x04
#define LBF_SOME_PINNED	0x08
#define LBF_ACTIVE_LB	0x10

struct lb_env {
	struct sched_domain	*sd;

	struct rq		*src_rq;
	int			src_cpu;

	int			dst_cpu;
	struct rq		*dst_rq;

	struct cpumask		*dst_grpmask;
	int			new_dst_cpu;
	enum cpu_idle_type	idle;
	long			imbalance;
	/* The set of CPUs under consideration for load-balancing */
	struct cpumask		*cpus;

	unsigned int		flags;

	unsigned int		loop;
	unsigned int		loop_break;
	unsigned int		loop_max;

	enum fbq_type		fbq_type;
	enum migration_type	migration_type;
	struct list_head	tasks;
};

/*
 * Is this task likely cache-hot:
 */
static int task_hot(struct task_struct *p, struct lb_env *env)
{
	s64 delta;

	lockdep_assert_rq_held(env->src_rq);

	if (p->sched_class != &fair_sched_class)
		return 0;

	if (unlikely(task_has_idle_policy(p)))
		return 0;

	/* SMT siblings share cache */
	if (env->sd->flags & SD_SHARE_CPUCAPACITY)
		return 0;

	/*
	 * Buddy candidates are cache hot:
	 */
	if (sched_feat(CACHE_HOT_BUDDY) && env->dst_rq->nr_running &&
	    (&p->se == cfs_rq_of(&p->se)->next))
		return 1;

	if (sysctl_sched_migration_cost == -1)
		return 1;

	/*
	 * Don't migrate task if the task's cookie does not match
	 * with the destination CPU's core cookie.
	 */
	if (!sched_core_cookie_match(cpu_rq(env->dst_cpu), p))
		return 1;

	if (sysctl_sched_migration_cost == 0)
		return 0;

	delta = rq_clock_task(env->src_rq) - p->se.exec_start;

	return delta < (s64)sysctl_sched_migration_cost;
}

#ifdef CONFIG_NUMA_BALANCING
/*
 * Returns 1, if task migration degrades locality
 * Returns 0, if task migration improves locality i.e migration preferred.
 * Returns -1, if task migration is not affected by locality.
 */
static int migrate_degrades_locality(struct task_struct *p, struct lb_env *env)
{
	struct numa_group *numa_group = rcu_dereference(p->numa_group);
	unsigned long src_weight, dst_weight;
	int src_nid, dst_nid, dist;

	if (!static_branch_likely(&sched_numa_balancing))
		return -1;

	if (!p->numa_faults || !(env->sd->flags & SD_NUMA))
		return -1;

	src_nid = cpu_to_node(env->src_cpu);
	dst_nid = cpu_to_node(env->dst_cpu);

	if (src_nid == dst_nid)
		return -1;

	/* Migrating away from the preferred node is always bad. */
	if (src_nid == p->numa_preferred_nid) {
		if (env->src_rq->nr_running > env->src_rq->nr_preferred_running)
			return 1;
		else
			return -1;
	}

	/* Encourage migration to the preferred node. */
	if (dst_nid == p->numa_preferred_nid)
		return 0;

	/* Leaving a core idle is often worse than degrading locality. */
	if (env->idle == CPU_IDLE)
		return -1;

	dist = node_distance(src_nid, dst_nid);
	if (numa_group) {
		src_weight = group_weight(p, src_nid, dist);
		dst_weight = group_weight(p, dst_nid, dist);
	} else {
		src_weight = task_weight(p, src_nid, dist);
		dst_weight = task_weight(p, dst_nid, dist);
	}

	return dst_weight < src_weight;
}

#else
static inline int migrate_degrades_locality(struct task_struct *p,
					     struct lb_env *env)
{
	return -1;
}
#endif

/*
 * can_migrate_task - may task p from runqueue rq be migrated to this_cpu?
 */
static
int can_migrate_task(struct task_struct *p, struct lb_env *env)
{
	int tsk_cache_hot;

	lockdep_assert_rq_held(env->src_rq);

	/*
	 * We do not migrate tasks that are:
	 * 1) throttled_lb_pair, or
	 * 2) cannot be migrated to this CPU due to cpus_ptr, or
	 * 3) running (obviously), or
	 * 4) are cache-hot on their current CPU.
	 */
	if (throttled_lb_pair(task_group(p), env->src_cpu, env->dst_cpu))
		return 0;

	/* Disregard pcpu kthreads; they are where they need to be. */
	if (kthread_is_per_cpu(p))
		return 0;

	if (!cpumask_test_cpu(env->dst_cpu, p->cpus_ptr)) {
		int cpu;

		schedstat_inc(p->stats.nr_failed_migrations_affine);

		env->flags |= LBF_SOME_PINNED;

		/*
		 * Remember if this task can be migrated to any other CPU in
		 * our sched_group. We may want to revisit it if we couldn't
		 * meet load balance goals by pulling other tasks on src_cpu.
		 *
		 * Avoid computing new_dst_cpu
		 * - for NEWLY_IDLE
		 * - if we have already computed one in current iteration
		 * - if it's an active balance
		 */
		if (env->idle == CPU_NEWLY_IDLE ||
		    env->flags & (LBF_DST_PINNED | LBF_ACTIVE_LB))
			return 0;

		/* Prevent to re-select dst_cpu via env's CPUs: */
		for_each_cpu_and(cpu, env->dst_grpmask, env->cpus) {
			if (cpumask_test_cpu(cpu, p->cpus_ptr)) {
				env->flags |= LBF_DST_PINNED;
				env->new_dst_cpu = cpu;
				break;
			}
		}

		return 0;
	}

	/* Record that we found at least one task that could run on dst_cpu */
	env->flags &= ~LBF_ALL_PINNED;

	if (task_on_cpu(env->src_rq, p)) {
		schedstat_inc(p->stats.nr_failed_migrations_running);
		return 0;
	}

	/*
	 * Aggressive migration if:
	 * 1) active balance
	 * 2) destination numa is preferred
	 * 3) task is cache cold, or
	 * 4) too many balance attempts have failed.
	 */
	if (env->flags & LBF_ACTIVE_LB)
		return 1;

	tsk_cache_hot = migrate_degrades_locality(p, env);
	if (tsk_cache_hot == -1)
		tsk_cache_hot = task_hot(p, env);

	if (tsk_cache_hot <= 0 ||
	    env->sd->nr_balance_failed > env->sd->cache_nice_tries) {
		if (tsk_cache_hot == 1) {
			schedstat_inc(env->sd->lb_hot_gained[env->idle]);
			schedstat_inc(p->stats.nr_forced_migrations);
		}
		return 1;
	}

	schedstat_inc(p->stats.nr_failed_migrations_hot);
	return 0;
}

/*
 * detach_task() -- detach the task for the migration specified in env
 */
static void detach_task(struct task_struct *p, struct lb_env *env)
{
	lockdep_assert_rq_held(env->src_rq);

	deactivate_task(env->src_rq, p, DEQUEUE_NOCLOCK);
	set_task_cpu(p, env->dst_cpu);
}

/*
 * detach_one_task() -- tries to dequeue exactly one task from env->src_rq, as
 * part of active balancing operations within "domain".
 *
 * Returns a task if successful and NULL otherwise.
 */
static struct task_struct *detach_one_task(struct lb_env *env)
{
	struct task_struct *p;

	lockdep_assert_rq_held(env->src_rq);

	list_for_each_entry_reverse(p,
			&env->src_rq->cfs_tasks, se.group_node) {
		if (!can_migrate_task(p, env))
			continue;

		detach_task(p, env);

		/*
		 * Right now, this is only the second place where
		 * lb_gained[env->idle] is updated (other is detach_tasks)
		 * so we can safely collect stats here rather than
		 * inside detach_tasks().
		 */
		schedstat_inc(env->sd->lb_gained[env->idle]);
		return p;
	}
	return NULL;
}

/*
 * detach_tasks() -- tries to detach up to imbalance load/util/tasks from
 * busiest_rq, as part of a balancing operation within domain "sd".
 *
 * Returns number of detached tasks if successful and 0 otherwise.
 */
static int detach_tasks(struct lb_env *env)
{
	struct list_head *tasks = &env->src_rq->cfs_tasks;
	unsigned long util, load;
	struct task_struct *p;
	int detached = 0;

	lockdep_assert_rq_held(env->src_rq);

	/*
	 * Source run queue has been emptied by another CPU, clear
	 * LBF_ALL_PINNED flag as we will not test any task.
	 */
	if (env->src_rq->nr_running <= 1) {
		env->flags &= ~LBF_ALL_PINNED;
		return 0;
	}

	if (env->imbalance <= 0)
		return 0;

	while (!list_empty(tasks)) {
		/*
		 * We don't want to steal all, otherwise we may be treated likewise,
		 * which could at worst lead to a livelock crash.
		 */
		if (env->idle != CPU_NOT_IDLE && env->src_rq->nr_running <= 1)
			break;

		env->loop++;
		/*
		 * We've more or less seen every task there is, call it quits
		 * unless we haven't found any movable task yet.
		 */
		if (env->loop > env->loop_max &&
		    !(env->flags & LBF_ALL_PINNED))
			break;

		/* take a breather every nr_migrate tasks */
		if (env->loop > env->loop_break) {
			env->loop_break += SCHED_NR_MIGRATE_BREAK;
			env->flags |= LBF_NEED_BREAK;
			break;
		}

		p = list_last_entry(tasks, struct task_struct, se.group_node);

		if (!can_migrate_task(p, env))
			goto next;

		switch (env->migration_type) {
		case migrate_load:
			/*
			 * Depending of the number of CPUs and tasks and the
			 * cgroup hierarchy, task_h_load() can return a null
			 * value. Make sure that env->imbalance decreases
			 * otherwise detach_tasks() will stop only after
			 * detaching up to loop_max tasks.
			 */
			load = max_t(unsigned long, task_h_load(p), 1);

			if (sched_feat(LB_MIN) &&
			    load < 16 && !env->sd->nr_balance_failed)
				goto next;

			/*
			 * Make sure that we don't migrate too much load.
			 * Nevertheless, let relax the constraint if
			 * scheduler fails to find a good waiting task to
			 * migrate.
			 */
			if (shr_bound(load, env->sd->nr_balance_failed) > env->imbalance)
				goto next;

			env->imbalance -= load;
			break;

		case migrate_util:
			util = task_util_est(p);

			if (util > env->imbalance)
				goto next;

			env->imbalance -= util;
			break;

		case migrate_task:
			env->imbalance--;
			break;

		case migrate_misfit:
			/* This is not a misfit task */
			if (task_fits_cpu(p, env->src_cpu))
				goto next;

			env->imbalance = 0;
			break;
		}

		detach_task(p, env);
		list_add(&p->se.group_node, &env->tasks);

		detached++;

#ifdef CONFIG_PREEMPTION
		/*
		 * NEWIDLE balancing is a source of latency, so preemptible
		 * kernels will stop after the first task is detached to minimize
		 * the critical section.
		 */
		if (env->idle == CPU_NEWLY_IDLE)
			break;
#endif

		/*
		 * We only want to steal up to the prescribed amount of
		 * load/util/tasks.
		 */
		if (env->imbalance <= 0)
			break;

		continue;
next:
		list_move(&p->se.group_node, tasks);
	}

	/*
	 * Right now, this is one of only two places we collect this stat
	 * so we can safely collect detach_one_task() stats here rather
	 * than inside detach_one_task().
	 */
	schedstat_add(env->sd->lb_gained[env->idle], detached);

	return detached;
}

/*
 * attach_task() -- attach the task detached by detach_task() to its new rq.
 */
static void attach_task(struct rq *rq, struct task_struct *p)
{
	lockdep_assert_rq_held(rq);

	WARN_ON_ONCE(task_rq(p) != rq);
	activate_task(rq, p, ENQUEUE_NOCLOCK);
	check_preempt_curr(rq, p, 0);
}

/*
 * attach_one_task() -- attaches the task returned from detach_one_task() to
 * its new rq.
 */
static void attach_one_task(struct rq *rq, struct task_struct *p)
{
	struct rq_flags rf;

	rq_lock(rq, &rf);
	update_rq_clock(rq);
	attach_task(rq, p);
	rq_unlock(rq, &rf);
}

/*
 * attach_tasks() -- attaches all tasks detached by detach_tasks() to their
 * new rq.
 */
static void attach_tasks(struct lb_env *env)
{
	struct list_head *tasks = &env->tasks;
	struct task_struct *p;
	struct rq_flags rf;

	rq_lock(env->dst_rq, &rf);
	update_rq_clock(env->dst_rq);

	while (!list_empty(tasks)) {
		p = list_first_entry(tasks, struct task_struct, se.group_node);
		list_del_init(&p->se.group_node);

		attach_task(env->dst_rq, p);
	}

	rq_unlock(env->dst_rq, &rf);
}

#ifdef CONFIG_NO_HZ_COMMON
static inline bool cfs_rq_has_blocked(struct cfs_rq *cfs_rq)
{
	if (cfs_rq->avg.load_avg)
		return true;

	if (cfs_rq->avg.util_avg)
		return true;

	return false;
}

static inline bool others_have_blocked(struct rq *rq)
{
	if (READ_ONCE(rq->avg_rt.util_avg))
		return true;

	if (READ_ONCE(rq->avg_dl.util_avg))
		return true;

	if (thermal_load_avg(rq))
		return true;

#ifdef CONFIG_HAVE_SCHED_AVG_IRQ
	if (READ_ONCE(rq->avg_irq.util_avg))
		return true;
#endif

	return false;
}

static inline void update_blocked_load_tick(struct rq *rq)
{
	WRITE_ONCE(rq->last_blocked_load_update_tick, jiffies);
}

static inline void update_blocked_load_status(struct rq *rq, bool has_blocked)
{
	if (!has_blocked)
		rq->has_blocked_load = 0;
}
#else
static inline bool cfs_rq_has_blocked(struct cfs_rq *cfs_rq) { return false; }
static inline bool others_have_blocked(struct rq *rq) { return false; }
static inline void update_blocked_load_tick(struct rq *rq) {}
static inline void update_blocked_load_status(struct rq *rq, bool has_blocked) {}
#endif

static bool __update_blocked_others(struct rq *rq, bool *done)
{
	const struct sched_class *curr_class;
	u64 now = rq_clock_pelt(rq);
	unsigned long thermal_pressure;
	bool decayed;

	/*
	 * update_load_avg() can call cpufreq_update_util(). Make sure that RT,
	 * DL and IRQ signals have been updated before updating CFS.
	 */
	curr_class = rq->curr->sched_class;

	thermal_pressure = arch_scale_thermal_pressure(cpu_of(rq));

	decayed = update_rt_rq_load_avg(now, rq, curr_class == &rt_sched_class) |
		  update_dl_rq_load_avg(now, rq, curr_class == &dl_sched_class) |
		  update_thermal_load_avg(rq_clock_thermal(rq), rq, thermal_pressure) |
		  update_irq_load_avg(rq, 0);

	if (others_have_blocked(rq))
		*done = false;

	return decayed;
}

#ifdef CONFIG_FAIR_GROUP_SCHED

static bool __update_blocked_fair(struct rq *rq, bool *done)
{
	struct cfs_rq *cfs_rq, *pos;
	bool decayed = false;
	int cpu = cpu_of(rq);

	/*
	 * Iterates the task_group tree in a bottom up fashion, see
	 * list_add_leaf_cfs_rq() for details.
	 */
	for_each_leaf_cfs_rq_safe(rq, cfs_rq, pos) {
		struct sched_entity *se;

		if (update_cfs_rq_load_avg(cfs_rq_clock_pelt(cfs_rq), cfs_rq)) {
			update_tg_load_avg(cfs_rq);

			if (cfs_rq->nr_running == 0)
				update_idle_cfs_rq_clock_pelt(cfs_rq);

			if (cfs_rq == &rq->cfs)
				decayed = true;
		}

		/* Propagate pending load changes to the parent, if any: */
		se = cfs_rq->tg->se[cpu];
		if (se && !skip_blocked_update(se))
			update_load_avg(cfs_rq_of(se), se, UPDATE_TG);

		/*
		 * There can be a lot of idle CPU cgroups.  Don't let fully
		 * decayed cfs_rqs linger on the list.
		 */
		if (cfs_rq_is_decayed(cfs_rq))
			list_del_leaf_cfs_rq(cfs_rq);

		/* Don't need periodic decay once load/util_avg are null */
		if (cfs_rq_has_blocked(cfs_rq))
			*done = false;
	}

	return decayed;
}

/*
 * Compute the hierarchical load factor for cfs_rq and all its ascendants.
 * This needs to be done in a top-down fashion because the load of a child
 * group is a fraction of its parents load.
 */
static void update_cfs_rq_h_load(struct cfs_rq *cfs_rq)
{
	struct rq *rq = rq_of(cfs_rq);
	struct sched_entity *se = cfs_rq->tg->se[cpu_of(rq)];
	unsigned long now = jiffies;
	unsigned long load;

	if (cfs_rq->last_h_load_update == now)
		return;

	WRITE_ONCE(cfs_rq->h_load_next, NULL);
	for_each_sched_entity(se) {
		cfs_rq = cfs_rq_of(se);
		WRITE_ONCE(cfs_rq->h_load_next, se);
		if (cfs_rq->last_h_load_update == now)
			break;
	}

	if (!se) {
		cfs_rq->h_load = cfs_rq_load_avg(cfs_rq);
		cfs_rq->last_h_load_update = now;
	}

	while ((se = READ_ONCE(cfs_rq->h_load_next)) != NULL) {
		load = cfs_rq->h_load;
		load = div64_ul(load * se->avg.load_avg,
			cfs_rq_load_avg(cfs_rq) + 1);
		cfs_rq = group_cfs_rq(se);
		cfs_rq->h_load = load;
		cfs_rq->last_h_load_update = now;
	}
}

static unsigned long task_h_load(struct task_struct *p)
{
	struct cfs_rq *cfs_rq = task_cfs_rq(p);

	update_cfs_rq_h_load(cfs_rq);
	return div64_ul(p->se.avg.load_avg * cfs_rq->h_load,
			cfs_rq_load_avg(cfs_rq) + 1);
}
#else
static bool __update_blocked_fair(struct rq *rq, bool *done)
{
	struct cfs_rq *cfs_rq = &rq->cfs;
	bool decayed;

	decayed = update_cfs_rq_load_avg(cfs_rq_clock_pelt(cfs_rq), cfs_rq);
	if (cfs_rq_has_blocked(cfs_rq))
		*done = false;

	return decayed;
}

static unsigned long task_h_load(struct task_struct *p)
{
	return p->se.avg.load_avg;
}
#endif

static void update_blocked_averages(int cpu)
{
	bool decayed = false, done = true;
	struct rq *rq = cpu_rq(cpu);
	struct rq_flags rf;

	rq_lock_irqsave(rq, &rf);
	update_blocked_load_tick(rq);
	update_rq_clock(rq);

	decayed |= __update_blocked_others(rq, &done);
	decayed |= __update_blocked_fair(rq, &done);

	update_blocked_load_status(rq, !done);
	if (decayed)
		cpufreq_update_util(rq, 0);
	rq_unlock_irqrestore(rq, &rf);
}

/********** Helpers for find_busiest_group ************************/

/*
 * sg_lb_stats - stats of a sched_group required for load_balancing
 */
struct sg_lb_stats {
	unsigned long avg_load; /*Avg load across the CPUs of the group */
	unsigned long group_load; /* Total load over the CPUs of the group */
	unsigned long group_capacity;
	unsigned long group_util; /* Total utilization over the CPUs of the group */
	unsigned long group_runnable; /* Total runnable time over the CPUs of the group */
	unsigned int sum_nr_running; /* Nr of tasks running in the group */
	unsigned int sum_h_nr_running; /* Nr of CFS tasks running in the group */
	unsigned int idle_cpus;
	unsigned int group_weight;
	enum group_type group_type;
	unsigned int group_asym_packing; /* Tasks should be moved to preferred CPU */
	unsigned int group_smt_balance;  /* Task on busy SMT be moved */
	unsigned long group_misfit_task_load; /* A CPU has a task too big for its capacity */
#ifdef CONFIG_NUMA_BALANCING
	unsigned int nr_numa_running;
	unsigned int nr_preferred_running;
#endif
};

/*
 * sd_lb_stats - Structure to store the statistics of a sched_domain
 *		 during load balancing.
 */
struct sd_lb_stats {
	struct sched_group *busiest;	/* Busiest group in this sd */
	struct sched_group *local;	/* Local group in this sd */
	unsigned long total_load;	/* Total load of all groups in sd */
	unsigned long total_capacity;	/* Total capacity of all groups in sd */
	unsigned long avg_load;	/* Average load across all groups in sd */
	unsigned int prefer_sibling; /* tasks should go to sibling first */

	struct sg_lb_stats busiest_stat;/* Statistics of the busiest group */
	struct sg_lb_stats local_stat;	/* Statistics of the local group */
};

static inline void init_sd_lb_stats(struct sd_lb_stats *sds)
{
	/*
	 * Skimp on the clearing to avoid duplicate work. We can avoid clearing
	 * local_stat because update_sg_lb_stats() does a full clear/assignment.
	 * We must however set busiest_stat::group_type and
	 * busiest_stat::idle_cpus to the worst busiest group because
	 * update_sd_pick_busiest() reads these before assignment.
	 */
	*sds = (struct sd_lb_stats){
		.busiest = NULL,
		.local = NULL,
		.total_load = 0UL,
		.total_capacity = 0UL,
		.busiest_stat = {
			.idle_cpus = UINT_MAX,
			.group_type = group_has_spare,
		},
	};
}

static unsigned long scale_rt_capacity(int cpu)
{
	struct rq *rq = cpu_rq(cpu);
	unsigned long max = arch_scale_cpu_capacity(cpu);
	unsigned long used, free;
	unsigned long irq;

	irq = cpu_util_irq(rq);

	if (unlikely(irq >= max))
		return 1;

	/*
	 * avg_rt.util_avg and avg_dl.util_avg track binary signals
	 * (running and not running) with weights 0 and 1024 respectively.
	 * avg_thermal.load_avg tracks thermal pressure and the weighted
	 * average uses the actual delta max capacity(load).
	 */
	used = READ_ONCE(rq->avg_rt.util_avg);
	used += READ_ONCE(rq->avg_dl.util_avg);
	used += thermal_load_avg(rq);

	if (unlikely(used >= max))
		return 1;

	free = max - used;

	return scale_irq_capacity(free, irq, max);
}

static void update_cpu_capacity(struct sched_domain *sd, int cpu)
{
	unsigned long capacity = scale_rt_capacity(cpu);
	struct sched_group *sdg = sd->groups;

	cpu_rq(cpu)->cpu_capacity_orig = arch_scale_cpu_capacity(cpu);

	if (!capacity)
		capacity = 1;

	cpu_rq(cpu)->cpu_capacity = capacity;
	trace_sched_cpu_capacity_tp(cpu_rq(cpu));

	sdg->sgc->capacity = capacity;
	sdg->sgc->min_capacity = capacity;
	sdg->sgc->max_capacity = capacity;
}

void update_group_capacity(struct sched_domain *sd, int cpu)
{
	struct sched_domain *child = sd->child;
	struct sched_group *group, *sdg = sd->groups;
	unsigned long capacity, min_capacity, max_capacity;
	unsigned long interval;

	interval = msecs_to_jiffies(sd->balance_interval);
	interval = clamp(interval, 1UL, max_load_balance_interval);
	sdg->sgc->next_update = jiffies + interval;

	if (!child) {
		update_cpu_capacity(sd, cpu);
		return;
	}

	capacity = 0;
	min_capacity = ULONG_MAX;
	max_capacity = 0;

	if (child->flags & SD_OVERLAP) {
		/*
		 * SD_OVERLAP domains cannot assume that child groups
		 * span the current group.
		 */

		for_each_cpu(cpu, sched_group_span(sdg)) {
			unsigned long cpu_cap = capacity_of(cpu);

			capacity += cpu_cap;
			min_capacity = min(cpu_cap, min_capacity);
			max_capacity = max(cpu_cap, max_capacity);
		}
	} else  {
		/*
		 * !SD_OVERLAP domains can assume that child groups
		 * span the current group.
		 */

		group = child->groups;
		do {
			struct sched_group_capacity *sgc = group->sgc;

			capacity += sgc->capacity;
			min_capacity = min(sgc->min_capacity, min_capacity);
			max_capacity = max(sgc->max_capacity, max_capacity);
			group = group->next;
		} while (group != child->groups);
	}

	sdg->sgc->capacity = capacity;
	sdg->sgc->min_capacity = min_capacity;
	sdg->sgc->max_capacity = max_capacity;
}

/*
 * Check whether the capacity of the rq has been noticeably reduced by side
 * activity. The imbalance_pct is used for the threshold.
 * Return true is the capacity is reduced
 */
static inline int
check_cpu_capacity(struct rq *rq, struct sched_domain *sd)
{
	return ((rq->cpu_capacity * sd->imbalance_pct) <
				(rq->cpu_capacity_orig * 100));
}

/*
 * Check whether a rq has a misfit task and if it looks like we can actually
 * help that task: we can migrate the task to a CPU of higher capacity, or
 * the task's current CPU is heavily pressured.
 */
static inline int check_misfit_status(struct rq *rq, struct sched_domain *sd)
{
	return rq->misfit_task_load &&
		(rq->cpu_capacity_orig < rq->rd->max_cpu_capacity ||
		 check_cpu_capacity(rq, sd));
}

/*
 * Group imbalance indicates (and tries to solve) the problem where balancing
 * groups is inadequate due to ->cpus_ptr constraints.
 *
 * Imagine a situation of two groups of 4 CPUs each and 4 tasks each with a
 * cpumask covering 1 CPU of the first group and 3 CPUs of the second group.
 * Something like:
 *
 *	{ 0 1 2 3 } { 4 5 6 7 }
 *	        *     * * *
 *
 * If we were to balance group-wise we'd place two tasks in the first group and
 * two tasks in the second group. Clearly this is undesired as it will overload
 * cpu 3 and leave one of the CPUs in the second group unused.
 *
 * The current solution to this issue is detecting the skew in the first group
 * by noticing the lower domain failed to reach balance and had difficulty
 * moving tasks due to affinity constraints.
 *
 * When this is so detected; this group becomes a candidate for busiest; see
 * update_sd_pick_busiest(). And calculate_imbalance() and
 * find_busiest_group() avoid some of the usual balance conditions to allow it
 * to create an effective group imbalance.
 *
 * This is a somewhat tricky proposition since the next run might not find the
 * group imbalance and decide the groups need to be balanced again. A most
 * subtle and fragile situation.
 */

static inline int sg_imbalanced(struct sched_group *group)
{
	return group->sgc->imbalance;
}

/*
 * group_has_capacity returns true if the group has spare capacity that could
 * be used by some tasks.
 * We consider that a group has spare capacity if the number of task is
 * smaller than the number of CPUs or if the utilization is lower than the
 * available capacity for CFS tasks.
 * For the latter, we use a threshold to stabilize the state, to take into
 * account the variance of the tasks' load and to return true if the available
 * capacity in meaningful for the load balancer.
 * As an example, an available capacity of 1% can appear but it doesn't make
 * any benefit for the load balance.
 */
static inline bool
group_has_capacity(unsigned int imbalance_pct, struct sg_lb_stats *sgs)
{
	if (sgs->sum_nr_running < sgs->group_weight)
		return true;

	if ((sgs->group_capacity * imbalance_pct) <
			(sgs->group_runnable * 100))
		return false;

	if ((sgs->group_capacity * 100) >
			(sgs->group_util * imbalance_pct))
		return true;

	return false;
}

/*
 *  group_is_overloaded returns true if the group has more tasks than it can
 *  handle.
 *  group_is_overloaded is not equals to !group_has_capacity because a group
 *  with the exact right number of tasks, has no more spare capacity but is not
 *  overloaded so both group_has_capacity and group_is_overloaded return
 *  false.
 */
static inline bool
group_is_overloaded(unsigned int imbalance_pct, struct sg_lb_stats *sgs)
{
	if (sgs->sum_nr_running <= sgs->group_weight)
		return false;

	if ((sgs->group_capacity * 100) <
			(sgs->group_util * imbalance_pct))
		return true;

	if ((sgs->group_capacity * imbalance_pct) <
			(sgs->group_runnable * 100))
		return true;

	return false;
}

static inline enum
group_type group_classify(unsigned int imbalance_pct,
			  struct sched_group *group,
			  struct sg_lb_stats *sgs)
{
	if (group_is_overloaded(imbalance_pct, sgs))
		return group_overloaded;

	if (sg_imbalanced(group))
		return group_imbalanced;

	if (sgs->group_asym_packing)
		return group_asym_packing;

	if (sgs->group_smt_balance)
		return group_smt_balance;

	if (sgs->group_misfit_task_load)
		return group_misfit_task;

	if (!group_has_capacity(imbalance_pct, sgs))
		return group_fully_busy;

	return group_has_spare;
}

/**
 * sched_use_asym_prio - Check whether asym_packing priority must be used
 * @sd:		The scheduling domain of the load balancing
 * @cpu:	A CPU
 *
 * Always use CPU priority when balancing load between SMT siblings. When
 * balancing load between cores, it is not sufficient that @cpu is idle. Only
 * use CPU priority if the whole core is idle.
 *
 * Returns: True if the priority of @cpu must be followed. False otherwise.
 */
static bool sched_use_asym_prio(struct sched_domain *sd, int cpu)
{
	if (!sched_smt_active())
		return true;

	return sd->flags & SD_SHARE_CPUCAPACITY || is_core_idle(cpu);
}

/**
 * sched_asym - Check if the destination CPU can do asym_packing load balance
 * @env:	The load balancing environment
 * @sds:	Load-balancing data with statistics of the local group
 * @sgs:	Load-balancing statistics of the candidate busiest group
 * @group:	The candidate busiest group
 *
 * @env::dst_cpu can do asym_packing if it has higher priority than the
 * preferred CPU of @group.
 *
 * SMT is a special case. If we are balancing load between cores, @env::dst_cpu
 * can do asym_packing balance only if all its SMT siblings are idle. Also, it
 * can only do it if @group is an SMT group and has exactly on busy CPU. Larger
 * imbalances in the number of CPUS are dealt with in find_busiest_group().
 *
 * If we are balancing load within an SMT core, or at DIE domain level, always
 * proceed.
 *
 * Return: true if @env::dst_cpu can do with asym_packing load balance. False
 * otherwise.
 */
static inline bool
sched_asym(struct lb_env *env, struct sd_lb_stats *sds,  struct sg_lb_stats *sgs,
	   struct sched_group *group)
{
	/* Ensure that the whole local core is idle, if applicable. */
	if (!sched_use_asym_prio(env->sd, env->dst_cpu))
		return false;

	/*
	 * CPU priorities does not make sense for SMT cores with more than one
	 * busy sibling.
	 */
	if (group->flags & SD_SHARE_CPUCAPACITY) {
		if (sgs->group_weight - sgs->idle_cpus != 1)
			return false;
	}

	return sched_asym_prefer(env->dst_cpu, group->asym_prefer_cpu);
}

/* One group has more than one SMT CPU while the other group does not */
static inline bool smt_vs_nonsmt_groups(struct sched_group *sg1,
				    struct sched_group *sg2)
{
	if (!sg1 || !sg2)
		return false;

	return (sg1->flags & SD_SHARE_CPUCAPACITY) !=
		(sg2->flags & SD_SHARE_CPUCAPACITY);
}

static inline bool smt_balance(struct lb_env *env, struct sg_lb_stats *sgs,
			       struct sched_group *group)
{
	if (env->idle == CPU_NOT_IDLE)
		return false;

	/*
	 * For SMT source group, it is better to move a task
	 * to a CPU that doesn't have multiple tasks sharing its CPU capacity.
	 * Note that if a group has a single SMT, SD_SHARE_CPUCAPACITY
	 * will not be on.
	 */
	if (group->flags & SD_SHARE_CPUCAPACITY &&
	    sgs->sum_h_nr_running > 1)
		return true;

	return false;
}

static inline long sibling_imbalance(struct lb_env *env,
				    struct sd_lb_stats *sds,
				    struct sg_lb_stats *busiest,
				    struct sg_lb_stats *local)
{
	int ncores_busiest, ncores_local;
	long imbalance;

	if (env->idle == CPU_NOT_IDLE || !busiest->sum_nr_running)
		return 0;

	ncores_busiest = sds->busiest->cores;
	ncores_local = sds->local->cores;

	if (ncores_busiest == ncores_local) {
		imbalance = busiest->sum_nr_running;
		lsub_positive(&imbalance, local->sum_nr_running);
		return imbalance;
	}

	/* Balance such that nr_running/ncores ratio are same on both groups */
	imbalance = ncores_local * busiest->sum_nr_running;
	lsub_positive(&imbalance, ncores_busiest * local->sum_nr_running);
	/* Normalize imbalance and do rounding on normalization */
	imbalance = 2 * imbalance + ncores_local + ncores_busiest;
	imbalance /= ncores_local + ncores_busiest;

	/* Take advantage of resource in an empty sched group */
	if (imbalance <= 1 && local->sum_nr_running == 0 &&
	    busiest->sum_nr_running > 1)
		imbalance = 2;

	return imbalance;
}

static inline bool
sched_reduced_capacity(struct rq *rq, struct sched_domain *sd)
{
	/*
	 * When there is more than 1 task, the group_overloaded case already
	 * takes care of cpu with reduced capacity
	 */
	if (rq->cfs.h_nr_running != 1)
		return false;

	return check_cpu_capacity(rq, sd);
}

/**
 * update_sg_lb_stats - Update sched_group's statistics for load balancing.
 * @env: The load balancing environment.
 * @sds: Load-balancing data with statistics of the local group.
 * @group: sched_group whose statistics are to be updated.
 * @sgs: variable to hold the statistics for this group.
 * @sg_status: Holds flag indicating the status of the sched_group
 */
static inline void update_sg_lb_stats(struct lb_env *env,
				      struct sd_lb_stats *sds,
				      struct sched_group *group,
				      struct sg_lb_stats *sgs,
				      int *sg_status)
{
	int i, nr_running, local_group;

	memset(sgs, 0, sizeof(*sgs));

	local_group = group == sds->local;

	for_each_cpu_and(i, sched_group_span(group), env->cpus) {
		struct rq *rq = cpu_rq(i);
		unsigned long load = cpu_load(rq);

		sgs->group_load += load;
		sgs->group_util += cpu_util_cfs(i);
		sgs->group_runnable += cpu_runnable(rq);
		sgs->sum_h_nr_running += rq->cfs.h_nr_running;

		nr_running = rq->nr_running;
		sgs->sum_nr_running += nr_running;

		if (nr_running > 1)
			*sg_status |= SG_OVERLOAD;

		if (cpu_overutilized(i))
			*sg_status |= SG_OVERUTILIZED;

#ifdef CONFIG_NUMA_BALANCING
		sgs->nr_numa_running += rq->nr_numa_running;
		sgs->nr_preferred_running += rq->nr_preferred_running;
#endif
		/*
		 * No need to call idle_cpu() if nr_running is not 0
		 */
		if (!nr_running && idle_cpu(i)) {
			sgs->idle_cpus++;
			/* Idle cpu can't have misfit task */
			continue;
		}

		if (local_group)
			continue;

		if (env->sd->flags & SD_ASYM_CPUCAPACITY) {
			/* Check for a misfit task on the cpu */
			if (sgs->group_misfit_task_load < rq->misfit_task_load) {
				sgs->group_misfit_task_load = rq->misfit_task_load;
				*sg_status |= SG_OVERLOAD;
			}
		} else if ((env->idle != CPU_NOT_IDLE) &&
			   sched_reduced_capacity(rq, env->sd)) {
			/* Check for a task running on a CPU with reduced capacity */
			if (sgs->group_misfit_task_load < load)
				sgs->group_misfit_task_load = load;
		}
	}

	sgs->group_capacity = group->sgc->capacity;

	sgs->group_weight = group->group_weight;

	/* Check if dst CPU is idle and preferred to this group */
	if (!local_group && env->sd->flags & SD_ASYM_PACKING &&
	    env->idle != CPU_NOT_IDLE && sgs->sum_h_nr_running &&
	    sched_asym(env, sds, sgs, group)) {
		sgs->group_asym_packing = 1;
	}

	/* Check for loaded SMT group to be balanced to dst CPU */
	if (!local_group && smt_balance(env, sgs, group))
		sgs->group_smt_balance = 1;

	sgs->group_type = group_classify(env->sd->imbalance_pct, group, sgs);

	/* Computing avg_load makes sense only when group is overloaded */
	if (sgs->group_type == group_overloaded)
		sgs->avg_load = (sgs->group_load * SCHED_CAPACITY_SCALE) /
				sgs->group_capacity;
}

/**
 * update_sd_pick_busiest - return 1 on busiest group
 * @env: The load balancing environment.
 * @sds: sched_domain statistics
 * @sg: sched_group candidate to be checked for being the busiest
 * @sgs: sched_group statistics
 *
 * Determine if @sg is a busier group than the previously selected
 * busiest group.
 *
 * Return: %true if @sg is a busier group than the previously selected
 * busiest group. %false otherwise.
 */
static bool update_sd_pick_busiest(struct lb_env *env,
				   struct sd_lb_stats *sds,
				   struct sched_group *sg,
				   struct sg_lb_stats *sgs)
{
	struct sg_lb_stats *busiest = &sds->busiest_stat;

	/* Make sure that there is at least one task to pull */
	if (!sgs->sum_h_nr_running)
		return false;

	/*
	 * Don't try to pull misfit tasks we can't help.
	 * We can use max_capacity here as reduction in capacity on some
	 * CPUs in the group should either be possible to resolve
	 * internally or be covered by avg_load imbalance (eventually).
	 */
	if ((env->sd->flags & SD_ASYM_CPUCAPACITY) &&
	    (sgs->group_type == group_misfit_task) &&
	    (!capacity_greater(capacity_of(env->dst_cpu), sg->sgc->max_capacity) ||
	     sds->local_stat.group_type != group_has_spare))
		return false;

	if (sgs->group_type > busiest->group_type)
		return true;

	if (sgs->group_type < busiest->group_type)
		return false;

	/*
	 * The candidate and the current busiest group are the same type of
	 * group. Let check which one is the busiest according to the type.
	 */

	switch (sgs->group_type) {
	case group_overloaded:
		/* Select the overloaded group with highest avg_load. */
		if (sgs->avg_load <= busiest->avg_load)
			return false;
		break;

	case group_imbalanced:
		/*
		 * Select the 1st imbalanced group as we don't have any way to
		 * choose one more than another.
		 */
		return false;

	case group_asym_packing:
		/* Prefer to move from lowest priority CPU's work */
		if (sched_asym_prefer(sg->asym_prefer_cpu, sds->busiest->asym_prefer_cpu))
			return false;
		break;

	case group_misfit_task:
		/*
		 * If we have more than one misfit sg go with the biggest
		 * misfit.
		 */
		if (sgs->group_misfit_task_load < busiest->group_misfit_task_load)
			return false;
		break;

	case group_smt_balance:
		/*
		 * Check if we have spare CPUs on either SMT group to
		 * choose has spare or fully busy handling.
		 */
		if (sgs->idle_cpus != 0 || busiest->idle_cpus != 0)
			goto has_spare;

		fallthrough;

	case group_fully_busy:
		/*
		 * Select the fully busy group with highest avg_load. In
		 * theory, there is no need to pull task from such kind of
		 * group because tasks have all compute capacity that they need
		 * but we can still improve the overall throughput by reducing
		 * contention when accessing shared HW resources.
		 *
		 * XXX for now avg_load is not computed and always 0 so we
		 * select the 1st one, except if @sg is composed of SMT
		 * siblings.
		 */

		if (sgs->avg_load < busiest->avg_load)
			return false;

		if (sgs->avg_load == busiest->avg_load) {
			/*
			 * SMT sched groups need more help than non-SMT groups.
			 * If @sg happens to also be SMT, either choice is good.
			 */
			if (sds->busiest->flags & SD_SHARE_CPUCAPACITY)
				return false;
		}

		break;

	case group_has_spare:
		/*
		 * Do not pick sg with SMT CPUs over sg with pure CPUs,
		 * as we do not want to pull task off SMT core with one task
		 * and make the core idle.
		 */
		if (smt_vs_nonsmt_groups(sds->busiest, sg)) {
			if (sg->flags & SD_SHARE_CPUCAPACITY && sgs->sum_h_nr_running <= 1)
				return false;
			else
				return true;
		}
has_spare:

		/*
		 * Select not overloaded group with lowest number of idle cpus
		 * and highest number of running tasks. We could also compare
		 * the spare capacity which is more stable but it can end up
		 * that the group has less spare capacity but finally more idle
		 * CPUs which means less opportunity to pull tasks.
		 */
		if (sgs->idle_cpus > busiest->idle_cpus)
			return false;
		else if ((sgs->idle_cpus == busiest->idle_cpus) &&
			 (sgs->sum_nr_running <= busiest->sum_nr_running))
			return false;

		break;
	}

	/*
	 * Candidate sg has no more than one task per CPU and has higher
	 * per-CPU capacity. Migrating tasks to less capable CPUs may harm
	 * throughput. Maximize throughput, power/energy consequences are not
	 * considered.
	 */
	if ((env->sd->flags & SD_ASYM_CPUCAPACITY) &&
	    (sgs->group_type <= group_fully_busy) &&
	    (capacity_greater(sg->sgc->min_capacity, capacity_of(env->dst_cpu))))
		return false;

	return true;
}

#ifdef CONFIG_NUMA_BALANCING
static inline enum fbq_type fbq_classify_group(struct sg_lb_stats *sgs)
{
	if (sgs->sum_h_nr_running > sgs->nr_numa_running)
		return regular;
	if (sgs->sum_h_nr_running > sgs->nr_preferred_running)
		return remote;
	return all;
}

static inline enum fbq_type fbq_classify_rq(struct rq *rq)
{
	if (rq->nr_running > rq->nr_numa_running)
		return regular;
	if (rq->nr_running > rq->nr_preferred_running)
		return remote;
	return all;
}
#else
static inline enum fbq_type fbq_classify_group(struct sg_lb_stats *sgs)
{
	return all;
}

static inline enum fbq_type fbq_classify_rq(struct rq *rq)
{
	return regular;
}
#endif /* CONFIG_NUMA_BALANCING */


struct sg_lb_stats;

/*
 * task_running_on_cpu - return 1 if @p is running on @cpu.
 */

static unsigned int task_running_on_cpu(int cpu, struct task_struct *p)
{
	/* Task has no contribution or is new */
	if (cpu != task_cpu(p) || !READ_ONCE(p->se.avg.last_update_time))
		return 0;

	if (task_on_rq_queued(p))
		return 1;

	return 0;
}

/**
 * idle_cpu_without - would a given CPU be idle without p ?
 * @cpu: the processor on which idleness is tested.
 * @p: task which should be ignored.
 *
 * Return: 1 if the CPU would be idle. 0 otherwise.
 */
static int idle_cpu_without(int cpu, struct task_struct *p)
{
	struct rq *rq = cpu_rq(cpu);

	if (rq->curr != rq->idle && rq->curr != p)
		return 0;

	/*
	 * rq->nr_running can't be used but an updated version without the
	 * impact of p on cpu must be used instead. The updated nr_running
	 * be computed and tested before calling idle_cpu_without().
	 */

#ifdef CONFIG_SMP
	if (rq->ttwu_pending)
		return 0;
#endif

	return 1;
}

/*
 * update_sg_wakeup_stats - Update sched_group's statistics for wakeup.
 * @sd: The sched_domain level to look for idlest group.
 * @group: sched_group whose statistics are to be updated.
 * @sgs: variable to hold the statistics for this group.
 * @p: The task for which we look for the idlest group/CPU.
 */
static inline void update_sg_wakeup_stats(struct sched_domain *sd,
					  struct sched_group *group,
					  struct sg_lb_stats *sgs,
					  struct task_struct *p)
{
	int i, nr_running;

	memset(sgs, 0, sizeof(*sgs));

	/* Assume that task can't fit any CPU of the group */
	if (sd->flags & SD_ASYM_CPUCAPACITY)
		sgs->group_misfit_task_load = 1;

	for_each_cpu(i, sched_group_span(group)) {
		struct rq *rq = cpu_rq(i);
		unsigned int local;

		sgs->group_load += cpu_load_without(rq, p);
		sgs->group_util += cpu_util_without(i, p);
		sgs->group_runnable += cpu_runnable_without(rq, p);
		local = task_running_on_cpu(i, p);
		sgs->sum_h_nr_running += rq->cfs.h_nr_running - local;

		nr_running = rq->nr_running - local;
		sgs->sum_nr_running += nr_running;

		/*
		 * No need to call idle_cpu_without() if nr_running is not 0
		 */
		if (!nr_running && idle_cpu_without(i, p))
			sgs->idle_cpus++;

		/* Check if task fits in the CPU */
		if (sd->flags & SD_ASYM_CPUCAPACITY &&
		    sgs->group_misfit_task_load &&
		    task_fits_cpu(p, i))
			sgs->group_misfit_task_load = 0;

	}

	sgs->group_capacity = group->sgc->capacity;

	sgs->group_weight = group->group_weight;

	sgs->group_type = group_classify(sd->imbalance_pct, group, sgs);

	/*
	 * Computing avg_load makes sense only when group is fully busy or
	 * overloaded
	 */
	if (sgs->group_type == group_fully_busy ||
		sgs->group_type == group_overloaded)
		sgs->avg_load = (sgs->group_load * SCHED_CAPACITY_SCALE) /
				sgs->group_capacity;
}

static bool update_pick_idlest(struct sched_group *idlest,
			       struct sg_lb_stats *idlest_sgs,
			       struct sched_group *group,
			       struct sg_lb_stats *sgs)
{
	if (sgs->group_type < idlest_sgs->group_type)
		return true;

	if (sgs->group_type > idlest_sgs->group_type)
		return false;

	/*
	 * The candidate and the current idlest group are the same type of
	 * group. Let check which one is the idlest according to the type.
	 */

	switch (sgs->group_type) {
	case group_overloaded:
	case group_fully_busy:
		/* Select the group with lowest avg_load. */
		if (idlest_sgs->avg_load <= sgs->avg_load)
			return false;
		break;

	case group_imbalanced:
	case group_asym_packing:
	case group_smt_balance:
		/* Those types are not used in the slow wakeup path */
		return false;

	case group_misfit_task:
		/* Select group with the highest max capacity */
		if (idlest->sgc->max_capacity >= group->sgc->max_capacity)
			return false;
		break;

	case group_has_spare:
		/* Select group with most idle CPUs */
		if (idlest_sgs->idle_cpus > sgs->idle_cpus)
			return false;

		/* Select group with lowest group_util */
		if (idlest_sgs->idle_cpus == sgs->idle_cpus &&
			idlest_sgs->group_util <= sgs->group_util)
			return false;

		break;
	}

	return true;
}

/*
 * find_idlest_group() finds and returns the least busy CPU group within the
 * domain.
 *
 * Assumes p is allowed on at least one CPU in sd.
 */
static struct sched_group *
find_idlest_group(struct sched_domain *sd, struct task_struct *p, int this_cpu)
{
	struct sched_group *idlest = NULL, *local = NULL, *group = sd->groups;
	struct sg_lb_stats local_sgs, tmp_sgs;
	struct sg_lb_stats *sgs;
	unsigned long imbalance;
	struct sg_lb_stats idlest_sgs = {
			.avg_load = UINT_MAX,
			.group_type = group_overloaded,
	};

	do {
		int local_group;

		/* Skip over this group if it has no CPUs allowed */
		if (!cpumask_intersects(sched_group_span(group),
					p->cpus_ptr))
			continue;

		/* Skip over this group if no cookie matched */
		if (!sched_group_cookie_match(cpu_rq(this_cpu), p, group))
			continue;

		local_group = cpumask_test_cpu(this_cpu,
					       sched_group_span(group));

		if (local_group) {
			sgs = &local_sgs;
			local = group;
		} else {
			sgs = &tmp_sgs;
		}

		update_sg_wakeup_stats(sd, group, sgs, p);

		if (!local_group && update_pick_idlest(idlest, &idlest_sgs, group, sgs)) {
			idlest = group;
			idlest_sgs = *sgs;
		}

	} while (group = group->next, group != sd->groups);


	/* There is no idlest group to push tasks to */
	if (!idlest)
		return NULL;

	/* The local group has been skipped because of CPU affinity */
	if (!local)
		return idlest;

	/*
	 * If the local group is idler than the selected idlest group
	 * don't try and push the task.
	 */
	if (local_sgs.group_type < idlest_sgs.group_type)
		return NULL;

	/*
	 * If the local group is busier than the selected idlest group
	 * try and push the task.
	 */
	if (local_sgs.group_type > idlest_sgs.group_type)
		return idlest;

	switch (local_sgs.group_type) {
	case group_overloaded:
	case group_fully_busy:

		/* Calculate allowed imbalance based on load */
		imbalance = scale_load_down(NICE_0_LOAD) *
				(sd->imbalance_pct-100) / 100;

		/*
		 * When comparing groups across NUMA domains, it's possible for
		 * the local domain to be very lightly loaded relative to the
		 * remote domains but "imbalance" skews the comparison making
		 * remote CPUs look much more favourable. When considering
		 * cross-domain, add imbalance to the load on the remote node
		 * and consider staying local.
		 */

		if ((sd->flags & SD_NUMA) &&
		    ((idlest_sgs.avg_load + imbalance) >= local_sgs.avg_load))
			return NULL;

		/*
		 * If the local group is less loaded than the selected
		 * idlest group don't try and push any tasks.
		 */
		if (idlest_sgs.avg_load >= (local_sgs.avg_load + imbalance))
			return NULL;

		if (100 * local_sgs.avg_load <= sd->imbalance_pct * idlest_sgs.avg_load)
			return NULL;
		break;

	case group_imbalanced:
	case group_asym_packing:
	case group_smt_balance:
		/* Those type are not used in the slow wakeup path */
		return NULL;

	case group_misfit_task:
		/* Select group with the highest max capacity */
		if (local->sgc->max_capacity >= idlest->sgc->max_capacity)
			return NULL;
		break;

	case group_has_spare:
#ifdef CONFIG_NUMA
		if (sd->flags & SD_NUMA) {
			int imb_numa_nr = sd->imb_numa_nr;
#ifdef CONFIG_NUMA_BALANCING
			int idlest_cpu;
			/*
			 * If there is spare capacity at NUMA, try to select
			 * the preferred node
			 */
			if (cpu_to_node(this_cpu) == p->numa_preferred_nid)
				return NULL;

			idlest_cpu = cpumask_first(sched_group_span(idlest));
			if (cpu_to_node(idlest_cpu) == p->numa_preferred_nid)
				return idlest;
#endif /* CONFIG_NUMA_BALANCING */
			/*
			 * Otherwise, keep the task close to the wakeup source
			 * and improve locality if the number of running tasks
			 * would remain below threshold where an imbalance is
			 * allowed while accounting for the possibility the
			 * task is pinned to a subset of CPUs. If there is a
			 * real need of migration, periodic load balance will
			 * take care of it.
			 */
			if (p->nr_cpus_allowed != NR_CPUS) {
				struct cpumask *cpus = this_cpu_cpumask_var_ptr(select_rq_mask);

				cpumask_and(cpus, sched_group_span(local), p->cpus_ptr);
				imb_numa_nr = min(cpumask_weight(cpus), sd->imb_numa_nr);
			}

			imbalance = abs(local_sgs.idle_cpus - idlest_sgs.idle_cpus);
			if (!adjust_numa_imbalance(imbalance,
						   local_sgs.sum_nr_running + 1,
						   imb_numa_nr)) {
				return NULL;
			}
		}
#endif /* CONFIG_NUMA */

		/*
		 * Select group with highest number of idle CPUs. We could also
		 * compare the utilization which is more stable but it can end
		 * up that the group has less spare capacity but finally more
		 * idle CPUs which means more opportunity to run task.
		 */
		if (local_sgs.idle_cpus >= idlest_sgs.idle_cpus)
			return NULL;
		break;
	}

	return idlest;
}

static void update_idle_cpu_scan(struct lb_env *env,
				 unsigned long sum_util)
{
	struct sched_domain_shared *sd_share;
	int llc_weight, pct;
	u64 x, y, tmp;
	/*
	 * Update the number of CPUs to scan in LLC domain, which could
	 * be used as a hint in select_idle_cpu(). The update of sd_share
	 * could be expensive because it is within a shared cache line.
	 * So the write of this hint only occurs during periodic load
	 * balancing, rather than CPU_NEWLY_IDLE, because the latter
	 * can fire way more frequently than the former.
	 */
	if (!sched_feat(SIS_UTIL) || env->idle == CPU_NEWLY_IDLE)
		return;

	llc_weight = per_cpu(sd_llc_size, env->dst_cpu);
	if (env->sd->span_weight != llc_weight)
		return;

	sd_share = rcu_dereference(per_cpu(sd_llc_shared, env->dst_cpu));
	if (!sd_share)
		return;

	/*
	 * The number of CPUs to search drops as sum_util increases, when
	 * sum_util hits 85% or above, the scan stops.
	 * The reason to choose 85% as the threshold is because this is the
	 * imbalance_pct(117) when a LLC sched group is overloaded.
	 *
	 * let y = SCHED_CAPACITY_SCALE - p * x^2                       [1]
	 * and y'= y / SCHED_CAPACITY_SCALE
	 *
	 * x is the ratio of sum_util compared to the CPU capacity:
	 * x = sum_util / (llc_weight * SCHED_CAPACITY_SCALE)
	 * y' is the ratio of CPUs to be scanned in the LLC domain,
	 * and the number of CPUs to scan is calculated by:
	 *
	 * nr_scan = llc_weight * y'                                    [2]
	 *
	 * When x hits the threshold of overloaded, AKA, when
	 * x = 100 / pct, y drops to 0. According to [1],
	 * p should be SCHED_CAPACITY_SCALE * pct^2 / 10000
	 *
	 * Scale x by SCHED_CAPACITY_SCALE:
	 * x' = sum_util / llc_weight;                                  [3]
	 *
	 * and finally [1] becomes:
	 * y = SCHED_CAPACITY_SCALE -
	 *     x'^2 * pct^2 / (10000 * SCHED_CAPACITY_SCALE)            [4]
	 *
	 */
	/* equation [3] */
	x = sum_util;
	do_div(x, llc_weight);

	/* equation [4] */
	pct = env->sd->imbalance_pct;
	tmp = x * x * pct * pct;
	do_div(tmp, 10000 * SCHED_CAPACITY_SCALE);
	tmp = min_t(long, tmp, SCHED_CAPACITY_SCALE);
	y = SCHED_CAPACITY_SCALE - tmp;

	/* equation [2] */
	y *= llc_weight;
	do_div(y, SCHED_CAPACITY_SCALE);
	if ((int)y != sd_share->nr_idle_scan)
		WRITE_ONCE(sd_share->nr_idle_scan, (int)y);
}

/**
 * update_sd_lb_stats - Update sched_domain's statistics for load balancing.
 * @env: The load balancing environment.
 * @sds: variable to hold the statistics for this sched_domain.
 */

static inline void update_sd_lb_stats(struct lb_env *env, struct sd_lb_stats *sds)
{
	struct sched_group *sg = env->sd->groups;
	struct sg_lb_stats *local = &sds->local_stat;
	struct sg_lb_stats tmp_sgs;
	unsigned long sum_util = 0;
	int sg_status = 0;

	do {
		struct sg_lb_stats *sgs = &tmp_sgs;
		int local_group;

		local_group = cpumask_test_cpu(env->dst_cpu, sched_group_span(sg));
		if (local_group) {
			sds->local = sg;
			sgs = local;

			if (env->idle != CPU_NEWLY_IDLE ||
			    time_after_eq(jiffies, sg->sgc->next_update))
				update_group_capacity(env->sd, env->dst_cpu);
		}

		update_sg_lb_stats(env, sds, sg, sgs, &sg_status);

		if (local_group)
			goto next_group;


		if (update_sd_pick_busiest(env, sds, sg, sgs)) {
			sds->busiest = sg;
			sds->busiest_stat = *sgs;
		}

next_group:
		/* Now, start updating sd_lb_stats */
		sds->total_load += sgs->group_load;
		sds->total_capacity += sgs->group_capacity;

		sum_util += sgs->group_util;
		sg = sg->next;
	} while (sg != env->sd->groups);

	/*
	 * Indicate that the child domain of the busiest group prefers tasks
	 * go to a child's sibling domains first. NB the flags of a sched group
	 * are those of the child domain.
	 */
	if (sds->busiest)
		sds->prefer_sibling = !!(sds->busiest->flags & SD_PREFER_SIBLING);


	if (env->sd->flags & SD_NUMA)
		env->fbq_type = fbq_classify_group(&sds->busiest_stat);

	if (!env->sd->parent) {
		struct root_domain *rd = env->dst_rq->rd;

		/* update overload indicator if we are at root domain */
		WRITE_ONCE(rd->overload, sg_status & SG_OVERLOAD);

		/* Update over-utilization (tipping point, U >= 0) indicator */
		WRITE_ONCE(rd->overutilized, sg_status & SG_OVERUTILIZED);
		trace_sched_overutilized_tp(rd, sg_status & SG_OVERUTILIZED);
	} else if (sg_status & SG_OVERUTILIZED) {
		struct root_domain *rd = env->dst_rq->rd;

		WRITE_ONCE(rd->overutilized, SG_OVERUTILIZED);
		trace_sched_overutilized_tp(rd, SG_OVERUTILIZED);
	}

	update_idle_cpu_scan(env, sum_util);
}

/**
 * calculate_imbalance - Calculate the amount of imbalance present within the
 *			 groups of a given sched_domain during load balance.
 * @env: load balance environment
 * @sds: statistics of the sched_domain whose imbalance is to be calculated.
 */
static inline void calculate_imbalance(struct lb_env *env, struct sd_lb_stats *sds)
{
	struct sg_lb_stats *local, *busiest;

	local = &sds->local_stat;
	busiest = &sds->busiest_stat;

	if (busiest->group_type == group_misfit_task) {
		if (env->sd->flags & SD_ASYM_CPUCAPACITY) {
			/* Set imbalance to allow misfit tasks to be balanced. */
			env->migration_type = migrate_misfit;
			env->imbalance = 1;
		} else {
			/*
			 * Set load imbalance to allow moving task from cpu
			 * with reduced capacity.
			 */
			env->migration_type = migrate_load;
			env->imbalance = busiest->group_misfit_task_load;
		}
		return;
	}

	if (busiest->group_type == group_asym_packing) {
		/*
		 * In case of asym capacity, we will try to migrate all load to
		 * the preferred CPU.
		 */
		env->migration_type = migrate_task;
		env->imbalance = busiest->sum_h_nr_running;
		return;
	}

	if (busiest->group_type == group_smt_balance) {
		/* Reduce number of tasks sharing CPU capacity */
		env->migration_type = migrate_task;
		env->imbalance = 1;
		return;
	}

	if (busiest->group_type == group_imbalanced) {
		/*
		 * In the group_imb case we cannot rely on group-wide averages
		 * to ensure CPU-load equilibrium, try to move any task to fix
		 * the imbalance. The next load balance will take care of
		 * balancing back the system.
		 */
		env->migration_type = migrate_task;
		env->imbalance = 1;
		return;
	}

	/*
	 * Try to use spare capacity of local group without overloading it or
	 * emptying busiest.
	 */
	if (local->group_type == group_has_spare) {
		if ((busiest->group_type > group_fully_busy) &&
		    !(env->sd->flags & SD_SHARE_PKG_RESOURCES)) {
			/*
			 * If busiest is overloaded, try to fill spare
			 * capacity. This might end up creating spare capacity
			 * in busiest or busiest still being overloaded but
			 * there is no simple way to directly compute the
			 * amount of load to migrate in order to balance the
			 * system.
			 */
			env->migration_type = migrate_util;
			env->imbalance = max(local->group_capacity, local->group_util) -
					 local->group_util;

			/*
			 * In some cases, the group's utilization is max or even
			 * higher than capacity because of migrations but the
			 * local CPU is (newly) idle. There is at least one
			 * waiting task in this overloaded busiest group. Let's
			 * try to pull it.
			 */
			if (env->idle != CPU_NOT_IDLE && env->imbalance == 0) {
				env->migration_type = migrate_task;
				env->imbalance = 1;
			}

			return;
		}

		if (busiest->group_weight == 1 || sds->prefer_sibling) {
			/*
			 * When prefer sibling, evenly spread running tasks on
			 * groups.
			 */
			env->migration_type = migrate_task;
			env->imbalance = sibling_imbalance(env, sds, busiest, local);
		} else {

			/*
			 * If there is no overload, we just want to even the number of
			 * idle cpus.
			 */
			env->migration_type = migrate_task;
			env->imbalance = max_t(long, 0,
					       (local->idle_cpus - busiest->idle_cpus));
		}

#ifdef CONFIG_NUMA
		/* Consider allowing a small imbalance between NUMA groups */
		if (env->sd->flags & SD_NUMA) {
			env->imbalance = adjust_numa_imbalance(env->imbalance,
							       local->sum_nr_running + 1,
							       env->sd->imb_numa_nr);
		}
#endif

		/* Number of tasks to move to restore balance */
		env->imbalance >>= 1;

		return;
	}

	/*
	 * Local is fully busy but has to take more load to relieve the
	 * busiest group
	 */
	if (local->group_type < group_overloaded) {
		/*
		 * Local will become overloaded so the avg_load metrics are
		 * finally needed.
		 */

		local->avg_load = (local->group_load * SCHED_CAPACITY_SCALE) /
				  local->group_capacity;

		/*
		 * If the local group is more loaded than the selected
		 * busiest group don't try to pull any tasks.
		 */
		if (local->avg_load >= busiest->avg_load) {
			env->imbalance = 0;
			return;
		}

		sds->avg_load = (sds->total_load * SCHED_CAPACITY_SCALE) /
				sds->total_capacity;

		/*
		 * If the local group is more loaded than the average system
		 * load, don't try to pull any tasks.
		 */
		if (local->avg_load >= sds->avg_load) {
			env->imbalance = 0;
			return;
		}

	}

	/*
	 * Both group are or will become overloaded and we're trying to get all
	 * the CPUs to the average_load, so we don't want to push ourselves
	 * above the average load, nor do we wish to reduce the max loaded CPU
	 * below the average load. At the same time, we also don't want to
	 * reduce the group load below the group capacity. Thus we look for
	 * the minimum possible imbalance.
	 */
	env->migration_type = migrate_load;
	env->imbalance = min(
		(busiest->avg_load - sds->avg_load) * busiest->group_capacity,
		(sds->avg_load - local->avg_load) * local->group_capacity
	) / SCHED_CAPACITY_SCALE;
}

/******* find_busiest_group() helpers end here *********************/

/*
 * Decision matrix according to the local and busiest group type:
 *
 * busiest \ local has_spare fully_busy misfit asym imbalanced overloaded
 * has_spare        nr_idle   balanced   N/A    N/A  balanced   balanced
 * fully_busy       nr_idle   nr_idle    N/A    N/A  balanced   balanced
 * misfit_task      force     N/A        N/A    N/A  N/A        N/A
 * asym_packing     force     force      N/A    N/A  force      force
 * imbalanced       force     force      N/A    N/A  force      force
 * overloaded       force     force      N/A    N/A  force      avg_load
 *
 * N/A :      Not Applicable because already filtered while updating
 *            statistics.
 * balanced : The system is balanced for these 2 groups.
 * force :    Calculate the imbalance as load migration is probably needed.
 * avg_load : Only if imbalance is significant enough.
 * nr_idle :  dst_cpu is not busy and the number of idle CPUs is quite
 *            different in groups.
 */

/**
 * find_busiest_group - Returns the busiest group within the sched_domain
 * if there is an imbalance.
 * @env: The load balancing environment.
 *
 * Also calculates the amount of runnable load which should be moved
 * to restore balance.
 *
 * Return:	- The busiest group if imbalance exists.
 */
static struct sched_group *find_busiest_group(struct lb_env *env)
{
	struct sg_lb_stats *local, *busiest;
	struct sd_lb_stats sds;

	init_sd_lb_stats(&sds);

	/*
	 * Compute the various statistics relevant for load balancing at
	 * this level.
	 */
	update_sd_lb_stats(env, &sds);

	/* There is no busy sibling group to pull tasks from */
	if (!sds.busiest)
		goto out_balanced;

	busiest = &sds.busiest_stat;

	/* Misfit tasks should be dealt with regardless of the avg load */
	if (busiest->group_type == group_misfit_task)
		goto force_balance;

	if (sched_energy_enabled()) {
		struct root_domain *rd = env->dst_rq->rd;

		if (rcu_dereference(rd->pd) && !READ_ONCE(rd->overutilized))
			goto out_balanced;
	}

	/* ASYM feature bypasses nice load balance check */
	if (busiest->group_type == group_asym_packing)
		goto force_balance;

	/*
	 * If the busiest group is imbalanced the below checks don't
	 * work because they assume all things are equal, which typically
	 * isn't true due to cpus_ptr constraints and the like.
	 */
	if (busiest->group_type == group_imbalanced)
		goto force_balance;

	local = &sds.local_stat;
	/*
	 * If the local group is busier than the selected busiest group
	 * don't try and pull any tasks.
	 */
	if (local->group_type > busiest->group_type)
		goto out_balanced;

	/*
	 * When groups are overloaded, use the avg_load to ensure fairness
	 * between tasks.
	 */
	if (local->group_type == group_overloaded) {
		/*
		 * If the local group is more loaded than the selected
		 * busiest group don't try to pull any tasks.
		 */
		if (local->avg_load >= busiest->avg_load)
			goto out_balanced;

		/* XXX broken for overlapping NUMA groups */
		sds.avg_load = (sds.total_load * SCHED_CAPACITY_SCALE) /
				sds.total_capacity;

		/*
		 * Don't pull any tasks if this group is already above the
		 * domain average load.
		 */
		if (local->avg_load >= sds.avg_load)
			goto out_balanced;

		/*
		 * If the busiest group is more loaded, use imbalance_pct to be
		 * conservative.
		 */
		if (100 * busiest->avg_load <=
				env->sd->imbalance_pct * local->avg_load)
			goto out_balanced;
	}

	/*
	 * Try to move all excess tasks to a sibling domain of the busiest
	 * group's child domain.
	 */
	if (sds.prefer_sibling && local->group_type == group_has_spare &&
	    sibling_imbalance(env, &sds, busiest, local) > 1)
		goto force_balance;

	if (busiest->group_type != group_overloaded) {
		if (env->idle == CPU_NOT_IDLE) {
			/*
			 * If the busiest group is not overloaded (and as a
			 * result the local one too) but this CPU is already
			 * busy, let another idle CPU try to pull task.
			 */
			goto out_balanced;
		}

		if (busiest->group_type == group_smt_balance &&
		    smt_vs_nonsmt_groups(sds.local, sds.busiest)) {
			/* Let non SMT CPU pull from SMT CPU sharing with sibling */
			goto force_balance;
		}

		if (busiest->group_weight > 1 &&
		    local->idle_cpus <= (busiest->idle_cpus + 1)) {
			/*
			 * If the busiest group is not overloaded
			 * and there is no imbalance between this and busiest
			 * group wrt idle CPUs, it is balanced. The imbalance
			 * becomes significant if the diff is greater than 1
			 * otherwise we might end up to just move the imbalance
			 * on another group. Of course this applies only if
			 * there is more than 1 CPU per group.
			 */
			goto out_balanced;
		}

		if (busiest->sum_h_nr_running == 1) {
			/*
			 * busiest doesn't have any tasks waiting to run
			 */
			goto out_balanced;
		}
	}

force_balance:
	/* Looks like there is an imbalance. Compute it */
	calculate_imbalance(env, &sds);
	return env->imbalance ? sds.busiest : NULL;

out_balanced:
	env->imbalance = 0;
	return NULL;
}

/*
 * find_busiest_queue - find the busiest runqueue among the CPUs in the group.
 */
static struct rq *find_busiest_queue(struct lb_env *env,
				     struct sched_group *group)
{
	struct rq *busiest = NULL, *rq;
	unsigned long busiest_util = 0, busiest_load = 0, busiest_capacity = 1;
	unsigned int busiest_nr = 0;
	int i;

	for_each_cpu_and(i, sched_group_span(group), env->cpus) {
		unsigned long capacity, load, util;
		unsigned int nr_running;
		enum fbq_type rt;

		rq = cpu_rq(i);
		rt = fbq_classify_rq(rq);

		/*
		 * We classify groups/runqueues into three groups:
		 *  - regular: there are !numa tasks
		 *  - remote:  there are numa tasks that run on the 'wrong' node
		 *  - all:     there is no distinction
		 *
		 * In order to avoid migrating ideally placed numa tasks,
		 * ignore those when there's better options.
		 *
		 * If we ignore the actual busiest queue to migrate another
		 * task, the next balance pass can still reduce the busiest
		 * queue by moving tasks around inside the node.
		 *
		 * If we cannot move enough load due to this classification
		 * the next pass will adjust the group classification and
		 * allow migration of more tasks.
		 *
		 * Both cases only affect the total convergence complexity.
		 */
		if (rt > env->fbq_type)
			continue;

		nr_running = rq->cfs.h_nr_running;
		if (!nr_running)
			continue;

		capacity = capacity_of(i);

		/*
		 * For ASYM_CPUCAPACITY domains, don't pick a CPU that could
		 * eventually lead to active_balancing high->low capacity.
		 * Higher per-CPU capacity is considered better than balancing
		 * average load.
		 */
		if (env->sd->flags & SD_ASYM_CPUCAPACITY &&
		    !capacity_greater(capacity_of(env->dst_cpu), capacity) &&
		    nr_running == 1)
			continue;

		/*
		 * Make sure we only pull tasks from a CPU of lower priority
		 * when balancing between SMT siblings.
		 *
		 * If balancing between cores, let lower priority CPUs help
		 * SMT cores with more than one busy sibling.
		 */
		if ((env->sd->flags & SD_ASYM_PACKING) &&
		    sched_use_asym_prio(env->sd, i) &&
		    sched_asym_prefer(i, env->dst_cpu) &&
		    nr_running == 1)
			continue;

		switch (env->migration_type) {
		case migrate_load:
			/*
			 * When comparing with load imbalance, use cpu_load()
			 * which is not scaled with the CPU capacity.
			 */
			load = cpu_load(rq);

			if (nr_running == 1 && load > env->imbalance &&
			    !check_cpu_capacity(rq, env->sd))
				break;

			/*
			 * For the load comparisons with the other CPUs,
			 * consider the cpu_load() scaled with the CPU
			 * capacity, so that the load can be moved away
			 * from the CPU that is potentially running at a
			 * lower capacity.
			 *
			 * Thus we're looking for max(load_i / capacity_i),
			 * crosswise multiplication to rid ourselves of the
			 * division works out to:
			 * load_i * capacity_j > load_j * capacity_i;
			 * where j is our previous maximum.
			 */
			if (load * busiest_capacity > busiest_load * capacity) {
				busiest_load = load;
				busiest_capacity = capacity;
				busiest = rq;
			}
			break;

		case migrate_util:
			util = cpu_util_cfs_boost(i);

			/*
			 * Don't try to pull utilization from a CPU with one
			 * running task. Whatever its utilization, we will fail
			 * detach the task.
			 */
			if (nr_running <= 1)
				continue;

			if (busiest_util < util) {
				busiest_util = util;
				busiest = rq;
			}
			break;

		case migrate_task:
			if (busiest_nr < nr_running) {
				busiest_nr = nr_running;
				busiest = rq;
			}
			break;

		case migrate_misfit:
			/*
			 * For ASYM_CPUCAPACITY domains with misfit tasks we
			 * simply seek the "biggest" misfit task.
			 */
			if (rq->misfit_task_load > busiest_load) {
				busiest_load = rq->misfit_task_load;
				busiest = rq;
			}

			break;

		}
	}

	return busiest;
}

/*
 * Max backoff if we encounter pinned tasks. Pretty arbitrary value, but
 * so long as it is large enough.
 */
#define MAX_PINNED_INTERVAL	512

static inline bool
asym_active_balance(struct lb_env *env)
{
	/*
	 * ASYM_PACKING needs to force migrate tasks from busy but lower
	 * priority CPUs in order to pack all tasks in the highest priority
	 * CPUs. When done between cores, do it only if the whole core if the
	 * whole core is idle.
	 *
	 * If @env::src_cpu is an SMT core with busy siblings, let
	 * the lower priority @env::dst_cpu help it. Do not follow
	 * CPU priority.
	 */
	return env->idle != CPU_NOT_IDLE && (env->sd->flags & SD_ASYM_PACKING) &&
	       sched_use_asym_prio(env->sd, env->dst_cpu) &&
	       (sched_asym_prefer(env->dst_cpu, env->src_cpu) ||
		!sched_use_asym_prio(env->sd, env->src_cpu));
}

static inline bool
imbalanced_active_balance(struct lb_env *env)
{
	struct sched_domain *sd = env->sd;

	/*
	 * The imbalanced case includes the case of pinned tasks preventing a fair
	 * distribution of the load on the system but also the even distribution of the
	 * threads on a system with spare capacity
	 */
	if ((env->migration_type == migrate_task) &&
	    (sd->nr_balance_failed > sd->cache_nice_tries+2))
		return 1;

	return 0;
}

static int need_active_balance(struct lb_env *env)
{
	struct sched_domain *sd = env->sd;

	if (asym_active_balance(env))
		return 1;

	if (imbalanced_active_balance(env))
		return 1;

	/*
	 * The dst_cpu is idle and the src_cpu CPU has only 1 CFS task.
	 * It's worth migrating the task if the src_cpu's capacity is reduced
	 * because of other sched_class or IRQs if more capacity stays
	 * available on dst_cpu.
	 */
	if ((env->idle != CPU_NOT_IDLE) &&
	    (env->src_rq->cfs.h_nr_running == 1)) {
		if ((check_cpu_capacity(env->src_rq, sd)) &&
		    (capacity_of(env->src_cpu)*sd->imbalance_pct < capacity_of(env->dst_cpu)*100))
			return 1;
	}

	if (env->migration_type == migrate_misfit)
		return 1;

	return 0;
}

static int active_load_balance_cpu_stop(void *data);

static int should_we_balance(struct lb_env *env)
{
	struct cpumask *swb_cpus = this_cpu_cpumask_var_ptr(should_we_balance_tmpmask);
	struct sched_group *sg = env->sd->groups;
	int cpu, idle_smt = -1;

	/*
	 * Ensure the balancing environment is consistent; can happen
	 * when the softirq triggers 'during' hotplug.
	 */
	if (!cpumask_test_cpu(env->dst_cpu, env->cpus))
		return 0;

	/*
	 * In the newly idle case, we will allow all the CPUs
	 * to do the newly idle load balance.
	 *
	 * However, we bail out if we already have tasks or a wakeup pending,
	 * to optimize wakeup latency.
	 */
	if (env->idle == CPU_NEWLY_IDLE) {
		if (env->dst_rq->nr_running > 0 || env->dst_rq->ttwu_pending)
			return 0;
		return 1;
	}

	cpumask_copy(swb_cpus, group_balance_mask(sg));
	/* Try to find first idle CPU */
	for_each_cpu_and(cpu, swb_cpus, env->cpus) {
		if (!idle_cpu(cpu))
			continue;

		/*
		 * Don't balance to idle SMT in busy core right away when
		 * balancing cores, but remember the first idle SMT CPU for
		 * later consideration.  Find CPU on an idle core first.
		 */
		if (!(env->sd->flags & SD_SHARE_CPUCAPACITY) && !is_core_idle(cpu)) {
			if (idle_smt == -1)
				idle_smt = cpu;
			/*
			 * If the core is not idle, and first SMT sibling which is
			 * idle has been found, then its not needed to check other
			 * SMT siblings for idleness:
			 */
#ifdef CONFIG_SCHED_SMT
			cpumask_andnot(swb_cpus, swb_cpus, cpu_smt_mask(cpu));
#endif
			continue;
		}

		/* Are we the first idle CPU? */
		return cpu == env->dst_cpu;
	}

	if (idle_smt == env->dst_cpu)
		return true;

	/* Are we the first CPU of this group ? */
	return group_balance_cpu(sg) == env->dst_cpu;
}

/*
 * Check this_cpu to ensure it is balanced within domain. Attempt to move
 * tasks if there is an imbalance.
 */
static int load_balance(int this_cpu, struct rq *this_rq,
			struct sched_domain *sd, enum cpu_idle_type idle,
			int *continue_balancing)
{
	int ld_moved, cur_ld_moved, active_balance = 0;
	struct sched_domain *sd_parent = sd->parent;
	struct sched_group *group;
	struct rq *busiest;
	struct rq_flags rf;
	struct cpumask *cpus = this_cpu_cpumask_var_ptr(load_balance_mask);
	struct lb_env env = {
		.sd		= sd,
		.dst_cpu	= this_cpu,
		.dst_rq		= this_rq,
		.dst_grpmask    = group_balance_mask(sd->groups),
		.idle		= idle,
		.loop_break	= SCHED_NR_MIGRATE_BREAK,
		.cpus		= cpus,
		.fbq_type	= all,
		.tasks		= LIST_HEAD_INIT(env.tasks),
	};

	cpumask_and(cpus, sched_domain_span(sd), cpu_active_mask);

	schedstat_inc(sd->lb_count[idle]);

redo:
	if (!should_we_balance(&env)) {
		*continue_balancing = 0;
		goto out_balanced;
	}

	group = find_busiest_group(&env);
	if (!group) {
		schedstat_inc(sd->lb_nobusyg[idle]);
		goto out_balanced;
	}

	busiest = find_busiest_queue(&env, group);
	if (!busiest) {
		schedstat_inc(sd->lb_nobusyq[idle]);
		goto out_balanced;
	}

	WARN_ON_ONCE(busiest == env.dst_rq);

	schedstat_add(sd->lb_imbalance[idle], env.imbalance);

	env.src_cpu = busiest->cpu;
	env.src_rq = busiest;

	ld_moved = 0;
	/* Clear this flag as soon as we find a pullable task */
	env.flags |= LBF_ALL_PINNED;
	if (busiest->nr_running > 1) {
		/*
		 * Attempt to move tasks. If find_busiest_group has found
		 * an imbalance but busiest->nr_running <= 1, the group is
		 * still unbalanced. ld_moved simply stays zero, so it is
		 * correctly treated as an imbalance.
		 */
		env.loop_max  = min(sysctl_sched_nr_migrate, busiest->nr_running);

more_balance:
		rq_lock_irqsave(busiest, &rf);
		update_rq_clock(busiest);

		/*
		 * cur_ld_moved - load moved in current iteration
		 * ld_moved     - cumulative load moved across iterations
		 */
		cur_ld_moved = detach_tasks(&env);

		/*
		 * We've detached some tasks from busiest_rq. Every
		 * task is masked "TASK_ON_RQ_MIGRATING", so we can safely
		 * unlock busiest->lock, and we are able to be sure
		 * that nobody can manipulate the tasks in parallel.
		 * See task_rq_lock() family for the details.
		 */

		rq_unlock(busiest, &rf);

		if (cur_ld_moved) {
			attach_tasks(&env);
			ld_moved += cur_ld_moved;
		}

		local_irq_restore(rf.flags);

		if (env.flags & LBF_NEED_BREAK) {
			env.flags &= ~LBF_NEED_BREAK;
			/* Stop if we tried all running tasks */
			if (env.loop < busiest->nr_running)
				goto more_balance;
		}

		/*
		 * Revisit (affine) tasks on src_cpu that couldn't be moved to
		 * us and move them to an alternate dst_cpu in our sched_group
		 * where they can run. The upper limit on how many times we
		 * iterate on same src_cpu is dependent on number of CPUs in our
		 * sched_group.
		 *
		 * This changes load balance semantics a bit on who can move
		 * load to a given_cpu. In addition to the given_cpu itself
		 * (or a ilb_cpu acting on its behalf where given_cpu is
		 * nohz-idle), we now have balance_cpu in a position to move
		 * load to given_cpu. In rare situations, this may cause
		 * conflicts (balance_cpu and given_cpu/ilb_cpu deciding
		 * _independently_ and at _same_ time to move some load to
		 * given_cpu) causing excess load to be moved to given_cpu.
		 * This however should not happen so much in practice and
		 * moreover subsequent load balance cycles should correct the
		 * excess load moved.
		 */
		if ((env.flags & LBF_DST_PINNED) && env.imbalance > 0) {

			/* Prevent to re-select dst_cpu via env's CPUs */
			__cpumask_clear_cpu(env.dst_cpu, env.cpus);

			env.dst_rq	 = cpu_rq(env.new_dst_cpu);
			env.dst_cpu	 = env.new_dst_cpu;
			env.flags	&= ~LBF_DST_PINNED;
			env.loop	 = 0;
			env.loop_break	 = SCHED_NR_MIGRATE_BREAK;

			/*
			 * Go back to "more_balance" rather than "redo" since we
			 * need to continue with same src_cpu.
			 */
			goto more_balance;
		}

		/*
		 * We failed to reach balance because of affinity.
		 */
		if (sd_parent) {
			int *group_imbalance = &sd_parent->groups->sgc->imbalance;

			if ((env.flags & LBF_SOME_PINNED) && env.imbalance > 0)
				*group_imbalance = 1;
		}

		/* All tasks on this runqueue were pinned by CPU affinity */
		if (unlikely(env.flags & LBF_ALL_PINNED)) {
			__cpumask_clear_cpu(cpu_of(busiest), cpus);
			/*
			 * Attempting to continue load balancing at the current
			 * sched_domain level only makes sense if there are
			 * active CPUs remaining as possible busiest CPUs to
			 * pull load from which are not contained within the
			 * destination group that is receiving any migrated
			 * load.
			 */
			if (!cpumask_subset(cpus, env.dst_grpmask)) {
				env.loop = 0;
				env.loop_break = SCHED_NR_MIGRATE_BREAK;
				goto redo;
			}
			goto out_all_pinned;
		}
	}

	if (!ld_moved) {
		schedstat_inc(sd->lb_failed[idle]);
		/*
		 * Increment the failure counter only on periodic balance.
		 * We do not want newidle balance, which can be very
		 * frequent, pollute the failure counter causing
		 * excessive cache_hot migrations and active balances.
		 */
		if (idle != CPU_NEWLY_IDLE)
			sd->nr_balance_failed++;

		if (need_active_balance(&env)) {
			unsigned long flags;

			raw_spin_rq_lock_irqsave(busiest, flags);

			/*
			 * Don't kick the active_load_balance_cpu_stop,
			 * if the curr task on busiest CPU can't be
			 * moved to this_cpu:
			 */
			if (!cpumask_test_cpu(this_cpu, busiest->curr->cpus_ptr)) {
				raw_spin_rq_unlock_irqrestore(busiest, flags);
				goto out_one_pinned;
			}

			/* Record that we found at least one task that could run on this_cpu */
			env.flags &= ~LBF_ALL_PINNED;

			/*
			 * ->active_balance synchronizes accesses to
			 * ->active_balance_work.  Once set, it's cleared
			 * only after active load balance is finished.
			 */
			if (!busiest->active_balance) {
				busiest->active_balance = 1;
				busiest->push_cpu = this_cpu;
				active_balance = 1;
			}
			raw_spin_rq_unlock_irqrestore(busiest, flags);

			if (active_balance) {
				stop_one_cpu_nowait(cpu_of(busiest),
					active_load_balance_cpu_stop, busiest,
					&busiest->active_balance_work);
			}
		}
	} else {
		sd->nr_balance_failed = 0;
	}

	if (likely(!active_balance) || need_active_balance(&env)) {
		/* We were unbalanced, so reset the balancing interval */
		sd->balance_interval = sd->min_interval;
	}

	goto out;

out_balanced:
	/*
	 * We reach balance although we may have faced some affinity
	 * constraints. Clear the imbalance flag only if other tasks got
	 * a chance to move and fix the imbalance.
	 */
	if (sd_parent && !(env.flags & LBF_ALL_PINNED)) {
		int *group_imbalance = &sd_parent->groups->sgc->imbalance;

		if (*group_imbalance)
			*group_imbalance = 0;
	}

out_all_pinned:
	/*
	 * We reach balance because all tasks are pinned at this level so
	 * we can't migrate them. Let the imbalance flag set so parent level
	 * can try to migrate them.
	 */
	schedstat_inc(sd->lb_balanced[idle]);

	sd->nr_balance_failed = 0;

out_one_pinned:
	ld_moved = 0;

	/*
	 * newidle_balance() disregards balance intervals, so we could
	 * repeatedly reach this code, which would lead to balance_interval
	 * skyrocketing in a short amount of time. Skip the balance_interval
	 * increase logic to avoid that.
	 */
	if (env.idle == CPU_NEWLY_IDLE)
		goto out;

	/* tune up the balancing interval */
	if ((env.flags & LBF_ALL_PINNED &&
	     sd->balance_interval < MAX_PINNED_INTERVAL) ||
	    sd->balance_interval < sd->max_interval)
		sd->balance_interval *= 2;
out:
	return ld_moved;
}

static inline unsigned long
get_sd_balance_interval(struct sched_domain *sd, int cpu_busy)
{
	unsigned long interval = sd->balance_interval;

	if (cpu_busy)
		interval *= sd->busy_factor;

	/* scale ms to jiffies */
	interval = msecs_to_jiffies(interval);

	/*
	 * Reduce likelihood of busy balancing at higher domains racing with
	 * balancing at lower domains by preventing their balancing periods
	 * from being multiples of each other.
	 */
	if (cpu_busy)
		interval -= 1;

	interval = clamp(interval, 1UL, max_load_balance_interval);

	return interval;
}

static inline void
update_next_balance(struct sched_domain *sd, unsigned long *next_balance)
{
	unsigned long interval, next;

	/* used by idle balance, so cpu_busy = 0 */
	interval = get_sd_balance_interval(sd, 0);
	next = sd->last_balance + interval;

	if (time_after(*next_balance, next))
		*next_balance = next;
}

/*
 * active_load_balance_cpu_stop is run by the CPU stopper. It pushes
 * running tasks off the busiest CPU onto idle CPUs. It requires at
 * least 1 task to be running on each physical CPU where possible, and
 * avoids physical / logical imbalances.
 */
static int active_load_balance_cpu_stop(void *data)
{
	struct rq *busiest_rq = data;
	int busiest_cpu = cpu_of(busiest_rq);
	int target_cpu = busiest_rq->push_cpu;
	struct rq *target_rq = cpu_rq(target_cpu);
	struct sched_domain *sd;
	struct task_struct *p = NULL;
	struct rq_flags rf;

	rq_lock_irq(busiest_rq, &rf);
	/*
	 * Between queueing the stop-work and running it is a hole in which
	 * CPUs can become inactive. We should not move tasks from or to
	 * inactive CPUs.
	 */
	if (!cpu_active(busiest_cpu) || !cpu_active(target_cpu))
		goto out_unlock;

	/* Make sure the requested CPU hasn't gone down in the meantime: */
	if (unlikely(busiest_cpu != smp_processor_id() ||
		     !busiest_rq->active_balance))
		goto out_unlock;

	/* Is there any task to move? */
	if (busiest_rq->nr_running <= 1)
		goto out_unlock;

	/*
	 * This condition is "impossible", if it occurs
	 * we need to fix it. Originally reported by
	 * Bjorn Helgaas on a 128-CPU setup.
	 */
	WARN_ON_ONCE(busiest_rq == target_rq);

	/* Search for an sd spanning us and the target CPU. */
	rcu_read_lock();
	for_each_domain(target_cpu, sd) {
		if (cpumask_test_cpu(busiest_cpu, sched_domain_span(sd)))
			break;
	}

	if (likely(sd)) {
		struct lb_env env = {
			.sd		= sd,
			.dst_cpu	= target_cpu,
			.dst_rq		= target_rq,
			.src_cpu	= busiest_rq->cpu,
			.src_rq		= busiest_rq,
			.idle		= CPU_IDLE,
			.flags		= LBF_ACTIVE_LB,
		};

		schedstat_inc(sd->alb_count);
		update_rq_clock(busiest_rq);

		p = detach_one_task(&env);
		if (p) {
			schedstat_inc(sd->alb_pushed);
			/* Active balancing done, reset the failure counter. */
			sd->nr_balance_failed = 0;
		} else {
			schedstat_inc(sd->alb_failed);
		}
	}
	rcu_read_unlock();
out_unlock:
	busiest_rq->active_balance = 0;
	rq_unlock(busiest_rq, &rf);

	if (p)
		attach_one_task(target_rq, p);

	local_irq_enable();

	return 0;
}

static DEFINE_SPINLOCK(balancing);

/*
 * Scale the max load_balance interval with the number of CPUs in the system.
 * This trades load-balance latency on larger machines for less cross talk.
 */
void update_max_interval(void)
{
	max_load_balance_interval = HZ*num_online_cpus()/10;
}

static inline bool update_newidle_cost(struct sched_domain *sd, u64 cost)
{
	if (cost > sd->max_newidle_lb_cost) {
		/*
		 * Track max cost of a domain to make sure to not delay the
		 * next wakeup on the CPU.
		 */
		sd->max_newidle_lb_cost = cost;
		sd->last_decay_max_lb_cost = jiffies;
	} else if (time_after(jiffies, sd->last_decay_max_lb_cost + HZ)) {
		/*
		 * Decay the newidle max times by ~1% per second to ensure that
		 * it is not outdated and the current max cost is actually
		 * shorter.
		 */
		sd->max_newidle_lb_cost = (sd->max_newidle_lb_cost * 253) / 256;
		sd->last_decay_max_lb_cost = jiffies;

		return true;
	}

	return false;
}

/*
 * It checks each scheduling domain to see if it is due to be balanced,
 * and initiates a balancing operation if so.
 *
 * Balancing parameters are set up in init_sched_domains.
 */
static void rebalance_domains(struct rq *rq, enum cpu_idle_type idle)
{
	int continue_balancing = 1;
	int cpu = rq->cpu;
	int busy = idle != CPU_IDLE && !sched_idle_cpu(cpu);
	unsigned long interval;
	struct sched_domain *sd;
	/* Earliest time when we have to do rebalance again */
	unsigned long next_balance = jiffies + 60*HZ;
	int update_next_balance = 0;
	int need_serialize, need_decay = 0;
	u64 max_cost = 0;

	rcu_read_lock();
	for_each_domain(cpu, sd) {
		/*
		 * Decay the newidle max times here because this is a regular
		 * visit to all the domains.
		 */
		need_decay = update_newidle_cost(sd, 0);
		max_cost += sd->max_newidle_lb_cost;

		/*
		 * Stop the load balance at this level. There is another
		 * CPU in our sched group which is doing load balancing more
		 * actively.
		 */
		if (!continue_balancing) {
			if (need_decay)
				continue;
			break;
		}

		interval = get_sd_balance_interval(sd, busy);

		need_serialize = sd->flags & SD_SERIALIZE;
		if (need_serialize) {
			if (!spin_trylock(&balancing))
				goto out;
		}

		if (time_after_eq(jiffies, sd->last_balance + interval)) {
			if (load_balance(cpu, rq, sd, idle, &continue_balancing)) {
				/*
				 * The LBF_DST_PINNED logic could have changed
				 * env->dst_cpu, so we can't know our idle
				 * state even if we migrated tasks. Update it.
				 */
				idle = idle_cpu(cpu) ? CPU_IDLE : CPU_NOT_IDLE;
				busy = idle != CPU_IDLE && !sched_idle_cpu(cpu);
			}
			sd->last_balance = jiffies;
			interval = get_sd_balance_interval(sd, busy);
		}
		if (need_serialize)
			spin_unlock(&balancing);
out:
		if (time_after(next_balance, sd->last_balance + interval)) {
			next_balance = sd->last_balance + interval;
			update_next_balance = 1;
		}
	}
	if (need_decay) {
		/*
		 * Ensure the rq-wide value also decays but keep it at a
		 * reasonable floor to avoid funnies with rq->avg_idle.
		 */
		rq->max_idle_balance_cost =
			max((u64)sysctl_sched_migration_cost, max_cost);
	}
	rcu_read_unlock();

	/*
	 * next_balance will be updated only when there is a need.
	 * When the cpu is attached to null domain for ex, it will not be
	 * updated.
	 */
	if (likely(update_next_balance))
		rq->next_balance = next_balance;

}

static inline int on_null_domain(struct rq *rq)
{
	return unlikely(!rcu_dereference_sched(rq->sd));
}

#ifdef CONFIG_NO_HZ_COMMON
/*
 * idle load balancing details
 * - When one of the busy CPUs notice that there may be an idle rebalancing
 *   needed, they will kick the idle load balancer, which then does idle
 *   load balancing for all the idle CPUs.
 * - HK_TYPE_MISC CPUs are used for this task, because HK_TYPE_SCHED not set
 *   anywhere yet.
 */

static inline int find_new_ilb(void)
{
	int ilb;
	const struct cpumask *hk_mask;

	hk_mask = housekeeping_cpumask(HK_TYPE_MISC);

	for_each_cpu_and(ilb, nohz.idle_cpus_mask, hk_mask) {

		if (ilb == smp_processor_id())
			continue;

		if (idle_cpu(ilb))
			return ilb;
	}

	return nr_cpu_ids;
}

/*
 * Kick a CPU to do the nohz balancing, if it is time for it. We pick any
 * idle CPU in the HK_TYPE_MISC housekeeping set (if there is one).
 */
static void kick_ilb(unsigned int flags)
{
	int ilb_cpu;

	/*
	 * Increase nohz.next_balance only when if full ilb is triggered but
	 * not if we only update stats.
	 */
	if (flags & NOHZ_BALANCE_KICK)
		nohz.next_balance = jiffies+1;

	ilb_cpu = find_new_ilb();

	if (ilb_cpu >= nr_cpu_ids)
		return;

	/*
	 * Access to rq::nohz_csd is serialized by NOHZ_KICK_MASK; he who sets
	 * the first flag owns it; cleared by nohz_csd_func().
	 */
	flags = atomic_fetch_or(flags, nohz_flags(ilb_cpu));
	if (flags & NOHZ_KICK_MASK)
		return;

	/*
	 * This way we generate an IPI on the target CPU which
	 * is idle. And the softirq performing nohz idle load balance
	 * will be run before returning from the IPI.
	 */
	smp_call_function_single_async(ilb_cpu, &cpu_rq(ilb_cpu)->nohz_csd);
}

/*
 * Current decision point for kicking the idle load balancer in the presence
 * of idle CPUs in the system.
 */
static void nohz_balancer_kick(struct rq *rq)
{
	unsigned long now = jiffies;
	struct sched_domain_shared *sds;
	struct sched_domain *sd;
	int nr_busy, i, cpu = rq->cpu;
	unsigned int flags = 0;

	if (unlikely(rq->idle_balance))
		return;

	/*
	 * We may be recently in ticked or tickless idle mode. At the first
	 * busy tick after returning from idle, we will update the busy stats.
	 */
	nohz_balance_exit_idle(rq);

	/*
	 * None are in tickless mode and hence no need for NOHZ idle load
	 * balancing.
	 */
	if (likely(!atomic_read(&nohz.nr_cpus)))
		return;

	if (READ_ONCE(nohz.has_blocked) &&
	    time_after(now, READ_ONCE(nohz.next_blocked)))
		flags = NOHZ_STATS_KICK;

	if (time_before(now, nohz.next_balance))
		goto out;

	if (rq->nr_running >= 2) {
		flags = NOHZ_STATS_KICK | NOHZ_BALANCE_KICK;
		goto out;
	}

	rcu_read_lock();

	sd = rcu_dereference(rq->sd);
	if (sd) {
		/*
		 * If there's a CFS task and the current CPU has reduced
		 * capacity; kick the ILB to see if there's a better CPU to run
		 * on.
		 */
		if (rq->cfs.h_nr_running >= 1 && check_cpu_capacity(rq, sd)) {
			flags = NOHZ_STATS_KICK | NOHZ_BALANCE_KICK;
			goto unlock;
		}
	}

	sd = rcu_dereference(per_cpu(sd_asym_packing, cpu));
	if (sd) {
		/*
		 * When ASYM_PACKING; see if there's a more preferred CPU
		 * currently idle; in which case, kick the ILB to move tasks
		 * around.
		 *
		 * When balancing betwen cores, all the SMT siblings of the
		 * preferred CPU must be idle.
		 */
		for_each_cpu_and(i, sched_domain_span(sd), nohz.idle_cpus_mask) {
			if (sched_use_asym_prio(sd, i) &&
			    sched_asym_prefer(i, cpu)) {
				flags = NOHZ_STATS_KICK | NOHZ_BALANCE_KICK;
				goto unlock;
			}
		}
	}

	sd = rcu_dereference(per_cpu(sd_asym_cpucapacity, cpu));
	if (sd) {
		/*
		 * When ASYM_CPUCAPACITY; see if there's a higher capacity CPU
		 * to run the misfit task on.
		 */
		if (check_misfit_status(rq, sd)) {
			flags = NOHZ_STATS_KICK | NOHZ_BALANCE_KICK;
			goto unlock;
		}

		/*
		 * For asymmetric systems, we do not want to nicely balance
		 * cache use, instead we want to embrace asymmetry and only
		 * ensure tasks have enough CPU capacity.
		 *
		 * Skip the LLC logic because it's not relevant in that case.
		 */
		goto unlock;
	}

	sds = rcu_dereference(per_cpu(sd_llc_shared, cpu));
	if (sds) {
		/*
		 * If there is an imbalance between LLC domains (IOW we could
		 * increase the overall cache use), we need some less-loaded LLC
		 * domain to pull some load. Likewise, we may need to spread
		 * load within the current LLC domain (e.g. packed SMT cores but
		 * other CPUs are idle). We can't really know from here how busy
		 * the others are - so just get a nohz balance going if it looks
		 * like this LLC domain has tasks we could move.
		 */
		nr_busy = atomic_read(&sds->nr_busy_cpus);
		if (nr_busy > 1) {
			flags = NOHZ_STATS_KICK | NOHZ_BALANCE_KICK;
			goto unlock;
		}
	}
unlock:
	rcu_read_unlock();
out:
	if (READ_ONCE(nohz.needs_update))
		flags |= NOHZ_NEXT_KICK;

	if (flags)
		kick_ilb(flags);
}

static void set_cpu_sd_state_busy(int cpu)
{
	struct sched_domain *sd;

	rcu_read_lock();
	sd = rcu_dereference(per_cpu(sd_llc, cpu));

	if (!sd || !sd->nohz_idle)
		goto unlock;
	sd->nohz_idle = 0;

	atomic_inc(&sd->shared->nr_busy_cpus);
unlock:
	rcu_read_unlock();
}

void nohz_balance_exit_idle(struct rq *rq)
{
	SCHED_WARN_ON(rq != this_rq());

	if (likely(!rq->nohz_tick_stopped))
		return;

	rq->nohz_tick_stopped = 0;
	cpumask_clear_cpu(rq->cpu, nohz.idle_cpus_mask);
	atomic_dec(&nohz.nr_cpus);

	set_cpu_sd_state_busy(rq->cpu);
}

static void set_cpu_sd_state_idle(int cpu)
{
	struct sched_domain *sd;

	rcu_read_lock();
	sd = rcu_dereference(per_cpu(sd_llc, cpu));

	if (!sd || sd->nohz_idle)
		goto unlock;
	sd->nohz_idle = 1;

	atomic_dec(&sd->shared->nr_busy_cpus);
unlock:
	rcu_read_unlock();
}

/*
 * This routine will record that the CPU is going idle with tick stopped.
 * This info will be used in performing idle load balancing in the future.
 */
void nohz_balance_enter_idle(int cpu)
{
	struct rq *rq = cpu_rq(cpu);

	SCHED_WARN_ON(cpu != smp_processor_id());

	/* If this CPU is going down, then nothing needs to be done: */
	if (!cpu_active(cpu))
		return;

	/* Spare idle load balancing on CPUs that don't want to be disturbed: */
	if (!housekeeping_cpu(cpu, HK_TYPE_SCHED))
		return;

	/*
	 * Can be set safely without rq->lock held
	 * If a clear happens, it will have evaluated last additions because
	 * rq->lock is held during the check and the clear
	 */
	rq->has_blocked_load = 1;

	/*
	 * The tick is still stopped but load could have been added in the
	 * meantime. We set the nohz.has_blocked flag to trig a check of the
	 * *_avg. The CPU is already part of nohz.idle_cpus_mask so the clear
	 * of nohz.has_blocked can only happen after checking the new load
	 */
	if (rq->nohz_tick_stopped)
		goto out;

	/* If we're a completely isolated CPU, we don't play: */
	if (on_null_domain(rq))
		return;

	rq->nohz_tick_stopped = 1;

	cpumask_set_cpu(cpu, nohz.idle_cpus_mask);
	atomic_inc(&nohz.nr_cpus);

	/*
	 * Ensures that if nohz_idle_balance() fails to observe our
	 * @idle_cpus_mask store, it must observe the @has_blocked
	 * and @needs_update stores.
	 */
	smp_mb__after_atomic();

	set_cpu_sd_state_idle(cpu);

	WRITE_ONCE(nohz.needs_update, 1);
out:
	/*
	 * Each time a cpu enter idle, we assume that it has blocked load and
	 * enable the periodic update of the load of idle cpus
	 */
	WRITE_ONCE(nohz.has_blocked, 1);
}

static bool update_nohz_stats(struct rq *rq)
{
	unsigned int cpu = rq->cpu;

	if (!rq->has_blocked_load)
		return false;

	if (!cpumask_test_cpu(cpu, nohz.idle_cpus_mask))
		return false;

	if (!time_after(jiffies, READ_ONCE(rq->last_blocked_load_update_tick)))
		return true;

	update_blocked_averages(cpu);

	return rq->has_blocked_load;
}

/*
 * Internal function that runs load balance for all idle cpus. The load balance
 * can be a simple update of blocked load or a complete load balance with
 * tasks movement depending of flags.
 */
static void _nohz_idle_balance(struct rq *this_rq, unsigned int flags)
{
	/* Earliest time when we have to do rebalance again */
	unsigned long now = jiffies;
	unsigned long next_balance = now + 60*HZ;
	bool has_blocked_load = false;
	int update_next_balance = 0;
	int this_cpu = this_rq->cpu;
	int balance_cpu;
	struct rq *rq;

	SCHED_WARN_ON((flags & NOHZ_KICK_MASK) == NOHZ_BALANCE_KICK);

	/*
	 * We assume there will be no idle load after this update and clear
	 * the has_blocked flag. If a cpu enters idle in the mean time, it will
	 * set the has_blocked flag and trigger another update of idle load.
	 * Because a cpu that becomes idle, is added to idle_cpus_mask before
	 * setting the flag, we are sure to not clear the state and not
	 * check the load of an idle cpu.
	 *
	 * Same applies to idle_cpus_mask vs needs_update.
	 */
	if (flags & NOHZ_STATS_KICK)
		WRITE_ONCE(nohz.has_blocked, 0);
	if (flags & NOHZ_NEXT_KICK)
		WRITE_ONCE(nohz.needs_update, 0);

	/*
	 * Ensures that if we miss the CPU, we must see the has_blocked
	 * store from nohz_balance_enter_idle().
	 */
	smp_mb();

	/*
	 * Start with the next CPU after this_cpu so we will end with this_cpu and let a
	 * chance for other idle cpu to pull load.
	 */
	for_each_cpu_wrap(balance_cpu,  nohz.idle_cpus_mask, this_cpu+1) {
		if (!idle_cpu(balance_cpu))
			continue;

		/*
		 * If this CPU gets work to do, stop the load balancing
		 * work being done for other CPUs. Next load
		 * balancing owner will pick it up.
		 */
		if (need_resched()) {
			if (flags & NOHZ_STATS_KICK)
				has_blocked_load = true;
			if (flags & NOHZ_NEXT_KICK)
				WRITE_ONCE(nohz.needs_update, 1);
			goto abort;
		}

		rq = cpu_rq(balance_cpu);

		if (flags & NOHZ_STATS_KICK)
			has_blocked_load |= update_nohz_stats(rq);

		/*
		 * If time for next balance is due,
		 * do the balance.
		 */
		if (time_after_eq(jiffies, rq->next_balance)) {
			struct rq_flags rf;

			rq_lock_irqsave(rq, &rf);
			update_rq_clock(rq);
			rq_unlock_irqrestore(rq, &rf);

			if (flags & NOHZ_BALANCE_KICK)
				rebalance_domains(rq, CPU_IDLE);
		}

		if (time_after(next_balance, rq->next_balance)) {
			next_balance = rq->next_balance;
			update_next_balance = 1;
		}
	}

	/*
	 * next_balance will be updated only when there is a need.
	 * When the CPU is attached to null domain for ex, it will not be
	 * updated.
	 */
	if (likely(update_next_balance))
		nohz.next_balance = next_balance;

	if (flags & NOHZ_STATS_KICK)
		WRITE_ONCE(nohz.next_blocked,
			   now + msecs_to_jiffies(LOAD_AVG_PERIOD));

abort:
	/* There is still blocked load, enable periodic update */
	if (has_blocked_load)
		WRITE_ONCE(nohz.has_blocked, 1);
}

/*
 * In CONFIG_NO_HZ_COMMON case, the idle balance kickee will do the
 * rebalancing for all the cpus for whom scheduler ticks are stopped.
 */
static bool nohz_idle_balance(struct rq *this_rq, enum cpu_idle_type idle)
{
	unsigned int flags = this_rq->nohz_idle_balance;

	if (!flags)
		return false;

	this_rq->nohz_idle_balance = 0;

	if (idle != CPU_IDLE)
		return false;

	_nohz_idle_balance(this_rq, flags);

	return true;
}

/*
 * Check if we need to run the ILB for updating blocked load before entering
 * idle state.
 */
void nohz_run_idle_balance(int cpu)
{
	unsigned int flags;

	flags = atomic_fetch_andnot(NOHZ_NEWILB_KICK, nohz_flags(cpu));

	/*
	 * Update the blocked load only if no SCHED_SOFTIRQ is about to happen
	 * (ie NOHZ_STATS_KICK set) and will do the same.
	 */
	if ((flags == NOHZ_NEWILB_KICK) && !need_resched())
		_nohz_idle_balance(cpu_rq(cpu), NOHZ_STATS_KICK);
}

static void nohz_newidle_balance(struct rq *this_rq)
{
	int this_cpu = this_rq->cpu;

	/*
	 * This CPU doesn't want to be disturbed by scheduler
	 * housekeeping
	 */
	if (!housekeeping_cpu(this_cpu, HK_TYPE_SCHED))
		return;

	/* Will wake up very soon. No time for doing anything else*/
	if (this_rq->avg_idle < sysctl_sched_migration_cost)
		return;

	/* Don't need to update blocked load of idle CPUs*/
	if (!READ_ONCE(nohz.has_blocked) ||
	    time_before(jiffies, READ_ONCE(nohz.next_blocked)))
		return;

	/*
	 * Set the need to trigger ILB in order to update blocked load
	 * before entering idle state.
	 */
	atomic_or(NOHZ_NEWILB_KICK, nohz_flags(this_cpu));
}

#else /* !CONFIG_NO_HZ_COMMON */
static inline void nohz_balancer_kick(struct rq *rq) { }

static inline bool nohz_idle_balance(struct rq *this_rq, enum cpu_idle_type idle)
{
	return false;
}

static inline void nohz_newidle_balance(struct rq *this_rq) { }
#endif /* CONFIG_NO_HZ_COMMON */

/*
 * newidle_balance is called by schedule() if this_cpu is about to become
 * idle. Attempts to pull tasks from other CPUs.
 *
 * Returns:
 *   < 0 - we released the lock and there are !fair tasks present
 *     0 - failed, no new tasks
 *   > 0 - success, new (fair) tasks present
 */
static int newidle_balance(struct rq *this_rq, struct rq_flags *rf)
{
	unsigned long next_balance = jiffies + HZ;
	int this_cpu = this_rq->cpu;
	u64 t0, t1, curr_cost = 0;
	struct sched_domain *sd;
	int pulled_task = 0;

	update_misfit_status(NULL, this_rq);

	/*
	 * There is a task waiting to run. No need to search for one.
	 * Return 0; the task will be enqueued when switching to idle.
	 */
	if (this_rq->ttwu_pending)
		return 0;

	/*
	 * We must set idle_stamp _before_ calling idle_balance(), such that we
	 * measure the duration of idle_balance() as idle time.
	 */
	this_rq->idle_stamp = rq_clock(this_rq);

	/*
	 * Do not pull tasks towards !active CPUs...
	 */
	if (!cpu_active(this_cpu))
		return 0;

	/*
	 * This is OK, because current is on_cpu, which avoids it being picked
	 * for load-balance and preemption/IRQs are still disabled avoiding
	 * further scheduler activity on it and we're being very careful to
	 * re-start the picking loop.
	 */
	rq_unpin_lock(this_rq, rf);

	rcu_read_lock();
	sd = rcu_dereference_check_sched_domain(this_rq->sd);

	if (!READ_ONCE(this_rq->rd->overload) ||
	    (sd && this_rq->avg_idle < sd->max_newidle_lb_cost)) {

		if (sd)
			update_next_balance(sd, &next_balance);
		rcu_read_unlock();

		goto out;
	}
	rcu_read_unlock();

	raw_spin_rq_unlock(this_rq);

	t0 = sched_clock_cpu(this_cpu);
	update_blocked_averages(this_cpu);

	rcu_read_lock();
	for_each_domain(this_cpu, sd) {
		int continue_balancing = 1;
		u64 domain_cost;

		update_next_balance(sd, &next_balance);

		if (this_rq->avg_idle < curr_cost + sd->max_newidle_lb_cost)
			break;

		if (sd->flags & SD_BALANCE_NEWIDLE) {

			pulled_task = load_balance(this_cpu, this_rq,
						   sd, CPU_NEWLY_IDLE,
						   &continue_balancing);

			t1 = sched_clock_cpu(this_cpu);
			domain_cost = t1 - t0;
			update_newidle_cost(sd, domain_cost);

			curr_cost += domain_cost;
			t0 = t1;
		}

		/*
		 * Stop searching for tasks to pull if there are
		 * now runnable tasks on this rq.
		 */
		if (pulled_task || this_rq->nr_running > 0 ||
		    this_rq->ttwu_pending)
			break;
	}
	rcu_read_unlock();

	raw_spin_rq_lock(this_rq);

	if (curr_cost > this_rq->max_idle_balance_cost)
		this_rq->max_idle_balance_cost = curr_cost;

	/*
	 * While browsing the domains, we released the rq lock, a task could
	 * have been enqueued in the meantime. Since we're not going idle,
	 * pretend we pulled a task.
	 */
	if (this_rq->cfs.h_nr_running && !pulled_task)
		pulled_task = 1;

	/* Is there a task of a high priority class? */
	if (this_rq->nr_running != this_rq->cfs.h_nr_running)
		pulled_task = -1;

out:
	/* Move the next balance forward */
	if (time_after(this_rq->next_balance, next_balance))
		this_rq->next_balance = next_balance;

	if (pulled_task)
		this_rq->idle_stamp = 0;
	else
		nohz_newidle_balance(this_rq);

	rq_repin_lock(this_rq, rf);

	return pulled_task;
}

/*
 * run_rebalance_domains is triggered when needed from the scheduler tick.
 * Also triggered for nohz idle balancing (with nohz_balancing_kick set).
 */
static __latent_entropy void run_rebalance_domains(struct softirq_action *h)
{
	struct rq *this_rq = this_rq();
	enum cpu_idle_type idle = this_rq->idle_balance ?
						CPU_IDLE : CPU_NOT_IDLE;

	/*
	 * If this CPU has a pending nohz_balance_kick, then do the
	 * balancing on behalf of the other idle CPUs whose ticks are
	 * stopped. Do nohz_idle_balance *before* rebalance_domains to
	 * give the idle CPUs a chance to load balance. Else we may
	 * load balance only within the local sched_domain hierarchy
	 * and abort nohz_idle_balance altogether if we pull some load.
	 */
	if (nohz_idle_balance(this_rq, idle))
		return;

	/* normal load balance */
	update_blocked_averages(this_rq->cpu);
	rebalance_domains(this_rq, idle);
}

/*
 * Trigger the SCHED_SOFTIRQ if it is time to do periodic load balancing.
 */
void trigger_load_balance(struct rq *rq)
{
	/*
	 * Don't need to rebalance while attached to NULL domain or
	 * runqueue CPU is not active
	 */
	if (unlikely(on_null_domain(rq) || !cpu_active(cpu_of(rq))))
		return;

	if (time_after_eq(jiffies, rq->next_balance))
		raise_softirq(SCHED_SOFTIRQ);

	nohz_balancer_kick(rq);
}

static void rq_online_fair(struct rq *rq)
{
	update_sysctl();

	update_runtime_enabled(rq);
}

static void rq_offline_fair(struct rq *rq)
{
	update_sysctl();

	/* Ensure any throttled groups are reachable by pick_next_task */
	unthrottle_offline_cfs_rqs(rq);
}

#endif /* CONFIG_SMP */

#ifdef CONFIG_SCHED_CORE
static inline bool
__entity_slice_used(struct sched_entity *se, int min_nr_tasks)
{
	u64 rtime = se->sum_exec_runtime - se->prev_sum_exec_runtime;
	u64 slice = se->slice;

	return (rtime * min_nr_tasks > slice);
}

#define MIN_NR_TASKS_DURING_FORCEIDLE	2
static inline void task_tick_core(struct rq *rq, struct task_struct *curr)
{
	if (!sched_core_enabled(rq))
		return;

	/*
	 * If runqueue has only one task which used up its slice and
	 * if the sibling is forced idle, then trigger schedule to
	 * give forced idle task a chance.
	 *
	 * sched_slice() considers only this active rq and it gets the
	 * whole slice. But during force idle, we have siblings acting
	 * like a single runqueue and hence we need to consider runnable
	 * tasks on this CPU and the forced idle CPU. Ideally, we should
	 * go through the forced idle rq, but that would be a perf hit.
	 * We can assume that the forced idle CPU has at least
	 * MIN_NR_TASKS_DURING_FORCEIDLE - 1 tasks and use that to check
	 * if we need to give up the CPU.
	 */
	if (rq->core->core_forceidle_count && rq->cfs.nr_running == 1 &&
	    __entity_slice_used(&curr->se, MIN_NR_TASKS_DURING_FORCEIDLE))
		resched_curr(rq);
}

/*
 * se_fi_update - Update the cfs_rq->min_vruntime_fi in a CFS hierarchy if needed.
 */
static void se_fi_update(const struct sched_entity *se, unsigned int fi_seq,
			 bool forceidle)
{
	for_each_sched_entity(se) {
		struct cfs_rq *cfs_rq = cfs_rq_of(se);

		if (forceidle) {
			if (cfs_rq->forceidle_seq == fi_seq)
				break;
			cfs_rq->forceidle_seq = fi_seq;
		}

		cfs_rq->min_vruntime_fi = cfs_rq->min_vruntime;
	}
}

void task_vruntime_update(struct rq *rq, struct task_struct *p, bool in_fi)
{
	struct sched_entity *se = &p->se;

	if (p->sched_class != &fair_sched_class)
		return;

	se_fi_update(se, rq->core->core_forceidle_seq, in_fi);
}

bool cfs_prio_less(const struct task_struct *a, const struct task_struct *b,
			bool in_fi)
{
	struct rq *rq = task_rq(a);
	const struct sched_entity *sea = &a->se;
	const struct sched_entity *seb = &b->se;
	struct cfs_rq *cfs_rqa;
	struct cfs_rq *cfs_rqb;
	s64 delta;

	SCHED_WARN_ON(task_rq(b)->core != rq->core);

#ifdef CONFIG_FAIR_GROUP_SCHED
	/*
	 * Find an se in the hierarchy for tasks a and b, such that the se's
	 * are immediate siblings.
	 */
	while (sea->cfs_rq->tg != seb->cfs_rq->tg) {
		int sea_depth = sea->depth;
		int seb_depth = seb->depth;

		if (sea_depth >= seb_depth)
			sea = parent_entity(sea);
		if (sea_depth <= seb_depth)
			seb = parent_entity(seb);
	}

	se_fi_update(sea, rq->core->core_forceidle_seq, in_fi);
	se_fi_update(seb, rq->core->core_forceidle_seq, in_fi);

	cfs_rqa = sea->cfs_rq;
	cfs_rqb = seb->cfs_rq;
#else
	cfs_rqa = &task_rq(a)->cfs;
	cfs_rqb = &task_rq(b)->cfs;
#endif

	/*
	 * Find delta after normalizing se's vruntime with its cfs_rq's
	 * min_vruntime_fi, which would have been updated in prior calls
	 * to se_fi_update().
	 */
	delta = (s64)(sea->vruntime - seb->vruntime) +
		(s64)(cfs_rqb->min_vruntime_fi - cfs_rqa->min_vruntime_fi);

	return delta > 0;
}

static int task_is_throttled_fair(struct task_struct *p, int cpu)
{
	struct cfs_rq *cfs_rq;

#ifdef CONFIG_FAIR_GROUP_SCHED
	cfs_rq = task_group(p)->cfs_rq[cpu];
#else
	cfs_rq = &cpu_rq(cpu)->cfs;
#endif
	return throttled_hierarchy(cfs_rq);
}
#else
static inline void task_tick_core(struct rq *rq, struct task_struct *curr) {}
#endif

/*
 * scheduler tick hitting a task of our scheduling class.
 *
 * NOTE: This function can be called remotely by the tick offload that
 * goes along full dynticks. Therefore no local assumption can be made
 * and everything must be accessed through the @rq and @curr passed in
 * parameters.
 */
static void task_tick_fair(struct rq *rq, struct task_struct *curr, int queued)
{
	struct cfs_rq *cfs_rq;
	struct sched_entity *se = &curr->se;

	for_each_sched_entity(se) {
		cfs_rq = cfs_rq_of(se);
		entity_tick(cfs_rq, se, queued);
	}

	if (static_branch_unlikely(&sched_numa_balancing))
		task_tick_numa(rq, curr);

	update_misfit_status(curr, rq);
	update_overutilized_status(task_rq(curr));

	task_tick_core(rq, curr);
}

/*
 * called on fork with the child task as argument from the parent's context
 *  - child not yet on the tasklist
 *  - preemption disabled
 */
static void task_fork_fair(struct task_struct *p)
{
	struct sched_entity *se = &p->se, *curr;
	struct cfs_rq *cfs_rq;
	struct rq *rq = this_rq();
	struct rq_flags rf;

	rq_lock(rq, &rf);
	update_rq_clock(rq);

	cfs_rq = task_cfs_rq(current);
	curr = cfs_rq->curr;
	if (curr)
		update_curr(cfs_rq);
	place_entity(cfs_rq, se, ENQUEUE_INITIAL);
	rq_unlock(rq, &rf);
}

/*
 * Priority of the task has changed. Check to see if we preempt
 * the current task.
 */
static void
prio_changed_fair(struct rq *rq, struct task_struct *p, int oldprio)
{
	if (!task_on_rq_queued(p))
		return;

	if (rq->cfs.nr_running == 1)
		return;

	/*
	 * Reschedule if we are currently running on this runqueue and
	 * our priority decreased, or if we are not currently running on
	 * this runqueue and our priority is higher than the current's
	 */
	if (task_current(rq, p)) {
		if (p->prio > oldprio)
			resched_curr(rq);
	} else
		check_preempt_curr(rq, p, 0);
}

#ifdef CONFIG_FAIR_GROUP_SCHED
/*
 * Propagate the changes of the sched_entity across the tg tree to make it
 * visible to the root
 */
static void propagate_entity_cfs_rq(struct sched_entity *se)
{
	struct cfs_rq *cfs_rq = cfs_rq_of(se);

	if (cfs_rq_throttled(cfs_rq))
		return;

	if (!throttled_hierarchy(cfs_rq))
		list_add_leaf_cfs_rq(cfs_rq);

	/* Start to propagate at parent */
	se = se->parent;

	for_each_sched_entity(se) {
		cfs_rq = cfs_rq_of(se);

		update_load_avg(cfs_rq, se, UPDATE_TG);

		if (cfs_rq_throttled(cfs_rq))
			break;

		if (!throttled_hierarchy(cfs_rq))
			list_add_leaf_cfs_rq(cfs_rq);
	}
}
#else
static void propagate_entity_cfs_rq(struct sched_entity *se) { }
#endif

static void detach_entity_cfs_rq(struct sched_entity *se)
{
	struct cfs_rq *cfs_rq = cfs_rq_of(se);

#ifdef CONFIG_SMP
	/*
	 * In case the task sched_avg hasn't been attached:
	 * - A forked task which hasn't been woken up by wake_up_new_task().
	 * - A task which has been woken up by try_to_wake_up() but is
	 *   waiting for actually being woken up by sched_ttwu_pending().
	 */
	if (!se->avg.last_update_time)
		return;
#endif

	/* Catch up with the cfs_rq and remove our load when we leave */
	update_load_avg(cfs_rq, se, 0);
	detach_entity_load_avg(cfs_rq, se);
	update_tg_load_avg(cfs_rq);
	propagate_entity_cfs_rq(se);
}

static void attach_entity_cfs_rq(struct sched_entity *se)
{
	struct cfs_rq *cfs_rq = cfs_rq_of(se);

	/* Synchronize entity with its cfs_rq */
	update_load_avg(cfs_rq, se, sched_feat(ATTACH_AGE_LOAD) ? 0 : SKIP_AGE_LOAD);
	attach_entity_load_avg(cfs_rq, se);
	update_tg_load_avg(cfs_rq);
	propagate_entity_cfs_rq(se);
}

static void detach_task_cfs_rq(struct task_struct *p)
{
	struct sched_entity *se = &p->se;

	detach_entity_cfs_rq(se);
}

static void attach_task_cfs_rq(struct task_struct *p)
{
	struct sched_entity *se = &p->se;

	attach_entity_cfs_rq(se);
}

static void switched_from_fair(struct rq *rq, struct task_struct *p)
{
	detach_task_cfs_rq(p);
}

static void switched_to_fair(struct rq *rq, struct task_struct *p)
{
	attach_task_cfs_rq(p);

	if (task_on_rq_queued(p)) {
		/*
		 * We were most likely switched from sched_rt, so
		 * kick off the schedule if running, otherwise just see
		 * if we can still preempt the current task.
		 */
		if (task_current(rq, p))
			resched_curr(rq);
		else
			check_preempt_curr(rq, p, 0);
	}
}

/* Account for a task changing its policy or group.
 *
 * This routine is mostly called to set cfs_rq->curr field when a task
 * migrates between groups/classes.
 */
static void set_next_task_fair(struct rq *rq, struct task_struct *p, bool first)
{
	struct sched_entity *se = &p->se;

#ifdef CONFIG_SMP
	if (task_on_rq_queued(p)) {
		/*
		 * Move the next running task to the front of the list, so our
		 * cfs_tasks list becomes MRU one.
		 */
		list_move(&se->group_node, &rq->cfs_tasks);
	}
#endif

	for_each_sched_entity(se) {
		struct cfs_rq *cfs_rq = cfs_rq_of(se);

		set_next_entity(cfs_rq, se);
		/* ensure bandwidth has been allocated on our new cfs_rq */
		account_cfs_rq_runtime(cfs_rq, 0);
	}
}

void init_cfs_rq(struct cfs_rq *cfs_rq)
{
	cfs_rq->tasks_timeline = RB_ROOT_CACHED;
	u64_u32_store(cfs_rq->min_vruntime, (u64)(-(1LL << 20)));
#ifdef CONFIG_SMP
	raw_spin_lock_init(&cfs_rq->removed.lock);
#endif
}

#ifdef CONFIG_FAIR_GROUP_SCHED
static void task_change_group_fair(struct task_struct *p)
{
	/*
	 * We couldn't detach or attach a forked task which
	 * hasn't been woken up by wake_up_new_task().
	 */
	if (READ_ONCE(p->__state) == TASK_NEW)
		return;

	detach_task_cfs_rq(p);

#ifdef CONFIG_SMP
	/* Tell se's cfs_rq has been changed -- migrated */
	p->se.avg.last_update_time = 0;
#endif
	set_task_rq(p, task_cpu(p));
	attach_task_cfs_rq(p);
}

void free_fair_sched_group(struct task_group *tg)
{
	int i;

	for_each_possible_cpu(i) {
		if (tg->cfs_rq)
			kfree(tg->cfs_rq[i]);
		if (tg->se)
			kfree(tg->se[i]);
	}

	kfree(tg->cfs_rq);
	kfree(tg->se);
}

int alloc_fair_sched_group(struct task_group *tg, struct task_group *parent)
{
	struct sched_entity *se;
	struct cfs_rq *cfs_rq;
	int i;

	tg->cfs_rq = kcalloc(nr_cpu_ids, sizeof(cfs_rq), GFP_KERNEL);
	if (!tg->cfs_rq)
		goto err;
	tg->se = kcalloc(nr_cpu_ids, sizeof(se), GFP_KERNEL);
	if (!tg->se)
		goto err;

	tg->shares = NICE_0_LOAD;

	init_cfs_bandwidth(tg_cfs_bandwidth(tg), tg_cfs_bandwidth(parent));

	for_each_possible_cpu(i) {
		cfs_rq = kzalloc_node(sizeof(struct cfs_rq),
				      GFP_KERNEL, cpu_to_node(i));
		if (!cfs_rq)
			goto err;

		se = kzalloc_node(sizeof(struct sched_entity_stats),
				  GFP_KERNEL, cpu_to_node(i));
		if (!se)
			goto err_free_rq;

		init_cfs_rq(cfs_rq);
		init_tg_cfs_entry(tg, cfs_rq, se, i, parent->se[i]);
		init_entity_runnable_average(se);
	}

	return 1;

err_free_rq:
	kfree(cfs_rq);
err:
	return 0;
}

void online_fair_sched_group(struct task_group *tg)
{
	struct sched_entity *se;
	struct rq_flags rf;
	struct rq *rq;
	int i;

	for_each_possible_cpu(i) {
		rq = cpu_rq(i);
		se = tg->se[i];
		rq_lock_irq(rq, &rf);
		update_rq_clock(rq);
		attach_entity_cfs_rq(se);
		sync_throttle(tg, i);
		rq_unlock_irq(rq, &rf);
	}
}

void unregister_fair_sched_group(struct task_group *tg)
{
	unsigned long flags;
	struct rq *rq;
	int cpu;

	destroy_cfs_bandwidth(tg_cfs_bandwidth(tg));

	for_each_possible_cpu(cpu) {
		if (tg->se[cpu])
			remove_entity_load_avg(tg->se[cpu]);

		/*
		 * Only empty task groups can be destroyed; so we can speculatively
		 * check on_list without danger of it being re-added.
		 */
		if (!tg->cfs_rq[cpu]->on_list)
			continue;

		rq = cpu_rq(cpu);

		raw_spin_rq_lock_irqsave(rq, flags);
		list_del_leaf_cfs_rq(tg->cfs_rq[cpu]);
		raw_spin_rq_unlock_irqrestore(rq, flags);
	}
}

void init_tg_cfs_entry(struct task_group *tg, struct cfs_rq *cfs_rq,
			struct sched_entity *se, int cpu,
			struct sched_entity *parent)
{
	struct rq *rq = cpu_rq(cpu);

	cfs_rq->tg = tg;
	cfs_rq->rq = rq;
	init_cfs_rq_runtime(cfs_rq);

	tg->cfs_rq[cpu] = cfs_rq;
	tg->se[cpu] = se;

	/* se could be NULL for root_task_group */
	if (!se)
		return;

	if (!parent) {
		se->cfs_rq = &rq->cfs;
		se->depth = 0;
	} else {
		se->cfs_rq = parent->my_q;
		se->depth = parent->depth + 1;
	}

	se->my_q = cfs_rq;
	/* guarantee group entities always have weight */
	update_load_set(&se->load, NICE_0_LOAD);
	se->parent = parent;
}

static DEFINE_MUTEX(shares_mutex);

static int __sched_group_set_shares(struct task_group *tg, unsigned long shares)
{
	int i;

	lockdep_assert_held(&shares_mutex);

	/*
	 * We can't change the weight of the root cgroup.
	 */
	if (!tg->se[0])
		return -EINVAL;

	shares = clamp(shares, scale_load(MIN_SHARES), scale_load(MAX_SHARES));

	if (tg->shares == shares)
		return 0;

	tg->shares = shares;
	for_each_possible_cpu(i) {
		struct rq *rq = cpu_rq(i);
		struct sched_entity *se = tg->se[i];
		struct rq_flags rf;

		/* Propagate contribution to hierarchy */
		rq_lock_irqsave(rq, &rf);
		update_rq_clock(rq);
		for_each_sched_entity(se) {
			update_load_avg(cfs_rq_of(se), se, UPDATE_TG);
			update_cfs_group(se);
		}
		rq_unlock_irqrestore(rq, &rf);
	}

	return 0;
}

int sched_group_set_shares(struct task_group *tg, unsigned long shares)
{
	int ret;

	mutex_lock(&shares_mutex);
	if (tg_is_idle(tg))
		ret = -EINVAL;
	else
		ret = __sched_group_set_shares(tg, shares);
	mutex_unlock(&shares_mutex);

	return ret;
}

int sched_group_set_idle(struct task_group *tg, long idle)
{
	int i;

	if (tg == &root_task_group)
		return -EINVAL;

	if (idle < 0 || idle > 1)
		return -EINVAL;

	mutex_lock(&shares_mutex);

	if (tg->idle == idle) {
		mutex_unlock(&shares_mutex);
		return 0;
	}

	tg->idle = idle;

	for_each_possible_cpu(i) {
		struct rq *rq = cpu_rq(i);
		struct sched_entity *se = tg->se[i];
		struct cfs_rq *parent_cfs_rq, *grp_cfs_rq = tg->cfs_rq[i];
		bool was_idle = cfs_rq_is_idle(grp_cfs_rq);
		long idle_task_delta;
		struct rq_flags rf;

		rq_lock_irqsave(rq, &rf);

		grp_cfs_rq->idle = idle;
		if (WARN_ON_ONCE(was_idle == cfs_rq_is_idle(grp_cfs_rq)))
			goto next_cpu;

		if (se->on_rq) {
			parent_cfs_rq = cfs_rq_of(se);
			if (cfs_rq_is_idle(grp_cfs_rq))
				parent_cfs_rq->idle_nr_running++;
			else
				parent_cfs_rq->idle_nr_running--;
		}

		idle_task_delta = grp_cfs_rq->h_nr_running -
				  grp_cfs_rq->idle_h_nr_running;
		if (!cfs_rq_is_idle(grp_cfs_rq))
			idle_task_delta *= -1;

		for_each_sched_entity(se) {
			struct cfs_rq *cfs_rq = cfs_rq_of(se);

			if (!se->on_rq)
				break;

			cfs_rq->idle_h_nr_running += idle_task_delta;

			/* Already accounted at parent level and above. */
			if (cfs_rq_is_idle(cfs_rq))
				break;
		}

next_cpu:
		rq_unlock_irqrestore(rq, &rf);
	}

	/* Idle groups have minimum weight. */
	if (tg_is_idle(tg))
		__sched_group_set_shares(tg, scale_load(WEIGHT_IDLEPRIO));
	else
		__sched_group_set_shares(tg, NICE_0_LOAD);

	mutex_unlock(&shares_mutex);
	return 0;
}

#else /* CONFIG_FAIR_GROUP_SCHED */

void free_fair_sched_group(struct task_group *tg) { }

int alloc_fair_sched_group(struct task_group *tg, struct task_group *parent)
{
	return 1;
}

void online_fair_sched_group(struct task_group *tg) { }

void unregister_fair_sched_group(struct task_group *tg) { }

#endif /* CONFIG_FAIR_GROUP_SCHED */


static unsigned int get_rr_interval_fair(struct rq *rq, struct task_struct *task)
{
	struct sched_entity *se = &task->se;
	unsigned int rr_interval = 0;

	/*
	 * Time slice is 0 for SCHED_OTHER tasks that are on an otherwise
	 * idle runqueue:
	 */
	if (rq->cfs.load.weight)
		rr_interval = NS_TO_JIFFIES(se->slice);

	return rr_interval;
}

/*
 * All the scheduling class methods:
 */
DEFINE_SCHED_CLASS(fair) = {

	.enqueue_task		= enqueue_task_fair,
	.dequeue_task		= dequeue_task_fair,
	.yield_task		= yield_task_fair,
	.yield_to_task		= yield_to_task_fair,

	.check_preempt_curr	= check_preempt_wakeup,

	.pick_next_task		= __pick_next_task_fair,
	.put_prev_task		= put_prev_task_fair,
	.set_next_task          = set_next_task_fair,

#ifdef CONFIG_SMP
	.balance		= balance_fair,
	.pick_task		= pick_task_fair,
	.select_task_rq		= select_task_rq_fair,
	.migrate_task_rq	= migrate_task_rq_fair,

	.rq_online		= rq_online_fair,
	.rq_offline		= rq_offline_fair,

	.task_dead		= task_dead_fair,
	.set_cpus_allowed	= set_cpus_allowed_common,
#endif

	.task_tick		= task_tick_fair,
	.task_fork		= task_fork_fair,

	.prio_changed		= prio_changed_fair,
	.switched_from		= switched_from_fair,
	.switched_to		= switched_to_fair,

	.get_rr_interval	= get_rr_interval_fair,

	.update_curr		= update_curr_fair,

#ifdef CONFIG_FAIR_GROUP_SCHED
	.task_change_group	= task_change_group_fair,
#endif

#ifdef CONFIG_SCHED_CORE
	.task_is_throttled	= task_is_throttled_fair,
#endif

#ifdef CONFIG_UCLAMP_TASK
	.uclamp_enabled		= 1,
#endif
};

#ifdef CONFIG_SCHED_DEBUG
void print_cfs_stats(struct seq_file *m, int cpu)
{
	struct cfs_rq *cfs_rq, *pos;

	rcu_read_lock();
	for_each_leaf_cfs_rq_safe(cpu_rq(cpu), cfs_rq, pos)
		print_cfs_rq(m, cpu, cfs_rq);
	rcu_read_unlock();
}

#ifdef CONFIG_NUMA_BALANCING
void show_numa_stats(struct task_struct *p, struct seq_file *m)
{
	int node;
	unsigned long tsf = 0, tpf = 0, gsf = 0, gpf = 0;
	struct numa_group *ng;

	rcu_read_lock();
	ng = rcu_dereference(p->numa_group);
	for_each_online_node(node) {
		if (p->numa_faults) {
			tsf = p->numa_faults[task_faults_idx(NUMA_MEM, node, 0)];
			tpf = p->numa_faults[task_faults_idx(NUMA_MEM, node, 1)];
		}
		if (ng) {
			gsf = ng->faults[task_faults_idx(NUMA_MEM, node, 0)],
			gpf = ng->faults[task_faults_idx(NUMA_MEM, node, 1)];
		}
		print_numa_stats(m, node, tsf, tpf, gsf, gpf);
	}
	rcu_read_unlock();
}
#endif /* CONFIG_NUMA_BALANCING */
#endif /* CONFIG_SCHED_DEBUG */

__init void init_sched_fair_class(void)
{
#ifdef CONFIG_SMP
	int i;

	for_each_possible_cpu(i) {
		zalloc_cpumask_var_node(&per_cpu(load_balance_mask, i), GFP_KERNEL, cpu_to_node(i));
		zalloc_cpumask_var_node(&per_cpu(select_rq_mask,    i), GFP_KERNEL, cpu_to_node(i));
		zalloc_cpumask_var_node(&per_cpu(should_we_balance_tmpmask, i),
					GFP_KERNEL, cpu_to_node(i));

#ifdef CONFIG_CFS_BANDWIDTH
		INIT_CSD(&cpu_rq(i)->cfsb_csd, __cfsb_csd_unthrottle, cpu_rq(i));
		INIT_LIST_HEAD(&cpu_rq(i)->cfsb_csd_list);
#endif
	}

	open_softirq(SCHED_SOFTIRQ, run_rebalance_domains);

#ifdef CONFIG_NO_HZ_COMMON
	nohz.next_balance = jiffies;
	nohz.next_blocked = jiffies;
	zalloc_cpumask_var(&nohz.idle_cpus_mask, GFP_NOWAIT);
#endif
#endif /* SMP */

}<|MERGE_RESOLUTION|>--- conflicted
+++ resolved
@@ -1779,11 +1779,7 @@
 	int last_time, time;
 
 	time = jiffies_to_msecs(jiffies);
-<<<<<<< HEAD
-	last_time = xchg_page_access_time(&folio->page, time);
-=======
 	last_time = folio_xchg_access_time(folio, time);
->>>>>>> 3b9dd7f0
 
 	return (time - last_time) & PAGE_ACCESS_TIME_MASK;
 }
@@ -1879,11 +1875,7 @@
 	}
 
 	this_cpupid = cpu_pid_to_cpupid(dst_cpu, current->pid);
-<<<<<<< HEAD
-	last_cpupid = page_cpupid_xchg_last(&folio->page, this_cpupid);
-=======
 	last_cpupid = folio_xchg_last_cpupid(folio, this_cpupid);
->>>>>>> 3b9dd7f0
 
 	if (!(sysctl_numa_balancing_mode & NUMA_BALANCING_MEMORY_TIERING) &&
 	    !node_is_toptier(src_nid) && !cpupid_valid(last_cpupid))
