// SPDX-License-Identifier: GPL-2.0-only
/* Copyright (c) 2011-2014 PLUMgrid, http://plumgrid.com
 */
#include <linux/bpf.h>
#include <linux/btf.h>
#include <linux/bpf-cgroup.h>
#include <linux/rcupdate.h>
#include <linux/random.h>
#include <linux/smp.h>
#include <linux/topology.h>
#include <linux/ktime.h>
#include <linux/sched.h>
#include <linux/uidgid.h>
#include <linux/filter.h>
#include <linux/ctype.h>
#include <linux/jiffies.h>
#include <linux/pid_namespace.h>
#include <linux/poison.h>
#include <linux/proc_ns.h>
#include <linux/security.h>
#include <linux/btf_ids.h>

#include "../../lib/kstrtox.h"

/* If kernel subsystem is allowing eBPF programs to call this function,
 * inside its own verifier_ops->get_func_proto() callback it should return
 * bpf_map_lookup_elem_proto, so that verifier can properly check the arguments
 *
 * Different map implementations will rely on rcu in map methods
 * lookup/update/delete, therefore eBPF programs must run under rcu lock
 * if program is allowed to access maps, so check rcu_read_lock_held in
 * all three functions.
 */
BPF_CALL_2(bpf_map_lookup_elem, struct bpf_map *, map, void *, key)
{
	WARN_ON_ONCE(!rcu_read_lock_held() && !rcu_read_lock_bh_held());
	return (unsigned long) map->ops->map_lookup_elem(map, key);
}

const struct bpf_func_proto bpf_map_lookup_elem_proto = {
	.func		= bpf_map_lookup_elem,
	.gpl_only	= false,
	.pkt_access	= true,
	.ret_type	= RET_PTR_TO_MAP_VALUE_OR_NULL,
	.arg1_type	= ARG_CONST_MAP_PTR,
	.arg2_type	= ARG_PTR_TO_MAP_KEY,
};

BPF_CALL_4(bpf_map_update_elem, struct bpf_map *, map, void *, key,
	   void *, value, u64, flags)
{
	WARN_ON_ONCE(!rcu_read_lock_held() && !rcu_read_lock_bh_held());
	return map->ops->map_update_elem(map, key, value, flags);
}

const struct bpf_func_proto bpf_map_update_elem_proto = {
	.func		= bpf_map_update_elem,
	.gpl_only	= false,
	.pkt_access	= true,
	.ret_type	= RET_INTEGER,
	.arg1_type	= ARG_CONST_MAP_PTR,
	.arg2_type	= ARG_PTR_TO_MAP_KEY,
	.arg3_type	= ARG_PTR_TO_MAP_VALUE,
	.arg4_type	= ARG_ANYTHING,
};

BPF_CALL_2(bpf_map_delete_elem, struct bpf_map *, map, void *, key)
{
	WARN_ON_ONCE(!rcu_read_lock_held() && !rcu_read_lock_bh_held());
	return map->ops->map_delete_elem(map, key);
}

const struct bpf_func_proto bpf_map_delete_elem_proto = {
	.func		= bpf_map_delete_elem,
	.gpl_only	= false,
	.pkt_access	= true,
	.ret_type	= RET_INTEGER,
	.arg1_type	= ARG_CONST_MAP_PTR,
	.arg2_type	= ARG_PTR_TO_MAP_KEY,
};

BPF_CALL_3(bpf_map_push_elem, struct bpf_map *, map, void *, value, u64, flags)
{
	return map->ops->map_push_elem(map, value, flags);
}

const struct bpf_func_proto bpf_map_push_elem_proto = {
	.func		= bpf_map_push_elem,
	.gpl_only	= false,
	.pkt_access	= true,
	.ret_type	= RET_INTEGER,
	.arg1_type	= ARG_CONST_MAP_PTR,
	.arg2_type	= ARG_PTR_TO_MAP_VALUE,
	.arg3_type	= ARG_ANYTHING,
};

BPF_CALL_2(bpf_map_pop_elem, struct bpf_map *, map, void *, value)
{
	return map->ops->map_pop_elem(map, value);
}

const struct bpf_func_proto bpf_map_pop_elem_proto = {
	.func		= bpf_map_pop_elem,
	.gpl_only	= false,
	.ret_type	= RET_INTEGER,
	.arg1_type	= ARG_CONST_MAP_PTR,
	.arg2_type	= ARG_PTR_TO_MAP_VALUE | MEM_UNINIT,
};

BPF_CALL_2(bpf_map_peek_elem, struct bpf_map *, map, void *, value)
{
	return map->ops->map_peek_elem(map, value);
}

const struct bpf_func_proto bpf_map_peek_elem_proto = {
	.func		= bpf_map_peek_elem,
	.gpl_only	= false,
	.ret_type	= RET_INTEGER,
	.arg1_type	= ARG_CONST_MAP_PTR,
	.arg2_type	= ARG_PTR_TO_MAP_VALUE | MEM_UNINIT,
};

BPF_CALL_3(bpf_map_lookup_percpu_elem, struct bpf_map *, map, void *, key, u32, cpu)
{
	WARN_ON_ONCE(!rcu_read_lock_held() && !rcu_read_lock_bh_held());
	return (unsigned long) map->ops->map_lookup_percpu_elem(map, key, cpu);
}

const struct bpf_func_proto bpf_map_lookup_percpu_elem_proto = {
	.func		= bpf_map_lookup_percpu_elem,
	.gpl_only	= false,
	.pkt_access	= true,
	.ret_type	= RET_PTR_TO_MAP_VALUE_OR_NULL,
	.arg1_type	= ARG_CONST_MAP_PTR,
	.arg2_type	= ARG_PTR_TO_MAP_KEY,
	.arg3_type	= ARG_ANYTHING,
};

const struct bpf_func_proto bpf_get_prandom_u32_proto = {
	.func		= bpf_user_rnd_u32,
	.gpl_only	= false,
	.ret_type	= RET_INTEGER,
};

BPF_CALL_0(bpf_get_smp_processor_id)
{
	return smp_processor_id();
}

const struct bpf_func_proto bpf_get_smp_processor_id_proto = {
	.func		= bpf_get_smp_processor_id,
	.gpl_only	= false,
	.ret_type	= RET_INTEGER,
};

BPF_CALL_0(bpf_get_numa_node_id)
{
	return numa_node_id();
}

const struct bpf_func_proto bpf_get_numa_node_id_proto = {
	.func		= bpf_get_numa_node_id,
	.gpl_only	= false,
	.ret_type	= RET_INTEGER,
};

BPF_CALL_0(bpf_ktime_get_ns)
{
	/* NMI safe access to clock monotonic */
	return ktime_get_mono_fast_ns();
}

const struct bpf_func_proto bpf_ktime_get_ns_proto = {
	.func		= bpf_ktime_get_ns,
	.gpl_only	= false,
	.ret_type	= RET_INTEGER,
};

BPF_CALL_0(bpf_ktime_get_boot_ns)
{
	/* NMI safe access to clock boottime */
	return ktime_get_boot_fast_ns();
}

const struct bpf_func_proto bpf_ktime_get_boot_ns_proto = {
	.func		= bpf_ktime_get_boot_ns,
	.gpl_only	= false,
	.ret_type	= RET_INTEGER,
};

BPF_CALL_0(bpf_ktime_get_coarse_ns)
{
	return ktime_get_coarse_ns();
}

const struct bpf_func_proto bpf_ktime_get_coarse_ns_proto = {
	.func		= bpf_ktime_get_coarse_ns,
	.gpl_only	= false,
	.ret_type	= RET_INTEGER,
};

BPF_CALL_0(bpf_ktime_get_tai_ns)
{
	/* NMI safe access to clock tai */
	return ktime_get_tai_fast_ns();
}

const struct bpf_func_proto bpf_ktime_get_tai_ns_proto = {
	.func		= bpf_ktime_get_tai_ns,
	.gpl_only	= false,
	.ret_type	= RET_INTEGER,
};

BPF_CALL_0(bpf_get_current_pid_tgid)
{
	struct task_struct *task = current;

	if (unlikely(!task))
		return -EINVAL;

	return (u64) task->tgid << 32 | task->pid;
}

const struct bpf_func_proto bpf_get_current_pid_tgid_proto = {
	.func		= bpf_get_current_pid_tgid,
	.gpl_only	= false,
	.ret_type	= RET_INTEGER,
};

BPF_CALL_0(bpf_get_current_uid_gid)
{
	struct task_struct *task = current;
	kuid_t uid;
	kgid_t gid;

	if (unlikely(!task))
		return -EINVAL;

	current_uid_gid(&uid, &gid);
	return (u64) from_kgid(&init_user_ns, gid) << 32 |
		     from_kuid(&init_user_ns, uid);
}

const struct bpf_func_proto bpf_get_current_uid_gid_proto = {
	.func		= bpf_get_current_uid_gid,
	.gpl_only	= false,
	.ret_type	= RET_INTEGER,
};

BPF_CALL_2(bpf_get_current_comm, char *, buf, u32, size)
{
	struct task_struct *task = current;

	if (unlikely(!task))
		goto err_clear;

	/* Verifier guarantees that size > 0 */
	strscpy(buf, task->comm, size);
	return 0;
err_clear:
	memset(buf, 0, size);
	return -EINVAL;
}

const struct bpf_func_proto bpf_get_current_comm_proto = {
	.func		= bpf_get_current_comm,
	.gpl_only	= false,
	.ret_type	= RET_INTEGER,
	.arg1_type	= ARG_PTR_TO_UNINIT_MEM,
	.arg2_type	= ARG_CONST_SIZE,
};

#if defined(CONFIG_QUEUED_SPINLOCKS) || defined(CONFIG_BPF_ARCH_SPINLOCK)

static inline void __bpf_spin_lock(struct bpf_spin_lock *lock)
{
	arch_spinlock_t *l = (void *)lock;
	union {
		__u32 val;
		arch_spinlock_t lock;
	} u = { .lock = __ARCH_SPIN_LOCK_UNLOCKED };

	compiletime_assert(u.val == 0, "__ARCH_SPIN_LOCK_UNLOCKED not 0");
	BUILD_BUG_ON(sizeof(*l) != sizeof(__u32));
	BUILD_BUG_ON(sizeof(*lock) != sizeof(__u32));
	arch_spin_lock(l);
}

static inline void __bpf_spin_unlock(struct bpf_spin_lock *lock)
{
	arch_spinlock_t *l = (void *)lock;

	arch_spin_unlock(l);
}

#else

static inline void __bpf_spin_lock(struct bpf_spin_lock *lock)
{
	atomic_t *l = (void *)lock;

	BUILD_BUG_ON(sizeof(*l) != sizeof(*lock));
	do {
		atomic_cond_read_relaxed(l, !VAL);
	} while (atomic_xchg(l, 1));
}

static inline void __bpf_spin_unlock(struct bpf_spin_lock *lock)
{
	atomic_t *l = (void *)lock;

	atomic_set_release(l, 0);
}

#endif

static DEFINE_PER_CPU(unsigned long, irqsave_flags);

static inline void __bpf_spin_lock_irqsave(struct bpf_spin_lock *lock)
{
	unsigned long flags;

	local_irq_save(flags);
	__bpf_spin_lock(lock);
	__this_cpu_write(irqsave_flags, flags);
}

notrace BPF_CALL_1(bpf_spin_lock, struct bpf_spin_lock *, lock)
{
	__bpf_spin_lock_irqsave(lock);
	return 0;
}

const struct bpf_func_proto bpf_spin_lock_proto = {
	.func		= bpf_spin_lock,
	.gpl_only	= false,
	.ret_type	= RET_VOID,
	.arg1_type	= ARG_PTR_TO_SPIN_LOCK,
};

static inline void __bpf_spin_unlock_irqrestore(struct bpf_spin_lock *lock)
{
	unsigned long flags;

	flags = __this_cpu_read(irqsave_flags);
	__bpf_spin_unlock(lock);
	local_irq_restore(flags);
}

notrace BPF_CALL_1(bpf_spin_unlock, struct bpf_spin_lock *, lock)
{
	__bpf_spin_unlock_irqrestore(lock);
	return 0;
}

const struct bpf_func_proto bpf_spin_unlock_proto = {
	.func		= bpf_spin_unlock,
	.gpl_only	= false,
	.ret_type	= RET_VOID,
	.arg1_type	= ARG_PTR_TO_SPIN_LOCK,
};

void copy_map_value_locked(struct bpf_map *map, void *dst, void *src,
			   bool lock_src)
{
	struct bpf_spin_lock *lock;

	if (lock_src)
		lock = src + map->spin_lock_off;
	else
		lock = dst + map->spin_lock_off;
	preempt_disable();
	__bpf_spin_lock_irqsave(lock);
	copy_map_value(map, dst, src);
	__bpf_spin_unlock_irqrestore(lock);
	preempt_enable();
}

BPF_CALL_0(bpf_jiffies64)
{
	return get_jiffies_64();
}

const struct bpf_func_proto bpf_jiffies64_proto = {
	.func		= bpf_jiffies64,
	.gpl_only	= false,
	.ret_type	= RET_INTEGER,
};

#ifdef CONFIG_CGROUPS
BPF_CALL_0(bpf_get_current_cgroup_id)
{
	struct cgroup *cgrp;
	u64 cgrp_id;

	rcu_read_lock();
	cgrp = task_dfl_cgroup(current);
	cgrp_id = cgroup_id(cgrp);
	rcu_read_unlock();

	return cgrp_id;
}

const struct bpf_func_proto bpf_get_current_cgroup_id_proto = {
	.func		= bpf_get_current_cgroup_id,
	.gpl_only	= false,
	.ret_type	= RET_INTEGER,
};

BPF_CALL_1(bpf_get_current_ancestor_cgroup_id, int, ancestor_level)
{
	struct cgroup *cgrp;
	struct cgroup *ancestor;
	u64 cgrp_id;

	rcu_read_lock();
	cgrp = task_dfl_cgroup(current);
	ancestor = cgroup_ancestor(cgrp, ancestor_level);
	cgrp_id = ancestor ? cgroup_id(ancestor) : 0;
	rcu_read_unlock();

	return cgrp_id;
}

const struct bpf_func_proto bpf_get_current_ancestor_cgroup_id_proto = {
	.func		= bpf_get_current_ancestor_cgroup_id,
	.gpl_only	= false,
	.ret_type	= RET_INTEGER,
	.arg1_type	= ARG_ANYTHING,
};
#endif /* CONFIG_CGROUPS */

#define BPF_STRTOX_BASE_MASK 0x1F

static int __bpf_strtoull(const char *buf, size_t buf_len, u64 flags,
			  unsigned long long *res, bool *is_negative)
{
	unsigned int base = flags & BPF_STRTOX_BASE_MASK;
	const char *cur_buf = buf;
	size_t cur_len = buf_len;
	unsigned int consumed;
	size_t val_len;
	char str[64];

	if (!buf || !buf_len || !res || !is_negative)
		return -EINVAL;

	if (base != 0 && base != 8 && base != 10 && base != 16)
		return -EINVAL;

	if (flags & ~BPF_STRTOX_BASE_MASK)
		return -EINVAL;

	while (cur_buf < buf + buf_len && isspace(*cur_buf))
		++cur_buf;

	*is_negative = (cur_buf < buf + buf_len && *cur_buf == '-');
	if (*is_negative)
		++cur_buf;

	consumed = cur_buf - buf;
	cur_len -= consumed;
	if (!cur_len)
		return -EINVAL;

	cur_len = min(cur_len, sizeof(str) - 1);
	memcpy(str, cur_buf, cur_len);
	str[cur_len] = '\0';
	cur_buf = str;

	cur_buf = _parse_integer_fixup_radix(cur_buf, &base);
	val_len = _parse_integer(cur_buf, base, res);

	if (val_len & KSTRTOX_OVERFLOW)
		return -ERANGE;

	if (val_len == 0)
		return -EINVAL;

	cur_buf += val_len;
	consumed += cur_buf - str;

	return consumed;
}

static int __bpf_strtoll(const char *buf, size_t buf_len, u64 flags,
			 long long *res)
{
	unsigned long long _res;
	bool is_negative;
	int err;

	err = __bpf_strtoull(buf, buf_len, flags, &_res, &is_negative);
	if (err < 0)
		return err;
	if (is_negative) {
		if ((long long)-_res > 0)
			return -ERANGE;
		*res = -_res;
	} else {
		if ((long long)_res < 0)
			return -ERANGE;
		*res = _res;
	}
	return err;
}

BPF_CALL_4(bpf_strtol, const char *, buf, size_t, buf_len, u64, flags,
	   long *, res)
{
	long long _res;
	int err;

	err = __bpf_strtoll(buf, buf_len, flags, &_res);
	if (err < 0)
		return err;
	if (_res != (long)_res)
		return -ERANGE;
	*res = _res;
	return err;
}

const struct bpf_func_proto bpf_strtol_proto = {
	.func		= bpf_strtol,
	.gpl_only	= false,
	.ret_type	= RET_INTEGER,
	.arg1_type	= ARG_PTR_TO_MEM | MEM_RDONLY,
	.arg2_type	= ARG_CONST_SIZE,
	.arg3_type	= ARG_ANYTHING,
	.arg4_type	= ARG_PTR_TO_LONG,
};

BPF_CALL_4(bpf_strtoul, const char *, buf, size_t, buf_len, u64, flags,
	   unsigned long *, res)
{
	unsigned long long _res;
	bool is_negative;
	int err;

	err = __bpf_strtoull(buf, buf_len, flags, &_res, &is_negative);
	if (err < 0)
		return err;
	if (is_negative)
		return -EINVAL;
	if (_res != (unsigned long)_res)
		return -ERANGE;
	*res = _res;
	return err;
}

const struct bpf_func_proto bpf_strtoul_proto = {
	.func		= bpf_strtoul,
	.gpl_only	= false,
	.ret_type	= RET_INTEGER,
	.arg1_type	= ARG_PTR_TO_MEM | MEM_RDONLY,
	.arg2_type	= ARG_CONST_SIZE,
	.arg3_type	= ARG_ANYTHING,
	.arg4_type	= ARG_PTR_TO_LONG,
};

BPF_CALL_3(bpf_strncmp, const char *, s1, u32, s1_sz, const char *, s2)
{
	return strncmp(s1, s2, s1_sz);
}

static const struct bpf_func_proto bpf_strncmp_proto = {
	.func		= bpf_strncmp,
	.gpl_only	= false,
	.ret_type	= RET_INTEGER,
	.arg1_type	= ARG_PTR_TO_MEM,
	.arg2_type	= ARG_CONST_SIZE,
	.arg3_type	= ARG_PTR_TO_CONST_STR,
};

BPF_CALL_4(bpf_get_ns_current_pid_tgid, u64, dev, u64, ino,
	   struct bpf_pidns_info *, nsdata, u32, size)
{
	struct task_struct *task = current;
	struct pid_namespace *pidns;
	int err = -EINVAL;

	if (unlikely(size != sizeof(struct bpf_pidns_info)))
		goto clear;

	if (unlikely((u64)(dev_t)dev != dev))
		goto clear;

	if (unlikely(!task))
		goto clear;

	pidns = task_active_pid_ns(task);
	if (unlikely(!pidns)) {
		err = -ENOENT;
		goto clear;
	}

	if (!ns_match(&pidns->ns, (dev_t)dev, ino))
		goto clear;

	nsdata->pid = task_pid_nr_ns(task, pidns);
	nsdata->tgid = task_tgid_nr_ns(task, pidns);
	return 0;
clear:
	memset((void *)nsdata, 0, (size_t) size);
	return err;
}

const struct bpf_func_proto bpf_get_ns_current_pid_tgid_proto = {
	.func		= bpf_get_ns_current_pid_tgid,
	.gpl_only	= false,
	.ret_type	= RET_INTEGER,
	.arg1_type	= ARG_ANYTHING,
	.arg2_type	= ARG_ANYTHING,
	.arg3_type      = ARG_PTR_TO_UNINIT_MEM,
	.arg4_type      = ARG_CONST_SIZE,
};

static const struct bpf_func_proto bpf_get_raw_smp_processor_id_proto = {
	.func		= bpf_get_raw_cpu_id,
	.gpl_only	= false,
	.ret_type	= RET_INTEGER,
};

BPF_CALL_5(bpf_event_output_data, void *, ctx, struct bpf_map *, map,
	   u64, flags, void *, data, u64, size)
{
	if (unlikely(flags & ~(BPF_F_INDEX_MASK)))
		return -EINVAL;

	return bpf_event_output(map, flags, data, size, NULL, 0, NULL);
}

const struct bpf_func_proto bpf_event_output_data_proto =  {
	.func		= bpf_event_output_data,
	.gpl_only       = true,
	.ret_type       = RET_INTEGER,
	.arg1_type      = ARG_PTR_TO_CTX,
	.arg2_type      = ARG_CONST_MAP_PTR,
	.arg3_type      = ARG_ANYTHING,
	.arg4_type      = ARG_PTR_TO_MEM | MEM_RDONLY,
	.arg5_type      = ARG_CONST_SIZE_OR_ZERO,
};

BPF_CALL_3(bpf_copy_from_user, void *, dst, u32, size,
	   const void __user *, user_ptr)
{
	int ret = copy_from_user(dst, user_ptr, size);

	if (unlikely(ret)) {
		memset(dst, 0, size);
		ret = -EFAULT;
	}

	return ret;
}

const struct bpf_func_proto bpf_copy_from_user_proto = {
	.func		= bpf_copy_from_user,
	.gpl_only	= false,
	.ret_type	= RET_INTEGER,
	.arg1_type	= ARG_PTR_TO_UNINIT_MEM,
	.arg2_type	= ARG_CONST_SIZE_OR_ZERO,
	.arg3_type	= ARG_ANYTHING,
};

BPF_CALL_5(bpf_copy_from_user_task, void *, dst, u32, size,
	   const void __user *, user_ptr, struct task_struct *, tsk, u64, flags)
{
	int ret;

	/* flags is not used yet */
	if (unlikely(flags))
		return -EINVAL;

	if (unlikely(!size))
		return 0;

	ret = access_process_vm(tsk, (unsigned long)user_ptr, dst, size, 0);
	if (ret == size)
		return 0;

	memset(dst, 0, size);
	/* Return -EFAULT for partial read */
	return ret < 0 ? ret : -EFAULT;
}

const struct bpf_func_proto bpf_copy_from_user_task_proto = {
	.func		= bpf_copy_from_user_task,
	.gpl_only	= true,
	.ret_type	= RET_INTEGER,
	.arg1_type	= ARG_PTR_TO_UNINIT_MEM,
	.arg2_type	= ARG_CONST_SIZE_OR_ZERO,
	.arg3_type	= ARG_ANYTHING,
	.arg4_type	= ARG_PTR_TO_BTF_ID,
	.arg4_btf_id	= &btf_tracing_ids[BTF_TRACING_TYPE_TASK],
	.arg5_type	= ARG_ANYTHING
};

BPF_CALL_2(bpf_per_cpu_ptr, const void *, ptr, u32, cpu)
{
	if (cpu >= nr_cpu_ids)
		return (unsigned long)NULL;

	return (unsigned long)per_cpu_ptr((const void __percpu *)ptr, cpu);
}

const struct bpf_func_proto bpf_per_cpu_ptr_proto = {
	.func		= bpf_per_cpu_ptr,
	.gpl_only	= false,
	.ret_type	= RET_PTR_TO_MEM_OR_BTF_ID | PTR_MAYBE_NULL | MEM_RDONLY,
	.arg1_type	= ARG_PTR_TO_PERCPU_BTF_ID,
	.arg2_type	= ARG_ANYTHING,
};

BPF_CALL_1(bpf_this_cpu_ptr, const void *, percpu_ptr)
{
	return (unsigned long)this_cpu_ptr((const void __percpu *)percpu_ptr);
}

const struct bpf_func_proto bpf_this_cpu_ptr_proto = {
	.func		= bpf_this_cpu_ptr,
	.gpl_only	= false,
	.ret_type	= RET_PTR_TO_MEM_OR_BTF_ID | MEM_RDONLY,
	.arg1_type	= ARG_PTR_TO_PERCPU_BTF_ID,
};

static int bpf_trace_copy_string(char *buf, void *unsafe_ptr, char fmt_ptype,
		size_t bufsz)
{
	void __user *user_ptr = (__force void __user *)unsafe_ptr;

	buf[0] = 0;

	switch (fmt_ptype) {
	case 's':
#ifdef CONFIG_ARCH_HAS_NON_OVERLAPPING_ADDRESS_SPACE
		if ((unsigned long)unsafe_ptr < TASK_SIZE)
			return strncpy_from_user_nofault(buf, user_ptr, bufsz);
		fallthrough;
#endif
	case 'k':
		return strncpy_from_kernel_nofault(buf, unsafe_ptr, bufsz);
	case 'u':
		return strncpy_from_user_nofault(buf, user_ptr, bufsz);
	}

	return -EINVAL;
}

/* Per-cpu temp buffers used by printf-like helpers to store the bprintf binary
 * arguments representation.
 */
#define MAX_BPRINTF_BUF_LEN	512

/* Support executing three nested bprintf helper calls on a given CPU */
#define MAX_BPRINTF_NEST_LEVEL	3
struct bpf_bprintf_buffers {
	char tmp_bufs[MAX_BPRINTF_NEST_LEVEL][MAX_BPRINTF_BUF_LEN];
};
static DEFINE_PER_CPU(struct bpf_bprintf_buffers, bpf_bprintf_bufs);
static DEFINE_PER_CPU(int, bpf_bprintf_nest_level);

static int try_get_fmt_tmp_buf(char **tmp_buf)
{
	struct bpf_bprintf_buffers *bufs;
	int nest_level;

	preempt_disable();
	nest_level = this_cpu_inc_return(bpf_bprintf_nest_level);
	if (WARN_ON_ONCE(nest_level > MAX_BPRINTF_NEST_LEVEL)) {
		this_cpu_dec(bpf_bprintf_nest_level);
		preempt_enable();
		return -EBUSY;
	}
	bufs = this_cpu_ptr(&bpf_bprintf_bufs);
	*tmp_buf = bufs->tmp_bufs[nest_level - 1];

	return 0;
}

void bpf_bprintf_cleanup(void)
{
	if (this_cpu_read(bpf_bprintf_nest_level)) {
		this_cpu_dec(bpf_bprintf_nest_level);
		preempt_enable();
	}
}

/*
 * bpf_bprintf_prepare - Generic pass on format strings for bprintf-like helpers
 *
 * Returns a negative value if fmt is an invalid format string or 0 otherwise.
 *
 * This can be used in two ways:
 * - Format string verification only: when bin_args is NULL
 * - Arguments preparation: in addition to the above verification, it writes in
 *   bin_args a binary representation of arguments usable by bstr_printf where
 *   pointers from BPF have been sanitized.
 *
 * In argument preparation mode, if 0 is returned, safe temporary buffers are
 * allocated and bpf_bprintf_cleanup should be called to free them after use.
 */
int bpf_bprintf_prepare(char *fmt, u32 fmt_size, const u64 *raw_args,
			u32 **bin_args, u32 num_args)
{
	char *unsafe_ptr = NULL, *tmp_buf = NULL, *tmp_buf_end, *fmt_end;
	size_t sizeof_cur_arg, sizeof_cur_ip;
	int err, i, num_spec = 0;
	u64 cur_arg;
	char fmt_ptype, cur_ip[16], ip_spec[] = "%pXX";

	fmt_end = strnchr(fmt, fmt_size, 0);
	if (!fmt_end)
		return -EINVAL;
	fmt_size = fmt_end - fmt;

	if (bin_args) {
		if (num_args && try_get_fmt_tmp_buf(&tmp_buf))
			return -EBUSY;

		tmp_buf_end = tmp_buf + MAX_BPRINTF_BUF_LEN;
		*bin_args = (u32 *)tmp_buf;
	}

	for (i = 0; i < fmt_size; i++) {
		if ((!isprint(fmt[i]) && !isspace(fmt[i])) || !isascii(fmt[i])) {
			err = -EINVAL;
			goto out;
		}

		if (fmt[i] != '%')
			continue;

		if (fmt[i + 1] == '%') {
			i++;
			continue;
		}

		if (num_spec >= num_args) {
			err = -EINVAL;
			goto out;
		}

		/* The string is zero-terminated so if fmt[i] != 0, we can
		 * always access fmt[i + 1], in the worst case it will be a 0
		 */
		i++;

		/* skip optional "[0 +-][num]" width formatting field */
		while (fmt[i] == '0' || fmt[i] == '+'  || fmt[i] == '-' ||
		       fmt[i] == ' ')
			i++;
		if (fmt[i] >= '1' && fmt[i] <= '9') {
			i++;
			while (fmt[i] >= '0' && fmt[i] <= '9')
				i++;
		}

		if (fmt[i] == 'p') {
			sizeof_cur_arg = sizeof(long);

			if ((fmt[i + 1] == 'k' || fmt[i + 1] == 'u') &&
			    fmt[i + 2] == 's') {
				fmt_ptype = fmt[i + 1];
				i += 2;
				goto fmt_str;
			}

			if (fmt[i + 1] == 0 || isspace(fmt[i + 1]) ||
			    ispunct(fmt[i + 1]) || fmt[i + 1] == 'K' ||
			    fmt[i + 1] == 'x' || fmt[i + 1] == 's' ||
			    fmt[i + 1] == 'S') {
				/* just kernel pointers */
				if (tmp_buf)
					cur_arg = raw_args[num_spec];
				i++;
				goto nocopy_fmt;
			}

			if (fmt[i + 1] == 'B') {
				if (tmp_buf)  {
					err = snprintf(tmp_buf,
						       (tmp_buf_end - tmp_buf),
						       "%pB",
						       (void *)(long)raw_args[num_spec]);
					tmp_buf += (err + 1);
				}

				i++;
				num_spec++;
				continue;
			}

			/* only support "%pI4", "%pi4", "%pI6" and "%pi6". */
			if ((fmt[i + 1] != 'i' && fmt[i + 1] != 'I') ||
			    (fmt[i + 2] != '4' && fmt[i + 2] != '6')) {
				err = -EINVAL;
				goto out;
			}

			i += 2;
			if (!tmp_buf)
				goto nocopy_fmt;

			sizeof_cur_ip = (fmt[i] == '4') ? 4 : 16;
			if (tmp_buf_end - tmp_buf < sizeof_cur_ip) {
				err = -ENOSPC;
				goto out;
			}

			unsafe_ptr = (char *)(long)raw_args[num_spec];
			err = copy_from_kernel_nofault(cur_ip, unsafe_ptr,
						       sizeof_cur_ip);
			if (err < 0)
				memset(cur_ip, 0, sizeof_cur_ip);

			/* hack: bstr_printf expects IP addresses to be
			 * pre-formatted as strings, ironically, the easiest way
			 * to do that is to call snprintf.
			 */
			ip_spec[2] = fmt[i - 1];
			ip_spec[3] = fmt[i];
			err = snprintf(tmp_buf, tmp_buf_end - tmp_buf,
				       ip_spec, &cur_ip);

			tmp_buf += err + 1;
			num_spec++;

			continue;
		} else if (fmt[i] == 's') {
			fmt_ptype = fmt[i];
fmt_str:
			if (fmt[i + 1] != 0 &&
			    !isspace(fmt[i + 1]) &&
			    !ispunct(fmt[i + 1])) {
				err = -EINVAL;
				goto out;
			}

			if (!tmp_buf)
				goto nocopy_fmt;

			if (tmp_buf_end == tmp_buf) {
				err = -ENOSPC;
				goto out;
			}

			unsafe_ptr = (char *)(long)raw_args[num_spec];
			err = bpf_trace_copy_string(tmp_buf, unsafe_ptr,
						    fmt_ptype,
						    tmp_buf_end - tmp_buf);
			if (err < 0) {
				tmp_buf[0] = '\0';
				err = 1;
			}

			tmp_buf += err;
			num_spec++;

			continue;
		} else if (fmt[i] == 'c') {
			if (!tmp_buf)
				goto nocopy_fmt;

			if (tmp_buf_end == tmp_buf) {
				err = -ENOSPC;
				goto out;
			}

			*tmp_buf = raw_args[num_spec];
			tmp_buf++;
			num_spec++;

			continue;
		}

		sizeof_cur_arg = sizeof(int);

		if (fmt[i] == 'l') {
			sizeof_cur_arg = sizeof(long);
			i++;
		}
		if (fmt[i] == 'l') {
			sizeof_cur_arg = sizeof(long long);
			i++;
		}

		if (fmt[i] != 'i' && fmt[i] != 'd' && fmt[i] != 'u' &&
		    fmt[i] != 'x' && fmt[i] != 'X') {
			err = -EINVAL;
			goto out;
		}

		if (tmp_buf)
			cur_arg = raw_args[num_spec];
nocopy_fmt:
		if (tmp_buf) {
			tmp_buf = PTR_ALIGN(tmp_buf, sizeof(u32));
			if (tmp_buf_end - tmp_buf < sizeof_cur_arg) {
				err = -ENOSPC;
				goto out;
			}

			if (sizeof_cur_arg == 8) {
				*(u32 *)tmp_buf = *(u32 *)&cur_arg;
				*(u32 *)(tmp_buf + 4) = *((u32 *)&cur_arg + 1);
			} else {
				*(u32 *)tmp_buf = (u32)(long)cur_arg;
			}
			tmp_buf += sizeof_cur_arg;
		}
		num_spec++;
	}

	err = 0;
out:
	if (err)
		bpf_bprintf_cleanup();
	return err;
}

BPF_CALL_5(bpf_snprintf, char *, str, u32, str_size, char *, fmt,
	   const void *, data, u32, data_len)
{
	int err, num_args;
	u32 *bin_args;

	if (data_len % 8 || data_len > MAX_BPRINTF_VARARGS * 8 ||
	    (data_len && !data))
		return -EINVAL;
	num_args = data_len / 8;

	/* ARG_PTR_TO_CONST_STR guarantees that fmt is zero-terminated so we
	 * can safely give an unbounded size.
	 */
	err = bpf_bprintf_prepare(fmt, UINT_MAX, data, &bin_args, num_args);
	if (err < 0)
		return err;

	err = bstr_printf(str, str_size, fmt, bin_args);

	bpf_bprintf_cleanup();

	return err + 1;
}

const struct bpf_func_proto bpf_snprintf_proto = {
	.func		= bpf_snprintf,
	.gpl_only	= true,
	.ret_type	= RET_INTEGER,
	.arg1_type	= ARG_PTR_TO_MEM_OR_NULL,
	.arg2_type	= ARG_CONST_SIZE_OR_ZERO,
	.arg3_type	= ARG_PTR_TO_CONST_STR,
	.arg4_type	= ARG_PTR_TO_MEM | PTR_MAYBE_NULL | MEM_RDONLY,
	.arg5_type	= ARG_CONST_SIZE_OR_ZERO,
};

/* BPF map elements can contain 'struct bpf_timer'.
 * Such map owns all of its BPF timers.
 * 'struct bpf_timer' is allocated as part of map element allocation
 * and it's zero initialized.
 * That space is used to keep 'struct bpf_timer_kern'.
 * bpf_timer_init() allocates 'struct bpf_hrtimer', inits hrtimer, and
 * remembers 'struct bpf_map *' pointer it's part of.
 * bpf_timer_set_callback() increments prog refcnt and assign bpf callback_fn.
 * bpf_timer_start() arms the timer.
 * If user space reference to a map goes to zero at this point
 * ops->map_release_uref callback is responsible for cancelling the timers,
 * freeing their memory, and decrementing prog's refcnts.
 * bpf_timer_cancel() cancels the timer and decrements prog's refcnt.
 * Inner maps can contain bpf timers as well. ops->map_release_uref is
 * freeing the timers when inner map is replaced or deleted by user space.
 */
struct bpf_hrtimer {
	struct hrtimer timer;
	struct bpf_map *map;
	struct bpf_prog *prog;
	void __rcu *callback_fn;
	void *value;
};

/* the actual struct hidden inside uapi struct bpf_timer */
struct bpf_timer_kern {
	struct bpf_hrtimer *timer;
	/* bpf_spin_lock is used here instead of spinlock_t to make
	 * sure that it always fits into space reserved by struct bpf_timer
	 * regardless of LOCKDEP and spinlock debug flags.
	 */
	struct bpf_spin_lock lock;
} __attribute__((aligned(8)));

static DEFINE_PER_CPU(struct bpf_hrtimer *, hrtimer_running);

static enum hrtimer_restart bpf_timer_cb(struct hrtimer *hrtimer)
{
	struct bpf_hrtimer *t = container_of(hrtimer, struct bpf_hrtimer, timer);
	struct bpf_map *map = t->map;
	void *value = t->value;
	bpf_callback_t callback_fn;
	void *key;
	u32 idx;

	BTF_TYPE_EMIT(struct bpf_timer);
	callback_fn = rcu_dereference_check(t->callback_fn, rcu_read_lock_bh_held());
	if (!callback_fn)
		goto out;

	/* bpf_timer_cb() runs in hrtimer_run_softirq. It doesn't migrate and
	 * cannot be preempted by another bpf_timer_cb() on the same cpu.
	 * Remember the timer this callback is servicing to prevent
	 * deadlock if callback_fn() calls bpf_timer_cancel() or
	 * bpf_map_delete_elem() on the same timer.
	 */
	this_cpu_write(hrtimer_running, t);
	if (map->map_type == BPF_MAP_TYPE_ARRAY) {
		struct bpf_array *array = container_of(map, struct bpf_array, map);

		/* compute the key */
		idx = ((char *)value - array->value) / array->elem_size;
		key = &idx;
	} else { /* hash or lru */
		key = value - round_up(map->key_size, 8);
	}

	callback_fn((u64)(long)map, (u64)(long)key, (u64)(long)value, 0, 0);
	/* The verifier checked that return value is zero. */

	this_cpu_write(hrtimer_running, NULL);
out:
	return HRTIMER_NORESTART;
}

BPF_CALL_3(bpf_timer_init, struct bpf_timer_kern *, timer, struct bpf_map *, map,
	   u64, flags)
{
	clockid_t clockid = flags & (MAX_CLOCKS - 1);
	struct bpf_hrtimer *t;
	int ret = 0;

	BUILD_BUG_ON(MAX_CLOCKS != 16);
	BUILD_BUG_ON(sizeof(struct bpf_timer_kern) > sizeof(struct bpf_timer));
	BUILD_BUG_ON(__alignof__(struct bpf_timer_kern) != __alignof__(struct bpf_timer));

	if (in_nmi())
		return -EOPNOTSUPP;

	if (flags >= MAX_CLOCKS ||
	    /* similar to timerfd except _ALARM variants are not supported */
	    (clockid != CLOCK_MONOTONIC &&
	     clockid != CLOCK_REALTIME &&
	     clockid != CLOCK_BOOTTIME))
		return -EINVAL;
	__bpf_spin_lock_irqsave(&timer->lock);
	t = timer->timer;
	if (t) {
		ret = -EBUSY;
		goto out;
	}
	if (!atomic64_read(&map->usercnt)) {
		/* maps with timers must be either held by user space
		 * or pinned in bpffs.
		 */
		ret = -EPERM;
		goto out;
	}
	/* allocate hrtimer via map_kmalloc to use memcg accounting */
	t = bpf_map_kmalloc_node(map, sizeof(*t), GFP_ATOMIC, map->numa_node);
	if (!t) {
		ret = -ENOMEM;
		goto out;
	}
	t->value = (void *)timer - map->timer_off;
	t->map = map;
	t->prog = NULL;
	rcu_assign_pointer(t->callback_fn, NULL);
	hrtimer_init(&t->timer, clockid, HRTIMER_MODE_REL_SOFT);
	t->timer.function = bpf_timer_cb;
	timer->timer = t;
out:
	__bpf_spin_unlock_irqrestore(&timer->lock);
	return ret;
}

static const struct bpf_func_proto bpf_timer_init_proto = {
	.func		= bpf_timer_init,
	.gpl_only	= true,
	.ret_type	= RET_INTEGER,
	.arg1_type	= ARG_PTR_TO_TIMER,
	.arg2_type	= ARG_CONST_MAP_PTR,
	.arg3_type	= ARG_ANYTHING,
};

BPF_CALL_3(bpf_timer_set_callback, struct bpf_timer_kern *, timer, void *, callback_fn,
	   struct bpf_prog_aux *, aux)
{
	struct bpf_prog *prev, *prog = aux->prog;
	struct bpf_hrtimer *t;
	int ret = 0;

	if (in_nmi())
		return -EOPNOTSUPP;
	__bpf_spin_lock_irqsave(&timer->lock);
	t = timer->timer;
	if (!t) {
		ret = -EINVAL;
		goto out;
	}
	if (!atomic64_read(&t->map->usercnt)) {
		/* maps with timers must be either held by user space
		 * or pinned in bpffs. Otherwise timer might still be
		 * running even when bpf prog is detached and user space
		 * is gone, since map_release_uref won't ever be called.
		 */
		ret = -EPERM;
		goto out;
	}
	prev = t->prog;
	if (prev != prog) {
		/* Bump prog refcnt once. Every bpf_timer_set_callback()
		 * can pick different callback_fn-s within the same prog.
		 */
		prog = bpf_prog_inc_not_zero(prog);
		if (IS_ERR(prog)) {
			ret = PTR_ERR(prog);
			goto out;
		}
		if (prev)
			/* Drop prev prog refcnt when swapping with new prog */
			bpf_prog_put(prev);
		t->prog = prog;
	}
	rcu_assign_pointer(t->callback_fn, callback_fn);
out:
	__bpf_spin_unlock_irqrestore(&timer->lock);
	return ret;
}

static const struct bpf_func_proto bpf_timer_set_callback_proto = {
	.func		= bpf_timer_set_callback,
	.gpl_only	= true,
	.ret_type	= RET_INTEGER,
	.arg1_type	= ARG_PTR_TO_TIMER,
	.arg2_type	= ARG_PTR_TO_FUNC,
};

BPF_CALL_3(bpf_timer_start, struct bpf_timer_kern *, timer, u64, nsecs, u64, flags)
{
	struct bpf_hrtimer *t;
	int ret = 0;

	if (in_nmi())
		return -EOPNOTSUPP;
	if (flags)
		return -EINVAL;
	__bpf_spin_lock_irqsave(&timer->lock);
	t = timer->timer;
	if (!t || !t->prog) {
		ret = -EINVAL;
		goto out;
	}
	hrtimer_start(&t->timer, ns_to_ktime(nsecs), HRTIMER_MODE_REL_SOFT);
out:
	__bpf_spin_unlock_irqrestore(&timer->lock);
	return ret;
}

static const struct bpf_func_proto bpf_timer_start_proto = {
	.func		= bpf_timer_start,
	.gpl_only	= true,
	.ret_type	= RET_INTEGER,
	.arg1_type	= ARG_PTR_TO_TIMER,
	.arg2_type	= ARG_ANYTHING,
	.arg3_type	= ARG_ANYTHING,
};

static void drop_prog_refcnt(struct bpf_hrtimer *t)
{
	struct bpf_prog *prog = t->prog;

	if (prog) {
		bpf_prog_put(prog);
		t->prog = NULL;
		rcu_assign_pointer(t->callback_fn, NULL);
	}
}

BPF_CALL_1(bpf_timer_cancel, struct bpf_timer_kern *, timer)
{
	struct bpf_hrtimer *t;
	int ret = 0;

	if (in_nmi())
		return -EOPNOTSUPP;
	__bpf_spin_lock_irqsave(&timer->lock);
	t = timer->timer;
	if (!t) {
		ret = -EINVAL;
		goto out;
	}
	if (this_cpu_read(hrtimer_running) == t) {
		/* If bpf callback_fn is trying to bpf_timer_cancel()
		 * its own timer the hrtimer_cancel() will deadlock
		 * since it waits for callback_fn to finish
		 */
		ret = -EDEADLK;
		goto out;
	}
	drop_prog_refcnt(t);
out:
	__bpf_spin_unlock_irqrestore(&timer->lock);
	/* Cancel the timer and wait for associated callback to finish
	 * if it was running.
	 */
	ret = ret ?: hrtimer_cancel(&t->timer);
	return ret;
}

static const struct bpf_func_proto bpf_timer_cancel_proto = {
	.func		= bpf_timer_cancel,
	.gpl_only	= true,
	.ret_type	= RET_INTEGER,
	.arg1_type	= ARG_PTR_TO_TIMER,
};

/* This function is called by map_delete/update_elem for individual element and
 * by ops->map_release_uref when the user space reference to a map reaches zero.
 */
void bpf_timer_cancel_and_free(void *val)
{
	struct bpf_timer_kern *timer = val;
	struct bpf_hrtimer *t;

	/* Performance optimization: read timer->timer without lock first. */
	if (!READ_ONCE(timer->timer))
		return;

	__bpf_spin_lock_irqsave(&timer->lock);
	/* re-read it under lock */
	t = timer->timer;
	if (!t)
		goto out;
	drop_prog_refcnt(t);
	/* The subsequent bpf_timer_start/cancel() helpers won't be able to use
	 * this timer, since it won't be initialized.
	 */
	timer->timer = NULL;
out:
	__bpf_spin_unlock_irqrestore(&timer->lock);
	if (!t)
		return;
	/* Cancel the timer and wait for callback to complete if it was running.
	 * If hrtimer_cancel() can be safely called it's safe to call kfree(t)
	 * right after for both preallocated and non-preallocated maps.
	 * The timer->timer = NULL was already done and no code path can
	 * see address 't' anymore.
	 *
	 * Check that bpf_map_delete/update_elem() wasn't called from timer
	 * callback_fn. In such case don't call hrtimer_cancel() (since it will
	 * deadlock) and don't call hrtimer_try_to_cancel() (since it will just
	 * return -1). Though callback_fn is still running on this cpu it's
	 * safe to do kfree(t) because bpf_timer_cb() read everything it needed
	 * from 't'. The bpf subprog callback_fn won't be able to access 't',
	 * since timer->timer = NULL was already done. The timer will be
	 * effectively cancelled because bpf_timer_cb() will return
	 * HRTIMER_NORESTART.
	 */
	if (this_cpu_read(hrtimer_running) != t)
		hrtimer_cancel(&t->timer);
	kfree(t);
}

BPF_CALL_2(bpf_kptr_xchg, void *, map_value, void *, ptr)
{
	unsigned long *kptr = map_value;

	return xchg(kptr, (unsigned long)ptr);
}

/* Unlike other PTR_TO_BTF_ID helpers the btf_id in bpf_kptr_xchg()
<<<<<<< HEAD
 * helper is determined dynamically by the verifier.
 */
#define BPF_PTR_POISON ((void *)((0xeB9FUL << 2) + POISON_POINTER_DELTA))

=======
 * helper is determined dynamically by the verifier. Use BPF_PTR_POISON to
 * denote type that verifier will determine.
 */
>>>>>>> 7365df19
static const struct bpf_func_proto bpf_kptr_xchg_proto = {
	.func         = bpf_kptr_xchg,
	.gpl_only     = false,
	.ret_type     = RET_PTR_TO_BTF_ID_OR_NULL,
	.ret_btf_id   = BPF_PTR_POISON,
	.arg1_type    = ARG_PTR_TO_KPTR,
	.arg2_type    = ARG_PTR_TO_BTF_ID_OR_NULL | OBJ_RELEASE,
	.arg2_btf_id  = BPF_PTR_POISON,
};

/* Since the upper 8 bits of dynptr->size is reserved, the
 * maximum supported size is 2^24 - 1.
 */
#define DYNPTR_MAX_SIZE	((1UL << 24) - 1)
#define DYNPTR_TYPE_SHIFT	28
#define DYNPTR_SIZE_MASK	0xFFFFFF
#define DYNPTR_RDONLY_BIT	BIT(31)

static bool bpf_dynptr_is_rdonly(struct bpf_dynptr_kern *ptr)
{
	return ptr->size & DYNPTR_RDONLY_BIT;
}

static void bpf_dynptr_set_type(struct bpf_dynptr_kern *ptr, enum bpf_dynptr_type type)
{
	ptr->size |= type << DYNPTR_TYPE_SHIFT;
}

<<<<<<< HEAD
static u32 bpf_dynptr_get_size(struct bpf_dynptr_kern *ptr)
=======
u32 bpf_dynptr_get_size(struct bpf_dynptr_kern *ptr)
>>>>>>> 7365df19
{
	return ptr->size & DYNPTR_SIZE_MASK;
}

int bpf_dynptr_check_size(u32 size)
{
	return size > DYNPTR_MAX_SIZE ? -E2BIG : 0;
}

void bpf_dynptr_init(struct bpf_dynptr_kern *ptr, void *data,
		     enum bpf_dynptr_type type, u32 offset, u32 size)
{
	ptr->data = data;
	ptr->offset = offset;
	ptr->size = size;
	bpf_dynptr_set_type(ptr, type);
}

void bpf_dynptr_set_null(struct bpf_dynptr_kern *ptr)
{
	memset(ptr, 0, sizeof(*ptr));
}

static int bpf_dynptr_check_off_len(struct bpf_dynptr_kern *ptr, u32 offset, u32 len)
{
	u32 size = bpf_dynptr_get_size(ptr);

	if (len > size || offset > size - len)
		return -E2BIG;

	return 0;
}

BPF_CALL_4(bpf_dynptr_from_mem, void *, data, u32, size, u64, flags, struct bpf_dynptr_kern *, ptr)
{
	int err;

<<<<<<< HEAD
=======
	BTF_TYPE_EMIT(struct bpf_dynptr);

>>>>>>> 7365df19
	err = bpf_dynptr_check_size(size);
	if (err)
		goto error;

	/* flags is currently unsupported */
	if (flags) {
		err = -EINVAL;
		goto error;
	}

	bpf_dynptr_init(ptr, data, BPF_DYNPTR_TYPE_LOCAL, 0, size);

	return 0;

error:
	bpf_dynptr_set_null(ptr);
	return err;
}

static const struct bpf_func_proto bpf_dynptr_from_mem_proto = {
	.func		= bpf_dynptr_from_mem,
	.gpl_only	= false,
	.ret_type	= RET_INTEGER,
	.arg1_type	= ARG_PTR_TO_UNINIT_MEM,
	.arg2_type	= ARG_CONST_SIZE_OR_ZERO,
	.arg3_type	= ARG_ANYTHING,
	.arg4_type	= ARG_PTR_TO_DYNPTR | DYNPTR_TYPE_LOCAL | MEM_UNINIT,
};

BPF_CALL_5(bpf_dynptr_read, void *, dst, u32, len, struct bpf_dynptr_kern *, src,
	   u32, offset, u64, flags)
{
	int err;

	if (!src->data || flags)
		return -EINVAL;

	err = bpf_dynptr_check_off_len(src, offset, len);
	if (err)
		return err;

	memcpy(dst, src->data + src->offset + offset, len);

	return 0;
}

static const struct bpf_func_proto bpf_dynptr_read_proto = {
	.func		= bpf_dynptr_read,
	.gpl_only	= false,
	.ret_type	= RET_INTEGER,
	.arg1_type	= ARG_PTR_TO_UNINIT_MEM,
	.arg2_type	= ARG_CONST_SIZE_OR_ZERO,
	.arg3_type	= ARG_PTR_TO_DYNPTR,
	.arg4_type	= ARG_ANYTHING,
	.arg5_type	= ARG_ANYTHING,
};

BPF_CALL_5(bpf_dynptr_write, struct bpf_dynptr_kern *, dst, u32, offset, void *, src,
	   u32, len, u64, flags)
{
	int err;

	if (!dst->data || flags || bpf_dynptr_is_rdonly(dst))
		return -EINVAL;

	err = bpf_dynptr_check_off_len(dst, offset, len);
	if (err)
		return err;

	memcpy(dst->data + dst->offset + offset, src, len);

	return 0;
}

static const struct bpf_func_proto bpf_dynptr_write_proto = {
	.func		= bpf_dynptr_write,
	.gpl_only	= false,
	.ret_type	= RET_INTEGER,
	.arg1_type	= ARG_PTR_TO_DYNPTR,
	.arg2_type	= ARG_ANYTHING,
	.arg3_type	= ARG_PTR_TO_MEM | MEM_RDONLY,
	.arg4_type	= ARG_CONST_SIZE_OR_ZERO,
	.arg5_type	= ARG_ANYTHING,
};

BPF_CALL_3(bpf_dynptr_data, struct bpf_dynptr_kern *, ptr, u32, offset, u32, len)
{
	int err;

	if (!ptr->data)
		return 0;

	err = bpf_dynptr_check_off_len(ptr, offset, len);
	if (err)
		return 0;

	if (bpf_dynptr_is_rdonly(ptr))
		return 0;

	return (unsigned long)(ptr->data + ptr->offset + offset);
}

static const struct bpf_func_proto bpf_dynptr_data_proto = {
	.func		= bpf_dynptr_data,
	.gpl_only	= false,
	.ret_type	= RET_PTR_TO_DYNPTR_MEM_OR_NULL,
	.arg1_type	= ARG_PTR_TO_DYNPTR,
	.arg2_type	= ARG_ANYTHING,
	.arg3_type	= ARG_CONST_ALLOC_SIZE_OR_ZERO,
};

const struct bpf_func_proto bpf_get_current_task_proto __weak;
const struct bpf_func_proto bpf_get_current_task_btf_proto __weak;
const struct bpf_func_proto bpf_probe_read_user_proto __weak;
const struct bpf_func_proto bpf_probe_read_user_str_proto __weak;
const struct bpf_func_proto bpf_probe_read_kernel_proto __weak;
const struct bpf_func_proto bpf_probe_read_kernel_str_proto __weak;
const struct bpf_func_proto bpf_task_pt_regs_proto __weak;

const struct bpf_func_proto *
bpf_base_func_proto(enum bpf_func_id func_id)
{
	switch (func_id) {
	case BPF_FUNC_map_lookup_elem:
		return &bpf_map_lookup_elem_proto;
	case BPF_FUNC_map_update_elem:
		return &bpf_map_update_elem_proto;
	case BPF_FUNC_map_delete_elem:
		return &bpf_map_delete_elem_proto;
	case BPF_FUNC_map_push_elem:
		return &bpf_map_push_elem_proto;
	case BPF_FUNC_map_pop_elem:
		return &bpf_map_pop_elem_proto;
	case BPF_FUNC_map_peek_elem:
		return &bpf_map_peek_elem_proto;
	case BPF_FUNC_map_lookup_percpu_elem:
		return &bpf_map_lookup_percpu_elem_proto;
	case BPF_FUNC_get_prandom_u32:
		return &bpf_get_prandom_u32_proto;
	case BPF_FUNC_get_smp_processor_id:
		return &bpf_get_raw_smp_processor_id_proto;
	case BPF_FUNC_get_numa_node_id:
		return &bpf_get_numa_node_id_proto;
	case BPF_FUNC_tail_call:
		return &bpf_tail_call_proto;
	case BPF_FUNC_ktime_get_ns:
		return &bpf_ktime_get_ns_proto;
	case BPF_FUNC_ktime_get_boot_ns:
		return &bpf_ktime_get_boot_ns_proto;
	case BPF_FUNC_ktime_get_tai_ns:
		return &bpf_ktime_get_tai_ns_proto;
	case BPF_FUNC_ringbuf_output:
		return &bpf_ringbuf_output_proto;
	case BPF_FUNC_ringbuf_reserve:
		return &bpf_ringbuf_reserve_proto;
	case BPF_FUNC_ringbuf_submit:
		return &bpf_ringbuf_submit_proto;
	case BPF_FUNC_ringbuf_discard:
		return &bpf_ringbuf_discard_proto;
	case BPF_FUNC_ringbuf_query:
		return &bpf_ringbuf_query_proto;
<<<<<<< HEAD
	case BPF_FUNC_ringbuf_reserve_dynptr:
		return &bpf_ringbuf_reserve_dynptr_proto;
	case BPF_FUNC_ringbuf_submit_dynptr:
		return &bpf_ringbuf_submit_dynptr_proto;
	case BPF_FUNC_ringbuf_discard_dynptr:
		return &bpf_ringbuf_discard_dynptr_proto;
	case BPF_FUNC_for_each_map_elem:
		return &bpf_for_each_map_elem_proto;
	case BPF_FUNC_loop:
		return &bpf_loop_proto;
	case BPF_FUNC_strncmp:
		return &bpf_strncmp_proto;
	case BPF_FUNC_dynptr_from_mem:
		return &bpf_dynptr_from_mem_proto;
	case BPF_FUNC_dynptr_read:
		return &bpf_dynptr_read_proto;
	case BPF_FUNC_dynptr_write:
		return &bpf_dynptr_write_proto;
	case BPF_FUNC_dynptr_data:
		return &bpf_dynptr_data_proto;
=======
	case BPF_FUNC_strncmp:
		return &bpf_strncmp_proto;
	case BPF_FUNC_strtol:
		return &bpf_strtol_proto;
	case BPF_FUNC_strtoul:
		return &bpf_strtoul_proto;
>>>>>>> 7365df19
	default:
		break;
	}

	if (!bpf_capable())
		return NULL;

	switch (func_id) {
	case BPF_FUNC_spin_lock:
		return &bpf_spin_lock_proto;
	case BPF_FUNC_spin_unlock:
		return &bpf_spin_unlock_proto;
	case BPF_FUNC_jiffies64:
		return &bpf_jiffies64_proto;
	case BPF_FUNC_per_cpu_ptr:
		return &bpf_per_cpu_ptr_proto;
	case BPF_FUNC_this_cpu_ptr:
		return &bpf_this_cpu_ptr_proto;
	case BPF_FUNC_timer_init:
		return &bpf_timer_init_proto;
	case BPF_FUNC_timer_set_callback:
		return &bpf_timer_set_callback_proto;
	case BPF_FUNC_timer_start:
		return &bpf_timer_start_proto;
	case BPF_FUNC_timer_cancel:
		return &bpf_timer_cancel_proto;
	case BPF_FUNC_kptr_xchg:
		return &bpf_kptr_xchg_proto;
<<<<<<< HEAD
=======
	case BPF_FUNC_for_each_map_elem:
		return &bpf_for_each_map_elem_proto;
	case BPF_FUNC_loop:
		return &bpf_loop_proto;
	case BPF_FUNC_user_ringbuf_drain:
		return &bpf_user_ringbuf_drain_proto;
	case BPF_FUNC_ringbuf_reserve_dynptr:
		return &bpf_ringbuf_reserve_dynptr_proto;
	case BPF_FUNC_ringbuf_submit_dynptr:
		return &bpf_ringbuf_submit_dynptr_proto;
	case BPF_FUNC_ringbuf_discard_dynptr:
		return &bpf_ringbuf_discard_dynptr_proto;
	case BPF_FUNC_dynptr_from_mem:
		return &bpf_dynptr_from_mem_proto;
	case BPF_FUNC_dynptr_read:
		return &bpf_dynptr_read_proto;
	case BPF_FUNC_dynptr_write:
		return &bpf_dynptr_write_proto;
	case BPF_FUNC_dynptr_data:
		return &bpf_dynptr_data_proto;
>>>>>>> 7365df19
	default:
		break;
	}

	if (!perfmon_capable())
		return NULL;

	switch (func_id) {
	case BPF_FUNC_trace_printk:
		return bpf_get_trace_printk_proto();
	case BPF_FUNC_get_current_task:
		return &bpf_get_current_task_proto;
	case BPF_FUNC_get_current_task_btf:
		return &bpf_get_current_task_btf_proto;
	case BPF_FUNC_probe_read_user:
		return &bpf_probe_read_user_proto;
	case BPF_FUNC_probe_read_kernel:
		return security_locked_down(LOCKDOWN_BPF_READ_KERNEL) < 0 ?
		       NULL : &bpf_probe_read_kernel_proto;
	case BPF_FUNC_probe_read_user_str:
		return &bpf_probe_read_user_str_proto;
	case BPF_FUNC_probe_read_kernel_str:
		return security_locked_down(LOCKDOWN_BPF_READ_KERNEL) < 0 ?
		       NULL : &bpf_probe_read_kernel_str_proto;
	case BPF_FUNC_snprintf_btf:
		return &bpf_snprintf_btf_proto;
	case BPF_FUNC_snprintf:
		return &bpf_snprintf_proto;
	case BPF_FUNC_task_pt_regs:
		return &bpf_task_pt_regs_proto;
	case BPF_FUNC_trace_vprintk:
		return bpf_get_trace_vprintk_proto();
	default:
		return NULL;
	}
}

BTF_SET8_START(tracing_btf_ids)
#ifdef CONFIG_KEXEC_CORE
BTF_ID_FLAGS(func, crash_kexec, KF_DESTRUCTIVE)
#endif
BTF_SET8_END(tracing_btf_ids)

static const struct btf_kfunc_id_set tracing_kfunc_set = {
	.owner = THIS_MODULE,
	.set   = &tracing_btf_ids,
};

static int __init kfunc_init(void)
{
	return register_btf_kfunc_id_set(BPF_PROG_TYPE_TRACING, &tracing_kfunc_set);
}

late_initcall(kfunc_init);<|MERGE_RESOLUTION|>--- conflicted
+++ resolved
@@ -1377,16 +1377,9 @@
 }
 
 /* Unlike other PTR_TO_BTF_ID helpers the btf_id in bpf_kptr_xchg()
-<<<<<<< HEAD
- * helper is determined dynamically by the verifier.
- */
-#define BPF_PTR_POISON ((void *)((0xeB9FUL << 2) + POISON_POINTER_DELTA))
-
-=======
  * helper is determined dynamically by the verifier. Use BPF_PTR_POISON to
  * denote type that verifier will determine.
  */
->>>>>>> 7365df19
 static const struct bpf_func_proto bpf_kptr_xchg_proto = {
 	.func         = bpf_kptr_xchg,
 	.gpl_only     = false,
@@ -1415,11 +1408,7 @@
 	ptr->size |= type << DYNPTR_TYPE_SHIFT;
 }
 
-<<<<<<< HEAD
-static u32 bpf_dynptr_get_size(struct bpf_dynptr_kern *ptr)
-=======
 u32 bpf_dynptr_get_size(struct bpf_dynptr_kern *ptr)
->>>>>>> 7365df19
 {
 	return ptr->size & DYNPTR_SIZE_MASK;
 }
@@ -1457,11 +1446,8 @@
 {
 	int err;
 
-<<<<<<< HEAD
-=======
 	BTF_TYPE_EMIT(struct bpf_dynptr);
 
->>>>>>> 7365df19
 	err = bpf_dynptr_check_size(size);
 	if (err)
 		goto error;
@@ -1623,35 +1609,12 @@
 		return &bpf_ringbuf_discard_proto;
 	case BPF_FUNC_ringbuf_query:
 		return &bpf_ringbuf_query_proto;
-<<<<<<< HEAD
-	case BPF_FUNC_ringbuf_reserve_dynptr:
-		return &bpf_ringbuf_reserve_dynptr_proto;
-	case BPF_FUNC_ringbuf_submit_dynptr:
-		return &bpf_ringbuf_submit_dynptr_proto;
-	case BPF_FUNC_ringbuf_discard_dynptr:
-		return &bpf_ringbuf_discard_dynptr_proto;
-	case BPF_FUNC_for_each_map_elem:
-		return &bpf_for_each_map_elem_proto;
-	case BPF_FUNC_loop:
-		return &bpf_loop_proto;
-	case BPF_FUNC_strncmp:
-		return &bpf_strncmp_proto;
-	case BPF_FUNC_dynptr_from_mem:
-		return &bpf_dynptr_from_mem_proto;
-	case BPF_FUNC_dynptr_read:
-		return &bpf_dynptr_read_proto;
-	case BPF_FUNC_dynptr_write:
-		return &bpf_dynptr_write_proto;
-	case BPF_FUNC_dynptr_data:
-		return &bpf_dynptr_data_proto;
-=======
 	case BPF_FUNC_strncmp:
 		return &bpf_strncmp_proto;
 	case BPF_FUNC_strtol:
 		return &bpf_strtol_proto;
 	case BPF_FUNC_strtoul:
 		return &bpf_strtoul_proto;
->>>>>>> 7365df19
 	default:
 		break;
 	}
@@ -1680,8 +1643,6 @@
 		return &bpf_timer_cancel_proto;
 	case BPF_FUNC_kptr_xchg:
 		return &bpf_kptr_xchg_proto;
-<<<<<<< HEAD
-=======
 	case BPF_FUNC_for_each_map_elem:
 		return &bpf_for_each_map_elem_proto;
 	case BPF_FUNC_loop:
@@ -1702,7 +1663,6 @@
 		return &bpf_dynptr_write_proto;
 	case BPF_FUNC_dynptr_data:
 		return &bpf_dynptr_data_proto;
->>>>>>> 7365df19
 	default:
 		break;
 	}
