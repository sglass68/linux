--- conflicted
+++ resolved
@@ -835,20 +835,11 @@
 	struct hci_dev *hdev = req->hdev;
 	int ret = 0;
 
-<<<<<<< HEAD
-void __hci_req_disable_advertising(struct hci_request *req)
-{
-	if (ext_adv_capable(req->hdev)) {
-		__hci_req_disable_ext_adv_instance(req, 0x00);
-	} else {
-		u8 enable = 0x00;
-=======
 	hci_dev_lock(hdev);
 
 	if (hci_dev_test_flag(hdev, HCI_LE_SCAN))
 		hci_req_add_le_scan_disable(req, false);
 	hci_req_add_le_passive_scan(req);
->>>>>>> 7365df19
 
 	switch (hdev->interleave_scan_state) {
 	case INTERLEAVE_SCAN_ALLOWLIST:
@@ -923,1258 +914,9 @@
 	INIT_DELAYED_WORK(&hdev->interleave_scan, interleave_scan_work);
 }
 
-<<<<<<< HEAD
-void __hci_req_update_adv_data(struct hci_request *req, u8 instance)
-{
-	struct hci_dev *hdev = req->hdev;
-	u8 len;
-
-	if (!hci_dev_test_flag(hdev, HCI_LE_ENABLED))
-		return;
-
-	if (ext_adv_capable(hdev)) {
-		struct {
-			struct hci_cp_le_set_ext_adv_data cp;
-			u8 data[HCI_MAX_EXT_AD_LENGTH];
-		} pdu;
-
-		memset(&pdu, 0, sizeof(pdu));
-
-		len = eir_create_adv_data(hdev, instance, pdu.data);
-
-		/* There's nothing to do if the data hasn't changed */
-		if (hdev->adv_data_len == len &&
-		    memcmp(pdu.data, hdev->adv_data, len) == 0)
-			return;
-
-		memcpy(hdev->adv_data, pdu.data, len);
-		hdev->adv_data_len = len;
-
-		pdu.cp.length = len;
-		pdu.cp.handle = instance;
-		pdu.cp.operation = LE_SET_ADV_DATA_OP_COMPLETE;
-		pdu.cp.frag_pref = LE_SET_ADV_DATA_NO_FRAG;
-
-		hci_req_add(req, HCI_OP_LE_SET_EXT_ADV_DATA,
-			    sizeof(pdu.cp) + len, &pdu.cp);
-	} else {
-		struct hci_cp_le_set_adv_data cp;
-
-		memset(&cp, 0, sizeof(cp));
-
-		len = eir_create_adv_data(hdev, instance, cp.data);
-
-		/* There's nothing to do if the data hasn't changed */
-		if (hdev->adv_data_len == len &&
-		    memcmp(cp.data, hdev->adv_data, len) == 0)
-			return;
-
-		memcpy(hdev->adv_data, cp.data, sizeof(cp.data));
-		hdev->adv_data_len = len;
-
-		cp.length = len;
-
-		hci_req_add(req, HCI_OP_LE_SET_ADV_DATA, sizeof(cp), &cp);
-	}
-}
-
-int hci_req_update_adv_data(struct hci_dev *hdev, u8 instance)
-{
-	struct hci_request req;
-
-	hci_req_init(&req, hdev);
-	__hci_req_update_adv_data(&req, instance);
-
-	return hci_req_run(&req, NULL);
-}
-
-static void enable_addr_resolution_complete(struct hci_dev *hdev, u8 status,
-					    u16 opcode)
-{
-	BT_DBG("%s status %u", hdev->name, status);
-}
-
-void hci_req_disable_address_resolution(struct hci_dev *hdev)
-{
-	struct hci_request req;
-	__u8 enable = 0x00;
-
-	if (!hci_dev_test_flag(hdev, HCI_LL_RPA_RESOLUTION))
-		return;
-
-	hci_req_init(&req, hdev);
-
-	hci_req_add(&req, HCI_OP_LE_SET_ADDR_RESOLV_ENABLE, 1, &enable);
-
-	hci_req_run(&req, enable_addr_resolution_complete);
-}
-
-static void adv_enable_complete(struct hci_dev *hdev, u8 status, u16 opcode)
-{
-	bt_dev_dbg(hdev, "status %u", status);
-}
-
-void hci_req_reenable_advertising(struct hci_dev *hdev)
-{
-	struct hci_request req;
-
-	if (!hci_dev_test_flag(hdev, HCI_ADVERTISING) &&
-	    list_empty(&hdev->adv_instances))
-		return;
-
-	hci_req_init(&req, hdev);
-
-	if (hdev->cur_adv_instance) {
-		__hci_req_schedule_adv_instance(&req, hdev->cur_adv_instance,
-						true);
-	} else {
-		if (ext_adv_capable(hdev)) {
-			__hci_req_start_ext_adv(&req, 0x00);
-		} else {
-			__hci_req_update_adv_data(&req, 0x00);
-			__hci_req_update_scan_rsp_data(&req, 0x00);
-			__hci_req_enable_advertising(&req);
-		}
-	}
-
-	hci_req_run(&req, adv_enable_complete);
-}
-
-static void adv_timeout_expire(struct work_struct *work)
-{
-	struct hci_dev *hdev = container_of(work, struct hci_dev,
-					    adv_instance_expire.work);
-
-	struct hci_request req;
-	u8 instance;
-
-	bt_dev_dbg(hdev, "");
-
-	hci_dev_lock(hdev);
-
-	hdev->adv_instance_timeout = 0;
-
-	instance = hdev->cur_adv_instance;
-	if (instance == 0x00)
-		goto unlock;
-
-	hci_req_init(&req, hdev);
-
-	hci_req_clear_adv_instance(hdev, NULL, &req, instance, false);
-
-	if (list_empty(&hdev->adv_instances))
-		__hci_req_disable_advertising(&req);
-
-	hci_req_run(&req, NULL);
-
-unlock:
-	hci_dev_unlock(hdev);
-}
-
-static int hci_req_add_le_interleaved_scan(struct hci_request *req,
-					   unsigned long opt)
-{
-	struct hci_dev *hdev = req->hdev;
-	int ret = 0;
-
-	hci_dev_lock(hdev);
-
-	if (hci_dev_test_flag(hdev, HCI_LE_SCAN))
-		hci_req_add_le_scan_disable(req, false);
-	hci_req_add_le_passive_scan(req);
-
-	switch (hdev->interleave_scan_state) {
-	case INTERLEAVE_SCAN_ALLOWLIST:
-		bt_dev_dbg(hdev, "next state: allowlist");
-		hdev->interleave_scan_state = INTERLEAVE_SCAN_NO_FILTER;
-		break;
-	case INTERLEAVE_SCAN_NO_FILTER:
-		bt_dev_dbg(hdev, "next state: no filter");
-		hdev->interleave_scan_state = INTERLEAVE_SCAN_ALLOWLIST;
-		break;
-	case INTERLEAVE_SCAN_NONE:
-		BT_ERR("unexpected error");
-		ret = -1;
-	}
-
-	hci_dev_unlock(hdev);
-
-	return ret;
-}
-
-static void interleave_scan_work(struct work_struct *work)
-{
-	struct hci_dev *hdev = container_of(work, struct hci_dev,
-					    interleave_scan.work);
-	u8 status;
-	unsigned long timeout;
-
-	if (hdev->interleave_scan_state == INTERLEAVE_SCAN_ALLOWLIST) {
-		timeout = msecs_to_jiffies(hdev->advmon_allowlist_duration);
-	} else if (hdev->interleave_scan_state == INTERLEAVE_SCAN_NO_FILTER) {
-		timeout = msecs_to_jiffies(hdev->advmon_no_filter_duration);
-	} else {
-		bt_dev_err(hdev, "unexpected error");
-		return;
-	}
-
-	hci_req_sync(hdev, hci_req_add_le_interleaved_scan, 0,
-		     HCI_CMD_TIMEOUT, &status);
-
-	/* Don't continue interleaving if it was canceled */
-	if (is_interleave_scanning(hdev))
-		queue_delayed_work(hdev->req_workqueue,
-				   &hdev->interleave_scan, timeout);
-}
-
-int hci_get_random_address(struct hci_dev *hdev, bool require_privacy,
-			   bool use_rpa, struct adv_info *adv_instance,
-			   u8 *own_addr_type, bdaddr_t *rand_addr)
-{
-	int err;
-
-	bacpy(rand_addr, BDADDR_ANY);
-
-	/* If privacy is enabled use a resolvable private address. If
-	 * current RPA has expired then generate a new one.
-	 */
-	if (use_rpa) {
-		/* If Controller supports LL Privacy use own address type is
-		 * 0x03
-		 */
-		if (use_ll_privacy(hdev))
-			*own_addr_type = ADDR_LE_DEV_RANDOM_RESOLVED;
-		else
-			*own_addr_type = ADDR_LE_DEV_RANDOM;
-
-		if (adv_instance) {
-			if (adv_rpa_valid(adv_instance))
-				return 0;
-		} else {
-			if (rpa_valid(hdev))
-				return 0;
-		}
-
-		err = smp_generate_rpa(hdev, hdev->irk, &hdev->rpa);
-		if (err < 0) {
-			bt_dev_err(hdev, "failed to generate new RPA");
-			return err;
-		}
-
-		bacpy(rand_addr, &hdev->rpa);
-
-		return 0;
-	}
-
-	/* In case of required privacy without resolvable private address,
-	 * use an non-resolvable private address. This is useful for
-	 * non-connectable advertising.
-	 */
-	if (require_privacy) {
-		bdaddr_t nrpa;
-
-		while (true) {
-			/* The non-resolvable private address is generated
-			 * from random six bytes with the two most significant
-			 * bits cleared.
-			 */
-			get_random_bytes(&nrpa, 6);
-			nrpa.b[5] &= 0x3f;
-
-			/* The non-resolvable private address shall not be
-			 * equal to the public address.
-			 */
-			if (bacmp(&hdev->bdaddr, &nrpa))
-				break;
-		}
-
-		*own_addr_type = ADDR_LE_DEV_RANDOM;
-		bacpy(rand_addr, &nrpa);
-
-		return 0;
-	}
-
-	/* No privacy so use a public address. */
-	*own_addr_type = ADDR_LE_DEV_PUBLIC;
-
-	return 0;
-}
-
-void __hci_req_clear_ext_adv_sets(struct hci_request *req)
-{
-	hci_req_add(req, HCI_OP_LE_CLEAR_ADV_SETS, 0, NULL);
-}
-
-static void set_random_addr(struct hci_request *req, bdaddr_t *rpa)
-{
-	struct hci_dev *hdev = req->hdev;
-
-	/* If we're advertising or initiating an LE connection we can't
-	 * go ahead and change the random address at this time. This is
-	 * because the eventual initiator address used for the
-	 * subsequently created connection will be undefined (some
-	 * controllers use the new address and others the one we had
-	 * when the operation started).
-	 *
-	 * In this kind of scenario skip the update and let the random
-	 * address be updated at the next cycle.
-	 */
-	if (hci_dev_test_flag(hdev, HCI_LE_ADV) ||
-	    hci_lookup_le_connect(hdev)) {
-		bt_dev_dbg(hdev, "Deferring random address update");
-		hci_dev_set_flag(hdev, HCI_RPA_EXPIRED);
-		return;
-	}
-
-	hci_req_add(req, HCI_OP_LE_SET_RANDOM_ADDR, 6, rpa);
-}
-
-int __hci_req_setup_ext_adv_instance(struct hci_request *req, u8 instance)
-{
-	struct hci_cp_le_set_ext_adv_params cp;
-	struct hci_dev *hdev = req->hdev;
-	bool connectable;
-	u32 flags;
-	bdaddr_t random_addr;
-	u8 own_addr_type;
-	int err;
-	struct adv_info *adv;
-	bool secondary_adv, require_privacy;
-
-	if (instance > 0) {
-		adv = hci_find_adv_instance(hdev, instance);
-		if (!adv)
-			return -EINVAL;
-	} else {
-		adv = NULL;
-	}
-
-	flags = hci_adv_instance_flags(hdev, instance);
-
-	/* If the "connectable" instance flag was not set, then choose between
-	 * ADV_IND and ADV_NONCONN_IND based on the global connectable setting.
-	 */
-	connectable = (flags & MGMT_ADV_FLAG_CONNECTABLE) ||
-		      mgmt_get_connectable(hdev);
-
-	if (!is_advertising_allowed(hdev, connectable))
-		return -EPERM;
-
-	/* Set require_privacy to true only when non-connectable
-	 * advertising is used. In that case it is fine to use a
-	 * non-resolvable private address.
-	 */
-	require_privacy = !connectable;
-
-	/* Don't require privacy for periodic adv? */
-	if (adv && adv->periodic)
-		require_privacy = false;
-
-	err = hci_get_random_address(hdev, require_privacy,
-				     adv_use_rpa(hdev, flags), adv,
-				     &own_addr_type, &random_addr);
-	if (err < 0)
-		return err;
-
-	memset(&cp, 0, sizeof(cp));
-
-	if (adv) {
-		hci_cpu_to_le24(adv->min_interval, cp.min_interval);
-		hci_cpu_to_le24(adv->max_interval, cp.max_interval);
-		cp.tx_power = adv->tx_power;
-	} else {
-		hci_cpu_to_le24(hdev->le_adv_min_interval, cp.min_interval);
-		hci_cpu_to_le24(hdev->le_adv_max_interval, cp.max_interval);
-		cp.tx_power = HCI_ADV_TX_POWER_NO_PREFERENCE;
-	}
-
-	secondary_adv = (flags & MGMT_ADV_FLAG_SEC_MASK);
-
-	if (connectable) {
-		if (secondary_adv)
-			cp.evt_properties = cpu_to_le16(LE_EXT_ADV_CONN_IND);
-		else
-			cp.evt_properties = cpu_to_le16(LE_LEGACY_ADV_IND);
-	} else if (hci_adv_instance_is_scannable(hdev, instance) ||
-		   (flags & MGMT_ADV_PARAM_SCAN_RSP)) {
-		if (secondary_adv)
-			cp.evt_properties = cpu_to_le16(LE_EXT_ADV_SCAN_IND);
-		else
-			cp.evt_properties = cpu_to_le16(LE_LEGACY_ADV_SCAN_IND);
-	} else {
-		/* Secondary and periodic cannot use legacy PDUs */
-		if (secondary_adv || (adv && adv->periodic))
-			cp.evt_properties = cpu_to_le16(LE_EXT_ADV_NON_CONN_IND);
-		else
-			cp.evt_properties = cpu_to_le16(LE_LEGACY_NONCONN_IND);
-	}
-
-	cp.own_addr_type = own_addr_type;
-	cp.channel_map = hdev->le_adv_channel_map;
-	cp.handle = instance;
-
-	if (flags & MGMT_ADV_FLAG_SEC_2M) {
-		cp.primary_phy = HCI_ADV_PHY_1M;
-		cp.secondary_phy = HCI_ADV_PHY_2M;
-	} else if (flags & MGMT_ADV_FLAG_SEC_CODED) {
-		cp.primary_phy = HCI_ADV_PHY_CODED;
-		cp.secondary_phy = HCI_ADV_PHY_CODED;
-	} else {
-		/* In all other cases use 1M */
-		cp.primary_phy = HCI_ADV_PHY_1M;
-		cp.secondary_phy = HCI_ADV_PHY_1M;
-	}
-
-	hci_req_add(req, HCI_OP_LE_SET_EXT_ADV_PARAMS, sizeof(cp), &cp);
-
-	if ((own_addr_type == ADDR_LE_DEV_RANDOM ||
-	     own_addr_type == ADDR_LE_DEV_RANDOM_RESOLVED) &&
-	    bacmp(&random_addr, BDADDR_ANY)) {
-		struct hci_cp_le_set_adv_set_rand_addr cp;
-
-		/* Check if random address need to be updated */
-		if (adv) {
-			if (!bacmp(&random_addr, &adv->random_addr))
-				return 0;
-		} else {
-			if (!bacmp(&random_addr, &hdev->random_addr))
-				return 0;
-			/* Instance 0x00 doesn't have an adv_info, instead it
-			 * uses hdev->random_addr to track its address so
-			 * whenever it needs to be updated this also set the
-			 * random address since hdev->random_addr is shared with
-			 * scan state machine.
-			 */
-			set_random_addr(req, &random_addr);
-		}
-
-		memset(&cp, 0, sizeof(cp));
-
-		cp.handle = instance;
-		bacpy(&cp.bdaddr, &random_addr);
-
-		hci_req_add(req,
-			    HCI_OP_LE_SET_ADV_SET_RAND_ADDR,
-			    sizeof(cp), &cp);
-	}
-
-	return 0;
-}
-
-int __hci_req_enable_ext_advertising(struct hci_request *req, u8 instance)
-{
-	struct hci_dev *hdev = req->hdev;
-	struct hci_cp_le_set_ext_adv_enable *cp;
-	struct hci_cp_ext_adv_set *adv_set;
-	u8 data[sizeof(*cp) + sizeof(*adv_set) * 1];
-	struct adv_info *adv_instance;
-
-	if (instance > 0) {
-		adv_instance = hci_find_adv_instance(hdev, instance);
-		if (!adv_instance)
-			return -EINVAL;
-	} else {
-		adv_instance = NULL;
-	}
-
-	cp = (void *) data;
-	adv_set = (void *) cp->data;
-
-	memset(cp, 0, sizeof(*cp));
-
-	cp->enable = 0x01;
-	cp->num_of_sets = 0x01;
-
-	memset(adv_set, 0, sizeof(*adv_set));
-
-	adv_set->handle = instance;
-
-	/* Set duration per instance since controller is responsible for
-	 * scheduling it.
-	 */
-	if (adv_instance && adv_instance->duration) {
-		u16 duration = adv_instance->timeout * MSEC_PER_SEC;
-
-		/* Time = N * 10 ms */
-		adv_set->duration = cpu_to_le16(duration / 10);
-	}
-
-	hci_req_add(req, HCI_OP_LE_SET_EXT_ADV_ENABLE,
-		    sizeof(*cp) + sizeof(*adv_set) * cp->num_of_sets,
-		    data);
-
-	return 0;
-}
-
-int __hci_req_disable_ext_adv_instance(struct hci_request *req, u8 instance)
-{
-	struct hci_dev *hdev = req->hdev;
-	struct hci_cp_le_set_ext_adv_enable *cp;
-	struct hci_cp_ext_adv_set *adv_set;
-	u8 data[sizeof(*cp) + sizeof(*adv_set) * 1];
-	u8 req_size;
-
-	/* If request specifies an instance that doesn't exist, fail */
-	if (instance > 0 && !hci_find_adv_instance(hdev, instance))
-		return -EINVAL;
-
-	memset(data, 0, sizeof(data));
-
-	cp = (void *)data;
-	adv_set = (void *)cp->data;
-
-	/* Instance 0x00 indicates all advertising instances will be disabled */
-	cp->num_of_sets = !!instance;
-	cp->enable = 0x00;
-
-	adv_set->handle = instance;
-
-	req_size = sizeof(*cp) + sizeof(*adv_set) * cp->num_of_sets;
-	hci_req_add(req, HCI_OP_LE_SET_EXT_ADV_ENABLE, req_size, data);
-
-	return 0;
-}
-
-int __hci_req_remove_ext_adv_instance(struct hci_request *req, u8 instance)
-{
-	struct hci_dev *hdev = req->hdev;
-
-	/* If request specifies an instance that doesn't exist, fail */
-	if (instance > 0 && !hci_find_adv_instance(hdev, instance))
-		return -EINVAL;
-
-	hci_req_add(req, HCI_OP_LE_REMOVE_ADV_SET, sizeof(instance), &instance);
-
-	return 0;
-}
-
-int __hci_req_start_ext_adv(struct hci_request *req, u8 instance)
-{
-	struct hci_dev *hdev = req->hdev;
-	struct adv_info *adv_instance = hci_find_adv_instance(hdev, instance);
-	int err;
-
-	/* If instance isn't pending, the chip knows about it, and it's safe to
-	 * disable
-	 */
-	if (adv_instance && !adv_instance->pending)
-		__hci_req_disable_ext_adv_instance(req, instance);
-
-	err = __hci_req_setup_ext_adv_instance(req, instance);
-	if (err < 0)
-		return err;
-
-	__hci_req_update_scan_rsp_data(req, instance);
-	__hci_req_enable_ext_advertising(req, instance);
-
-	return 0;
-}
-
-int __hci_req_schedule_adv_instance(struct hci_request *req, u8 instance,
-				    bool force)
-{
-	struct hci_dev *hdev = req->hdev;
-	struct adv_info *adv_instance = NULL;
-	u16 timeout;
-
-	if (hci_dev_test_flag(hdev, HCI_ADVERTISING) ||
-	    list_empty(&hdev->adv_instances))
-		return -EPERM;
-
-	if (hdev->adv_instance_timeout)
-		return -EBUSY;
-
-	adv_instance = hci_find_adv_instance(hdev, instance);
-	if (!adv_instance)
-		return -ENOENT;
-
-	/* A zero timeout means unlimited advertising. As long as there is
-	 * only one instance, duration should be ignored. We still set a timeout
-	 * in case further instances are being added later on.
-	 *
-	 * If the remaining lifetime of the instance is more than the duration
-	 * then the timeout corresponds to the duration, otherwise it will be
-	 * reduced to the remaining instance lifetime.
-	 */
-	if (adv_instance->timeout == 0 ||
-	    adv_instance->duration <= adv_instance->remaining_time)
-		timeout = adv_instance->duration;
-	else
-		timeout = adv_instance->remaining_time;
-
-	/* The remaining time is being reduced unless the instance is being
-	 * advertised without time limit.
-	 */
-	if (adv_instance->timeout)
-		adv_instance->remaining_time =
-				adv_instance->remaining_time - timeout;
-
-	/* Only use work for scheduling instances with legacy advertising */
-	if (!ext_adv_capable(hdev)) {
-		hdev->adv_instance_timeout = timeout;
-		queue_delayed_work(hdev->req_workqueue,
-			   &hdev->adv_instance_expire,
-			   msecs_to_jiffies(timeout * 1000));
-	}
-
-	/* If we're just re-scheduling the same instance again then do not
-	 * execute any HCI commands. This happens when a single instance is
-	 * being advertised.
-	 */
-	if (!force && hdev->cur_adv_instance == instance &&
-	    hci_dev_test_flag(hdev, HCI_LE_ADV))
-		return 0;
-
-	hdev->cur_adv_instance = instance;
-	if (ext_adv_capable(hdev)) {
-		__hci_req_start_ext_adv(req, instance);
-	} else {
-		__hci_req_update_adv_data(req, instance);
-		__hci_req_update_scan_rsp_data(req, instance);
-		__hci_req_enable_advertising(req);
-	}
-
-	return 0;
-}
-
-/* For a single instance:
- * - force == true: The instance will be removed even when its remaining
- *   lifetime is not zero.
- * - force == false: the instance will be deactivated but kept stored unless
- *   the remaining lifetime is zero.
- *
- * For instance == 0x00:
- * - force == true: All instances will be removed regardless of their timeout
- *   setting.
- * - force == false: Only instances that have a timeout will be removed.
- */
-void hci_req_clear_adv_instance(struct hci_dev *hdev, struct sock *sk,
-				struct hci_request *req, u8 instance,
-				bool force)
-{
-	struct adv_info *adv_instance, *n, *next_instance = NULL;
-	int err;
-	u8 rem_inst;
-
-	/* Cancel any timeout concerning the removed instance(s). */
-	if (!instance || hdev->cur_adv_instance == instance)
-		cancel_adv_timeout(hdev);
-
-	/* Get the next instance to advertise BEFORE we remove
-	 * the current one. This can be the same instance again
-	 * if there is only one instance.
-	 */
-	if (instance && hdev->cur_adv_instance == instance)
-		next_instance = hci_get_next_instance(hdev, instance);
-
-	if (instance == 0x00) {
-		list_for_each_entry_safe(adv_instance, n, &hdev->adv_instances,
-					 list) {
-			if (!(force || adv_instance->timeout))
-				continue;
-
-			rem_inst = adv_instance->instance;
-			err = hci_remove_adv_instance(hdev, rem_inst);
-			if (!err)
-				mgmt_advertising_removed(sk, hdev, rem_inst);
-		}
-	} else {
-		adv_instance = hci_find_adv_instance(hdev, instance);
-
-		if (force || (adv_instance && adv_instance->timeout &&
-			      !adv_instance->remaining_time)) {
-			/* Don't advertise a removed instance. */
-			if (next_instance &&
-			    next_instance->instance == instance)
-				next_instance = NULL;
-
-			err = hci_remove_adv_instance(hdev, instance);
-			if (!err)
-				mgmt_advertising_removed(sk, hdev, instance);
-		}
-	}
-
-	if (!req || !hdev_is_powered(hdev) ||
-	    hci_dev_test_flag(hdev, HCI_ADVERTISING))
-		return;
-
-	if (next_instance && !ext_adv_capable(hdev))
-		__hci_req_schedule_adv_instance(req, next_instance->instance,
-						false);
-}
-
-int hci_update_random_address(struct hci_request *req, bool require_privacy,
-			      bool use_rpa, u8 *own_addr_type)
-{
-	struct hci_dev *hdev = req->hdev;
-	int err;
-
-	/* If privacy is enabled use a resolvable private address. If
-	 * current RPA has expired or there is something else than
-	 * the current RPA in use, then generate a new one.
-	 */
-	if (use_rpa) {
-		/* If Controller supports LL Privacy use own address type is
-		 * 0x03
-		 */
-		if (use_ll_privacy(hdev))
-			*own_addr_type = ADDR_LE_DEV_RANDOM_RESOLVED;
-		else
-			*own_addr_type = ADDR_LE_DEV_RANDOM;
-
-		if (rpa_valid(hdev))
-			return 0;
-
-		err = smp_generate_rpa(hdev, hdev->irk, &hdev->rpa);
-		if (err < 0) {
-			bt_dev_err(hdev, "failed to generate new RPA");
-			return err;
-		}
-
-		set_random_addr(req, &hdev->rpa);
-
-		return 0;
-	}
-
-	/* In case of required privacy without resolvable private address,
-	 * use an non-resolvable private address. This is useful for active
-	 * scanning and non-connectable advertising.
-	 */
-	if (require_privacy) {
-		bdaddr_t nrpa;
-
-		while (true) {
-			/* The non-resolvable private address is generated
-			 * from random six bytes with the two most significant
-			 * bits cleared.
-			 */
-			get_random_bytes(&nrpa, 6);
-			nrpa.b[5] &= 0x3f;
-
-			/* The non-resolvable private address shall not be
-			 * equal to the public address.
-			 */
-			if (bacmp(&hdev->bdaddr, &nrpa))
-				break;
-		}
-
-		*own_addr_type = ADDR_LE_DEV_RANDOM;
-		set_random_addr(req, &nrpa);
-		return 0;
-	}
-
-	/* If forcing static address is in use or there is no public
-	 * address use the static address as random address (but skip
-	 * the HCI command if the current random address is already the
-	 * static one.
-	 *
-	 * In case BR/EDR has been disabled on a dual-mode controller
-	 * and a static address has been configured, then use that
-	 * address instead of the public BR/EDR address.
-	 */
-	if (hci_dev_test_flag(hdev, HCI_FORCE_STATIC_ADDR) ||
-	    !bacmp(&hdev->bdaddr, BDADDR_ANY) ||
-	    (!hci_dev_test_flag(hdev, HCI_BREDR_ENABLED) &&
-	     bacmp(&hdev->static_addr, BDADDR_ANY))) {
-		*own_addr_type = ADDR_LE_DEV_RANDOM;
-		if (bacmp(&hdev->static_addr, &hdev->random_addr))
-			hci_req_add(req, HCI_OP_LE_SET_RANDOM_ADDR, 6,
-				    &hdev->static_addr);
-		return 0;
-	}
-
-	/* Neither privacy nor static address is being used so use a
-	 * public address.
-	 */
-	*own_addr_type = ADDR_LE_DEV_PUBLIC;
-
-	return 0;
-}
-
-static bool disconnected_accept_list_entries(struct hci_dev *hdev)
-{
-	struct bdaddr_list *b;
-
-	list_for_each_entry(b, &hdev->accept_list, list) {
-		struct hci_conn *conn;
-
-		conn = hci_conn_hash_lookup_ba(hdev, ACL_LINK, &b->bdaddr);
-		if (!conn)
-			return true;
-
-		if (conn->state != BT_CONNECTED && conn->state != BT_CONFIG)
-			return true;
-	}
-
-	return false;
-}
-
-void __hci_req_update_scan(struct hci_request *req)
-{
-	struct hci_dev *hdev = req->hdev;
-	u8 scan;
-
-	if (!hci_dev_test_flag(hdev, HCI_BREDR_ENABLED))
-		return;
-
-	if (!hdev_is_powered(hdev))
-		return;
-
-	if (mgmt_powering_down(hdev))
-		return;
-
-	if (hdev->scanning_paused)
-		return;
-
-	if (hci_dev_test_flag(hdev, HCI_CONNECTABLE) ||
-	    disconnected_accept_list_entries(hdev))
-		scan = SCAN_PAGE;
-	else
-		scan = SCAN_DISABLED;
-
-	if (hci_dev_test_flag(hdev, HCI_DISCOVERABLE))
-		scan |= SCAN_INQUIRY;
-
-	if (test_bit(HCI_PSCAN, &hdev->flags) == !!(scan & SCAN_PAGE) &&
-	    test_bit(HCI_ISCAN, &hdev->flags) == !!(scan & SCAN_INQUIRY))
-		return;
-
-	hci_req_add(req, HCI_OP_WRITE_SCAN_ENABLE, 1, &scan);
-}
-
-static u8 get_service_classes(struct hci_dev *hdev)
-{
-	struct bt_uuid *uuid;
-	u8 val = 0;
-
-	list_for_each_entry(uuid, &hdev->uuids, list)
-		val |= uuid->svc_hint;
-
-	return val;
-}
-
-void __hci_req_update_class(struct hci_request *req)
-{
-	struct hci_dev *hdev = req->hdev;
-	u8 cod[3];
-
-	bt_dev_dbg(hdev, "");
-
-	if (!hdev_is_powered(hdev))
-		return;
-
-	if (!hci_dev_test_flag(hdev, HCI_BREDR_ENABLED))
-		return;
-
-	if (hci_dev_test_flag(hdev, HCI_SERVICE_CACHE))
-		return;
-
-	cod[0] = hdev->minor_class;
-	cod[1] = hdev->major_class;
-	cod[2] = get_service_classes(hdev);
-
-	if (hci_dev_test_flag(hdev, HCI_LIMITED_DISCOVERABLE))
-		cod[1] |= 0x20;
-
-	if (memcmp(cod, hdev->dev_class, 3) == 0)
-		return;
-
-	hci_req_add(req, HCI_OP_WRITE_CLASS_OF_DEV, sizeof(cod), cod);
-}
-
-void __hci_abort_conn(struct hci_request *req, struct hci_conn *conn,
-		      u8 reason)
-{
-	switch (conn->state) {
-	case BT_CONNECTED:
-	case BT_CONFIG:
-		if (conn->type == AMP_LINK) {
-			struct hci_cp_disconn_phy_link cp;
-
-			cp.phy_handle = HCI_PHY_HANDLE(conn->handle);
-			cp.reason = reason;
-			hci_req_add(req, HCI_OP_DISCONN_PHY_LINK, sizeof(cp),
-				    &cp);
-		} else {
-			struct hci_cp_disconnect dc;
-
-			dc.handle = cpu_to_le16(conn->handle);
-			dc.reason = reason;
-			hci_req_add(req, HCI_OP_DISCONNECT, sizeof(dc), &dc);
-		}
-
-		conn->state = BT_DISCONN;
-
-		break;
-	case BT_CONNECT:
-		if (conn->type == LE_LINK) {
-			if (test_bit(HCI_CONN_SCANNING, &conn->flags))
-				break;
-			hci_req_add(req, HCI_OP_LE_CREATE_CONN_CANCEL,
-				    0, NULL);
-		} else if (conn->type == ACL_LINK) {
-			if (req->hdev->hci_ver < BLUETOOTH_VER_1_2)
-				break;
-			hci_req_add(req, HCI_OP_CREATE_CONN_CANCEL,
-				    6, &conn->dst);
-		}
-		break;
-	case BT_CONNECT2:
-		if (conn->type == ACL_LINK) {
-			struct hci_cp_reject_conn_req rej;
-
-			bacpy(&rej.bdaddr, &conn->dst);
-			rej.reason = reason;
-
-			hci_req_add(req, HCI_OP_REJECT_CONN_REQ,
-				    sizeof(rej), &rej);
-		} else if (conn->type == SCO_LINK || conn->type == ESCO_LINK) {
-			struct hci_cp_reject_sync_conn_req rej;
-
-			bacpy(&rej.bdaddr, &conn->dst);
-
-			/* SCO rejection has its own limited set of
-			 * allowed error values (0x0D-0x0F) which isn't
-			 * compatible with most values passed to this
-			 * function. To be safe hard-code one of the
-			 * values that's suitable for SCO.
-			 */
-			rej.reason = HCI_ERROR_REJ_LIMITED_RESOURCES;
-
-			hci_req_add(req, HCI_OP_REJECT_SYNC_CONN_REQ,
-				    sizeof(rej), &rej);
-		}
-		break;
-	default:
-		conn->state = BT_CLOSED;
-		break;
-	}
-}
-
-static void abort_conn_complete(struct hci_dev *hdev, u8 status, u16 opcode)
-{
-	if (status)
-		bt_dev_dbg(hdev, "Failed to abort connection: status 0x%2.2x", status);
-}
-
-int hci_abort_conn(struct hci_conn *conn, u8 reason)
-{
-	struct hci_request req;
-	int err;
-
-	hci_req_init(&req, conn->hdev);
-
-	__hci_abort_conn(&req, conn, reason);
-
-	err = hci_req_run(&req, abort_conn_complete);
-	if (err && err != -ENODATA) {
-		bt_dev_err(conn->hdev, "failed to run HCI request: err %d", err);
-		return err;
-	}
-
-	return 0;
-}
-
-static int le_scan_disable(struct hci_request *req, unsigned long opt)
-{
-	hci_req_add_le_scan_disable(req, false);
-	return 0;
-}
-
-static int bredr_inquiry(struct hci_request *req, unsigned long opt)
-{
-	u8 length = opt;
-	const u8 giac[3] = { 0x33, 0x8b, 0x9e };
-	const u8 liac[3] = { 0x00, 0x8b, 0x9e };
-	struct hci_cp_inquiry cp;
-
-	if (test_bit(HCI_INQUIRY, &req->hdev->flags))
-		return 0;
-
-	bt_dev_dbg(req->hdev, "");
-
-	hci_dev_lock(req->hdev);
-	hci_inquiry_cache_flush(req->hdev);
-	hci_dev_unlock(req->hdev);
-
-	memset(&cp, 0, sizeof(cp));
-
-	if (req->hdev->discovery.limited)
-		memcpy(&cp.lap, liac, sizeof(cp.lap));
-	else
-		memcpy(&cp.lap, giac, sizeof(cp.lap));
-
-	cp.length = length;
-
-	hci_req_add(req, HCI_OP_INQUIRY, sizeof(cp), &cp);
-
-	return 0;
-}
-
-static void le_scan_disable_work(struct work_struct *work)
-{
-	struct hci_dev *hdev = container_of(work, struct hci_dev,
-					    le_scan_disable.work);
-	u8 status;
-
-	bt_dev_dbg(hdev, "");
-
-	if (!hci_dev_test_flag(hdev, HCI_LE_SCAN))
-		return;
-
-	cancel_delayed_work(&hdev->le_scan_restart);
-
-	hci_req_sync(hdev, le_scan_disable, 0, HCI_CMD_TIMEOUT, &status);
-	if (status) {
-		bt_dev_err(hdev, "failed to disable LE scan: status 0x%02x",
-			   status);
-		return;
-	}
-
-	hdev->discovery.scan_start = 0;
-
-	/* If we were running LE only scan, change discovery state. If
-	 * we were running both LE and BR/EDR inquiry simultaneously,
-	 * and BR/EDR inquiry is already finished, stop discovery,
-	 * otherwise BR/EDR inquiry will stop discovery when finished.
-	 * If we will resolve remote device name, do not change
-	 * discovery state.
-	 */
-
-	if (hdev->discovery.type == DISCOV_TYPE_LE)
-		goto discov_stopped;
-
-	if (hdev->discovery.type != DISCOV_TYPE_INTERLEAVED)
-		return;
-
-	if (test_bit(HCI_QUIRK_SIMULTANEOUS_DISCOVERY, &hdev->quirks)) {
-		if (!test_bit(HCI_INQUIRY, &hdev->flags) &&
-		    hdev->discovery.state != DISCOVERY_RESOLVING)
-			goto discov_stopped;
-
-		return;
-	}
-
-	hci_req_sync(hdev, bredr_inquiry, DISCOV_INTERLEAVED_INQUIRY_LEN,
-		     HCI_CMD_TIMEOUT, &status);
-	if (status) {
-		bt_dev_err(hdev, "inquiry failed: status 0x%02x", status);
-		goto discov_stopped;
-	}
-
-	return;
-
-discov_stopped:
-	hci_dev_lock(hdev);
-	hci_discovery_set_state(hdev, DISCOVERY_STOPPED);
-	hci_dev_unlock(hdev);
-}
-
-static int le_scan_restart(struct hci_request *req, unsigned long opt)
-{
-	struct hci_dev *hdev = req->hdev;
-
-	/* If controller is not scanning we are done. */
-	if (!hci_dev_test_flag(hdev, HCI_LE_SCAN))
-		return 0;
-
-	if (hdev->scanning_paused) {
-		bt_dev_dbg(hdev, "Scanning is paused for suspend");
-		return 0;
-	}
-
-	hci_req_add_le_scan_disable(req, false);
-
-	if (use_ext_scan(hdev)) {
-		struct hci_cp_le_set_ext_scan_enable ext_enable_cp;
-
-		memset(&ext_enable_cp, 0, sizeof(ext_enable_cp));
-		ext_enable_cp.enable = LE_SCAN_ENABLE;
-		ext_enable_cp.filter_dup = LE_SCAN_FILTER_DUP_ENABLE;
-
-		hci_req_add(req, HCI_OP_LE_SET_EXT_SCAN_ENABLE,
-			    sizeof(ext_enable_cp), &ext_enable_cp);
-	} else {
-		struct hci_cp_le_set_scan_enable cp;
-
-		memset(&cp, 0, sizeof(cp));
-		cp.enable = LE_SCAN_ENABLE;
-		cp.filter_dup = LE_SCAN_FILTER_DUP_ENABLE;
-		hci_req_add(req, HCI_OP_LE_SET_SCAN_ENABLE, sizeof(cp), &cp);
-	}
-
-	return 0;
-}
-
-static void le_scan_restart_work(struct work_struct *work)
-{
-	struct hci_dev *hdev = container_of(work, struct hci_dev,
-					    le_scan_restart.work);
-	unsigned long timeout, duration, scan_start, now;
-	u8 status;
-
-	bt_dev_dbg(hdev, "");
-
-	hci_req_sync(hdev, le_scan_restart, 0, HCI_CMD_TIMEOUT, &status);
-	if (status) {
-		bt_dev_err(hdev, "failed to restart LE scan: status %d",
-			   status);
-		return;
-	}
-
-	hci_dev_lock(hdev);
-
-	if (!test_bit(HCI_QUIRK_STRICT_DUPLICATE_FILTER, &hdev->quirks) ||
-	    !hdev->discovery.scan_start)
-		goto unlock;
-
-	/* When the scan was started, hdev->le_scan_disable has been queued
-	 * after duration from scan_start. During scan restart this job
-	 * has been canceled, and we need to queue it again after proper
-	 * timeout, to make sure that scan does not run indefinitely.
-	 */
-	duration = hdev->discovery.scan_duration;
-	scan_start = hdev->discovery.scan_start;
-	now = jiffies;
-	if (now - scan_start <= duration) {
-		int elapsed;
-
-		if (now >= scan_start)
-			elapsed = now - scan_start;
-		else
-			elapsed = ULONG_MAX - scan_start + now;
-
-		timeout = duration - elapsed;
-	} else {
-		timeout = 0;
-	}
-
-	queue_delayed_work(hdev->req_workqueue,
-			   &hdev->le_scan_disable, timeout);
-
-unlock:
-	hci_dev_unlock(hdev);
-}
-
-bool hci_req_stop_discovery(struct hci_request *req)
-{
-	struct hci_dev *hdev = req->hdev;
-	struct discovery_state *d = &hdev->discovery;
-	struct hci_cp_remote_name_req_cancel cp;
-	struct inquiry_entry *e;
-	bool ret = false;
-
-	bt_dev_dbg(hdev, "state %u", hdev->discovery.state);
-
-	if (d->state == DISCOVERY_FINDING || d->state == DISCOVERY_STOPPING) {
-		if (test_bit(HCI_INQUIRY, &hdev->flags))
-			hci_req_add(req, HCI_OP_INQUIRY_CANCEL, 0, NULL);
-
-		if (hci_dev_test_flag(hdev, HCI_LE_SCAN)) {
-			cancel_delayed_work(&hdev->le_scan_disable);
-			cancel_delayed_work(&hdev->le_scan_restart);
-			hci_req_add_le_scan_disable(req, false);
-		}
-
-		ret = true;
-	} else {
-		/* Passive scanning */
-		if (hci_dev_test_flag(hdev, HCI_LE_SCAN)) {
-			hci_req_add_le_scan_disable(req, false);
-			ret = true;
-		}
-	}
-
-	/* No further actions needed for LE-only discovery */
-	if (d->type == DISCOV_TYPE_LE)
-		return ret;
-
-	if (d->state == DISCOVERY_RESOLVING || d->state == DISCOVERY_STOPPING) {
-		e = hci_inquiry_cache_lookup_resolve(hdev, BDADDR_ANY,
-						     NAME_PENDING);
-		if (!e)
-			return ret;
-
-		bacpy(&cp.bdaddr, &e->data.bdaddr);
-		hci_req_add(req, HCI_OP_REMOTE_NAME_REQ_CANCEL, sizeof(cp),
-			    &cp);
-		ret = true;
-	}
-
-	return ret;
-}
-
-static void config_data_path_complete(struct hci_dev *hdev, u8 status,
-				      u16 opcode)
-{
-	bt_dev_dbg(hdev, "status %u", status);
-}
-
-int hci_req_configure_datapath(struct hci_dev *hdev, struct bt_codec *codec)
-{
-	struct hci_request req;
-	int err;
-	__u8 vnd_len, *vnd_data = NULL;
-	struct hci_op_configure_data_path *cmd = NULL;
-
-	hci_req_init(&req, hdev);
-
-	err = hdev->get_codec_config_data(hdev, ESCO_LINK, codec, &vnd_len,
-					  &vnd_data);
-	if (err < 0)
-		goto error;
-
-	cmd = kzalloc(sizeof(*cmd) + vnd_len, GFP_KERNEL);
-	if (!cmd) {
-		err = -ENOMEM;
-		goto error;
-	}
-
-	err = hdev->get_data_path_id(hdev, &cmd->data_path_id);
-	if (err < 0)
-		goto error;
-
-	cmd->vnd_len = vnd_len;
-	memcpy(cmd->vnd_data, vnd_data, vnd_len);
-
-	cmd->direction = 0x00;
-	hci_req_add(&req, HCI_CONFIGURE_DATA_PATH, sizeof(*cmd) + vnd_len, cmd);
-
-	cmd->direction = 0x01;
-	hci_req_add(&req, HCI_CONFIGURE_DATA_PATH, sizeof(*cmd) + vnd_len, cmd);
-
-	err = hci_req_run(&req, config_data_path_complete);
-error:
-
-	kfree(cmd);
-	kfree(vnd_data);
-	return err;
-}
-
-void hci_request_setup(struct hci_dev *hdev)
-{
-	INIT_DELAYED_WORK(&hdev->le_scan_disable, le_scan_disable_work);
-	INIT_DELAYED_WORK(&hdev->le_scan_restart, le_scan_restart_work);
-	INIT_DELAYED_WORK(&hdev->adv_instance_expire, adv_timeout_expire);
-	INIT_DELAYED_WORK(&hdev->interleave_scan, interleave_scan_work);
-}
-
-=======
->>>>>>> 7365df19
 void hci_request_cancel_all(struct hci_dev *hdev)
 {
 	__hci_cmd_sync_cancel(hdev, ENODEV);
 
-<<<<<<< HEAD
-	cancel_delayed_work_sync(&hdev->le_scan_disable);
-	cancel_delayed_work_sync(&hdev->le_scan_restart);
-
-	if (hdev->adv_instance_timeout) {
-		cancel_delayed_work_sync(&hdev->adv_instance_expire);
-		hdev->adv_instance_timeout = 0;
-	}
-
-=======
->>>>>>> 7365df19
 	cancel_interleave_scan(hdev);
 }