--- conflicted
+++ resolved
@@ -955,12 +955,9 @@
 	.ip6_mtu_from_fib6 = ip6_mtu_from_fib6,
 	.fib6_nh_init	   = fib6_nh_init,
 	.fib6_nh_release   = fib6_nh_release,
-<<<<<<< HEAD
-=======
 	.fib6_update_sernum = fib6_update_sernum_stub,
 	.fib6_rt_update	   = fib6_rt_update,
 	.ip6_del_rt	   = ip6_del_rt,
->>>>>>> 4ff96fb5
 	.udpv6_encap_enable = udpv6_encap_enable,
 	.ndisc_send_na = ndisc_send_na,
 	.nd_tbl	= &nd_tbl,
