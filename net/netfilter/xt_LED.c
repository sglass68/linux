--- conflicted
+++ resolved
@@ -140,16 +140,10 @@
 		goto exit_alloc;
 	}
 
-<<<<<<< HEAD
-	/* See if we need to set up a timer */
-	if (ledinfo->delay > 0)
-		timer_setup(&ledinternal->timer, led_timeout_callback, 0);
-=======
 	/* Since the letinternal timer can be shared between multiple targets,
 	 * always set it up, even if the current target does not need it
 	 */
 	timer_setup(&ledinternal->timer, led_timeout_callback, 0);
->>>>>>> 661e50bc
 
 	list_add_tail(&ledinternal->list, &xt_led_triggers);
 
