// SPDX-License-Identifier: GPL-2.0-only
/*
 * Implementation of the security services.
 *
 * Authors : Stephen Smalley, <sds@tycho.nsa.gov>
 *	     James Morris <jmorris@redhat.com>
 *
 * Updated: Trusted Computer Solutions, Inc. <dgoeddel@trustedcs.com>
 *
 *	Support for enhanced MLS infrastructure.
 *	Support for context based audit filters.
 *
 * Updated: Frank Mayer <mayerf@tresys.com> and Karl MacMillan <kmacmillan@tresys.com>
 *
 *	Added conditional policy language extensions
 *
 * Updated: Hewlett-Packard <paul@paul-moore.com>
 *
 *      Added support for NetLabel
 *      Added support for the policy capability bitmap
 *
 * Updated: Chad Sellers <csellers@tresys.com>
 *
 *  Added validation of kernel classes and permissions
 *
 * Updated: KaiGai Kohei <kaigai@ak.jp.nec.com>
 *
 *  Added support for bounds domain and audit messaged on masked permissions
 *
 * Updated: Guido Trentalancia <guido@trentalancia.com>
 *
 *  Added support for runtime switching of the policy type
 *
 * Copyright (C) 2008, 2009 NEC Corporation
 * Copyright (C) 2006, 2007 Hewlett-Packard Development Company, L.P.
 * Copyright (C) 2004-2006 Trusted Computer Solutions, Inc.
 * Copyright (C) 2003 - 2004, 2006 Tresys Technology, LLC
 * Copyright (C) 2003 Red Hat, Inc., James Morris <jmorris@redhat.com>
 */
#include <linux/kernel.h>
#include <linux/slab.h>
#include <linux/string.h>
#include <linux/spinlock.h>
#include <linux/rcupdate.h>
#include <linux/errno.h>
#include <linux/in.h>
#include <linux/sched.h>
#include <linux/audit.h>
#include <linux/vmalloc.h>
#include <net/netlabel.h>

#include "flask.h"
#include "avc.h"
#include "avc_ss.h"
#include "security.h"
#include "context.h"
#include "policydb.h"
#include "sidtab.h"
#include "services.h"
#include "conditional.h"
#include "mls.h"
#include "objsec.h"
#include "netlabel.h"
#include "xfrm.h"
#include "ebitmap.h"
#include "audit.h"

/* Policy capability names */
const char *selinux_policycap_names[__POLICYDB_CAPABILITY_MAX] = {
	"network_peer_controls",
	"open_perms",
	"extended_socket_class",
	"always_check_network",
	"cgroup_seclabel",
	"nnp_nosuid_transition",
	"genfs_seclabel_symlinks"
};

static struct selinux_ss selinux_ss;

void selinux_ss_init(struct selinux_ss **ss)
{
	rwlock_init(&selinux_ss.policy_rwlock);
	*ss = &selinux_ss;
}

/* Forward declaration. */
static int context_struct_to_string(struct policydb *policydb,
				    struct context *context,
				    char **scontext,
				    u32 *scontext_len);

static int sidtab_entry_to_string(struct policydb *policydb,
				  struct sidtab *sidtab,
				  struct sidtab_entry *entry,
				  char **scontext,
				  u32 *scontext_len);

static void context_struct_compute_av(struct policydb *policydb,
				      struct context *scontext,
				      struct context *tcontext,
				      u16 tclass,
				      struct av_decision *avd,
				      struct extended_perms *xperms);

static int selinux_set_mapping(struct policydb *pol,
			       struct security_class_mapping *map,
			       struct selinux_map *out_map)
{
	u16 i, j;
	unsigned k;
	bool print_unknown_handle = false;

	/* Find number of classes in the input mapping */
	if (!map)
		return -EINVAL;
	i = 0;
	while (map[i].name)
		i++;

	/* Allocate space for the class records, plus one for class zero */
	out_map->mapping = kcalloc(++i, sizeof(*out_map->mapping), GFP_ATOMIC);
	if (!out_map->mapping)
		return -ENOMEM;

	/* Store the raw class and permission values */
	j = 0;
	while (map[j].name) {
		struct security_class_mapping *p_in = map + (j++);
		struct selinux_mapping *p_out = out_map->mapping + j;

		/* An empty class string skips ahead */
		if (!strcmp(p_in->name, "")) {
			p_out->num_perms = 0;
			continue;
		}

		p_out->value = string_to_security_class(pol, p_in->name);
		if (!p_out->value) {
			pr_info("SELinux:  Class %s not defined in policy.\n",
			       p_in->name);
			if (pol->reject_unknown)
				goto err;
			p_out->num_perms = 0;
			print_unknown_handle = true;
			continue;
		}

		k = 0;
		while (p_in->perms[k]) {
			/* An empty permission string skips ahead */
			if (!*p_in->perms[k]) {
				k++;
				continue;
			}
			p_out->perms[k] = string_to_av_perm(pol, p_out->value,
							    p_in->perms[k]);
			if (!p_out->perms[k]) {
				pr_info("SELinux:  Permission %s in class %s not defined in policy.\n",
				       p_in->perms[k], p_in->name);
				if (pol->reject_unknown)
					goto err;
				print_unknown_handle = true;
			}

			k++;
		}
		p_out->num_perms = k;
	}

	if (print_unknown_handle)
		pr_info("SELinux: the above unknown classes and permissions will be %s\n",
		       pol->allow_unknown ? "allowed" : "denied");

	out_map->size = i;
	return 0;
err:
	kfree(out_map->mapping);
	out_map->mapping = NULL;
	return -EINVAL;
}

/*
 * Get real, policy values from mapped values
 */

static u16 unmap_class(struct selinux_map *map, u16 tclass)
{
	if (tclass < map->size)
		return map->mapping[tclass].value;

	return tclass;
}

/*
 * Get kernel value for class from its policy value
 */
static u16 map_class(struct selinux_map *map, u16 pol_value)
{
	u16 i;

	for (i = 1; i < map->size; i++) {
		if (map->mapping[i].value == pol_value)
			return i;
	}

	return SECCLASS_NULL;
}

static void map_decision(struct selinux_map *map,
			 u16 tclass, struct av_decision *avd,
			 int allow_unknown)
{
	if (tclass < map->size) {
		struct selinux_mapping *mapping = &map->mapping[tclass];
		unsigned int i, n = mapping->num_perms;
		u32 result;

		for (i = 0, result = 0; i < n; i++) {
			if (avd->allowed & mapping->perms[i])
				result |= 1<<i;
			if (allow_unknown && !mapping->perms[i])
				result |= 1<<i;
		}
		avd->allowed = result;

		for (i = 0, result = 0; i < n; i++)
			if (avd->auditallow & mapping->perms[i])
				result |= 1<<i;
		avd->auditallow = result;

		for (i = 0, result = 0; i < n; i++) {
			if (avd->auditdeny & mapping->perms[i])
				result |= 1<<i;
			if (!allow_unknown && !mapping->perms[i])
				result |= 1<<i;
		}
		/*
		 * In case the kernel has a bug and requests a permission
		 * between num_perms and the maximum permission number, we
		 * should audit that denial
		 */
		for (; i < (sizeof(u32)*8); i++)
			result |= 1<<i;
		avd->auditdeny = result;
	}
}

int security_mls_enabled(struct selinux_state *state)
{
	struct policydb *p = &state->ss->policydb;

	return p->mls_enabled;
}

/*
 * Return the boolean value of a constraint expression
 * when it is applied to the specified source and target
 * security contexts.
 *
 * xcontext is a special beast...  It is used by the validatetrans rules
 * only.  For these rules, scontext is the context before the transition,
 * tcontext is the context after the transition, and xcontext is the context
 * of the process performing the transition.  All other callers of
 * constraint_expr_eval should pass in NULL for xcontext.
 */
static int constraint_expr_eval(struct policydb *policydb,
				struct context *scontext,
				struct context *tcontext,
				struct context *xcontext,
				struct constraint_expr *cexpr)
{
	u32 val1, val2;
	struct context *c;
	struct role_datum *r1, *r2;
	struct mls_level *l1, *l2;
	struct constraint_expr *e;
	int s[CEXPR_MAXDEPTH];
	int sp = -1;

	for (e = cexpr; e; e = e->next) {
		switch (e->expr_type) {
		case CEXPR_NOT:
			BUG_ON(sp < 0);
			s[sp] = !s[sp];
			break;
		case CEXPR_AND:
			BUG_ON(sp < 1);
			sp--;
			s[sp] &= s[sp + 1];
			break;
		case CEXPR_OR:
			BUG_ON(sp < 1);
			sp--;
			s[sp] |= s[sp + 1];
			break;
		case CEXPR_ATTR:
			if (sp == (CEXPR_MAXDEPTH - 1))
				return 0;
			switch (e->attr) {
			case CEXPR_USER:
				val1 = scontext->user;
				val2 = tcontext->user;
				break;
			case CEXPR_TYPE:
				val1 = scontext->type;
				val2 = tcontext->type;
				break;
			case CEXPR_ROLE:
				val1 = scontext->role;
				val2 = tcontext->role;
				r1 = policydb->role_val_to_struct[val1 - 1];
				r2 = policydb->role_val_to_struct[val2 - 1];
				switch (e->op) {
				case CEXPR_DOM:
					s[++sp] = ebitmap_get_bit(&r1->dominates,
								  val2 - 1);
					continue;
				case CEXPR_DOMBY:
					s[++sp] = ebitmap_get_bit(&r2->dominates,
								  val1 - 1);
					continue;
				case CEXPR_INCOMP:
					s[++sp] = (!ebitmap_get_bit(&r1->dominates,
								    val2 - 1) &&
						   !ebitmap_get_bit(&r2->dominates,
								    val1 - 1));
					continue;
				default:
					break;
				}
				break;
			case CEXPR_L1L2:
				l1 = &(scontext->range.level[0]);
				l2 = &(tcontext->range.level[0]);
				goto mls_ops;
			case CEXPR_L1H2:
				l1 = &(scontext->range.level[0]);
				l2 = &(tcontext->range.level[1]);
				goto mls_ops;
			case CEXPR_H1L2:
				l1 = &(scontext->range.level[1]);
				l2 = &(tcontext->range.level[0]);
				goto mls_ops;
			case CEXPR_H1H2:
				l1 = &(scontext->range.level[1]);
				l2 = &(tcontext->range.level[1]);
				goto mls_ops;
			case CEXPR_L1H1:
				l1 = &(scontext->range.level[0]);
				l2 = &(scontext->range.level[1]);
				goto mls_ops;
			case CEXPR_L2H2:
				l1 = &(tcontext->range.level[0]);
				l2 = &(tcontext->range.level[1]);
				goto mls_ops;
mls_ops:
			switch (e->op) {
			case CEXPR_EQ:
				s[++sp] = mls_level_eq(l1, l2);
				continue;
			case CEXPR_NEQ:
				s[++sp] = !mls_level_eq(l1, l2);
				continue;
			case CEXPR_DOM:
				s[++sp] = mls_level_dom(l1, l2);
				continue;
			case CEXPR_DOMBY:
				s[++sp] = mls_level_dom(l2, l1);
				continue;
			case CEXPR_INCOMP:
				s[++sp] = mls_level_incomp(l2, l1);
				continue;
			default:
				BUG();
				return 0;
			}
			break;
			default:
				BUG();
				return 0;
			}

			switch (e->op) {
			case CEXPR_EQ:
				s[++sp] = (val1 == val2);
				break;
			case CEXPR_NEQ:
				s[++sp] = (val1 != val2);
				break;
			default:
				BUG();
				return 0;
			}
			break;
		case CEXPR_NAMES:
			if (sp == (CEXPR_MAXDEPTH-1))
				return 0;
			c = scontext;
			if (e->attr & CEXPR_TARGET)
				c = tcontext;
			else if (e->attr & CEXPR_XTARGET) {
				c = xcontext;
				if (!c) {
					BUG();
					return 0;
				}
			}
			if (e->attr & CEXPR_USER)
				val1 = c->user;
			else if (e->attr & CEXPR_ROLE)
				val1 = c->role;
			else if (e->attr & CEXPR_TYPE)
				val1 = c->type;
			else {
				BUG();
				return 0;
			}

			switch (e->op) {
			case CEXPR_EQ:
				s[++sp] = ebitmap_get_bit(&e->names, val1 - 1);
				break;
			case CEXPR_NEQ:
				s[++sp] = !ebitmap_get_bit(&e->names, val1 - 1);
				break;
			default:
				BUG();
				return 0;
			}
			break;
		default:
			BUG();
			return 0;
		}
	}

	BUG_ON(sp != 0);
	return s[0];
}

/*
 * security_dump_masked_av - dumps masked permissions during
 * security_compute_av due to RBAC, MLS/Constraint and Type bounds.
 */
static int dump_masked_av_helper(void *k, void *d, void *args)
{
	struct perm_datum *pdatum = d;
	char **permission_names = args;

	BUG_ON(pdatum->value < 1 || pdatum->value > 32);

	permission_names[pdatum->value - 1] = (char *)k;

	return 0;
}

static void security_dump_masked_av(struct policydb *policydb,
				    struct context *scontext,
				    struct context *tcontext,
				    u16 tclass,
				    u32 permissions,
				    const char *reason)
{
	struct common_datum *common_dat;
	struct class_datum *tclass_dat;
	struct audit_buffer *ab;
	char *tclass_name;
	char *scontext_name = NULL;
	char *tcontext_name = NULL;
	char *permission_names[32];
	int index;
	u32 length;
	bool need_comma = false;

	if (!permissions)
		return;

	tclass_name = sym_name(policydb, SYM_CLASSES, tclass - 1);
	tclass_dat = policydb->class_val_to_struct[tclass - 1];
	common_dat = tclass_dat->comdatum;

	/* init permission_names */
	if (common_dat &&
	    hashtab_map(common_dat->permissions.table,
			dump_masked_av_helper, permission_names) < 0)
		goto out;

	if (hashtab_map(tclass_dat->permissions.table,
			dump_masked_av_helper, permission_names) < 0)
		goto out;

	/* get scontext/tcontext in text form */
	if (context_struct_to_string(policydb, scontext,
				     &scontext_name, &length) < 0)
		goto out;

	if (context_struct_to_string(policydb, tcontext,
				     &tcontext_name, &length) < 0)
		goto out;

	/* audit a message */
	ab = audit_log_start(audit_context(),
			     GFP_ATOMIC, AUDIT_SELINUX_ERR);
	if (!ab)
		goto out;

	audit_log_format(ab, "op=security_compute_av reason=%s "
			 "scontext=%s tcontext=%s tclass=%s perms=",
			 reason, scontext_name, tcontext_name, tclass_name);

	for (index = 0; index < 32; index++) {
		u32 mask = (1 << index);

		if ((mask & permissions) == 0)
			continue;

		audit_log_format(ab, "%s%s",
				 need_comma ? "," : "",
				 permission_names[index]
				 ? permission_names[index] : "????");
		need_comma = true;
	}
	audit_log_end(ab);
out:
	/* release scontext/tcontext */
	kfree(tcontext_name);
	kfree(scontext_name);

	return;
}

/*
 * security_boundary_permission - drops violated permissions
 * on boundary constraint.
 */
static void type_attribute_bounds_av(struct policydb *policydb,
				     struct context *scontext,
				     struct context *tcontext,
				     u16 tclass,
				     struct av_decision *avd)
{
	struct context lo_scontext;
	struct context lo_tcontext, *tcontextp = tcontext;
	struct av_decision lo_avd;
	struct type_datum *source;
	struct type_datum *target;
	u32 masked = 0;

	source = policydb->type_val_to_struct[scontext->type - 1];
	BUG_ON(!source);

	if (!source->bounds)
		return;

	target = policydb->type_val_to_struct[tcontext->type - 1];
	BUG_ON(!target);

	memset(&lo_avd, 0, sizeof(lo_avd));

	memcpy(&lo_scontext, scontext, sizeof(lo_scontext));
	lo_scontext.type = source->bounds;

	if (target->bounds) {
		memcpy(&lo_tcontext, tcontext, sizeof(lo_tcontext));
		lo_tcontext.type = target->bounds;
		tcontextp = &lo_tcontext;
	}

	context_struct_compute_av(policydb, &lo_scontext,
				  tcontextp,
				  tclass,
				  &lo_avd,
				  NULL);

	masked = ~lo_avd.allowed & avd->allowed;

	if (likely(!masked))
		return;		/* no masked permission */

	/* mask violated permissions */
	avd->allowed &= ~masked;

	/* audit masked permissions */
	security_dump_masked_av(policydb, scontext, tcontext,
				tclass, masked, "bounds");
}

/*
 * flag which drivers have permissions
 * only looking for ioctl based extended permssions
 */
void services_compute_xperms_drivers(
		struct extended_perms *xperms,
		struct avtab_node *node)
{
	unsigned int i;

	if (node->datum.u.xperms->specified == AVTAB_XPERMS_IOCTLDRIVER) {
		/* if one or more driver has all permissions allowed */
		for (i = 0; i < ARRAY_SIZE(xperms->drivers.p); i++)
			xperms->drivers.p[i] |= node->datum.u.xperms->perms.p[i];
	} else if (node->datum.u.xperms->specified == AVTAB_XPERMS_IOCTLFUNCTION) {
		/* if allowing permissions within a driver */
		security_xperm_set(xperms->drivers.p,
					node->datum.u.xperms->driver);
	}

	/* If no ioctl commands are allowed, ignore auditallow and auditdeny */
	if (node->key.specified & AVTAB_XPERMS_ALLOWED)
		xperms->len = 1;
}

/*
 * Compute access vectors and extended permissions based on a context
 * structure pair for the permissions in a particular class.
 */
static void context_struct_compute_av(struct policydb *policydb,
				      struct context *scontext,
				      struct context *tcontext,
				      u16 tclass,
				      struct av_decision *avd,
				      struct extended_perms *xperms)
{
	struct constraint_node *constraint;
	struct role_allow *ra;
	struct avtab_key avkey;
	struct avtab_node *node;
	struct class_datum *tclass_datum;
	struct ebitmap *sattr, *tattr;
	struct ebitmap_node *snode, *tnode;
	unsigned int i, j;

	avd->allowed = 0;
	avd->auditallow = 0;
	avd->auditdeny = 0xffffffff;
	if (xperms) {
		memset(&xperms->drivers, 0, sizeof(xperms->drivers));
		xperms->len = 0;
	}

	if (unlikely(!tclass || tclass > policydb->p_classes.nprim)) {
		if (printk_ratelimit())
			pr_warn("SELinux:  Invalid class %hu\n", tclass);
		return;
	}

	tclass_datum = policydb->class_val_to_struct[tclass - 1];

	/*
	 * If a specific type enforcement rule was defined for
	 * this permission check, then use it.
	 */
	avkey.target_class = tclass;
	avkey.specified = AVTAB_AV | AVTAB_XPERMS;
	sattr = &policydb->type_attr_map_array[scontext->type - 1];
	tattr = &policydb->type_attr_map_array[tcontext->type - 1];
	ebitmap_for_each_positive_bit(sattr, snode, i) {
		ebitmap_for_each_positive_bit(tattr, tnode, j) {
			avkey.source_type = i + 1;
			avkey.target_type = j + 1;
			for (node = avtab_search_node(&policydb->te_avtab,
						      &avkey);
			     node;
			     node = avtab_search_node_next(node, avkey.specified)) {
				if (node->key.specified == AVTAB_ALLOWED)
					avd->allowed |= node->datum.u.data;
				else if (node->key.specified == AVTAB_AUDITALLOW)
					avd->auditallow |= node->datum.u.data;
				else if (node->key.specified == AVTAB_AUDITDENY)
					avd->auditdeny &= node->datum.u.data;
				else if (xperms && (node->key.specified & AVTAB_XPERMS))
					services_compute_xperms_drivers(xperms, node);
			}

			/* Check conditional av table for additional permissions */
			cond_compute_av(&policydb->te_cond_avtab, &avkey,
					avd, xperms);

		}
	}

	/*
	 * Remove any permissions prohibited by a constraint (this includes
	 * the MLS policy).
	 */
	constraint = tclass_datum->constraints;
	while (constraint) {
		if ((constraint->permissions & (avd->allowed)) &&
		    !constraint_expr_eval(policydb, scontext, tcontext, NULL,
					  constraint->expr)) {
			avd->allowed &= ~(constraint->permissions);
		}
		constraint = constraint->next;
	}

	/*
	 * If checking process transition permission and the
	 * role is changing, then check the (current_role, new_role)
	 * pair.
	 */
	if (tclass == policydb->process_class &&
	    (avd->allowed & policydb->process_trans_perms) &&
	    scontext->role != tcontext->role) {
		for (ra = policydb->role_allow; ra; ra = ra->next) {
			if (scontext->role == ra->role &&
			    tcontext->role == ra->new_role)
				break;
		}
		if (!ra)
			avd->allowed &= ~policydb->process_trans_perms;
	}

	/*
	 * If the given source and target types have boundary
	 * constraint, lazy checks have to mask any violated
	 * permission and notice it to userspace via audit.
	 */
	type_attribute_bounds_av(policydb, scontext, tcontext,
				 tclass, avd);
}

static int security_validtrans_handle_fail(struct selinux_state *state,
					   struct sidtab_entry *oentry,
					   struct sidtab_entry *nentry,
					   struct sidtab_entry *tentry,
					   u16 tclass)
{
	struct policydb *p = &state->ss->policydb;
	struct sidtab *sidtab = state->ss->sidtab;
	char *o = NULL, *n = NULL, *t = NULL;
	u32 olen, nlen, tlen;

	if (sidtab_entry_to_string(p, sidtab, oentry, &o, &olen))
		goto out;
	if (sidtab_entry_to_string(p, sidtab, nentry, &n, &nlen))
		goto out;
	if (sidtab_entry_to_string(p, sidtab, tentry, &t, &tlen))
		goto out;
	audit_log(audit_context(), GFP_ATOMIC, AUDIT_SELINUX_ERR,
		  "op=security_validate_transition seresult=denied"
		  " oldcontext=%s newcontext=%s taskcontext=%s tclass=%s",
		  o, n, t, sym_name(p, SYM_CLASSES, tclass-1));
out:
	kfree(o);
	kfree(n);
	kfree(t);

	if (!enforcing_enabled(state))
		return 0;
	return -EPERM;
}

static int security_compute_validatetrans(struct selinux_state *state,
					  u32 oldsid, u32 newsid, u32 tasksid,
					  u16 orig_tclass, bool user)
{
	struct policydb *policydb;
	struct sidtab *sidtab;
	struct sidtab_entry *oentry;
	struct sidtab_entry *nentry;
	struct sidtab_entry *tentry;
	struct class_datum *tclass_datum;
	struct constraint_node *constraint;
	u16 tclass;
	int rc = 0;


	if (!selinux_initialized(state))
		return 0;

	read_lock(&state->ss->policy_rwlock);

	policydb = &state->ss->policydb;
	sidtab = state->ss->sidtab;

	if (!user)
		tclass = unmap_class(&state->ss->map, orig_tclass);
	else
		tclass = orig_tclass;

	if (!tclass || tclass > policydb->p_classes.nprim) {
		rc = -EINVAL;
		goto out;
	}
	tclass_datum = policydb->class_val_to_struct[tclass - 1];

	oentry = sidtab_search_entry(sidtab, oldsid);
	if (!oentry) {
		pr_err("SELinux: %s:  unrecognized SID %d\n",
			__func__, oldsid);
		rc = -EINVAL;
		goto out;
	}

	nentry = sidtab_search_entry(sidtab, newsid);
	if (!nentry) {
		pr_err("SELinux: %s:  unrecognized SID %d\n",
			__func__, newsid);
		rc = -EINVAL;
		goto out;
	}

	tentry = sidtab_search_entry(sidtab, tasksid);
	if (!tentry) {
		pr_err("SELinux: %s:  unrecognized SID %d\n",
			__func__, tasksid);
		rc = -EINVAL;
		goto out;
	}

	constraint = tclass_datum->validatetrans;
	while (constraint) {
		if (!constraint_expr_eval(policydb, &oentry->context,
					  &nentry->context, &tentry->context,
					  constraint->expr)) {
			if (user)
				rc = -EPERM;
			else
				rc = security_validtrans_handle_fail(state,
								     oentry,
								     nentry,
								     tentry,
								     tclass);
			goto out;
		}
		constraint = constraint->next;
	}

out:
	read_unlock(&state->ss->policy_rwlock);
	return rc;
}

int security_validate_transition_user(struct selinux_state *state,
				      u32 oldsid, u32 newsid, u32 tasksid,
				      u16 tclass)
{
	return security_compute_validatetrans(state, oldsid, newsid, tasksid,
					      tclass, true);
}

int security_validate_transition(struct selinux_state *state,
				 u32 oldsid, u32 newsid, u32 tasksid,
				 u16 orig_tclass)
{
	return security_compute_validatetrans(state, oldsid, newsid, tasksid,
					      orig_tclass, false);
}

/*
 * security_bounded_transition - check whether the given
 * transition is directed to bounded, or not.
 * It returns 0, if @newsid is bounded by @oldsid.
 * Otherwise, it returns error code.
 *
 * @oldsid : current security identifier
 * @newsid : destinated security identifier
 */
int security_bounded_transition(struct selinux_state *state,
				u32 old_sid, u32 new_sid)
{
	struct policydb *policydb;
	struct sidtab *sidtab;
	struct sidtab_entry *old_entry, *new_entry;
	struct type_datum *type;
	int index;
	int rc;

	if (!selinux_initialized(state))
		return 0;

	read_lock(&state->ss->policy_rwlock);

	policydb = &state->ss->policydb;
	sidtab = state->ss->sidtab;

	rc = -EINVAL;
	old_entry = sidtab_search_entry(sidtab, old_sid);
	if (!old_entry) {
		pr_err("SELinux: %s: unrecognized SID %u\n",
		       __func__, old_sid);
		goto out;
	}

	rc = -EINVAL;
	new_entry = sidtab_search_entry(sidtab, new_sid);
	if (!new_entry) {
		pr_err("SELinux: %s: unrecognized SID %u\n",
		       __func__, new_sid);
		goto out;
	}

	rc = 0;
	/* type/domain unchanged */
	if (old_entry->context.type == new_entry->context.type)
		goto out;

	index = new_entry->context.type;
	while (true) {
		type = policydb->type_val_to_struct[index - 1];
		BUG_ON(!type);

		/* not bounded anymore */
		rc = -EPERM;
		if (!type->bounds)
			break;

		/* @newsid is bounded by @oldsid */
		rc = 0;
		if (type->bounds == old_entry->context.type)
			break;

		index = type->bounds;
	}

	if (rc) {
		char *old_name = NULL;
		char *new_name = NULL;
		u32 length;

		if (!sidtab_entry_to_string(policydb, sidtab, old_entry,
					    &old_name, &length) &&
		    !sidtab_entry_to_string(policydb, sidtab, new_entry,
					    &new_name, &length)) {
			audit_log(audit_context(),
				  GFP_ATOMIC, AUDIT_SELINUX_ERR,
				  "op=security_bounded_transition "
				  "seresult=denied "
				  "oldcontext=%s newcontext=%s",
				  old_name, new_name);
		}
		kfree(new_name);
		kfree(old_name);
	}
out:
	read_unlock(&state->ss->policy_rwlock);

	return rc;
}

static void avd_init(struct selinux_state *state, struct av_decision *avd)
{
	avd->allowed = 0;
	avd->auditallow = 0;
	avd->auditdeny = 0xffffffff;
	avd->seqno = state->ss->latest_granting;
	avd->flags = 0;
}

void services_compute_xperms_decision(struct extended_perms_decision *xpermd,
					struct avtab_node *node)
{
	unsigned int i;

	if (node->datum.u.xperms->specified == AVTAB_XPERMS_IOCTLFUNCTION) {
		if (xpermd->driver != node->datum.u.xperms->driver)
			return;
	} else if (node->datum.u.xperms->specified == AVTAB_XPERMS_IOCTLDRIVER) {
		if (!security_xperm_test(node->datum.u.xperms->perms.p,
					xpermd->driver))
			return;
	} else {
		BUG();
	}

	if (node->key.specified == AVTAB_XPERMS_ALLOWED) {
		xpermd->used |= XPERMS_ALLOWED;
		if (node->datum.u.xperms->specified == AVTAB_XPERMS_IOCTLDRIVER) {
			memset(xpermd->allowed->p, 0xff,
					sizeof(xpermd->allowed->p));
		}
		if (node->datum.u.xperms->specified == AVTAB_XPERMS_IOCTLFUNCTION) {
			for (i = 0; i < ARRAY_SIZE(xpermd->allowed->p); i++)
				xpermd->allowed->p[i] |=
					node->datum.u.xperms->perms.p[i];
		}
	} else if (node->key.specified == AVTAB_XPERMS_AUDITALLOW) {
		xpermd->used |= XPERMS_AUDITALLOW;
		if (node->datum.u.xperms->specified == AVTAB_XPERMS_IOCTLDRIVER) {
			memset(xpermd->auditallow->p, 0xff,
					sizeof(xpermd->auditallow->p));
		}
		if (node->datum.u.xperms->specified == AVTAB_XPERMS_IOCTLFUNCTION) {
			for (i = 0; i < ARRAY_SIZE(xpermd->auditallow->p); i++)
				xpermd->auditallow->p[i] |=
					node->datum.u.xperms->perms.p[i];
		}
	} else if (node->key.specified == AVTAB_XPERMS_DONTAUDIT) {
		xpermd->used |= XPERMS_DONTAUDIT;
		if (node->datum.u.xperms->specified == AVTAB_XPERMS_IOCTLDRIVER) {
			memset(xpermd->dontaudit->p, 0xff,
					sizeof(xpermd->dontaudit->p));
		}
		if (node->datum.u.xperms->specified == AVTAB_XPERMS_IOCTLFUNCTION) {
			for (i = 0; i < ARRAY_SIZE(xpermd->dontaudit->p); i++)
				xpermd->dontaudit->p[i] |=
					node->datum.u.xperms->perms.p[i];
		}
	} else {
		BUG();
	}
}

void security_compute_xperms_decision(struct selinux_state *state,
				      u32 ssid,
				      u32 tsid,
				      u16 orig_tclass,
				      u8 driver,
				      struct extended_perms_decision *xpermd)
{
	struct policydb *policydb;
	struct sidtab *sidtab;
	u16 tclass;
	struct context *scontext, *tcontext;
	struct avtab_key avkey;
	struct avtab_node *node;
	struct ebitmap *sattr, *tattr;
	struct ebitmap_node *snode, *tnode;
	unsigned int i, j;

	xpermd->driver = driver;
	xpermd->used = 0;
	memset(xpermd->allowed->p, 0, sizeof(xpermd->allowed->p));
	memset(xpermd->auditallow->p, 0, sizeof(xpermd->auditallow->p));
	memset(xpermd->dontaudit->p, 0, sizeof(xpermd->dontaudit->p));

	read_lock(&state->ss->policy_rwlock);
	if (!selinux_initialized(state))
		goto allow;

	policydb = &state->ss->policydb;
	sidtab = state->ss->sidtab;

	scontext = sidtab_search(sidtab, ssid);
	if (!scontext) {
		pr_err("SELinux: %s:  unrecognized SID %d\n",
		       __func__, ssid);
		goto out;
	}

	tcontext = sidtab_search(sidtab, tsid);
	if (!tcontext) {
		pr_err("SELinux: %s:  unrecognized SID %d\n",
		       __func__, tsid);
		goto out;
	}

	tclass = unmap_class(&state->ss->map, orig_tclass);
	if (unlikely(orig_tclass && !tclass)) {
		if (policydb->allow_unknown)
			goto allow;
		goto out;
	}


	if (unlikely(!tclass || tclass > policydb->p_classes.nprim)) {
		pr_warn_ratelimited("SELinux:  Invalid class %hu\n", tclass);
		goto out;
	}

	avkey.target_class = tclass;
	avkey.specified = AVTAB_XPERMS;
	sattr = &policydb->type_attr_map_array[scontext->type - 1];
	tattr = &policydb->type_attr_map_array[tcontext->type - 1];
	ebitmap_for_each_positive_bit(sattr, snode, i) {
		ebitmap_for_each_positive_bit(tattr, tnode, j) {
			avkey.source_type = i + 1;
			avkey.target_type = j + 1;
			for (node = avtab_search_node(&policydb->te_avtab,
						      &avkey);
			     node;
			     node = avtab_search_node_next(node, avkey.specified))
				services_compute_xperms_decision(xpermd, node);

			cond_compute_xperms(&policydb->te_cond_avtab,
						&avkey, xpermd);
		}
	}
out:
	read_unlock(&state->ss->policy_rwlock);
	return;
allow:
	memset(xpermd->allowed->p, 0xff, sizeof(xpermd->allowed->p));
	goto out;
}

/**
 * security_compute_av - Compute access vector decisions.
 * @ssid: source security identifier
 * @tsid: target security identifier
 * @tclass: target security class
 * @avd: access vector decisions
 * @xperms: extended permissions
 *
 * Compute a set of access vector decisions based on the
 * SID pair (@ssid, @tsid) for the permissions in @tclass.
 */
void security_compute_av(struct selinux_state *state,
			 u32 ssid,
			 u32 tsid,
			 u16 orig_tclass,
			 struct av_decision *avd,
			 struct extended_perms *xperms)
{
	struct policydb *policydb;
	struct sidtab *sidtab;
	u16 tclass;
	struct context *scontext = NULL, *tcontext = NULL;

	read_lock(&state->ss->policy_rwlock);
	avd_init(state, avd);
	xperms->len = 0;
	if (!selinux_initialized(state))
		goto allow;

	policydb = &state->ss->policydb;
	sidtab = state->ss->sidtab;

	scontext = sidtab_search(sidtab, ssid);
	if (!scontext) {
		pr_err("SELinux: %s:  unrecognized SID %d\n",
		       __func__, ssid);
		goto out;
	}

	/* permissive domain? */
	if (ebitmap_get_bit(&policydb->permissive_map, scontext->type))
		avd->flags |= AVD_FLAGS_PERMISSIVE;

	tcontext = sidtab_search(sidtab, tsid);
	if (!tcontext) {
		pr_err("SELinux: %s:  unrecognized SID %d\n",
		       __func__, tsid);
		goto out;
	}

	tclass = unmap_class(&state->ss->map, orig_tclass);
	if (unlikely(orig_tclass && !tclass)) {
		if (policydb->allow_unknown)
			goto allow;
		goto out;
	}
	context_struct_compute_av(policydb, scontext, tcontext, tclass, avd,
				  xperms);
	map_decision(&state->ss->map, orig_tclass, avd,
		     policydb->allow_unknown);
out:
	read_unlock(&state->ss->policy_rwlock);
	return;
allow:
	avd->allowed = 0xffffffff;
	goto out;
}

void security_compute_av_user(struct selinux_state *state,
			      u32 ssid,
			      u32 tsid,
			      u16 tclass,
			      struct av_decision *avd)
{
	struct policydb *policydb;
	struct sidtab *sidtab;
	struct context *scontext = NULL, *tcontext = NULL;

	read_lock(&state->ss->policy_rwlock);
	avd_init(state, avd);
	if (!selinux_initialized(state))
		goto allow;

	policydb = &state->ss->policydb;
	sidtab = state->ss->sidtab;

	scontext = sidtab_search(sidtab, ssid);
	if (!scontext) {
		pr_err("SELinux: %s:  unrecognized SID %d\n",
		       __func__, ssid);
		goto out;
	}

	/* permissive domain? */
	if (ebitmap_get_bit(&policydb->permissive_map, scontext->type))
		avd->flags |= AVD_FLAGS_PERMISSIVE;

	tcontext = sidtab_search(sidtab, tsid);
	if (!tcontext) {
		pr_err("SELinux: %s:  unrecognized SID %d\n",
		       __func__, tsid);
		goto out;
	}

	if (unlikely(!tclass)) {
		if (policydb->allow_unknown)
			goto allow;
		goto out;
	}

	context_struct_compute_av(policydb, scontext, tcontext, tclass, avd,
				  NULL);
 out:
	read_unlock(&state->ss->policy_rwlock);
	return;
allow:
	avd->allowed = 0xffffffff;
	goto out;
}

/*
 * Write the security context string representation of
 * the context structure `context' into a dynamically
 * allocated string of the correct size.  Set `*scontext'
 * to point to this string and set `*scontext_len' to
 * the length of the string.
 */
static int context_struct_to_string(struct policydb *p,
				    struct context *context,
				    char **scontext, u32 *scontext_len)
{
	char *scontextp;

	if (scontext)
		*scontext = NULL;
	*scontext_len = 0;

	if (context->len) {
		*scontext_len = context->len;
		if (scontext) {
			*scontext = kstrdup(context->str, GFP_ATOMIC);
			if (!(*scontext))
				return -ENOMEM;
		}
		return 0;
	}

	/* Compute the size of the context. */
	*scontext_len += strlen(sym_name(p, SYM_USERS, context->user - 1)) + 1;
	*scontext_len += strlen(sym_name(p, SYM_ROLES, context->role - 1)) + 1;
	*scontext_len += strlen(sym_name(p, SYM_TYPES, context->type - 1)) + 1;
	*scontext_len += mls_compute_context_len(p, context);

	if (!scontext)
		return 0;

	/* Allocate space for the context; caller must free this space. */
	scontextp = kmalloc(*scontext_len, GFP_ATOMIC);
	if (!scontextp)
		return -ENOMEM;
	*scontext = scontextp;

	/*
	 * Copy the user name, role name and type name into the context.
	 */
	scontextp += sprintf(scontextp, "%s:%s:%s",
		sym_name(p, SYM_USERS, context->user - 1),
		sym_name(p, SYM_ROLES, context->role - 1),
		sym_name(p, SYM_TYPES, context->type - 1));

	mls_sid_to_context(p, context, &scontextp);

	*scontextp = 0;

	return 0;
}

static int sidtab_entry_to_string(struct policydb *p,
				  struct sidtab *sidtab,
				  struct sidtab_entry *entry,
				  char **scontext, u32 *scontext_len)
{
	int rc = sidtab_sid2str_get(sidtab, entry, scontext, scontext_len);

	if (rc != -ENOENT)
		return rc;

	rc = context_struct_to_string(p, &entry->context, scontext,
				      scontext_len);
	if (!rc && scontext)
		sidtab_sid2str_put(sidtab, entry, *scontext, *scontext_len);
	return rc;
}

#include "initial_sid_to_string.h"

int security_sidtab_hash_stats(struct selinux_state *state, char *page)
{
	int rc;

	if (!selinux_initialized(state)) {
		pr_err("SELinux: %s:  called before initial load_policy\n",
		       __func__);
		return -EINVAL;
	}

	read_lock(&state->ss->policy_rwlock);
	rc = sidtab_hash_stats(state->ss->sidtab, page);
	read_unlock(&state->ss->policy_rwlock);

	return rc;
}

const char *security_get_initial_sid_context(u32 sid)
{
	if (unlikely(sid > SECINITSID_NUM))
		return NULL;
	return initial_sid_to_string[sid];
}

static int security_sid_to_context_core(struct selinux_state *state,
					u32 sid, char **scontext,
					u32 *scontext_len, int force,
					int only_invalid)
{
	struct policydb *policydb;
	struct sidtab *sidtab;
	struct sidtab_entry *entry;
	int rc = 0;

	if (scontext)
		*scontext = NULL;
	*scontext_len  = 0;

	if (!selinux_initialized(state)) {
		if (sid <= SECINITSID_NUM) {
			char *scontextp;
			const char *s = initial_sid_to_string[sid];

			if (!s)
				return -EINVAL;
			*scontext_len = strlen(s) + 1;
			if (!scontext)
				return 0;
			scontextp = kmemdup(s, *scontext_len, GFP_ATOMIC);
			if (!scontextp)
				return -ENOMEM;
			*scontext = scontextp;
			return 0;
		}
		pr_err("SELinux: %s:  called before initial "
		       "load_policy on unknown SID %d\n", __func__, sid);
		return -EINVAL;
	}
	read_lock(&state->ss->policy_rwlock);
	policydb = &state->ss->policydb;
	sidtab = state->ss->sidtab;

	if (force)
		entry = sidtab_search_entry_force(sidtab, sid);
	else
		entry = sidtab_search_entry(sidtab, sid);
	if (!entry) {
		pr_err("SELinux: %s:  unrecognized SID %d\n",
			__func__, sid);
		rc = -EINVAL;
		goto out_unlock;
	}
	if (only_invalid && !entry->context.len)
		goto out_unlock;

	rc = sidtab_entry_to_string(policydb, sidtab, entry, scontext,
				    scontext_len);

out_unlock:
	read_unlock(&state->ss->policy_rwlock);
	return rc;

}

/**
 * security_sid_to_context - Obtain a context for a given SID.
 * @sid: security identifier, SID
 * @scontext: security context
 * @scontext_len: length in bytes
 *
 * Write the string representation of the context associated with @sid
 * into a dynamically allocated string of the correct size.  Set @scontext
 * to point to this string and set @scontext_len to the length of the string.
 */
int security_sid_to_context(struct selinux_state *state,
			    u32 sid, char **scontext, u32 *scontext_len)
{
	return security_sid_to_context_core(state, sid, scontext,
					    scontext_len, 0, 0);
}

int security_sid_to_context_force(struct selinux_state *state, u32 sid,
				  char **scontext, u32 *scontext_len)
{
	return security_sid_to_context_core(state, sid, scontext,
					    scontext_len, 1, 0);
}

/**
 * security_sid_to_context_inval - Obtain a context for a given SID if it
 *                                 is invalid.
 * @sid: security identifier, SID
 * @scontext: security context
 * @scontext_len: length in bytes
 *
 * Write the string representation of the context associated with @sid
 * into a dynamically allocated string of the correct size, but only if the
 * context is invalid in the current policy.  Set @scontext to point to
 * this string (or NULL if the context is valid) and set @scontext_len to
 * the length of the string (or 0 if the context is valid).
 */
int security_sid_to_context_inval(struct selinux_state *state, u32 sid,
				  char **scontext, u32 *scontext_len)
{
	return security_sid_to_context_core(state, sid, scontext,
					    scontext_len, 1, 1);
}

/*
 * Caveat:  Mutates scontext.
 */
static int string_to_context_struct(struct policydb *pol,
				    struct sidtab *sidtabp,
				    char *scontext,
				    struct context *ctx,
				    u32 def_sid)
{
	struct role_datum *role;
	struct type_datum *typdatum;
	struct user_datum *usrdatum;
	char *scontextp, *p, oldc;
	int rc = 0;

	context_init(ctx);

	/* Parse the security context. */

	rc = -EINVAL;
	scontextp = (char *) scontext;

	/* Extract the user. */
	p = scontextp;
	while (*p && *p != ':')
		p++;

	if (*p == 0)
		goto out;

	*p++ = 0;

	usrdatum = hashtab_search(pol->p_users.table, scontextp);
	if (!usrdatum)
		goto out;

	ctx->user = usrdatum->value;

	/* Extract role. */
	scontextp = p;
	while (*p && *p != ':')
		p++;

	if (*p == 0)
		goto out;

	*p++ = 0;

	role = hashtab_search(pol->p_roles.table, scontextp);
	if (!role)
		goto out;
	ctx->role = role->value;

	/* Extract type. */
	scontextp = p;
	while (*p && *p != ':')
		p++;
	oldc = *p;
	*p++ = 0;

	typdatum = hashtab_search(pol->p_types.table, scontextp);
	if (!typdatum || typdatum->attribute)
		goto out;

	ctx->type = typdatum->value;

	rc = mls_context_to_sid(pol, oldc, p, ctx, sidtabp, def_sid);
	if (rc)
		goto out;

	/* Check the validity of the new context. */
	rc = -EINVAL;
	if (!policydb_context_isvalid(pol, ctx))
		goto out;
	rc = 0;
out:
	if (rc)
		context_destroy(ctx);
	return rc;
}

int context_add_hash(struct policydb *policydb,
		     struct context *context)
{
	int rc;
	char *str;
	int len;

	if (context->str) {
		context->hash = context_compute_hash(context->str);
	} else {
		rc = context_struct_to_string(policydb, context,
					      &str, &len);
		if (rc)
			return rc;
		context->hash = context_compute_hash(str);
		kfree(str);
	}
	return 0;
}

static int context_struct_to_sid(struct selinux_state *state,
				 struct context *context, u32 *sid)
{
	int rc;
	struct sidtab *sidtab = state->ss->sidtab;
	struct policydb *policydb = &state->ss->policydb;

	if (!context->hash) {
		rc = context_add_hash(policydb, context);
		if (rc)
			return rc;
	}

	return sidtab_context_to_sid(sidtab, context, sid);
}

static int security_context_to_sid_core(struct selinux_state *state,
					const char *scontext, u32 scontext_len,
					u32 *sid, u32 def_sid, gfp_t gfp_flags,
					int force)
{
	struct policydb *policydb;
	struct sidtab *sidtab;
	char *scontext2, *str = NULL;
	struct context context;
	int rc = 0;

	/* An empty security context is never valid. */
	if (!scontext_len)
		return -EINVAL;

	/* Copy the string to allow changes and ensure a NUL terminator */
	scontext2 = kmemdup_nul(scontext, scontext_len, gfp_flags);
	if (!scontext2)
		return -ENOMEM;

	if (!selinux_initialized(state)) {
		int i;

		for (i = 1; i < SECINITSID_NUM; i++) {
			const char *s = initial_sid_to_string[i];

			if (s && !strcmp(s, scontext2)) {
				*sid = i;
				goto out;
			}
		}
		*sid = SECINITSID_KERNEL;
		goto out;
	}
	*sid = SECSID_NULL;

	if (force) {
		/* Save another copy for storing in uninterpreted form */
		rc = -ENOMEM;
		str = kstrdup(scontext2, gfp_flags);
		if (!str)
			goto out;
	}
	read_lock(&state->ss->policy_rwlock);
	policydb = &state->ss->policydb;
	sidtab = state->ss->sidtab;
	rc = string_to_context_struct(policydb, sidtab, scontext2,
				      &context, def_sid);
	if (rc == -EINVAL && force) {
		context.str = str;
		context.len = strlen(str) + 1;
		str = NULL;
	} else if (rc)
		goto out_unlock;
	rc = context_struct_to_sid(state, &context, sid);
	context_destroy(&context);
out_unlock:
	read_unlock(&state->ss->policy_rwlock);
out:
	kfree(scontext2);
	kfree(str);
	return rc;
}

/**
 * security_context_to_sid - Obtain a SID for a given security context.
 * @scontext: security context
 * @scontext_len: length in bytes
 * @sid: security identifier, SID
 * @gfp: context for the allocation
 *
 * Obtains a SID associated with the security context that
 * has the string representation specified by @scontext.
 * Returns -%EINVAL if the context is invalid, -%ENOMEM if insufficient
 * memory is available, or 0 on success.
 */
int security_context_to_sid(struct selinux_state *state,
			    const char *scontext, u32 scontext_len, u32 *sid,
			    gfp_t gfp)
{
	return security_context_to_sid_core(state, scontext, scontext_len,
					    sid, SECSID_NULL, gfp, 0);
}

int security_context_str_to_sid(struct selinux_state *state,
				const char *scontext, u32 *sid, gfp_t gfp)
{
	return security_context_to_sid(state, scontext, strlen(scontext),
				       sid, gfp);
}

/**
 * security_context_to_sid_default - Obtain a SID for a given security context,
 * falling back to specified default if needed.
 *
 * @scontext: security context
 * @scontext_len: length in bytes
 * @sid: security identifier, SID
 * @def_sid: default SID to assign on error
 *
 * Obtains a SID associated with the security context that
 * has the string representation specified by @scontext.
 * The default SID is passed to the MLS layer to be used to allow
 * kernel labeling of the MLS field if the MLS field is not present
 * (for upgrading to MLS without full relabel).
 * Implicitly forces adding of the context even if it cannot be mapped yet.
 * Returns -%EINVAL if the context is invalid, -%ENOMEM if insufficient
 * memory is available, or 0 on success.
 */
int security_context_to_sid_default(struct selinux_state *state,
				    const char *scontext, u32 scontext_len,
				    u32 *sid, u32 def_sid, gfp_t gfp_flags)
{
	return security_context_to_sid_core(state, scontext, scontext_len,
					    sid, def_sid, gfp_flags, 1);
}

int security_context_to_sid_force(struct selinux_state *state,
				  const char *scontext, u32 scontext_len,
				  u32 *sid)
{
	return security_context_to_sid_core(state, scontext, scontext_len,
					    sid, SECSID_NULL, GFP_KERNEL, 1);
}

static int compute_sid_handle_invalid_context(
	struct selinux_state *state,
	struct sidtab_entry *sentry,
	struct sidtab_entry *tentry,
	u16 tclass,
	struct context *newcontext)
{
	struct policydb *policydb = &state->ss->policydb;
	struct sidtab *sidtab = state->ss->sidtab;
	char *s = NULL, *t = NULL, *n = NULL;
	u32 slen, tlen, nlen;
	struct audit_buffer *ab;

	if (sidtab_entry_to_string(policydb, sidtab, sentry, &s, &slen))
		goto out;
	if (sidtab_entry_to_string(policydb, sidtab, tentry, &t, &tlen))
		goto out;
	if (context_struct_to_string(policydb, newcontext, &n, &nlen))
		goto out;
	ab = audit_log_start(audit_context(), GFP_ATOMIC, AUDIT_SELINUX_ERR);
	audit_log_format(ab,
			 "op=security_compute_sid invalid_context=");
	/* no need to record the NUL with untrusted strings */
	audit_log_n_untrustedstring(ab, n, nlen - 1);
	audit_log_format(ab, " scontext=%s tcontext=%s tclass=%s",
			 s, t, sym_name(policydb, SYM_CLASSES, tclass-1));
	audit_log_end(ab);
out:
	kfree(s);
	kfree(t);
	kfree(n);
	if (!enforcing_enabled(state))
		return 0;
	return -EACCES;
}

static void filename_compute_type(struct policydb *policydb,
				  struct context *newcontext,
				  u32 stype, u32 ttype, u16 tclass,
				  const char *objname)
{
	struct filename_trans_key ft;
	struct filename_trans_datum *datum;

	/*
	 * Most filename trans rules are going to live in specific directories
	 * like /dev or /var/run.  This bitmap will quickly skip rule searches
	 * if the ttype does not contain any rules.
	 */
	if (!ebitmap_get_bit(&policydb->filename_trans_ttypes, ttype))
		return;

	ft.ttype = ttype;
	ft.tclass = tclass;
	ft.name = objname;

	datum = hashtab_search(policydb->filename_trans, &ft);
	while (datum) {
		if (ebitmap_get_bit(&datum->stypes, stype - 1)) {
			newcontext->type = datum->otype;
			return;
		}
		datum = datum->next;
	}
}

static int security_compute_sid(struct selinux_state *state,
				u32 ssid,
				u32 tsid,
				u16 orig_tclass,
				u32 specified,
				const char *objname,
				u32 *out_sid,
				bool kern)
{
	struct policydb *policydb;
	struct sidtab *sidtab;
	struct class_datum *cladatum = NULL;
	struct context *scontext, *tcontext, newcontext;
	struct sidtab_entry *sentry, *tentry;
	struct role_trans *roletr = NULL;
	struct avtab_key avkey;
	struct avtab_datum *avdatum;
	struct avtab_node *node;
	u16 tclass;
	int rc = 0;
	bool sock;

	if (!selinux_initialized(state)) {
		switch (orig_tclass) {
		case SECCLASS_PROCESS: /* kernel value */
			*out_sid = ssid;
			break;
		default:
			*out_sid = tsid;
			break;
		}
		goto out;
	}

	context_init(&newcontext);

	read_lock(&state->ss->policy_rwlock);

	if (kern) {
		tclass = unmap_class(&state->ss->map, orig_tclass);
		sock = security_is_socket_class(orig_tclass);
	} else {
		tclass = orig_tclass;
		sock = security_is_socket_class(map_class(&state->ss->map,
							  tclass));
	}

	policydb = &state->ss->policydb;
	sidtab = state->ss->sidtab;

	sentry = sidtab_search_entry(sidtab, ssid);
	if (!sentry) {
		pr_err("SELinux: %s:  unrecognized SID %d\n",
		       __func__, ssid);
		rc = -EINVAL;
		goto out_unlock;
	}
	tentry = sidtab_search_entry(sidtab, tsid);
	if (!tentry) {
		pr_err("SELinux: %s:  unrecognized SID %d\n",
		       __func__, tsid);
		rc = -EINVAL;
		goto out_unlock;
	}

	scontext = &sentry->context;
	tcontext = &tentry->context;

	if (tclass && tclass <= policydb->p_classes.nprim)
		cladatum = policydb->class_val_to_struct[tclass - 1];

	/* Set the user identity. */
	switch (specified) {
	case AVTAB_TRANSITION:
	case AVTAB_CHANGE:
		if (cladatum && cladatum->default_user == DEFAULT_TARGET) {
			newcontext.user = tcontext->user;
		} else {
			/* notice this gets both DEFAULT_SOURCE and unset */
			/* Use the process user identity. */
			newcontext.user = scontext->user;
		}
		break;
	case AVTAB_MEMBER:
		/* Use the related object owner. */
		newcontext.user = tcontext->user;
		break;
	}

	/* Set the role to default values. */
	if (cladatum && cladatum->default_role == DEFAULT_SOURCE) {
		newcontext.role = scontext->role;
	} else if (cladatum && cladatum->default_role == DEFAULT_TARGET) {
		newcontext.role = tcontext->role;
	} else {
		if ((tclass == policydb->process_class) || (sock == true))
			newcontext.role = scontext->role;
		else
			newcontext.role = OBJECT_R_VAL;
	}

	/* Set the type to default values. */
	if (cladatum && cladatum->default_type == DEFAULT_SOURCE) {
		newcontext.type = scontext->type;
	} else if (cladatum && cladatum->default_type == DEFAULT_TARGET) {
		newcontext.type = tcontext->type;
	} else {
		if ((tclass == policydb->process_class) || (sock == true)) {
			/* Use the type of process. */
			newcontext.type = scontext->type;
		} else {
			/* Use the type of the related object. */
			newcontext.type = tcontext->type;
		}
	}

	/* Look for a type transition/member/change rule. */
	avkey.source_type = scontext->type;
	avkey.target_type = tcontext->type;
	avkey.target_class = tclass;
	avkey.specified = specified;
	avdatum = avtab_search(&policydb->te_avtab, &avkey);

	/* If no permanent rule, also check for enabled conditional rules */
	if (!avdatum) {
		node = avtab_search_node(&policydb->te_cond_avtab, &avkey);
		for (; node; node = avtab_search_node_next(node, specified)) {
			if (node->key.specified & AVTAB_ENABLED) {
				avdatum = &node->datum;
				break;
			}
		}
	}

	if (avdatum) {
		/* Use the type from the type transition/member/change rule. */
		newcontext.type = avdatum->u.data;
	}

	/* if we have a objname this is a file trans check so check those rules */
	if (objname)
		filename_compute_type(policydb, &newcontext, scontext->type,
				      tcontext->type, tclass, objname);

	/* Check for class-specific changes. */
	if (specified & AVTAB_TRANSITION) {
		/* Look for a role transition rule. */
		for (roletr = policydb->role_tr; roletr;
		     roletr = roletr->next) {
			if ((roletr->role == scontext->role) &&
			    (roletr->type == tcontext->type) &&
			    (roletr->tclass == tclass)) {
				/* Use the role transition rule. */
				newcontext.role = roletr->new_role;
				break;
			}
		}
	}

	/* Set the MLS attributes.
	   This is done last because it may allocate memory. */
	rc = mls_compute_sid(policydb, scontext, tcontext, tclass, specified,
			     &newcontext, sock);
	if (rc)
		goto out_unlock;

	/* Check the validity of the context. */
	if (!policydb_context_isvalid(policydb, &newcontext)) {
		rc = compute_sid_handle_invalid_context(state, sentry, tentry,
							tclass, &newcontext);
		if (rc)
			goto out_unlock;
	}
	/* Obtain the sid for the context. */
	rc = context_struct_to_sid(state, &newcontext, out_sid);
out_unlock:
	read_unlock(&state->ss->policy_rwlock);
	context_destroy(&newcontext);
out:
	return rc;
}

/**
 * security_transition_sid - Compute the SID for a new subject/object.
 * @ssid: source security identifier
 * @tsid: target security identifier
 * @tclass: target security class
 * @out_sid: security identifier for new subject/object
 *
 * Compute a SID to use for labeling a new subject or object in the
 * class @tclass based on a SID pair (@ssid, @tsid).
 * Return -%EINVAL if any of the parameters are invalid, -%ENOMEM
 * if insufficient memory is available, or %0 if the new SID was
 * computed successfully.
 */
int security_transition_sid(struct selinux_state *state,
			    u32 ssid, u32 tsid, u16 tclass,
			    const struct qstr *qstr, u32 *out_sid)
{
	return security_compute_sid(state, ssid, tsid, tclass,
				    AVTAB_TRANSITION,
				    qstr ? qstr->name : NULL, out_sid, true);
}

int security_transition_sid_user(struct selinux_state *state,
				 u32 ssid, u32 tsid, u16 tclass,
				 const char *objname, u32 *out_sid)
{
	return security_compute_sid(state, ssid, tsid, tclass,
				    AVTAB_TRANSITION,
				    objname, out_sid, false);
}

/**
 * security_member_sid - Compute the SID for member selection.
 * @ssid: source security identifier
 * @tsid: target security identifier
 * @tclass: target security class
 * @out_sid: security identifier for selected member
 *
 * Compute a SID to use when selecting a member of a polyinstantiated
 * object of class @tclass based on a SID pair (@ssid, @tsid).
 * Return -%EINVAL if any of the parameters are invalid, -%ENOMEM
 * if insufficient memory is available, or %0 if the SID was
 * computed successfully.
 */
int security_member_sid(struct selinux_state *state,
			u32 ssid,
			u32 tsid,
			u16 tclass,
			u32 *out_sid)
{
	return security_compute_sid(state, ssid, tsid, tclass,
				    AVTAB_MEMBER, NULL,
				    out_sid, false);
}

/**
 * security_change_sid - Compute the SID for object relabeling.
 * @ssid: source security identifier
 * @tsid: target security identifier
 * @tclass: target security class
 * @out_sid: security identifier for selected member
 *
 * Compute a SID to use for relabeling an object of class @tclass
 * based on a SID pair (@ssid, @tsid).
 * Return -%EINVAL if any of the parameters are invalid, -%ENOMEM
 * if insufficient memory is available, or %0 if the SID was
 * computed successfully.
 */
int security_change_sid(struct selinux_state *state,
			u32 ssid,
			u32 tsid,
			u16 tclass,
			u32 *out_sid)
{
	return security_compute_sid(state,
				    ssid, tsid, tclass, AVTAB_CHANGE, NULL,
				    out_sid, false);
}

static inline int convert_context_handle_invalid_context(
	struct selinux_state *state,
	struct context *context)
{
	struct policydb *policydb = &state->ss->policydb;
	char *s;
	u32 len;

	if (enforcing_enabled(state))
		return -EINVAL;

	if (!context_struct_to_string(policydb, context, &s, &len)) {
		pr_warn("SELinux:  Context %s would be invalid if enforcing\n",
			s);
		kfree(s);
	}
	return 0;
}

struct convert_context_args {
	struct selinux_state *state;
	struct policydb *oldp;
	struct policydb *newp;
};

/*
 * Convert the values in the security context
 * structure `oldc' from the values specified
 * in the policy `p->oldp' to the values specified
 * in the policy `p->newp', storing the new context
 * in `newc'.  Verify that the context is valid
 * under the new policy.
 */
static int convert_context(struct context *oldc, struct context *newc, void *p)
{
	struct convert_context_args *args;
	struct ocontext *oc;
	struct role_datum *role;
	struct type_datum *typdatum;
	struct user_datum *usrdatum;
	char *s;
	u32 len;
	int rc;

	args = p;

	if (oldc->str) {
		s = kstrdup(oldc->str, GFP_KERNEL);
		if (!s)
			return -ENOMEM;

		rc = string_to_context_struct(args->newp, NULL, s,
					      newc, SECSID_NULL);
		if (rc == -EINVAL) {
			/*
			 * Retain string representation for later mapping.
			 *
			 * IMPORTANT: We need to copy the contents of oldc->str
			 * back into s again because string_to_context_struct()
			 * may have garbled it.
			 */
			memcpy(s, oldc->str, oldc->len);
			context_init(newc);
			newc->str = s;
			newc->len = oldc->len;
			newc->hash = oldc->hash;
			return 0;
		}
		kfree(s);
		if (rc) {
			/* Other error condition, e.g. ENOMEM. */
			pr_err("SELinux:   Unable to map context %s, rc = %d.\n",
			       oldc->str, -rc);
			return rc;
		}
		pr_info("SELinux:  Context %s became valid (mapped).\n",
			oldc->str);
		return 0;
	}

	context_init(newc);

	/* Convert the user. */
	rc = -EINVAL;
	usrdatum = hashtab_search(args->newp->p_users.table,
				  sym_name(args->oldp,
					   SYM_USERS, oldc->user - 1));
	if (!usrdatum)
		goto bad;
	newc->user = usrdatum->value;

	/* Convert the role. */
	rc = -EINVAL;
	role = hashtab_search(args->newp->p_roles.table,
			      sym_name(args->oldp, SYM_ROLES, oldc->role - 1));
	if (!role)
		goto bad;
	newc->role = role->value;

	/* Convert the type. */
	rc = -EINVAL;
	typdatum = hashtab_search(args->newp->p_types.table,
				  sym_name(args->oldp,
					   SYM_TYPES, oldc->type - 1));
	if (!typdatum)
		goto bad;
	newc->type = typdatum->value;

	/* Convert the MLS fields if dealing with MLS policies */
	if (args->oldp->mls_enabled && args->newp->mls_enabled) {
		rc = mls_convert_context(args->oldp, args->newp, oldc, newc);
		if (rc)
			goto bad;
	} else if (!args->oldp->mls_enabled && args->newp->mls_enabled) {
		/*
		 * Switching between non-MLS and MLS policy:
		 * ensure that the MLS fields of the context for all
		 * existing entries in the sidtab are filled in with a
		 * suitable default value, likely taken from one of the
		 * initial SIDs.
		 */
		oc = args->newp->ocontexts[OCON_ISID];
		while (oc && oc->sid[0] != SECINITSID_UNLABELED)
			oc = oc->next;
		rc = -EINVAL;
		if (!oc) {
			pr_err("SELinux:  unable to look up"
				" the initial SIDs list\n");
			goto bad;
		}
		rc = mls_range_set(newc, &oc->context[0].range);
		if (rc)
			goto bad;
	}

	/* Check the validity of the new context. */
	if (!policydb_context_isvalid(args->newp, newc)) {
		rc = convert_context_handle_invalid_context(args->state, oldc);
		if (rc)
			goto bad;
	}

	rc = context_add_hash(args->newp, newc);
	if (rc)
		goto bad;

	return 0;
bad:
	/* Map old representation to string and save it. */
	rc = context_struct_to_string(args->oldp, oldc, &s, &len);
	if (rc)
		return rc;
	context_destroy(newc);
	newc->str = s;
	newc->len = len;
	newc->hash = context_compute_hash(s);
	pr_info("SELinux:  Context %s became invalid (unmapped).\n",
		newc->str);
	return 0;
}

static void security_load_policycaps(struct selinux_state *state)
{
	struct policydb *p = &state->ss->policydb;
	unsigned int i;
	struct ebitmap_node *node;

	for (i = 0; i < ARRAY_SIZE(state->policycap); i++)
		state->policycap[i] = ebitmap_get_bit(&p->policycaps, i);

	for (i = 0; i < ARRAY_SIZE(selinux_policycap_names); i++)
		pr_info("SELinux:  policy capability %s=%d\n",
			selinux_policycap_names[i],
			ebitmap_get_bit(&p->policycaps, i));

	ebitmap_for_each_positive_bit(&p->policycaps, node, i) {
		if (i >= ARRAY_SIZE(selinux_policycap_names))
			pr_info("SELinux:  unknown policy capability %u\n",
				i);
	}
}

static int security_preserve_bools(struct selinux_state *state,
				   struct policydb *newpolicydb);

/**
 * security_load_policy - Load a security policy configuration.
 * @data: binary policy data
 * @len: length of data in bytes
 *
 * Load a new set of security policy configuration data,
 * validate it and convert the SID table as necessary.
 * This function will flush the access vector cache after
 * loading the new policy.
 */
int security_load_policy(struct selinux_state *state, void *data, size_t len)
{
	struct policydb *policydb;
	struct sidtab *oldsidtab, *newsidtab;
	struct policydb *oldpolicydb, *newpolicydb;
	struct selinux_mapping *oldmapping;
	struct selinux_map newmap;
	struct sidtab_convert_params convert_params;
	struct convert_context_args args;
	u32 seqno;
	int rc = 0;
	struct policy_file file = { data, len }, *fp = &file;

	policydb = &state->ss->policydb;

	newsidtab = kmalloc(sizeof(*newsidtab), GFP_KERNEL);
	if (!newsidtab)
		return -ENOMEM;

	if (!selinux_initialized(state)) {
		rc = policydb_read(policydb, fp);
		if (rc) {
			kfree(newsidtab);
			return rc;
		}

		policydb->len = len;
		rc = selinux_set_mapping(policydb, secclass_map,
					 &state->ss->map);
		if (rc) {
			kfree(newsidtab);
			policydb_destroy(policydb);
			return rc;
		}

		rc = policydb_load_isids(policydb, newsidtab);
		if (rc) {
			kfree(newsidtab);
			policydb_destroy(policydb);
			return rc;
		}

		state->ss->sidtab = newsidtab;
		security_load_policycaps(state);
		selinux_mark_initialized(state);
		seqno = ++state->ss->latest_granting;
		selinux_complete_init();
		avc_ss_reset(state->avc, seqno);
		selnl_notify_policyload(seqno);
		selinux_status_update_policyload(state, seqno);
		selinux_netlbl_cache_invalidate();
		selinux_xfrm_notify_policyload();
		return 0;
<<<<<<< HEAD
=======
	}

	oldpolicydb = kcalloc(2, sizeof(*oldpolicydb), GFP_KERNEL);
	if (!oldpolicydb) {
		kfree(newsidtab);
		return -ENOMEM;
>>>>>>> 04d5ce62
	}
	newpolicydb = oldpolicydb + 1;

	oldpolicydb = kcalloc(2, sizeof(*oldpolicydb), GFP_KERNEL);
	if (!oldpolicydb) {
		kfree(newsidtab);
		return -ENOMEM;
	}
	newpolicydb = oldpolicydb + 1;

	rc = policydb_read(newpolicydb, fp);
	if (rc) {
		kfree(newsidtab);
		goto out;
	}

	newpolicydb->len = len;
	/* If switching between different policy types, log MLS status */
	if (policydb->mls_enabled && !newpolicydb->mls_enabled)
		pr_info("SELinux: Disabling MLS support...\n");
	else if (!policydb->mls_enabled && newpolicydb->mls_enabled)
		pr_info("SELinux: Enabling MLS support...\n");

	rc = policydb_load_isids(newpolicydb, newsidtab);
	if (rc) {
		pr_err("SELinux:  unable to load the initial SIDs\n");
		policydb_destroy(newpolicydb);
		kfree(newsidtab);
		goto out;
	}

	rc = selinux_set_mapping(newpolicydb, secclass_map, &newmap);
	if (rc)
		goto err;

	rc = security_preserve_bools(state, newpolicydb);
	if (rc) {
		pr_err("SELinux:  unable to preserve booleans\n");
		goto err;
	}

	oldsidtab = state->ss->sidtab;

	/*
	 * Convert the internal representations of contexts
	 * in the new SID table.
	 */
	args.state = state;
	args.oldp = policydb;
	args.newp = newpolicydb;

	convert_params.func = convert_context;
	convert_params.args = &args;
	convert_params.target = newsidtab;

	rc = sidtab_convert(oldsidtab, &convert_params);
	if (rc) {
		pr_err("SELinux:  unable to convert the internal"
			" representation of contexts in the new SID"
			" table\n");
		goto err;
	}

	/* Save the old policydb and SID table to free later. */
	memcpy(oldpolicydb, policydb, sizeof(*policydb));

	/* Install the new policydb and SID table. */
	write_lock_irq(&state->ss->policy_rwlock);
	memcpy(policydb, newpolicydb, sizeof(*policydb));
	state->ss->sidtab = newsidtab;
	security_load_policycaps(state);
	oldmapping = state->ss->map.mapping;
	state->ss->map.mapping = newmap.mapping;
	state->ss->map.size = newmap.size;
	seqno = ++state->ss->latest_granting;
	write_unlock_irq(&state->ss->policy_rwlock);

	/* Free the old policydb and SID table. */
	policydb_destroy(oldpolicydb);
	sidtab_destroy(oldsidtab);
	kfree(oldsidtab);
	kfree(oldmapping);

	avc_ss_reset(state->avc, seqno);
	selnl_notify_policyload(seqno);
	selinux_status_update_policyload(state, seqno);
	selinux_netlbl_cache_invalidate();
	selinux_xfrm_notify_policyload();

	rc = 0;
	goto out;

err:
	kfree(newmap.mapping);
	sidtab_destroy(newsidtab);
	kfree(newsidtab);
	policydb_destroy(newpolicydb);

out:
	kfree(oldpolicydb);
	return rc;
}

size_t security_policydb_len(struct selinux_state *state)
{
	struct policydb *p = &state->ss->policydb;
	size_t len;

	read_lock(&state->ss->policy_rwlock);
	len = p->len;
	read_unlock(&state->ss->policy_rwlock);

	return len;
}

/**
 * security_port_sid - Obtain the SID for a port.
 * @protocol: protocol number
 * @port: port number
 * @out_sid: security identifier
 */
int security_port_sid(struct selinux_state *state,
		      u8 protocol, u16 port, u32 *out_sid)
{
	struct policydb *policydb;
	struct ocontext *c;
	int rc = 0;

	read_lock(&state->ss->policy_rwlock);

	policydb = &state->ss->policydb;

	c = policydb->ocontexts[OCON_PORT];
	while (c) {
		if (c->u.port.protocol == protocol &&
		    c->u.port.low_port <= port &&
		    c->u.port.high_port >= port)
			break;
		c = c->next;
	}

	if (c) {
		if (!c->sid[0]) {
			rc = context_struct_to_sid(state, &c->context[0],
						   &c->sid[0]);
			if (rc)
				goto out;
		}
		*out_sid = c->sid[0];
	} else {
		*out_sid = SECINITSID_PORT;
	}

out:
	read_unlock(&state->ss->policy_rwlock);
	return rc;
}

/**
 * security_pkey_sid - Obtain the SID for a pkey.
 * @subnet_prefix: Subnet Prefix
 * @pkey_num: pkey number
 * @out_sid: security identifier
 */
int security_ib_pkey_sid(struct selinux_state *state,
			 u64 subnet_prefix, u16 pkey_num, u32 *out_sid)
{
	struct policydb *policydb;
	struct ocontext *c;
	int rc = 0;

	read_lock(&state->ss->policy_rwlock);

	policydb = &state->ss->policydb;

	c = policydb->ocontexts[OCON_IBPKEY];
	while (c) {
		if (c->u.ibpkey.low_pkey <= pkey_num &&
		    c->u.ibpkey.high_pkey >= pkey_num &&
		    c->u.ibpkey.subnet_prefix == subnet_prefix)
			break;

		c = c->next;
	}

	if (c) {
		if (!c->sid[0]) {
			rc = context_struct_to_sid(state,
						   &c->context[0],
						   &c->sid[0]);
			if (rc)
				goto out;
		}
		*out_sid = c->sid[0];
	} else
		*out_sid = SECINITSID_UNLABELED;

out:
	read_unlock(&state->ss->policy_rwlock);
	return rc;
}

/**
 * security_ib_endport_sid - Obtain the SID for a subnet management interface.
 * @dev_name: device name
 * @port: port number
 * @out_sid: security identifier
 */
int security_ib_endport_sid(struct selinux_state *state,
			    const char *dev_name, u8 port_num, u32 *out_sid)
{
	struct policydb *policydb;
	struct ocontext *c;
	int rc = 0;

	read_lock(&state->ss->policy_rwlock);

	policydb = &state->ss->policydb;

	c = policydb->ocontexts[OCON_IBENDPORT];
	while (c) {
		if (c->u.ibendport.port == port_num &&
		    !strncmp(c->u.ibendport.dev_name,
			     dev_name,
			     IB_DEVICE_NAME_MAX))
			break;

		c = c->next;
	}

	if (c) {
		if (!c->sid[0]) {
			rc = context_struct_to_sid(state, &c->context[0],
						   &c->sid[0]);
			if (rc)
				goto out;
		}
		*out_sid = c->sid[0];
	} else
		*out_sid = SECINITSID_UNLABELED;

out:
	read_unlock(&state->ss->policy_rwlock);
	return rc;
}

/**
 * security_netif_sid - Obtain the SID for a network interface.
 * @name: interface name
 * @if_sid: interface SID
 */
int security_netif_sid(struct selinux_state *state,
		       char *name, u32 *if_sid)
{
	struct policydb *policydb;
	int rc = 0;
	struct ocontext *c;

	read_lock(&state->ss->policy_rwlock);

	policydb = &state->ss->policydb;

	c = policydb->ocontexts[OCON_NETIF];
	while (c) {
		if (strcmp(name, c->u.name) == 0)
			break;
		c = c->next;
	}

	if (c) {
		if (!c->sid[0] || !c->sid[1]) {
			rc = context_struct_to_sid(state, &c->context[0],
						   &c->sid[0]);
			if (rc)
				goto out;
			rc = context_struct_to_sid(state, &c->context[1],
						   &c->sid[1]);
			if (rc)
				goto out;
		}
		*if_sid = c->sid[0];
	} else
		*if_sid = SECINITSID_NETIF;

out:
	read_unlock(&state->ss->policy_rwlock);
	return rc;
}

static int match_ipv6_addrmask(u32 *input, u32 *addr, u32 *mask)
{
	int i, fail = 0;

	for (i = 0; i < 4; i++)
		if (addr[i] != (input[i] & mask[i])) {
			fail = 1;
			break;
		}

	return !fail;
}

/**
 * security_node_sid - Obtain the SID for a node (host).
 * @domain: communication domain aka address family
 * @addrp: address
 * @addrlen: address length in bytes
 * @out_sid: security identifier
 */
int security_node_sid(struct selinux_state *state,
		      u16 domain,
		      void *addrp,
		      u32 addrlen,
		      u32 *out_sid)
{
	struct policydb *policydb;
	int rc;
	struct ocontext *c;

	read_lock(&state->ss->policy_rwlock);

	policydb = &state->ss->policydb;

	switch (domain) {
	case AF_INET: {
		u32 addr;

		rc = -EINVAL;
		if (addrlen != sizeof(u32))
			goto out;

		addr = *((u32 *)addrp);

		c = policydb->ocontexts[OCON_NODE];
		while (c) {
			if (c->u.node.addr == (addr & c->u.node.mask))
				break;
			c = c->next;
		}
		break;
	}

	case AF_INET6:
		rc = -EINVAL;
		if (addrlen != sizeof(u64) * 2)
			goto out;
		c = policydb->ocontexts[OCON_NODE6];
		while (c) {
			if (match_ipv6_addrmask(addrp, c->u.node6.addr,
						c->u.node6.mask))
				break;
			c = c->next;
		}
		break;

	default:
		rc = 0;
		*out_sid = SECINITSID_NODE;
		goto out;
	}

	if (c) {
		if (!c->sid[0]) {
			rc = context_struct_to_sid(state,
						   &c->context[0],
						   &c->sid[0]);
			if (rc)
				goto out;
		}
		*out_sid = c->sid[0];
	} else {
		*out_sid = SECINITSID_NODE;
	}

	rc = 0;
out:
	read_unlock(&state->ss->policy_rwlock);
	return rc;
}

#define SIDS_NEL 25

/**
 * security_get_user_sids - Obtain reachable SIDs for a user.
 * @fromsid: starting SID
 * @username: username
 * @sids: array of reachable SIDs for user
 * @nel: number of elements in @sids
 *
 * Generate the set of SIDs for legal security contexts
 * for a given user that can be reached by @fromsid.
 * Set *@sids to point to a dynamically allocated
 * array containing the set of SIDs.  Set *@nel to the
 * number of elements in the array.
 */

int security_get_user_sids(struct selinux_state *state,
			   u32 fromsid,
			   char *username,
			   u32 **sids,
			   u32 *nel)
{
	struct policydb *policydb;
	struct sidtab *sidtab;
	struct context *fromcon, usercon;
	u32 *mysids = NULL, *mysids2, sid;
	u32 mynel = 0, maxnel = SIDS_NEL;
	struct user_datum *user;
	struct role_datum *role;
	struct ebitmap_node *rnode, *tnode;
	int rc = 0, i, j;

	*sids = NULL;
	*nel = 0;

	if (!selinux_initialized(state))
		goto out;

	read_lock(&state->ss->policy_rwlock);

	policydb = &state->ss->policydb;
	sidtab = state->ss->sidtab;

	context_init(&usercon);

	rc = -EINVAL;
	fromcon = sidtab_search(sidtab, fromsid);
	if (!fromcon)
		goto out_unlock;

	rc = -EINVAL;
	user = hashtab_search(policydb->p_users.table, username);
	if (!user)
		goto out_unlock;

	usercon.user = user->value;

	rc = -ENOMEM;
	mysids = kcalloc(maxnel, sizeof(*mysids), GFP_ATOMIC);
	if (!mysids)
		goto out_unlock;

	ebitmap_for_each_positive_bit(&user->roles, rnode, i) {
		role = policydb->role_val_to_struct[i];
		usercon.role = i + 1;
		ebitmap_for_each_positive_bit(&role->types, tnode, j) {
			usercon.type = j + 1;
			/*
			 * The same context struct is reused here so the hash
			 * must be reset.
			 */
			usercon.hash = 0;

			if (mls_setup_user_range(policydb, fromcon, user,
						 &usercon))
				continue;

			rc = context_struct_to_sid(state, &usercon, &sid);
			if (rc)
				goto out_unlock;
			if (mynel < maxnel) {
				mysids[mynel++] = sid;
			} else {
				rc = -ENOMEM;
				maxnel += SIDS_NEL;
				mysids2 = kcalloc(maxnel, sizeof(*mysids2), GFP_ATOMIC);
				if (!mysids2)
					goto out_unlock;
				memcpy(mysids2, mysids, mynel * sizeof(*mysids2));
				kfree(mysids);
				mysids = mysids2;
				mysids[mynel++] = sid;
			}
		}
	}
	rc = 0;
out_unlock:
	read_unlock(&state->ss->policy_rwlock);
	if (rc || !mynel) {
		kfree(mysids);
		goto out;
	}

	rc = -ENOMEM;
	mysids2 = kcalloc(mynel, sizeof(*mysids2), GFP_KERNEL);
	if (!mysids2) {
		kfree(mysids);
		goto out;
	}
	for (i = 0, j = 0; i < mynel; i++) {
		struct av_decision dummy_avd;
		rc = avc_has_perm_noaudit(state,
					  fromsid, mysids[i],
					  SECCLASS_PROCESS, /* kernel value */
					  PROCESS__TRANSITION, AVC_STRICT,
					  &dummy_avd);
		if (!rc)
			mysids2[j++] = mysids[i];
		cond_resched();
	}
	rc = 0;
	kfree(mysids);
	*sids = mysids2;
	*nel = j;
out:
	return rc;
}

/**
 * __security_genfs_sid - Helper to obtain a SID for a file in a filesystem
 * @fstype: filesystem type
 * @path: path from root of mount
 * @sclass: file security class
 * @sid: SID for path
 *
 * Obtain a SID to use for a file in a filesystem that
 * cannot support xattr or use a fixed labeling behavior like
 * transition SIDs or task SIDs.
 *
 * The caller must acquire the policy_rwlock before calling this function.
 */
static inline int __security_genfs_sid(struct selinux_state *state,
				       const char *fstype,
				       char *path,
				       u16 orig_sclass,
				       u32 *sid)
{
	struct policydb *policydb = &state->ss->policydb;
	int len;
	u16 sclass;
	struct genfs *genfs;
	struct ocontext *c;
	int rc, cmp = 0;

	while (path[0] == '/' && path[1] == '/')
		path++;

	sclass = unmap_class(&state->ss->map, orig_sclass);
	*sid = SECINITSID_UNLABELED;

	for (genfs = policydb->genfs; genfs; genfs = genfs->next) {
		cmp = strcmp(fstype, genfs->fstype);
		if (cmp <= 0)
			break;
	}

	rc = -ENOENT;
	if (!genfs || cmp)
		goto out;

	for (c = genfs->head; c; c = c->next) {
		len = strlen(c->u.name);
		if ((!c->v.sclass || sclass == c->v.sclass) &&
		    (strncmp(c->u.name, path, len) == 0))
			break;
	}

	rc = -ENOENT;
	if (!c)
		goto out;

	if (!c->sid[0]) {
		rc = context_struct_to_sid(state, &c->context[0], &c->sid[0]);
		if (rc)
			goto out;
	}

	*sid = c->sid[0];
	rc = 0;
out:
	return rc;
}

/**
 * security_genfs_sid - Obtain a SID for a file in a filesystem
 * @fstype: filesystem type
 * @path: path from root of mount
 * @sclass: file security class
 * @sid: SID for path
 *
 * Acquire policy_rwlock before calling __security_genfs_sid() and release
 * it afterward.
 */
int security_genfs_sid(struct selinux_state *state,
		       const char *fstype,
		       char *path,
		       u16 orig_sclass,
		       u32 *sid)
{
	int retval;

	read_lock(&state->ss->policy_rwlock);
	retval = __security_genfs_sid(state, fstype, path, orig_sclass, sid);
	read_unlock(&state->ss->policy_rwlock);
	return retval;
}

/**
 * security_fs_use - Determine how to handle labeling for a filesystem.
 * @sb: superblock in question
 */
int security_fs_use(struct selinux_state *state, struct super_block *sb)
{
	struct policydb *policydb;
	int rc = 0;
	struct ocontext *c;
	struct superblock_security_struct *sbsec = sb->s_security;
	const char *fstype = sb->s_type->name;

	read_lock(&state->ss->policy_rwlock);

	policydb = &state->ss->policydb;

	c = policydb->ocontexts[OCON_FSUSE];
	while (c) {
		if (strcmp(fstype, c->u.name) == 0)
			break;
		c = c->next;
	}

	if (c) {
		sbsec->behavior = c->v.behavior;
		if (!c->sid[0]) {
			rc = context_struct_to_sid(state, &c->context[0],
						   &c->sid[0]);
			if (rc)
				goto out;
		}
		sbsec->sid = c->sid[0];
	} else {
		rc = __security_genfs_sid(state, fstype, "/", SECCLASS_DIR,
					  &sbsec->sid);
		if (rc) {
			sbsec->behavior = SECURITY_FS_USE_NONE;
			rc = 0;
		} else {
			sbsec->behavior = SECURITY_FS_USE_GENFS;
		}
	}

out:
	read_unlock(&state->ss->policy_rwlock);
	return rc;
}

int security_get_bools(struct selinux_state *state,
		       u32 *len, char ***names, int **values)
{
	struct policydb *policydb;
	u32 i;
	int rc;

	if (!selinux_initialized(state)) {
		*len = 0;
		*names = NULL;
		*values = NULL;
		return 0;
	}

	read_lock(&state->ss->policy_rwlock);

	policydb = &state->ss->policydb;

	*names = NULL;
	*values = NULL;

	rc = 0;
	*len = policydb->p_bools.nprim;
	if (!*len)
		goto out;

	rc = -ENOMEM;
	*names = kcalloc(*len, sizeof(char *), GFP_ATOMIC);
	if (!*names)
		goto err;

	rc = -ENOMEM;
	*values = kcalloc(*len, sizeof(int), GFP_ATOMIC);
	if (!*values)
		goto err;

	for (i = 0; i < *len; i++) {
		(*values)[i] = policydb->bool_val_to_struct[i]->state;

		rc = -ENOMEM;
		(*names)[i] = kstrdup(sym_name(policydb, SYM_BOOLS, i),
				      GFP_ATOMIC);
		if (!(*names)[i])
			goto err;
	}
	rc = 0;
out:
	read_unlock(&state->ss->policy_rwlock);
	return rc;
err:
	if (*names) {
		for (i = 0; i < *len; i++)
			kfree((*names)[i]);
	}
	kfree(*values);
	goto out;
}


int security_set_bools(struct selinux_state *state, u32 len, int *values)
{
	struct policydb *policydb;
	int rc;
	u32 i, lenp, seqno = 0;

	write_lock_irq(&state->ss->policy_rwlock);

	policydb = &state->ss->policydb;

	rc = -EFAULT;
	lenp = policydb->p_bools.nprim;
	if (len != lenp)
		goto out;

	for (i = 0; i < len; i++) {
		if (!!values[i] != policydb->bool_val_to_struct[i]->state) {
			audit_log(audit_context(), GFP_ATOMIC,
				AUDIT_MAC_CONFIG_CHANGE,
				"bool=%s val=%d old_val=%d auid=%u ses=%u",
				sym_name(policydb, SYM_BOOLS, i),
				!!values[i],
				policydb->bool_val_to_struct[i]->state,
				from_kuid(&init_user_ns, audit_get_loginuid(current)),
				audit_get_sessionid(current));
		}
		if (values[i])
			policydb->bool_val_to_struct[i]->state = 1;
		else
			policydb->bool_val_to_struct[i]->state = 0;
	}

	evaluate_cond_nodes(policydb);

	seqno = ++state->ss->latest_granting;
	rc = 0;
out:
	write_unlock_irq(&state->ss->policy_rwlock);
	if (!rc) {
		avc_ss_reset(state->avc, seqno);
		selnl_notify_policyload(seqno);
		selinux_status_update_policyload(state, seqno);
		selinux_xfrm_notify_policyload();
	}
	return rc;
}

int security_get_bool_value(struct selinux_state *state,
			    u32 index)
{
	struct policydb *policydb;
	int rc;
	u32 len;

	read_lock(&state->ss->policy_rwlock);

	policydb = &state->ss->policydb;

	rc = -EFAULT;
	len = policydb->p_bools.nprim;
	if (index >= len)
		goto out;

	rc = policydb->bool_val_to_struct[index]->state;
out:
	read_unlock(&state->ss->policy_rwlock);
	return rc;
}

static int security_preserve_bools(struct selinux_state *state,
				   struct policydb *policydb)
{
	int rc, *bvalues = NULL;
	char **bnames = NULL;
	struct cond_bool_datum *booldatum;
	u32 i, nbools = 0;

	rc = security_get_bools(state, &nbools, &bnames, &bvalues);
	if (rc)
		goto out;
	for (i = 0; i < nbools; i++) {
		booldatum = hashtab_search(policydb->p_bools.table, bnames[i]);
		if (booldatum)
			booldatum->state = bvalues[i];
	}
	evaluate_cond_nodes(policydb);

out:
	if (bnames) {
		for (i = 0; i < nbools; i++)
			kfree(bnames[i]);
	}
	kfree(bnames);
	kfree(bvalues);
	return rc;
}

/*
 * security_sid_mls_copy() - computes a new sid based on the given
 * sid and the mls portion of mls_sid.
 */
int security_sid_mls_copy(struct selinux_state *state,
			  u32 sid, u32 mls_sid, u32 *new_sid)
{
	struct policydb *policydb = &state->ss->policydb;
	struct sidtab *sidtab = state->ss->sidtab;
	struct context *context1;
	struct context *context2;
	struct context newcon;
	char *s;
	u32 len;
	int rc;

	rc = 0;
	if (!selinux_initialized(state) || !policydb->mls_enabled) {
		*new_sid = sid;
		goto out;
	}

	context_init(&newcon);

	read_lock(&state->ss->policy_rwlock);

	rc = -EINVAL;
	context1 = sidtab_search(sidtab, sid);
	if (!context1) {
		pr_err("SELinux: %s:  unrecognized SID %d\n",
			__func__, sid);
		goto out_unlock;
	}

	rc = -EINVAL;
	context2 = sidtab_search(sidtab, mls_sid);
	if (!context2) {
		pr_err("SELinux: %s:  unrecognized SID %d\n",
			__func__, mls_sid);
		goto out_unlock;
	}

	newcon.user = context1->user;
	newcon.role = context1->role;
	newcon.type = context1->type;
	rc = mls_context_cpy(&newcon, context2);
	if (rc)
		goto out_unlock;

	/* Check the validity of the new context. */
	if (!policydb_context_isvalid(policydb, &newcon)) {
		rc = convert_context_handle_invalid_context(state, &newcon);
		if (rc) {
			if (!context_struct_to_string(policydb, &newcon, &s,
						      &len)) {
				struct audit_buffer *ab;

				ab = audit_log_start(audit_context(),
						     GFP_ATOMIC,
						     AUDIT_SELINUX_ERR);
				audit_log_format(ab,
						 "op=security_sid_mls_copy invalid_context=");
				/* don't record NUL with untrusted strings */
				audit_log_n_untrustedstring(ab, s, len - 1);
				audit_log_end(ab);
				kfree(s);
			}
			goto out_unlock;
		}
	}
	rc = context_struct_to_sid(state, &newcon, new_sid);
out_unlock:
	read_unlock(&state->ss->policy_rwlock);
	context_destroy(&newcon);
out:
	return rc;
}

/**
 * security_net_peersid_resolve - Compare and resolve two network peer SIDs
 * @nlbl_sid: NetLabel SID
 * @nlbl_type: NetLabel labeling protocol type
 * @xfrm_sid: XFRM SID
 *
 * Description:
 * Compare the @nlbl_sid and @xfrm_sid values and if the two SIDs can be
 * resolved into a single SID it is returned via @peer_sid and the function
 * returns zero.  Otherwise @peer_sid is set to SECSID_NULL and the function
 * returns a negative value.  A table summarizing the behavior is below:
 *
 *                                 | function return |      @sid
 *   ------------------------------+-----------------+-----------------
 *   no peer labels                |        0        |    SECSID_NULL
 *   single peer label             |        0        |    <peer_label>
 *   multiple, consistent labels   |        0        |    <peer_label>
 *   multiple, inconsistent labels |    -<errno>     |    SECSID_NULL
 *
 */
int security_net_peersid_resolve(struct selinux_state *state,
				 u32 nlbl_sid, u32 nlbl_type,
				 u32 xfrm_sid,
				 u32 *peer_sid)
{
	struct policydb *policydb = &state->ss->policydb;
	struct sidtab *sidtab = state->ss->sidtab;
	int rc;
	struct context *nlbl_ctx;
	struct context *xfrm_ctx;

	*peer_sid = SECSID_NULL;

	/* handle the common (which also happens to be the set of easy) cases
	 * right away, these two if statements catch everything involving a
	 * single or absent peer SID/label */
	if (xfrm_sid == SECSID_NULL) {
		*peer_sid = nlbl_sid;
		return 0;
	}
	/* NOTE: an nlbl_type == NETLBL_NLTYPE_UNLABELED is a "fallback" label
	 * and is treated as if nlbl_sid == SECSID_NULL when a XFRM SID/label
	 * is present */
	if (nlbl_sid == SECSID_NULL || nlbl_type == NETLBL_NLTYPE_UNLABELED) {
		*peer_sid = xfrm_sid;
		return 0;
	}

	/*
	 * We don't need to check initialized here since the only way both
	 * nlbl_sid and xfrm_sid are not equal to SECSID_NULL would be if the
	 * security server was initialized and state->initialized was true.
	 */
	if (!policydb->mls_enabled)
		return 0;

	read_lock(&state->ss->policy_rwlock);

	rc = -EINVAL;
	nlbl_ctx = sidtab_search(sidtab, nlbl_sid);
	if (!nlbl_ctx) {
		pr_err("SELinux: %s:  unrecognized SID %d\n",
		       __func__, nlbl_sid);
		goto out;
	}
	rc = -EINVAL;
	xfrm_ctx = sidtab_search(sidtab, xfrm_sid);
	if (!xfrm_ctx) {
		pr_err("SELinux: %s:  unrecognized SID %d\n",
		       __func__, xfrm_sid);
		goto out;
	}
	rc = (mls_context_cmp(nlbl_ctx, xfrm_ctx) ? 0 : -EACCES);
	if (rc)
		goto out;

	/* at present NetLabel SIDs/labels really only carry MLS
	 * information so if the MLS portion of the NetLabel SID
	 * matches the MLS portion of the labeled XFRM SID/label
	 * then pass along the XFRM SID as it is the most
	 * expressive */
	*peer_sid = xfrm_sid;
out:
	read_unlock(&state->ss->policy_rwlock);
	return rc;
}

static int get_classes_callback(void *k, void *d, void *args)
{
	struct class_datum *datum = d;
	char *name = k, **classes = args;
	int value = datum->value - 1;

	classes[value] = kstrdup(name, GFP_ATOMIC);
	if (!classes[value])
		return -ENOMEM;

	return 0;
}

int security_get_classes(struct selinux_state *state,
			 char ***classes, int *nclasses)
{
	struct policydb *policydb = &state->ss->policydb;
	int rc;

	if (!selinux_initialized(state)) {
		*nclasses = 0;
		*classes = NULL;
		return 0;
	}

	read_lock(&state->ss->policy_rwlock);

	rc = -ENOMEM;
	*nclasses = policydb->p_classes.nprim;
	*classes = kcalloc(*nclasses, sizeof(**classes), GFP_ATOMIC);
	if (!*classes)
		goto out;

	rc = hashtab_map(policydb->p_classes.table, get_classes_callback,
			*classes);
	if (rc) {
		int i;
		for (i = 0; i < *nclasses; i++)
			kfree((*classes)[i]);
		kfree(*classes);
	}

out:
	read_unlock(&state->ss->policy_rwlock);
	return rc;
}

static int get_permissions_callback(void *k, void *d, void *args)
{
	struct perm_datum *datum = d;
	char *name = k, **perms = args;
	int value = datum->value - 1;

	perms[value] = kstrdup(name, GFP_ATOMIC);
	if (!perms[value])
		return -ENOMEM;

	return 0;
}

int security_get_permissions(struct selinux_state *state,
			     char *class, char ***perms, int *nperms)
{
	struct policydb *policydb = &state->ss->policydb;
	int rc, i;
	struct class_datum *match;

	read_lock(&state->ss->policy_rwlock);

	rc = -EINVAL;
	match = hashtab_search(policydb->p_classes.table, class);
	if (!match) {
		pr_err("SELinux: %s:  unrecognized class %s\n",
			__func__, class);
		goto out;
	}

	rc = -ENOMEM;
	*nperms = match->permissions.nprim;
	*perms = kcalloc(*nperms, sizeof(**perms), GFP_ATOMIC);
	if (!*perms)
		goto out;

	if (match->comdatum) {
		rc = hashtab_map(match->comdatum->permissions.table,
				get_permissions_callback, *perms);
		if (rc)
			goto err;
	}

	rc = hashtab_map(match->permissions.table, get_permissions_callback,
			*perms);
	if (rc)
		goto err;

out:
	read_unlock(&state->ss->policy_rwlock);
	return rc;

err:
	read_unlock(&state->ss->policy_rwlock);
	for (i = 0; i < *nperms; i++)
		kfree((*perms)[i]);
	kfree(*perms);
	return rc;
}

int security_get_reject_unknown(struct selinux_state *state)
{
	return state->ss->policydb.reject_unknown;
}

int security_get_allow_unknown(struct selinux_state *state)
{
	return state->ss->policydb.allow_unknown;
}

/**
 * security_policycap_supported - Check for a specific policy capability
 * @req_cap: capability
 *
 * Description:
 * This function queries the currently loaded policy to see if it supports the
 * capability specified by @req_cap.  Returns true (1) if the capability is
 * supported, false (0) if it isn't supported.
 *
 */
int security_policycap_supported(struct selinux_state *state,
				 unsigned int req_cap)
{
	struct policydb *policydb = &state->ss->policydb;
	int rc;

	read_lock(&state->ss->policy_rwlock);
	rc = ebitmap_get_bit(&policydb->policycaps, req_cap);
	read_unlock(&state->ss->policy_rwlock);

	return rc;
}

struct selinux_audit_rule {
	u32 au_seqno;
	struct context au_ctxt;
};

void selinux_audit_rule_free(void *vrule)
{
	struct selinux_audit_rule *rule = vrule;

	if (rule) {
		context_destroy(&rule->au_ctxt);
		kfree(rule);
	}
}

int selinux_audit_rule_init(u32 field, u32 op, char *rulestr, void **vrule)
{
	struct selinux_state *state = &selinux_state;
	struct policydb *policydb = &state->ss->policydb;
	struct selinux_audit_rule *tmprule;
	struct role_datum *roledatum;
	struct type_datum *typedatum;
	struct user_datum *userdatum;
	struct selinux_audit_rule **rule = (struct selinux_audit_rule **)vrule;
	int rc = 0;

	*rule = NULL;

	if (!selinux_initialized(state))
		return -EOPNOTSUPP;

	switch (field) {
	case AUDIT_SUBJ_USER:
	case AUDIT_SUBJ_ROLE:
	case AUDIT_SUBJ_TYPE:
	case AUDIT_OBJ_USER:
	case AUDIT_OBJ_ROLE:
	case AUDIT_OBJ_TYPE:
		/* only 'equals' and 'not equals' fit user, role, and type */
		if (op != Audit_equal && op != Audit_not_equal)
			return -EINVAL;
		break;
	case AUDIT_SUBJ_SEN:
	case AUDIT_SUBJ_CLR:
	case AUDIT_OBJ_LEV_LOW:
	case AUDIT_OBJ_LEV_HIGH:
		/* we do not allow a range, indicated by the presence of '-' */
		if (strchr(rulestr, '-'))
			return -EINVAL;
		break;
	default:
		/* only the above fields are valid */
		return -EINVAL;
	}

	tmprule = kzalloc(sizeof(struct selinux_audit_rule), GFP_KERNEL);
	if (!tmprule)
		return -ENOMEM;

	context_init(&tmprule->au_ctxt);

	read_lock(&state->ss->policy_rwlock);

	tmprule->au_seqno = state->ss->latest_granting;

	switch (field) {
	case AUDIT_SUBJ_USER:
	case AUDIT_OBJ_USER:
		rc = -EINVAL;
		userdatum = hashtab_search(policydb->p_users.table, rulestr);
		if (!userdatum)
			goto out;
		tmprule->au_ctxt.user = userdatum->value;
		break;
	case AUDIT_SUBJ_ROLE:
	case AUDIT_OBJ_ROLE:
		rc = -EINVAL;
		roledatum = hashtab_search(policydb->p_roles.table, rulestr);
		if (!roledatum)
			goto out;
		tmprule->au_ctxt.role = roledatum->value;
		break;
	case AUDIT_SUBJ_TYPE:
	case AUDIT_OBJ_TYPE:
		rc = -EINVAL;
		typedatum = hashtab_search(policydb->p_types.table, rulestr);
		if (!typedatum)
			goto out;
		tmprule->au_ctxt.type = typedatum->value;
		break;
	case AUDIT_SUBJ_SEN:
	case AUDIT_SUBJ_CLR:
	case AUDIT_OBJ_LEV_LOW:
	case AUDIT_OBJ_LEV_HIGH:
		rc = mls_from_string(policydb, rulestr, &tmprule->au_ctxt,
				     GFP_ATOMIC);
		if (rc)
			goto out;
		break;
	}
	rc = 0;
out:
	read_unlock(&state->ss->policy_rwlock);

	if (rc) {
		selinux_audit_rule_free(tmprule);
		tmprule = NULL;
	}

	*rule = tmprule;

	return rc;
}

/* Check to see if the rule contains any selinux fields */
int selinux_audit_rule_known(struct audit_krule *rule)
{
	int i;

	for (i = 0; i < rule->field_count; i++) {
		struct audit_field *f = &rule->fields[i];
		switch (f->type) {
		case AUDIT_SUBJ_USER:
		case AUDIT_SUBJ_ROLE:
		case AUDIT_SUBJ_TYPE:
		case AUDIT_SUBJ_SEN:
		case AUDIT_SUBJ_CLR:
		case AUDIT_OBJ_USER:
		case AUDIT_OBJ_ROLE:
		case AUDIT_OBJ_TYPE:
		case AUDIT_OBJ_LEV_LOW:
		case AUDIT_OBJ_LEV_HIGH:
			return 1;
		}
	}

	return 0;
}

int selinux_audit_rule_match(u32 sid, u32 field, u32 op, void *vrule)
{
	struct selinux_state *state = &selinux_state;
	struct context *ctxt;
	struct mls_level *level;
	struct selinux_audit_rule *rule = vrule;
	int match = 0;

	if (unlikely(!rule)) {
		WARN_ONCE(1, "selinux_audit_rule_match: missing rule\n");
		return -ENOENT;
	}

	read_lock(&state->ss->policy_rwlock);

	if (rule->au_seqno < state->ss->latest_granting) {
		match = -ESTALE;
		goto out;
	}

	ctxt = sidtab_search(state->ss->sidtab, sid);
	if (unlikely(!ctxt)) {
		WARN_ONCE(1, "selinux_audit_rule_match: unrecognized SID %d\n",
			  sid);
		match = -ENOENT;
		goto out;
	}

	/* a field/op pair that is not caught here will simply fall through
	   without a match */
	switch (field) {
	case AUDIT_SUBJ_USER:
	case AUDIT_OBJ_USER:
		switch (op) {
		case Audit_equal:
			match = (ctxt->user == rule->au_ctxt.user);
			break;
		case Audit_not_equal:
			match = (ctxt->user != rule->au_ctxt.user);
			break;
		}
		break;
	case AUDIT_SUBJ_ROLE:
	case AUDIT_OBJ_ROLE:
		switch (op) {
		case Audit_equal:
			match = (ctxt->role == rule->au_ctxt.role);
			break;
		case Audit_not_equal:
			match = (ctxt->role != rule->au_ctxt.role);
			break;
		}
		break;
	case AUDIT_SUBJ_TYPE:
	case AUDIT_OBJ_TYPE:
		switch (op) {
		case Audit_equal:
			match = (ctxt->type == rule->au_ctxt.type);
			break;
		case Audit_not_equal:
			match = (ctxt->type != rule->au_ctxt.type);
			break;
		}
		break;
	case AUDIT_SUBJ_SEN:
	case AUDIT_SUBJ_CLR:
	case AUDIT_OBJ_LEV_LOW:
	case AUDIT_OBJ_LEV_HIGH:
		level = ((field == AUDIT_SUBJ_SEN ||
			  field == AUDIT_OBJ_LEV_LOW) ?
			 &ctxt->range.level[0] : &ctxt->range.level[1]);
		switch (op) {
		case Audit_equal:
			match = mls_level_eq(&rule->au_ctxt.range.level[0],
					     level);
			break;
		case Audit_not_equal:
			match = !mls_level_eq(&rule->au_ctxt.range.level[0],
					      level);
			break;
		case Audit_lt:
			match = (mls_level_dom(&rule->au_ctxt.range.level[0],
					       level) &&
				 !mls_level_eq(&rule->au_ctxt.range.level[0],
					       level));
			break;
		case Audit_le:
			match = mls_level_dom(&rule->au_ctxt.range.level[0],
					      level);
			break;
		case Audit_gt:
			match = (mls_level_dom(level,
					      &rule->au_ctxt.range.level[0]) &&
				 !mls_level_eq(level,
					       &rule->au_ctxt.range.level[0]));
			break;
		case Audit_ge:
			match = mls_level_dom(level,
					      &rule->au_ctxt.range.level[0]);
			break;
		}
	}

out:
	read_unlock(&state->ss->policy_rwlock);
	return match;
}

static int (*aurule_callback)(void) = audit_update_lsm_rules;

static int aurule_avc_callback(u32 event)
{
	int err = 0;

	if (event == AVC_CALLBACK_RESET && aurule_callback)
		err = aurule_callback();
	return err;
}

static int __init aurule_init(void)
{
	int err;

	err = avc_add_callback(aurule_avc_callback, AVC_CALLBACK_RESET);
	if (err)
		panic("avc_add_callback() failed, error %d\n", err);

	return err;
}
__initcall(aurule_init);

#ifdef CONFIG_NETLABEL
/**
 * security_netlbl_cache_add - Add an entry to the NetLabel cache
 * @secattr: the NetLabel packet security attributes
 * @sid: the SELinux SID
 *
 * Description:
 * Attempt to cache the context in @ctx, which was derived from the packet in
 * @skb, in the NetLabel subsystem cache.  This function assumes @secattr has
 * already been initialized.
 *
 */
static void security_netlbl_cache_add(struct netlbl_lsm_secattr *secattr,
				      u32 sid)
{
	u32 *sid_cache;

	sid_cache = kmalloc(sizeof(*sid_cache), GFP_ATOMIC);
	if (sid_cache == NULL)
		return;
	secattr->cache = netlbl_secattr_cache_alloc(GFP_ATOMIC);
	if (secattr->cache == NULL) {
		kfree(sid_cache);
		return;
	}

	*sid_cache = sid;
	secattr->cache->free = kfree;
	secattr->cache->data = sid_cache;
	secattr->flags |= NETLBL_SECATTR_CACHE;
}

/**
 * security_netlbl_secattr_to_sid - Convert a NetLabel secattr to a SELinux SID
 * @secattr: the NetLabel packet security attributes
 * @sid: the SELinux SID
 *
 * Description:
 * Convert the given NetLabel security attributes in @secattr into a
 * SELinux SID.  If the @secattr field does not contain a full SELinux
 * SID/context then use SECINITSID_NETMSG as the foundation.  If possible the
 * 'cache' field of @secattr is set and the CACHE flag is set; this is to
 * allow the @secattr to be used by NetLabel to cache the secattr to SID
 * conversion for future lookups.  Returns zero on success, negative values on
 * failure.
 *
 */
int security_netlbl_secattr_to_sid(struct selinux_state *state,
				   struct netlbl_lsm_secattr *secattr,
				   u32 *sid)
{
	struct policydb *policydb = &state->ss->policydb;
	struct sidtab *sidtab = state->ss->sidtab;
	int rc;
	struct context *ctx;
	struct context ctx_new;

	if (!selinux_initialized(state)) {
		*sid = SECSID_NULL;
		return 0;
	}

	read_lock(&state->ss->policy_rwlock);

	if (secattr->flags & NETLBL_SECATTR_CACHE)
		*sid = *(u32 *)secattr->cache->data;
	else if (secattr->flags & NETLBL_SECATTR_SECID)
		*sid = secattr->attr.secid;
	else if (secattr->flags & NETLBL_SECATTR_MLS_LVL) {
		rc = -EIDRM;
		ctx = sidtab_search(sidtab, SECINITSID_NETMSG);
		if (ctx == NULL)
			goto out;

		context_init(&ctx_new);
		ctx_new.user = ctx->user;
		ctx_new.role = ctx->role;
		ctx_new.type = ctx->type;
		mls_import_netlbl_lvl(policydb, &ctx_new, secattr);
		if (secattr->flags & NETLBL_SECATTR_MLS_CAT) {
			rc = mls_import_netlbl_cat(policydb, &ctx_new, secattr);
			if (rc)
				goto out;
		}
		rc = -EIDRM;
		if (!mls_context_isvalid(policydb, &ctx_new))
			goto out_free;

		rc = context_struct_to_sid(state, &ctx_new, sid);
		if (rc)
			goto out_free;

		security_netlbl_cache_add(secattr, *sid);

		ebitmap_destroy(&ctx_new.range.level[0].cat);
	} else
		*sid = SECSID_NULL;

	read_unlock(&state->ss->policy_rwlock);
	return 0;
out_free:
	ebitmap_destroy(&ctx_new.range.level[0].cat);
out:
	read_unlock(&state->ss->policy_rwlock);
	return rc;
}

/**
 * security_netlbl_sid_to_secattr - Convert a SELinux SID to a NetLabel secattr
 * @sid: the SELinux SID
 * @secattr: the NetLabel packet security attributes
 *
 * Description:
 * Convert the given SELinux SID in @sid into a NetLabel security attribute.
 * Returns zero on success, negative values on failure.
 *
 */
int security_netlbl_sid_to_secattr(struct selinux_state *state,
				   u32 sid, struct netlbl_lsm_secattr *secattr)
{
	struct policydb *policydb = &state->ss->policydb;
	int rc;
	struct context *ctx;

	if (!selinux_initialized(state))
		return 0;

	read_lock(&state->ss->policy_rwlock);

	rc = -ENOENT;
	ctx = sidtab_search(state->ss->sidtab, sid);
	if (ctx == NULL)
		goto out;

	rc = -ENOMEM;
	secattr->domain = kstrdup(sym_name(policydb, SYM_TYPES, ctx->type - 1),
				  GFP_ATOMIC);
	if (secattr->domain == NULL)
		goto out;

	secattr->attr.secid = sid;
	secattr->flags |= NETLBL_SECATTR_DOMAIN_CPY | NETLBL_SECATTR_SECID;
	mls_export_netlbl_lvl(policydb, ctx, secattr);
	rc = mls_export_netlbl_cat(policydb, ctx, secattr);
out:
	read_unlock(&state->ss->policy_rwlock);
	return rc;
}
#endif /* CONFIG_NETLABEL */

/**
 * security_read_policy - read the policy.
 * @data: binary policy data
 * @len: length of data in bytes
 *
 */
int security_read_policy(struct selinux_state *state,
			 void **data, size_t *len)
{
	struct policydb *policydb = &state->ss->policydb;
	int rc;
	struct policy_file fp;

	if (!selinux_initialized(state))
		return -EINVAL;

	*len = security_policydb_len(state);

	*data = vmalloc_user(*len);
	if (!*data)
		return -ENOMEM;

	fp.data = *data;
	fp.len = *len;

	read_lock(&state->ss->policy_rwlock);
	rc = policydb_write(policydb, &fp);
	read_unlock(&state->ss->policy_rwlock);

	if (rc)
		return rc;

	*len = (unsigned long)fp.data - (unsigned long)*data;
	return 0;

}<|MERGE_RESOLUTION|>--- conflicted
+++ resolved
@@ -2226,17 +2226,7 @@
 		selinux_netlbl_cache_invalidate();
 		selinux_xfrm_notify_policyload();
 		return 0;
-<<<<<<< HEAD
-=======
-	}
-
-	oldpolicydb = kcalloc(2, sizeof(*oldpolicydb), GFP_KERNEL);
-	if (!oldpolicydb) {
-		kfree(newsidtab);
-		return -ENOMEM;
->>>>>>> 04d5ce62
-	}
-	newpolicydb = oldpolicydb + 1;
+	}
 
 	oldpolicydb = kcalloc(2, sizeof(*oldpolicydb), GFP_KERNEL);
 	if (!oldpolicydb) {
