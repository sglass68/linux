/*
 * AppArmor security module
 *
 * This file contains AppArmor security domain transition function definitions.
 *
 * Copyright (C) 1998-2008 Novell/SUSE
 * Copyright 2009-2010 Canonical Ltd.
 *
 * This program is free software; you can redistribute it and/or
 * modify it under the terms of the GNU General Public License as
 * published by the Free Software Foundation, version 2 of the
 * License.
 */

#include <linux/binfmts.h>
#include <linux/types.h>

#include "label.h"

#ifndef __AA_DOMAIN_H
#define __AA_DOMAIN_H

struct aa_domain {
	int size;
	char **table;
};

#define AA_CHANGE_NOFLAGS 0
#define AA_CHANGE_TEST 1
#define AA_CHANGE_CHILD 2
#define AA_CHANGE_ONEXEC  4
#define AA_CHANGE_STACK 8

<<<<<<< HEAD
int apparmor_bprm_set_creds(struct linux_binprm *bprm);
int apparmor_bprm_secureexec(struct linux_binprm *bprm);
=======
struct aa_label *x_table_lookup(struct aa_profile *profile, u32 xindex,
				const char **name);

int apparmor_bprm_set_creds(struct linux_binprm *bprm);
>>>>>>> bb176f67

void aa_free_domain_entries(struct aa_domain *domain);
int aa_change_hat(const char *hats[], int count, u64 token, int flags);
int aa_change_profile(const char *fqname, int flags);

#endif /* __AA_DOMAIN_H */<|MERGE_RESOLUTION|>--- conflicted
+++ resolved
@@ -31,15 +31,10 @@
 #define AA_CHANGE_ONEXEC  4
 #define AA_CHANGE_STACK 8
 
-<<<<<<< HEAD
-int apparmor_bprm_set_creds(struct linux_binprm *bprm);
-int apparmor_bprm_secureexec(struct linux_binprm *bprm);
-=======
 struct aa_label *x_table_lookup(struct aa_profile *profile, u32 xindex,
 				const char **name);
 
 int apparmor_bprm_set_creds(struct linux_binprm *bprm);
->>>>>>> bb176f67
 
 void aa_free_domain_entries(struct aa_domain *domain);
 int aa_change_hat(const char *hats[], int count, u64 token, int flags);
