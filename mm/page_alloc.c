--- conflicted
+++ resolved
@@ -2560,7 +2560,6 @@
 	struct per_cpu_pages *pcp = NULL;
 	struct zone *locked_zone = NULL;
 	int i, j, migratetype;
-<<<<<<< HEAD
 
 	/* Prepare folios for freeing */
 	for (i = 0, j = 0; i < folios->nr; i++) {
@@ -2568,15 +2567,6 @@
 		unsigned long pfn = folio_pfn(folio);
 		unsigned int order = folio_order(folio);
 
-=======
-
-	/* Prepare folios for freeing */
-	for (i = 0, j = 0; i < folios->nr; i++) {
-		struct folio *folio = folios->folios[i];
-		unsigned long pfn = folio_pfn(folio);
-		unsigned int order = folio_order(folio);
-
->>>>>>> 17e1c134
 		if (order > 0 && folio_test_large_rmappable(folio))
 			folio_undo_large_rmappable(folio);
 		if (!free_unref_page_prepare(&folio->page, pfn, order))
