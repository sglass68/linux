// SPDX-License-Identifier: GPL-2.0-only
/*
 * Generic hugetlb support.
 * (C) Nadia Yvette Chambers, April 2004
 */
#include <linux/list.h>
#include <linux/init.h>
#include <linux/mm.h>
#include <linux/seq_file.h>
#include <linux/sysctl.h>
#include <linux/highmem.h>
#include <linux/mmu_notifier.h>
#include <linux/nodemask.h>
#include <linux/pagemap.h>
#include <linux/mempolicy.h>
#include <linux/compiler.h>
#include <linux/cpuset.h>
#include <linux/mutex.h>
#include <linux/memblock.h>
#include <linux/sysfs.h>
#include <linux/slab.h>
#include <linux/sched/mm.h>
#include <linux/mmdebug.h>
#include <linux/sched/signal.h>
#include <linux/rmap.h>
#include <linux/string_helpers.h>
#include <linux/swap.h>
#include <linux/swapops.h>
#include <linux/jhash.h>
#include <linux/numa.h>
#include <linux/llist.h>
#include <linux/cma.h>
#include <linux/migrate.h>
#include <linux/nospec.h>
#include <linux/delayacct.h>
#include <linux/memory.h>
#include <linux/mm_inline.h>

#include <asm/page.h>
#include <asm/pgalloc.h>
#include <asm/tlb.h>

#include <linux/io.h>
#include <linux/hugetlb.h>
#include <linux/hugetlb_cgroup.h>
#include <linux/node.h>
#include <linux/page_owner.h>
#include "internal.h"
#include "hugetlb_vmemmap.h"

int hugetlb_max_hstate __read_mostly;
unsigned int default_hstate_idx;
struct hstate hstates[HUGE_MAX_HSTATE];

#ifdef CONFIG_CMA
static struct cma *hugetlb_cma[MAX_NUMNODES];
static unsigned long hugetlb_cma_size_in_node[MAX_NUMNODES] __initdata;
static bool hugetlb_cma_folio(struct folio *folio, unsigned int order)
{
	return cma_pages_valid(hugetlb_cma[folio_nid(folio)], &folio->page,
				1 << order);
}
#else
static bool hugetlb_cma_folio(struct folio *folio, unsigned int order)
{
	return false;
}
#endif
static unsigned long hugetlb_cma_size __initdata;

__initdata LIST_HEAD(huge_boot_pages);

/* for command line parsing */
static struct hstate * __initdata parsed_hstate;
static unsigned long __initdata default_hstate_max_huge_pages;
static bool __initdata parsed_valid_hugepagesz = true;
static bool __initdata parsed_default_hugepagesz;
static unsigned int default_hugepages_in_node[MAX_NUMNODES] __initdata;

/*
 * Protects updates to hugepage_freelists, hugepage_activelist, nr_huge_pages,
 * free_huge_pages, and surplus_huge_pages.
 */
DEFINE_SPINLOCK(hugetlb_lock);

/*
 * Serializes faults on the same logical page.  This is used to
 * prevent spurious OOMs when the hugepage pool is fully utilized.
 */
static int num_fault_mutexes;
struct mutex *hugetlb_fault_mutex_table ____cacheline_aligned_in_smp;

/* Forward declaration */
static int hugetlb_acct_memory(struct hstate *h, long delta);
static void hugetlb_vma_lock_free(struct vm_area_struct *vma);
static void hugetlb_vma_lock_alloc(struct vm_area_struct *vma);
static void __hugetlb_vma_unlock_write_free(struct vm_area_struct *vma);
static void hugetlb_unshare_pmds(struct vm_area_struct *vma,
		unsigned long start, unsigned long end);
static struct resv_map *vma_resv_map(struct vm_area_struct *vma);

static inline bool subpool_is_free(struct hugepage_subpool *spool)
{
	if (spool->count)
		return false;
	if (spool->max_hpages != -1)
		return spool->used_hpages == 0;
	if (spool->min_hpages != -1)
		return spool->rsv_hpages == spool->min_hpages;

	return true;
}

static inline void unlock_or_release_subpool(struct hugepage_subpool *spool,
						unsigned long irq_flags)
{
	spin_unlock_irqrestore(&spool->lock, irq_flags);

	/* If no pages are used, and no other handles to the subpool
	 * remain, give up any reservations based on minimum size and
	 * free the subpool */
	if (subpool_is_free(spool)) {
		if (spool->min_hpages != -1)
			hugetlb_acct_memory(spool->hstate,
						-spool->min_hpages);
		kfree(spool);
	}
}

struct hugepage_subpool *hugepage_new_subpool(struct hstate *h, long max_hpages,
						long min_hpages)
{
	struct hugepage_subpool *spool;

	spool = kzalloc(sizeof(*spool), GFP_KERNEL);
	if (!spool)
		return NULL;

	spin_lock_init(&spool->lock);
	spool->count = 1;
	spool->max_hpages = max_hpages;
	spool->hstate = h;
	spool->min_hpages = min_hpages;

	if (min_hpages != -1 && hugetlb_acct_memory(h, min_hpages)) {
		kfree(spool);
		return NULL;
	}
	spool->rsv_hpages = min_hpages;

	return spool;
}

void hugepage_put_subpool(struct hugepage_subpool *spool)
{
	unsigned long flags;

	spin_lock_irqsave(&spool->lock, flags);
	BUG_ON(!spool->count);
	spool->count--;
	unlock_or_release_subpool(spool, flags);
}

/*
 * Subpool accounting for allocating and reserving pages.
 * Return -ENOMEM if there are not enough resources to satisfy the
 * request.  Otherwise, return the number of pages by which the
 * global pools must be adjusted (upward).  The returned value may
 * only be different than the passed value (delta) in the case where
 * a subpool minimum size must be maintained.
 */
static long hugepage_subpool_get_pages(struct hugepage_subpool *spool,
				      long delta)
{
	long ret = delta;

	if (!spool)
		return ret;

	spin_lock_irq(&spool->lock);

	if (spool->max_hpages != -1) {		/* maximum size accounting */
		if ((spool->used_hpages + delta) <= spool->max_hpages)
			spool->used_hpages += delta;
		else {
			ret = -ENOMEM;
			goto unlock_ret;
		}
	}

	/* minimum size accounting */
	if (spool->min_hpages != -1 && spool->rsv_hpages) {
		if (delta > spool->rsv_hpages) {
			/*
			 * Asking for more reserves than those already taken on
			 * behalf of subpool.  Return difference.
			 */
			ret = delta - spool->rsv_hpages;
			spool->rsv_hpages = 0;
		} else {
			ret = 0;	/* reserves already accounted for */
			spool->rsv_hpages -= delta;
		}
	}

unlock_ret:
	spin_unlock_irq(&spool->lock);
	return ret;
}

/*
 * Subpool accounting for freeing and unreserving pages.
 * Return the number of global page reservations that must be dropped.
 * The return value may only be different than the passed value (delta)
 * in the case where a subpool minimum size must be maintained.
 */
static long hugepage_subpool_put_pages(struct hugepage_subpool *spool,
				       long delta)
{
	long ret = delta;
	unsigned long flags;

	if (!spool)
		return delta;

	spin_lock_irqsave(&spool->lock, flags);

	if (spool->max_hpages != -1)		/* maximum size accounting */
		spool->used_hpages -= delta;

	 /* minimum size accounting */
	if (spool->min_hpages != -1 && spool->used_hpages < spool->min_hpages) {
		if (spool->rsv_hpages + delta <= spool->min_hpages)
			ret = 0;
		else
			ret = spool->rsv_hpages + delta - spool->min_hpages;

		spool->rsv_hpages += delta;
		if (spool->rsv_hpages > spool->min_hpages)
			spool->rsv_hpages = spool->min_hpages;
	}

	/*
	 * If hugetlbfs_put_super couldn't free spool due to an outstanding
	 * quota reference, free it now.
	 */
	unlock_or_release_subpool(spool, flags);

	return ret;
}

static inline struct hugepage_subpool *subpool_inode(struct inode *inode)
{
	return HUGETLBFS_SB(inode->i_sb)->spool;
}

static inline struct hugepage_subpool *subpool_vma(struct vm_area_struct *vma)
{
	return subpool_inode(file_inode(vma->vm_file));
}

/*
 * hugetlb vma_lock helper routines
 */
void hugetlb_vma_lock_read(struct vm_area_struct *vma)
{
	if (__vma_shareable_lock(vma)) {
		struct hugetlb_vma_lock *vma_lock = vma->vm_private_data;

		down_read(&vma_lock->rw_sema);
	} else if (__vma_private_lock(vma)) {
		struct resv_map *resv_map = vma_resv_map(vma);

		down_read(&resv_map->rw_sema);
	}
}

void hugetlb_vma_unlock_read(struct vm_area_struct *vma)
{
	if (__vma_shareable_lock(vma)) {
		struct hugetlb_vma_lock *vma_lock = vma->vm_private_data;

		up_read(&vma_lock->rw_sema);
	} else if (__vma_private_lock(vma)) {
		struct resv_map *resv_map = vma_resv_map(vma);

		up_read(&resv_map->rw_sema);
	}
}

void hugetlb_vma_lock_write(struct vm_area_struct *vma)
{
	if (__vma_shareable_lock(vma)) {
		struct hugetlb_vma_lock *vma_lock = vma->vm_private_data;

		down_write(&vma_lock->rw_sema);
	} else if (__vma_private_lock(vma)) {
		struct resv_map *resv_map = vma_resv_map(vma);

		down_write(&resv_map->rw_sema);
	}
}

void hugetlb_vma_unlock_write(struct vm_area_struct *vma)
{
	if (__vma_shareable_lock(vma)) {
		struct hugetlb_vma_lock *vma_lock = vma->vm_private_data;

		up_write(&vma_lock->rw_sema);
	} else if (__vma_private_lock(vma)) {
		struct resv_map *resv_map = vma_resv_map(vma);

		up_write(&resv_map->rw_sema);
	}
}

int hugetlb_vma_trylock_write(struct vm_area_struct *vma)
{

	if (__vma_shareable_lock(vma)) {
		struct hugetlb_vma_lock *vma_lock = vma->vm_private_data;

		return down_write_trylock(&vma_lock->rw_sema);
	} else if (__vma_private_lock(vma)) {
		struct resv_map *resv_map = vma_resv_map(vma);

		return down_write_trylock(&resv_map->rw_sema);
	}

	return 1;
}

void hugetlb_vma_assert_locked(struct vm_area_struct *vma)
{
	if (__vma_shareable_lock(vma)) {
		struct hugetlb_vma_lock *vma_lock = vma->vm_private_data;

		lockdep_assert_held(&vma_lock->rw_sema);
	} else if (__vma_private_lock(vma)) {
		struct resv_map *resv_map = vma_resv_map(vma);

		lockdep_assert_held(&resv_map->rw_sema);
	}
}

void hugetlb_vma_lock_release(struct kref *kref)
{
	struct hugetlb_vma_lock *vma_lock = container_of(kref,
			struct hugetlb_vma_lock, refs);

	kfree(vma_lock);
}

static void __hugetlb_vma_unlock_write_put(struct hugetlb_vma_lock *vma_lock)
{
	struct vm_area_struct *vma = vma_lock->vma;

	/*
	 * vma_lock structure may or not be released as a result of put,
	 * it certainly will no longer be attached to vma so clear pointer.
	 * Semaphore synchronizes access to vma_lock->vma field.
	 */
	vma_lock->vma = NULL;
	vma->vm_private_data = NULL;
	up_write(&vma_lock->rw_sema);
	kref_put(&vma_lock->refs, hugetlb_vma_lock_release);
}

static void __hugetlb_vma_unlock_write_free(struct vm_area_struct *vma)
{
	if (__vma_shareable_lock(vma)) {
		struct hugetlb_vma_lock *vma_lock = vma->vm_private_data;

		__hugetlb_vma_unlock_write_put(vma_lock);
	} else if (__vma_private_lock(vma)) {
		struct resv_map *resv_map = vma_resv_map(vma);

		/* no free for anon vmas, but still need to unlock */
		up_write(&resv_map->rw_sema);
	}
}

static void hugetlb_vma_lock_free(struct vm_area_struct *vma)
{
	/*
	 * Only present in sharable vmas.
	 */
	if (!vma || !__vma_shareable_lock(vma))
		return;

	if (vma->vm_private_data) {
		struct hugetlb_vma_lock *vma_lock = vma->vm_private_data;

		down_write(&vma_lock->rw_sema);
		__hugetlb_vma_unlock_write_put(vma_lock);
	}
}

static void hugetlb_vma_lock_alloc(struct vm_area_struct *vma)
{
	struct hugetlb_vma_lock *vma_lock;

	/* Only establish in (flags) sharable vmas */
	if (!vma || !(vma->vm_flags & VM_MAYSHARE))
		return;

	/* Should never get here with non-NULL vm_private_data */
	if (vma->vm_private_data)
		return;

	vma_lock = kmalloc(sizeof(*vma_lock), GFP_KERNEL);
	if (!vma_lock) {
		/*
		 * If we can not allocate structure, then vma can not
		 * participate in pmd sharing.  This is only a possible
		 * performance enhancement and memory saving issue.
		 * However, the lock is also used to synchronize page
		 * faults with truncation.  If the lock is not present,
		 * unlikely races could leave pages in a file past i_size
		 * until the file is removed.  Warn in the unlikely case of
		 * allocation failure.
		 */
		pr_warn_once("HugeTLB: unable to allocate vma specific lock\n");
		return;
	}

	kref_init(&vma_lock->refs);
	init_rwsem(&vma_lock->rw_sema);
	vma_lock->vma = vma;
	vma->vm_private_data = vma_lock;
}

/* Helper that removes a struct file_region from the resv_map cache and returns
 * it for use.
 */
static struct file_region *
get_file_region_entry_from_cache(struct resv_map *resv, long from, long to)
{
	struct file_region *nrg;

	VM_BUG_ON(resv->region_cache_count <= 0);

	resv->region_cache_count--;
	nrg = list_first_entry(&resv->region_cache, struct file_region, link);
	list_del(&nrg->link);

	nrg->from = from;
	nrg->to = to;

	return nrg;
}

static void copy_hugetlb_cgroup_uncharge_info(struct file_region *nrg,
					      struct file_region *rg)
{
#ifdef CONFIG_CGROUP_HUGETLB
	nrg->reservation_counter = rg->reservation_counter;
	nrg->css = rg->css;
	if (rg->css)
		css_get(rg->css);
#endif
}

/* Helper that records hugetlb_cgroup uncharge info. */
static void record_hugetlb_cgroup_uncharge_info(struct hugetlb_cgroup *h_cg,
						struct hstate *h,
						struct resv_map *resv,
						struct file_region *nrg)
{
#ifdef CONFIG_CGROUP_HUGETLB
	if (h_cg) {
		nrg->reservation_counter =
			&h_cg->rsvd_hugepage[hstate_index(h)];
		nrg->css = &h_cg->css;
		/*
		 * The caller will hold exactly one h_cg->css reference for the
		 * whole contiguous reservation region. But this area might be
		 * scattered when there are already some file_regions reside in
		 * it. As a result, many file_regions may share only one css
		 * reference. In order to ensure that one file_region must hold
		 * exactly one h_cg->css reference, we should do css_get for
		 * each file_region and leave the reference held by caller
		 * untouched.
		 */
		css_get(&h_cg->css);
		if (!resv->pages_per_hpage)
			resv->pages_per_hpage = pages_per_huge_page(h);
		/* pages_per_hpage should be the same for all entries in
		 * a resv_map.
		 */
		VM_BUG_ON(resv->pages_per_hpage != pages_per_huge_page(h));
	} else {
		nrg->reservation_counter = NULL;
		nrg->css = NULL;
	}
#endif
}

static void put_uncharge_info(struct file_region *rg)
{
#ifdef CONFIG_CGROUP_HUGETLB
	if (rg->css)
		css_put(rg->css);
#endif
}

static bool has_same_uncharge_info(struct file_region *rg,
				   struct file_region *org)
{
#ifdef CONFIG_CGROUP_HUGETLB
	return rg->reservation_counter == org->reservation_counter &&
	       rg->css == org->css;

#else
	return true;
#endif
}

static void coalesce_file_region(struct resv_map *resv, struct file_region *rg)
{
	struct file_region *nrg, *prg;

	prg = list_prev_entry(rg, link);
	if (&prg->link != &resv->regions && prg->to == rg->from &&
	    has_same_uncharge_info(prg, rg)) {
		prg->to = rg->to;

		list_del(&rg->link);
		put_uncharge_info(rg);
		kfree(rg);

		rg = prg;
	}

	nrg = list_next_entry(rg, link);
	if (&nrg->link != &resv->regions && nrg->from == rg->to &&
	    has_same_uncharge_info(nrg, rg)) {
		nrg->from = rg->from;

		list_del(&rg->link);
		put_uncharge_info(rg);
		kfree(rg);
	}
}

static inline long
hugetlb_resv_map_add(struct resv_map *map, struct list_head *rg, long from,
		     long to, struct hstate *h, struct hugetlb_cgroup *cg,
		     long *regions_needed)
{
	struct file_region *nrg;

	if (!regions_needed) {
		nrg = get_file_region_entry_from_cache(map, from, to);
		record_hugetlb_cgroup_uncharge_info(cg, h, map, nrg);
		list_add(&nrg->link, rg);
		coalesce_file_region(map, nrg);
	} else
		*regions_needed += 1;

	return to - from;
}

/*
 * Must be called with resv->lock held.
 *
 * Calling this with regions_needed != NULL will count the number of pages
 * to be added but will not modify the linked list. And regions_needed will
 * indicate the number of file_regions needed in the cache to carry out to add
 * the regions for this range.
 */
static long add_reservation_in_range(struct resv_map *resv, long f, long t,
				     struct hugetlb_cgroup *h_cg,
				     struct hstate *h, long *regions_needed)
{
	long add = 0;
	struct list_head *head = &resv->regions;
	long last_accounted_offset = f;
	struct file_region *iter, *trg = NULL;
	struct list_head *rg = NULL;

	if (regions_needed)
		*regions_needed = 0;

	/* In this loop, we essentially handle an entry for the range
	 * [last_accounted_offset, iter->from), at every iteration, with some
	 * bounds checking.
	 */
	list_for_each_entry_safe(iter, trg, head, link) {
		/* Skip irrelevant regions that start before our range. */
		if (iter->from < f) {
			/* If this region ends after the last accounted offset,
			 * then we need to update last_accounted_offset.
			 */
			if (iter->to > last_accounted_offset)
				last_accounted_offset = iter->to;
			continue;
		}

		/* When we find a region that starts beyond our range, we've
		 * finished.
		 */
		if (iter->from >= t) {
			rg = iter->link.prev;
			break;
		}

		/* Add an entry for last_accounted_offset -> iter->from, and
		 * update last_accounted_offset.
		 */
		if (iter->from > last_accounted_offset)
			add += hugetlb_resv_map_add(resv, iter->link.prev,
						    last_accounted_offset,
						    iter->from, h, h_cg,
						    regions_needed);

		last_accounted_offset = iter->to;
	}

	/* Handle the case where our range extends beyond
	 * last_accounted_offset.
	 */
	if (!rg)
		rg = head->prev;
	if (last_accounted_offset < t)
		add += hugetlb_resv_map_add(resv, rg, last_accounted_offset,
					    t, h, h_cg, regions_needed);

	return add;
}

/* Must be called with resv->lock acquired. Will drop lock to allocate entries.
 */
static int allocate_file_region_entries(struct resv_map *resv,
					int regions_needed)
	__must_hold(&resv->lock)
{
	LIST_HEAD(allocated_regions);
	int to_allocate = 0, i = 0;
	struct file_region *trg = NULL, *rg = NULL;

	VM_BUG_ON(regions_needed < 0);

	/*
	 * Check for sufficient descriptors in the cache to accommodate
	 * the number of in progress add operations plus regions_needed.
	 *
	 * This is a while loop because when we drop the lock, some other call
	 * to region_add or region_del may have consumed some region_entries,
	 * so we keep looping here until we finally have enough entries for
	 * (adds_in_progress + regions_needed).
	 */
	while (resv->region_cache_count <
	       (resv->adds_in_progress + regions_needed)) {
		to_allocate = resv->adds_in_progress + regions_needed -
			      resv->region_cache_count;

		/* At this point, we should have enough entries in the cache
		 * for all the existing adds_in_progress. We should only be
		 * needing to allocate for regions_needed.
		 */
		VM_BUG_ON(resv->region_cache_count < resv->adds_in_progress);

		spin_unlock(&resv->lock);
		for (i = 0; i < to_allocate; i++) {
			trg = kmalloc(sizeof(*trg), GFP_KERNEL);
			if (!trg)
				goto out_of_memory;
			list_add(&trg->link, &allocated_regions);
		}

		spin_lock(&resv->lock);

		list_splice(&allocated_regions, &resv->region_cache);
		resv->region_cache_count += to_allocate;
	}

	return 0;

out_of_memory:
	list_for_each_entry_safe(rg, trg, &allocated_regions, link) {
		list_del(&rg->link);
		kfree(rg);
	}
	return -ENOMEM;
}

/*
 * Add the huge page range represented by [f, t) to the reserve
 * map.  Regions will be taken from the cache to fill in this range.
 * Sufficient regions should exist in the cache due to the previous
 * call to region_chg with the same range, but in some cases the cache will not
 * have sufficient entries due to races with other code doing region_add or
 * region_del.  The extra needed entries will be allocated.
 *
 * regions_needed is the out value provided by a previous call to region_chg.
 *
 * Return the number of new huge pages added to the map.  This number is greater
 * than or equal to zero.  If file_region entries needed to be allocated for
 * this operation and we were not able to allocate, it returns -ENOMEM.
 * region_add of regions of length 1 never allocate file_regions and cannot
 * fail; region_chg will always allocate at least 1 entry and a region_add for
 * 1 page will only require at most 1 entry.
 */
static long region_add(struct resv_map *resv, long f, long t,
		       long in_regions_needed, struct hstate *h,
		       struct hugetlb_cgroup *h_cg)
{
	long add = 0, actual_regions_needed = 0;

	spin_lock(&resv->lock);
retry:

	/* Count how many regions are actually needed to execute this add. */
	add_reservation_in_range(resv, f, t, NULL, NULL,
				 &actual_regions_needed);

	/*
	 * Check for sufficient descriptors in the cache to accommodate
	 * this add operation. Note that actual_regions_needed may be greater
	 * than in_regions_needed, as the resv_map may have been modified since
	 * the region_chg call. In this case, we need to make sure that we
	 * allocate extra entries, such that we have enough for all the
	 * existing adds_in_progress, plus the excess needed for this
	 * operation.
	 */
	if (actual_regions_needed > in_regions_needed &&
	    resv->region_cache_count <
		    resv->adds_in_progress +
			    (actual_regions_needed - in_regions_needed)) {
		/* region_add operation of range 1 should never need to
		 * allocate file_region entries.
		 */
		VM_BUG_ON(t - f <= 1);

		if (allocate_file_region_entries(
			    resv, actual_regions_needed - in_regions_needed)) {
			return -ENOMEM;
		}

		goto retry;
	}

	add = add_reservation_in_range(resv, f, t, h_cg, h, NULL);

	resv->adds_in_progress -= in_regions_needed;

	spin_unlock(&resv->lock);
	return add;
}

/*
 * Examine the existing reserve map and determine how many
 * huge pages in the specified range [f, t) are NOT currently
 * represented.  This routine is called before a subsequent
 * call to region_add that will actually modify the reserve
 * map to add the specified range [f, t).  region_chg does
 * not change the number of huge pages represented by the
 * map.  A number of new file_region structures is added to the cache as a
 * placeholder, for the subsequent region_add call to use. At least 1
 * file_region structure is added.
 *
 * out_regions_needed is the number of regions added to the
 * resv->adds_in_progress.  This value needs to be provided to a follow up call
 * to region_add or region_abort for proper accounting.
 *
 * Returns the number of huge pages that need to be added to the existing
 * reservation map for the range [f, t).  This number is greater or equal to
 * zero.  -ENOMEM is returned if a new file_region structure or cache entry
 * is needed and can not be allocated.
 */
static long region_chg(struct resv_map *resv, long f, long t,
		       long *out_regions_needed)
{
	long chg = 0;

	spin_lock(&resv->lock);

	/* Count how many hugepages in this range are NOT represented. */
	chg = add_reservation_in_range(resv, f, t, NULL, NULL,
				       out_regions_needed);

	if (*out_regions_needed == 0)
		*out_regions_needed = 1;

	if (allocate_file_region_entries(resv, *out_regions_needed))
		return -ENOMEM;

	resv->adds_in_progress += *out_regions_needed;

	spin_unlock(&resv->lock);
	return chg;
}

/*
 * Abort the in progress add operation.  The adds_in_progress field
 * of the resv_map keeps track of the operations in progress between
 * calls to region_chg and region_add.  Operations are sometimes
 * aborted after the call to region_chg.  In such cases, region_abort
 * is called to decrement the adds_in_progress counter. regions_needed
 * is the value returned by the region_chg call, it is used to decrement
 * the adds_in_progress counter.
 *
 * NOTE: The range arguments [f, t) are not needed or used in this
 * routine.  They are kept to make reading the calling code easier as
 * arguments will match the associated region_chg call.
 */
static void region_abort(struct resv_map *resv, long f, long t,
			 long regions_needed)
{
	spin_lock(&resv->lock);
	VM_BUG_ON(!resv->region_cache_count);
	resv->adds_in_progress -= regions_needed;
	spin_unlock(&resv->lock);
}

/*
 * Delete the specified range [f, t) from the reserve map.  If the
 * t parameter is LONG_MAX, this indicates that ALL regions after f
 * should be deleted.  Locate the regions which intersect [f, t)
 * and either trim, delete or split the existing regions.
 *
 * Returns the number of huge pages deleted from the reserve map.
 * In the normal case, the return value is zero or more.  In the
 * case where a region must be split, a new region descriptor must
 * be allocated.  If the allocation fails, -ENOMEM will be returned.
 * NOTE: If the parameter t == LONG_MAX, then we will never split
 * a region and possibly return -ENOMEM.  Callers specifying
 * t == LONG_MAX do not need to check for -ENOMEM error.
 */
static long region_del(struct resv_map *resv, long f, long t)
{
	struct list_head *head = &resv->regions;
	struct file_region *rg, *trg;
	struct file_region *nrg = NULL;
	long del = 0;

retry:
	spin_lock(&resv->lock);
	list_for_each_entry_safe(rg, trg, head, link) {
		/*
		 * Skip regions before the range to be deleted.  file_region
		 * ranges are normally of the form [from, to).  However, there
		 * may be a "placeholder" entry in the map which is of the form
		 * (from, to) with from == to.  Check for placeholder entries
		 * at the beginning of the range to be deleted.
		 */
		if (rg->to <= f && (rg->to != rg->from || rg->to != f))
			continue;

		if (rg->from >= t)
			break;

		if (f > rg->from && t < rg->to) { /* Must split region */
			/*
			 * Check for an entry in the cache before dropping
			 * lock and attempting allocation.
			 */
			if (!nrg &&
			    resv->region_cache_count > resv->adds_in_progress) {
				nrg = list_first_entry(&resv->region_cache,
							struct file_region,
							link);
				list_del(&nrg->link);
				resv->region_cache_count--;
			}

			if (!nrg) {
				spin_unlock(&resv->lock);
				nrg = kmalloc(sizeof(*nrg), GFP_KERNEL);
				if (!nrg)
					return -ENOMEM;
				goto retry;
			}

			del += t - f;
			hugetlb_cgroup_uncharge_file_region(
				resv, rg, t - f, false);

			/* New entry for end of split region */
			nrg->from = t;
			nrg->to = rg->to;

			copy_hugetlb_cgroup_uncharge_info(nrg, rg);

			INIT_LIST_HEAD(&nrg->link);

			/* Original entry is trimmed */
			rg->to = f;

			list_add(&nrg->link, &rg->link);
			nrg = NULL;
			break;
		}

		if (f <= rg->from && t >= rg->to) { /* Remove entire region */
			del += rg->to - rg->from;
			hugetlb_cgroup_uncharge_file_region(resv, rg,
							    rg->to - rg->from, true);
			list_del(&rg->link);
			kfree(rg);
			continue;
		}

		if (f <= rg->from) {	/* Trim beginning of region */
			hugetlb_cgroup_uncharge_file_region(resv, rg,
							    t - rg->from, false);

			del += t - rg->from;
			rg->from = t;
		} else {		/* Trim end of region */
			hugetlb_cgroup_uncharge_file_region(resv, rg,
							    rg->to - f, false);

			del += rg->to - f;
			rg->to = f;
		}
	}

	spin_unlock(&resv->lock);
	kfree(nrg);
	return del;
}

/*
 * A rare out of memory error was encountered which prevented removal of
 * the reserve map region for a page.  The huge page itself was free'ed
 * and removed from the page cache.  This routine will adjust the subpool
 * usage count, and the global reserve count if needed.  By incrementing
 * these counts, the reserve map entry which could not be deleted will
 * appear as a "reserved" entry instead of simply dangling with incorrect
 * counts.
 */
void hugetlb_fix_reserve_counts(struct inode *inode)
{
	struct hugepage_subpool *spool = subpool_inode(inode);
	long rsv_adjust;
	bool reserved = false;

	rsv_adjust = hugepage_subpool_get_pages(spool, 1);
	if (rsv_adjust > 0) {
		struct hstate *h = hstate_inode(inode);

		if (!hugetlb_acct_memory(h, 1))
			reserved = true;
	} else if (!rsv_adjust) {
		reserved = true;
	}

	if (!reserved)
		pr_warn("hugetlb: Huge Page Reserved count may go negative.\n");
}

/*
 * Count and return the number of huge pages in the reserve map
 * that intersect with the range [f, t).
 */
static long region_count(struct resv_map *resv, long f, long t)
{
	struct list_head *head = &resv->regions;
	struct file_region *rg;
	long chg = 0;

	spin_lock(&resv->lock);
	/* Locate each segment we overlap with, and count that overlap. */
	list_for_each_entry(rg, head, link) {
		long seg_from;
		long seg_to;

		if (rg->to <= f)
			continue;
		if (rg->from >= t)
			break;

		seg_from = max(rg->from, f);
		seg_to = min(rg->to, t);

		chg += seg_to - seg_from;
	}
	spin_unlock(&resv->lock);

	return chg;
}

/*
 * Convert the address within this vma to the page offset within
 * the mapping, huge page units here.
 */
static pgoff_t vma_hugecache_offset(struct hstate *h,
			struct vm_area_struct *vma, unsigned long address)
{
	return ((address - vma->vm_start) >> huge_page_shift(h)) +
			(vma->vm_pgoff >> huge_page_order(h));
}

/**
 * vma_kernel_pagesize - Page size granularity for this VMA.
 * @vma: The user mapping.
 *
 * Folios in this VMA will be aligned to, and at least the size of the
 * number of bytes returned by this function.
 *
 * Return: The default size of the folios allocated when backing a VMA.
 */
unsigned long vma_kernel_pagesize(struct vm_area_struct *vma)
{
	if (vma->vm_ops && vma->vm_ops->pagesize)
		return vma->vm_ops->pagesize(vma);
	return PAGE_SIZE;
}
EXPORT_SYMBOL_GPL(vma_kernel_pagesize);

/*
 * Return the page size being used by the MMU to back a VMA. In the majority
 * of cases, the page size used by the kernel matches the MMU size. On
 * architectures where it differs, an architecture-specific 'strong'
 * version of this symbol is required.
 */
__weak unsigned long vma_mmu_pagesize(struct vm_area_struct *vma)
{
	return vma_kernel_pagesize(vma);
}

/*
 * Flags for MAP_PRIVATE reservations.  These are stored in the bottom
 * bits of the reservation map pointer, which are always clear due to
 * alignment.
 */
#define HPAGE_RESV_OWNER    (1UL << 0)
#define HPAGE_RESV_UNMAPPED (1UL << 1)
#define HPAGE_RESV_MASK (HPAGE_RESV_OWNER | HPAGE_RESV_UNMAPPED)

/*
 * These helpers are used to track how many pages are reserved for
 * faults in a MAP_PRIVATE mapping. Only the process that called mmap()
 * is guaranteed to have their future faults succeed.
 *
 * With the exception of hugetlb_dup_vma_private() which is called at fork(),
 * the reserve counters are updated with the hugetlb_lock held. It is safe
 * to reset the VMA at fork() time as it is not in use yet and there is no
 * chance of the global counters getting corrupted as a result of the values.
 *
 * The private mapping reservation is represented in a subtly different
 * manner to a shared mapping.  A shared mapping has a region map associated
 * with the underlying file, this region map represents the backing file
 * pages which have ever had a reservation assigned which this persists even
 * after the page is instantiated.  A private mapping has a region map
 * associated with the original mmap which is attached to all VMAs which
 * reference it, this region map represents those offsets which have consumed
 * reservation ie. where pages have been instantiated.
 */
static unsigned long get_vma_private_data(struct vm_area_struct *vma)
{
	return (unsigned long)vma->vm_private_data;
}

static void set_vma_private_data(struct vm_area_struct *vma,
							unsigned long value)
{
	vma->vm_private_data = (void *)value;
}

static void
resv_map_set_hugetlb_cgroup_uncharge_info(struct resv_map *resv_map,
					  struct hugetlb_cgroup *h_cg,
					  struct hstate *h)
{
#ifdef CONFIG_CGROUP_HUGETLB
	if (!h_cg || !h) {
		resv_map->reservation_counter = NULL;
		resv_map->pages_per_hpage = 0;
		resv_map->css = NULL;
	} else {
		resv_map->reservation_counter =
			&h_cg->rsvd_hugepage[hstate_index(h)];
		resv_map->pages_per_hpage = pages_per_huge_page(h);
		resv_map->css = &h_cg->css;
	}
#endif
}

struct resv_map *resv_map_alloc(void)
{
	struct resv_map *resv_map = kmalloc(sizeof(*resv_map), GFP_KERNEL);
	struct file_region *rg = kmalloc(sizeof(*rg), GFP_KERNEL);

	if (!resv_map || !rg) {
		kfree(resv_map);
		kfree(rg);
		return NULL;
	}

	kref_init(&resv_map->refs);
	spin_lock_init(&resv_map->lock);
	INIT_LIST_HEAD(&resv_map->regions);
	init_rwsem(&resv_map->rw_sema);

	resv_map->adds_in_progress = 0;
	/*
	 * Initialize these to 0. On shared mappings, 0's here indicate these
	 * fields don't do cgroup accounting. On private mappings, these will be
	 * re-initialized to the proper values, to indicate that hugetlb cgroup
	 * reservations are to be un-charged from here.
	 */
	resv_map_set_hugetlb_cgroup_uncharge_info(resv_map, NULL, NULL);

	INIT_LIST_HEAD(&resv_map->region_cache);
	list_add(&rg->link, &resv_map->region_cache);
	resv_map->region_cache_count = 1;

	return resv_map;
}

void resv_map_release(struct kref *ref)
{
	struct resv_map *resv_map = container_of(ref, struct resv_map, refs);
	struct list_head *head = &resv_map->region_cache;
	struct file_region *rg, *trg;

	/* Clear out any active regions before we release the map. */
	region_del(resv_map, 0, LONG_MAX);

	/* ... and any entries left in the cache */
	list_for_each_entry_safe(rg, trg, head, link) {
		list_del(&rg->link);
		kfree(rg);
	}

	VM_BUG_ON(resv_map->adds_in_progress);

	kfree(resv_map);
}

static inline struct resv_map *inode_resv_map(struct inode *inode)
{
	/*
	 * At inode evict time, i_mapping may not point to the original
	 * address space within the inode.  This original address space
	 * contains the pointer to the resv_map.  So, always use the
	 * address space embedded within the inode.
	 * The VERY common case is inode->mapping == &inode->i_data but,
	 * this may not be true for device special inodes.
	 */
	return (struct resv_map *)(&inode->i_data)->private_data;
}

static struct resv_map *vma_resv_map(struct vm_area_struct *vma)
{
	VM_BUG_ON_VMA(!is_vm_hugetlb_page(vma), vma);
	if (vma->vm_flags & VM_MAYSHARE) {
		struct address_space *mapping = vma->vm_file->f_mapping;
		struct inode *inode = mapping->host;

		return inode_resv_map(inode);

	} else {
		return (struct resv_map *)(get_vma_private_data(vma) &
							~HPAGE_RESV_MASK);
	}
}

static void set_vma_resv_map(struct vm_area_struct *vma, struct resv_map *map)
{
	VM_BUG_ON_VMA(!is_vm_hugetlb_page(vma), vma);
	VM_BUG_ON_VMA(vma->vm_flags & VM_MAYSHARE, vma);

	set_vma_private_data(vma, (unsigned long)map);
}

static void set_vma_resv_flags(struct vm_area_struct *vma, unsigned long flags)
{
	VM_BUG_ON_VMA(!is_vm_hugetlb_page(vma), vma);
	VM_BUG_ON_VMA(vma->vm_flags & VM_MAYSHARE, vma);

	set_vma_private_data(vma, get_vma_private_data(vma) | flags);
}

static int is_vma_resv_set(struct vm_area_struct *vma, unsigned long flag)
{
	VM_BUG_ON_VMA(!is_vm_hugetlb_page(vma), vma);

	return (get_vma_private_data(vma) & flag) != 0;
}

void hugetlb_dup_vma_private(struct vm_area_struct *vma)
{
	VM_BUG_ON_VMA(!is_vm_hugetlb_page(vma), vma);
	/*
	 * Clear vm_private_data
	 * - For shared mappings this is a per-vma semaphore that may be
	 *   allocated in a subsequent call to hugetlb_vm_op_open.
	 *   Before clearing, make sure pointer is not associated with vma
	 *   as this will leak the structure.  This is the case when called
	 *   via clear_vma_resv_huge_pages() and hugetlb_vm_op_open has already
	 *   been called to allocate a new structure.
	 * - For MAP_PRIVATE mappings, this is the reserve map which does
	 *   not apply to children.  Faults generated by the children are
	 *   not guaranteed to succeed, even if read-only.
	 */
	if (vma->vm_flags & VM_MAYSHARE) {
		struct hugetlb_vma_lock *vma_lock = vma->vm_private_data;

		if (vma_lock && vma_lock->vma != vma)
			vma->vm_private_data = NULL;
	} else
		vma->vm_private_data = NULL;
}

/*
 * Reset and decrement one ref on hugepage private reservation.
 * Called with mm->mmap_lock writer semaphore held.
 * This function should be only used by move_vma() and operate on
 * same sized vma. It should never come here with last ref on the
 * reservation.
 */
void clear_vma_resv_huge_pages(struct vm_area_struct *vma)
{
	/*
	 * Clear the old hugetlb private page reservation.
	 * It has already been transferred to new_vma.
	 *
	 * During a mremap() operation of a hugetlb vma we call move_vma()
	 * which copies vma into new_vma and unmaps vma. After the copy
	 * operation both new_vma and vma share a reference to the resv_map
	 * struct, and at that point vma is about to be unmapped. We don't
	 * want to return the reservation to the pool at unmap of vma because
	 * the reservation still lives on in new_vma, so simply decrement the
	 * ref here and remove the resv_map reference from this vma.
	 */
	struct resv_map *reservations = vma_resv_map(vma);

	if (reservations && is_vma_resv_set(vma, HPAGE_RESV_OWNER)) {
		resv_map_put_hugetlb_cgroup_uncharge_info(reservations);
		kref_put(&reservations->refs, resv_map_release);
	}

	hugetlb_dup_vma_private(vma);
}

/* Returns true if the VMA has associated reserve pages */
static bool vma_has_reserves(struct vm_area_struct *vma, long chg)
{
	if (vma->vm_flags & VM_NORESERVE) {
		/*
		 * This address is already reserved by other process(chg == 0),
		 * so, we should decrement reserved count. Without decrementing,
		 * reserve count remains after releasing inode, because this
		 * allocated page will go into page cache and is regarded as
		 * coming from reserved pool in releasing step.  Currently, we
		 * don't have any other solution to deal with this situation
		 * properly, so add work-around here.
		 */
		if (vma->vm_flags & VM_MAYSHARE && chg == 0)
			return true;
		else
			return false;
	}

	/* Shared mappings always use reserves */
	if (vma->vm_flags & VM_MAYSHARE) {
		/*
		 * We know VM_NORESERVE is not set.  Therefore, there SHOULD
		 * be a region map for all pages.  The only situation where
		 * there is no region map is if a hole was punched via
		 * fallocate.  In this case, there really are no reserves to
		 * use.  This situation is indicated if chg != 0.
		 */
		if (chg)
			return false;
		else
			return true;
	}

	/*
	 * Only the process that called mmap() has reserves for
	 * private mappings.
	 */
	if (is_vma_resv_set(vma, HPAGE_RESV_OWNER)) {
		/*
		 * Like the shared case above, a hole punch or truncate
		 * could have been performed on the private mapping.
		 * Examine the value of chg to determine if reserves
		 * actually exist or were previously consumed.
		 * Very Subtle - The value of chg comes from a previous
		 * call to vma_needs_reserves().  The reserve map for
		 * private mappings has different (opposite) semantics
		 * than that of shared mappings.  vma_needs_reserves()
		 * has already taken this difference in semantics into
		 * account.  Therefore, the meaning of chg is the same
		 * as in the shared case above.  Code could easily be
		 * combined, but keeping it separate draws attention to
		 * subtle differences.
		 */
		if (chg)
			return false;
		else
			return true;
	}

	return false;
}

static void enqueue_hugetlb_folio(struct hstate *h, struct folio *folio)
{
	int nid = folio_nid(folio);

	lockdep_assert_held(&hugetlb_lock);
	VM_BUG_ON_FOLIO(folio_ref_count(folio), folio);

	list_move(&folio->lru, &h->hugepage_freelists[nid]);
	h->free_huge_pages++;
	h->free_huge_pages_node[nid]++;
	folio_set_hugetlb_freed(folio);
}

static struct folio *dequeue_hugetlb_folio_node_exact(struct hstate *h,
								int nid)
{
	struct folio *folio;
	bool pin = !!(current->flags & PF_MEMALLOC_PIN);

	lockdep_assert_held(&hugetlb_lock);
	list_for_each_entry(folio, &h->hugepage_freelists[nid], lru) {
		if (pin && !folio_is_longterm_pinnable(folio))
			continue;

		if (folio_test_hwpoison(folio))
			continue;

		list_move(&folio->lru, &h->hugepage_activelist);
		folio_ref_unfreeze(folio, 1);
		folio_clear_hugetlb_freed(folio);
		h->free_huge_pages--;
		h->free_huge_pages_node[nid]--;
		return folio;
	}

	return NULL;
}

static struct folio *dequeue_hugetlb_folio_nodemask(struct hstate *h, gfp_t gfp_mask,
							int nid, nodemask_t *nmask)
{
	unsigned int cpuset_mems_cookie;
	struct zonelist *zonelist;
	struct zone *zone;
	struct zoneref *z;
	int node = NUMA_NO_NODE;

	zonelist = node_zonelist(nid, gfp_mask);

retry_cpuset:
	cpuset_mems_cookie = read_mems_allowed_begin();
	for_each_zone_zonelist_nodemask(zone, z, zonelist, gfp_zone(gfp_mask), nmask) {
		struct folio *folio;

		if (!cpuset_zone_allowed(zone, gfp_mask))
			continue;
		/*
		 * no need to ask again on the same node. Pool is node rather than
		 * zone aware
		 */
		if (zone_to_nid(zone) == node)
			continue;
		node = zone_to_nid(zone);

		folio = dequeue_hugetlb_folio_node_exact(h, node);
		if (folio)
			return folio;
	}
	if (unlikely(read_mems_allowed_retry(cpuset_mems_cookie)))
		goto retry_cpuset;

	return NULL;
}

static unsigned long available_huge_pages(struct hstate *h)
{
	return h->free_huge_pages - h->resv_huge_pages;
}

static struct folio *dequeue_hugetlb_folio_vma(struct hstate *h,
				struct vm_area_struct *vma,
				unsigned long address, int avoid_reserve,
				long chg)
{
	struct folio *folio = NULL;
	struct mempolicy *mpol;
	gfp_t gfp_mask;
	nodemask_t *nodemask;
	int nid;

	/*
	 * A child process with MAP_PRIVATE mappings created by their parent
	 * have no page reserves. This check ensures that reservations are
	 * not "stolen". The child may still get SIGKILLed
	 */
	if (!vma_has_reserves(vma, chg) && !available_huge_pages(h))
		goto err;

	/* If reserves cannot be used, ensure enough pages are in the pool */
	if (avoid_reserve && !available_huge_pages(h))
		goto err;

	gfp_mask = htlb_alloc_mask(h);
	nid = huge_node(vma, address, gfp_mask, &mpol, &nodemask);

	if (mpol_is_preferred_many(mpol)) {
		folio = dequeue_hugetlb_folio_nodemask(h, gfp_mask,
							nid, nodemask);

		/* Fallback to all nodes if page==NULL */
		nodemask = NULL;
	}

	if (!folio)
		folio = dequeue_hugetlb_folio_nodemask(h, gfp_mask,
							nid, nodemask);

	if (folio && !avoid_reserve && vma_has_reserves(vma, chg)) {
		folio_set_hugetlb_restore_reserve(folio);
		h->resv_huge_pages--;
	}

	mpol_cond_put(mpol);
	return folio;

err:
	return NULL;
}

/*
 * common helper functions for hstate_next_node_to_{alloc|free}.
 * We may have allocated or freed a huge page based on a different
 * nodes_allowed previously, so h->next_node_to_{alloc|free} might
 * be outside of *nodes_allowed.  Ensure that we use an allowed
 * node for alloc or free.
 */
static int next_node_allowed(int nid, nodemask_t *nodes_allowed)
{
	nid = next_node_in(nid, *nodes_allowed);
	VM_BUG_ON(nid >= MAX_NUMNODES);

	return nid;
}

static int get_valid_node_allowed(int nid, nodemask_t *nodes_allowed)
{
	if (!node_isset(nid, *nodes_allowed))
		nid = next_node_allowed(nid, nodes_allowed);
	return nid;
}

/*
 * returns the previously saved node ["this node"] from which to
 * allocate a persistent huge page for the pool and advance the
 * next node from which to allocate, handling wrap at end of node
 * mask.
 */
static int hstate_next_node_to_alloc(struct hstate *h,
					nodemask_t *nodes_allowed)
{
	int nid;

	VM_BUG_ON(!nodes_allowed);

	nid = get_valid_node_allowed(h->next_nid_to_alloc, nodes_allowed);
	h->next_nid_to_alloc = next_node_allowed(nid, nodes_allowed);

	return nid;
}

/*
 * helper for remove_pool_hugetlb_folio() - return the previously saved
 * node ["this node"] from which to free a huge page.  Advance the
 * next node id whether or not we find a free huge page to free so
 * that the next attempt to free addresses the next node.
 */
static int hstate_next_node_to_free(struct hstate *h, nodemask_t *nodes_allowed)
{
	int nid;

	VM_BUG_ON(!nodes_allowed);

	nid = get_valid_node_allowed(h->next_nid_to_free, nodes_allowed);
	h->next_nid_to_free = next_node_allowed(nid, nodes_allowed);

	return nid;
}

#define for_each_node_mask_to_alloc(hs, nr_nodes, node, mask)		\
	for (nr_nodes = nodes_weight(*mask);				\
		nr_nodes > 0 &&						\
		((node = hstate_next_node_to_alloc(hs, mask)) || 1);	\
		nr_nodes--)

#define for_each_node_mask_to_free(hs, nr_nodes, node, mask)		\
	for (nr_nodes = nodes_weight(*mask);				\
		nr_nodes > 0 &&						\
		((node = hstate_next_node_to_free(hs, mask)) || 1);	\
		nr_nodes--)

/* used to demote non-gigantic_huge pages as well */
static void __destroy_compound_gigantic_folio(struct folio *folio,
					unsigned int order, bool demote)
{
	int i;
	int nr_pages = 1 << order;
	struct page *p;

	atomic_set(&folio->_entire_mapcount, 0);
	atomic_set(&folio->_nr_pages_mapped, 0);
	atomic_set(&folio->_pincount, 0);

	for (i = 1; i < nr_pages; i++) {
		p = folio_page(folio, i);
		p->flags &= ~PAGE_FLAGS_CHECK_AT_FREE;
		p->mapping = NULL;
		clear_compound_head(p);
		if (!demote)
			set_page_refcounted(p);
	}

	__folio_clear_head(folio);
}

static void destroy_compound_hugetlb_folio_for_demote(struct folio *folio,
					unsigned int order)
{
	__destroy_compound_gigantic_folio(folio, order, true);
}

#ifdef CONFIG_ARCH_HAS_GIGANTIC_PAGE
static void destroy_compound_gigantic_folio(struct folio *folio,
					unsigned int order)
{
	__destroy_compound_gigantic_folio(folio, order, false);
}

static void free_gigantic_folio(struct folio *folio, unsigned int order)
{
	/*
	 * If the page isn't allocated using the cma allocator,
	 * cma_release() returns false.
	 */
#ifdef CONFIG_CMA
	int nid = folio_nid(folio);

	if (cma_release(hugetlb_cma[nid], &folio->page, 1 << order))
		return;
#endif

	free_contig_range(folio_pfn(folio), 1 << order);
}

#ifdef CONFIG_CONTIG_ALLOC
static struct folio *alloc_gigantic_folio(struct hstate *h, gfp_t gfp_mask,
		int nid, nodemask_t *nodemask)
{
	struct page *page;
	unsigned long nr_pages = pages_per_huge_page(h);
	if (nid == NUMA_NO_NODE)
		nid = numa_mem_id();

#ifdef CONFIG_CMA
	{
		int node;

		if (hugetlb_cma[nid]) {
			page = cma_alloc(hugetlb_cma[nid], nr_pages,
					huge_page_order(h), true);
			if (page)
				return page_folio(page);
		}

		if (!(gfp_mask & __GFP_THISNODE)) {
			for_each_node_mask(node, *nodemask) {
				if (node == nid || !hugetlb_cma[node])
					continue;

				page = cma_alloc(hugetlb_cma[node], nr_pages,
						huge_page_order(h), true);
				if (page)
					return page_folio(page);
			}
		}
	}
#endif

	page = alloc_contig_pages(nr_pages, gfp_mask, nid, nodemask);
	return page ? page_folio(page) : NULL;
}

#else /* !CONFIG_CONTIG_ALLOC */
static struct folio *alloc_gigantic_folio(struct hstate *h, gfp_t gfp_mask,
					int nid, nodemask_t *nodemask)
{
	return NULL;
}
#endif /* CONFIG_CONTIG_ALLOC */

#else /* !CONFIG_ARCH_HAS_GIGANTIC_PAGE */
static struct folio *alloc_gigantic_folio(struct hstate *h, gfp_t gfp_mask,
					int nid, nodemask_t *nodemask)
{
	return NULL;
}
static inline void free_gigantic_folio(struct folio *folio,
						unsigned int order) { }
static inline void destroy_compound_gigantic_folio(struct folio *folio,
						unsigned int order) { }
#endif

static inline void __clear_hugetlb_destructor(struct hstate *h,
						struct folio *folio)
{
	lockdep_assert_held(&hugetlb_lock);

	folio_clear_hugetlb(folio);
}

/*
 * Remove hugetlb folio from lists.
 * If vmemmap exists for the folio, update dtor so that the folio appears
 * as just a compound page.  Otherwise, wait until after allocating vmemmap
 * to update dtor.
 *
 * A reference is held on the folio, except in the case of demote.
 *
 * Must be called with hugetlb lock held.
 */
static void __remove_hugetlb_folio(struct hstate *h, struct folio *folio,
							bool adjust_surplus,
							bool demote)
{
	int nid = folio_nid(folio);

	VM_BUG_ON_FOLIO(hugetlb_cgroup_from_folio(folio), folio);
	VM_BUG_ON_FOLIO(hugetlb_cgroup_from_folio_rsvd(folio), folio);

	lockdep_assert_held(&hugetlb_lock);
	if (hstate_is_gigantic(h) && !gigantic_page_runtime_supported())
		return;

	list_del(&folio->lru);

	if (folio_test_hugetlb_freed(folio)) {
		h->free_huge_pages--;
		h->free_huge_pages_node[nid]--;
	}
	if (adjust_surplus) {
		h->surplus_huge_pages--;
		h->surplus_huge_pages_node[nid]--;
	}

	/*
	 * We can only clear the hugetlb destructor after allocating vmemmap
	 * pages.  Otherwise, someone (memory error handling) may try to write
	 * to tail struct pages.
	 */
	if (!folio_test_hugetlb_vmemmap_optimized(folio))
		__clear_hugetlb_destructor(h, folio);

	 /*
	  * In the case of demote we do not ref count the page as it will soon
	  * be turned into a page of smaller size.
	 */
	if (!demote)
		folio_ref_unfreeze(folio, 1);

	h->nr_huge_pages--;
	h->nr_huge_pages_node[nid]--;
}

static void remove_hugetlb_folio(struct hstate *h, struct folio *folio,
							bool adjust_surplus)
{
	__remove_hugetlb_folio(h, folio, adjust_surplus, false);
}

static void remove_hugetlb_folio_for_demote(struct hstate *h, struct folio *folio,
							bool adjust_surplus)
{
	__remove_hugetlb_folio(h, folio, adjust_surplus, true);
}

static void add_hugetlb_folio(struct hstate *h, struct folio *folio,
			     bool adjust_surplus)
{
	int zeroed;
	int nid = folio_nid(folio);

	VM_BUG_ON_FOLIO(!folio_test_hugetlb_vmemmap_optimized(folio), folio);

	lockdep_assert_held(&hugetlb_lock);

	INIT_LIST_HEAD(&folio->lru);
	h->nr_huge_pages++;
	h->nr_huge_pages_node[nid]++;

	if (adjust_surplus) {
		h->surplus_huge_pages++;
		h->surplus_huge_pages_node[nid]++;
	}

	folio_set_hugetlb(folio);
	folio_change_private(folio, NULL);
	/*
	 * We have to set hugetlb_vmemmap_optimized again as above
	 * folio_change_private(folio, NULL) cleared it.
	 */
	folio_set_hugetlb_vmemmap_optimized(folio);

	/*
	 * This folio is about to be managed by the hugetlb allocator and
	 * should have no users.  Drop our reference, and check for others
	 * just in case.
	 */
	zeroed = folio_put_testzero(folio);
	if (unlikely(!zeroed))
		/*
		 * It is VERY unlikely soneone else has taken a ref
		 * on the folio.  In this case, we simply return as
		 * free_huge_folio() will be called when this other ref
		 * is dropped.
		 */
		return;

	arch_clear_hugepage_flags(&folio->page);
	enqueue_hugetlb_folio(h, folio);
}

static void __update_and_free_hugetlb_folio(struct hstate *h,
						struct folio *folio)
{
	bool clear_dtor = folio_test_hugetlb_vmemmap_optimized(folio);

	if (hstate_is_gigantic(h) && !gigantic_page_runtime_supported())
		return;

	/*
	 * If we don't know which subpages are hwpoisoned, we can't free
	 * the hugepage, so it's leaked intentionally.
	 */
	if (folio_test_hugetlb_raw_hwp_unreliable(folio))
		return;

	/*
	 * If folio is not vmemmap optimized (!clear_dtor), then the folio
<<<<<<< HEAD
	 * is no longer identified as a hugetlb page.  hugetlb_vmemmap_restore
	 * can only be passed hugetlb pages and will BUG otherwise.
	 */
	if (clear_dtor && hugetlb_vmemmap_restore(h, &folio->page)) {
=======
	 * is no longer identified as a hugetlb page.  hugetlb_vmemmap_restore_folio
	 * can only be passed hugetlb pages and will BUG otherwise.
	 */
	if (clear_dtor && hugetlb_vmemmap_restore_folio(h, folio)) {
>>>>>>> 3b9dd7f0
		spin_lock_irq(&hugetlb_lock);
		/*
		 * If we cannot allocate vmemmap pages, just refuse to free the
		 * page and put the page back on the hugetlb free list and treat
		 * as a surplus page.
		 */
		add_hugetlb_folio(h, folio, true);
		spin_unlock_irq(&hugetlb_lock);
		return;
	}

	/*
	 * Move PageHWPoison flag from head page to the raw error pages,
	 * which makes any healthy subpages reusable.
	 */
	if (unlikely(folio_test_hwpoison(folio)))
		folio_clear_hugetlb_hwpoison(folio);

	/*
	 * If vmemmap pages were allocated above, then we need to clear the
	 * hugetlb destructor under the hugetlb lock.
	 */
	if (clear_dtor) {
		spin_lock_irq(&hugetlb_lock);
		__clear_hugetlb_destructor(h, folio);
		spin_unlock_irq(&hugetlb_lock);
	}

	/*
	 * Non-gigantic pages demoted from CMA allocated gigantic pages
	 * need to be given back to CMA in free_gigantic_folio.
	 */
	if (hstate_is_gigantic(h) ||
	    hugetlb_cma_folio(folio, huge_page_order(h))) {
		destroy_compound_gigantic_folio(folio, huge_page_order(h));
		free_gigantic_folio(folio, huge_page_order(h));
	} else {
		__free_pages(&folio->page, huge_page_order(h));
	}
}

/*
 * As update_and_free_hugetlb_folio() can be called under any context, so we cannot
 * use GFP_KERNEL to allocate vmemmap pages. However, we can defer the
 * actual freeing in a workqueue to prevent from using GFP_ATOMIC to allocate
 * the vmemmap pages.
 *
 * free_hpage_workfn() locklessly retrieves the linked list of pages to be
 * freed and frees them one-by-one. As the page->mapping pointer is going
 * to be cleared in free_hpage_workfn() anyway, it is reused as the llist_node
 * structure of a lockless linked list of huge pages to be freed.
 */
static LLIST_HEAD(hpage_freelist);

static void free_hpage_workfn(struct work_struct *work)
{
	struct llist_node *node;

	node = llist_del_all(&hpage_freelist);

	while (node) {
		struct folio *folio;
		struct hstate *h;

		folio = container_of((struct address_space **)node,
				     struct folio, mapping);
		node = node->next;
		folio->mapping = NULL;
		/*
		 * The VM_BUG_ON_FOLIO(!folio_test_hugetlb(folio), folio) in
		 * folio_hstate() is going to trigger because a previous call to
		 * remove_hugetlb_folio() will clear the hugetlb bit, so do
		 * not use folio_hstate() directly.
		 */
		h = size_to_hstate(folio_size(folio));

		__update_and_free_hugetlb_folio(h, folio);

		cond_resched();
	}
}
static DECLARE_WORK(free_hpage_work, free_hpage_workfn);

static inline void flush_free_hpage_work(struct hstate *h)
{
	if (hugetlb_vmemmap_optimizable(h))
		flush_work(&free_hpage_work);
}

static void update_and_free_hugetlb_folio(struct hstate *h, struct folio *folio,
				 bool atomic)
{
	if (!folio_test_hugetlb_vmemmap_optimized(folio) || !atomic) {
		__update_and_free_hugetlb_folio(h, folio);
		return;
	}

	/*
	 * Defer freeing to avoid using GFP_ATOMIC to allocate vmemmap pages.
	 *
	 * Only call schedule_work() if hpage_freelist is previously
	 * empty. Otherwise, schedule_work() had been called but the workfn
	 * hasn't retrieved the list yet.
	 */
	if (llist_add((struct llist_node *)&folio->mapping, &hpage_freelist))
		schedule_work(&free_hpage_work);
}

static void bulk_vmemmap_restore_error(struct hstate *h,
					struct list_head *folio_list,
					struct list_head *non_hvo_folios)
{
	struct folio *folio, *t_folio;
<<<<<<< HEAD

	list_for_each_entry_safe(folio, t_folio, list, lru) {
=======

	if (!list_empty(non_hvo_folios)) {
		/*
		 * Free any restored hugetlb pages so that restore of the
		 * entire list can be retried.
		 * The idea is that in the common case of ENOMEM errors freeing
		 * hugetlb pages with vmemmap we will free up memory so that we
		 * can allocate vmemmap for more hugetlb pages.
		 */
		list_for_each_entry_safe(folio, t_folio, non_hvo_folios, lru) {
			list_del(&folio->lru);
			spin_lock_irq(&hugetlb_lock);
			__clear_hugetlb_destructor(h, folio);
			spin_unlock_irq(&hugetlb_lock);
			update_and_free_hugetlb_folio(h, folio, false);
			cond_resched();
		}
	} else {
		/*
		 * In the case where there are no folios which can be
		 * immediately freed, we loop through the list trying to restore
		 * vmemmap individually in the hope that someone elsewhere may
		 * have done something to cause success (such as freeing some
		 * memory).  If unable to restore a hugetlb page, the hugetlb
		 * page is made a surplus page and removed from the list.
		 * If are able to restore vmemmap and free one hugetlb page, we
		 * quit processing the list to retry the bulk operation.
		 */
		list_for_each_entry_safe(folio, t_folio, folio_list, lru)
			if (hugetlb_vmemmap_restore_folio(h, folio)) {
				list_del(&folio->lru);
				spin_lock_irq(&hugetlb_lock);
				add_hugetlb_folio(h, folio, true);
				spin_unlock_irq(&hugetlb_lock);
			} else {
				list_del(&folio->lru);
				spin_lock_irq(&hugetlb_lock);
				__clear_hugetlb_destructor(h, folio);
				spin_unlock_irq(&hugetlb_lock);
				update_and_free_hugetlb_folio(h, folio, false);
				cond_resched();
				break;
			}
	}
}

static void update_and_free_pages_bulk(struct hstate *h,
						struct list_head *folio_list)
{
	long ret;
	struct folio *folio, *t_folio;
	LIST_HEAD(non_hvo_folios);

	/*
	 * First allocate required vmemmmap (if necessary) for all folios.
	 * Carefully handle errors and free up any available hugetlb pages
	 * in an effort to make forward progress.
	 */
retry:
	ret = hugetlb_vmemmap_restore_folios(h, folio_list, &non_hvo_folios);
	if (ret < 0) {
		bulk_vmemmap_restore_error(h, folio_list, &non_hvo_folios);
		goto retry;
	}

	/*
	 * At this point, list should be empty, ret should be >= 0 and there
	 * should only be pages on the non_hvo_folios list.
	 * Do note that the non_hvo_folios list could be empty.
	 * Without HVO enabled, ret will be 0 and there is no need to call
	 * __clear_hugetlb_destructor as this was done previously.
	 */
	VM_WARN_ON(!list_empty(folio_list));
	VM_WARN_ON(ret < 0);
	if (!list_empty(&non_hvo_folios) && ret) {
		spin_lock_irq(&hugetlb_lock);
		list_for_each_entry(folio, &non_hvo_folios, lru)
			__clear_hugetlb_destructor(h, folio);
		spin_unlock_irq(&hugetlb_lock);
	}

	list_for_each_entry_safe(folio, t_folio, &non_hvo_folios, lru) {
>>>>>>> 3b9dd7f0
		update_and_free_hugetlb_folio(h, folio, false);
		cond_resched();
	}
}

struct hstate *size_to_hstate(unsigned long size)
{
	struct hstate *h;

	for_each_hstate(h) {
		if (huge_page_size(h) == size)
			return h;
	}
	return NULL;
}

void free_huge_folio(struct folio *folio)
{
	/*
	 * Can't pass hstate in here because it is called from the
	 * compound page destructor.
	 */
	struct hstate *h = folio_hstate(folio);
	int nid = folio_nid(folio);
	struct hugepage_subpool *spool = hugetlb_folio_subpool(folio);
	bool restore_reserve;
	unsigned long flags;

	VM_BUG_ON_FOLIO(folio_ref_count(folio), folio);
	VM_BUG_ON_FOLIO(folio_mapcount(folio), folio);

	hugetlb_set_folio_subpool(folio, NULL);
	if (folio_test_anon(folio))
		__ClearPageAnonExclusive(&folio->page);
	folio->mapping = NULL;
	restore_reserve = folio_test_hugetlb_restore_reserve(folio);
	folio_clear_hugetlb_restore_reserve(folio);

	/*
	 * If HPageRestoreReserve was set on page, page allocation consumed a
	 * reservation.  If the page was associated with a subpool, there
	 * would have been a page reserved in the subpool before allocation
	 * via hugepage_subpool_get_pages().  Since we are 'restoring' the
	 * reservation, do not call hugepage_subpool_put_pages() as this will
	 * remove the reserved page from the subpool.
	 */
	if (!restore_reserve) {
		/*
		 * A return code of zero implies that the subpool will be
		 * under its minimum size if the reservation is not restored
		 * after page is free.  Therefore, force restore_reserve
		 * operation.
		 */
		if (hugepage_subpool_put_pages(spool, 1) == 0)
			restore_reserve = true;
	}

	spin_lock_irqsave(&hugetlb_lock, flags);
	folio_clear_hugetlb_migratable(folio);
	hugetlb_cgroup_uncharge_folio(hstate_index(h),
				     pages_per_huge_page(h), folio);
	hugetlb_cgroup_uncharge_folio_rsvd(hstate_index(h),
					  pages_per_huge_page(h), folio);
	mem_cgroup_uncharge(folio);
	if (restore_reserve)
		h->resv_huge_pages++;

	if (folio_test_hugetlb_temporary(folio)) {
		remove_hugetlb_folio(h, folio, false);
		spin_unlock_irqrestore(&hugetlb_lock, flags);
		update_and_free_hugetlb_folio(h, folio, true);
	} else if (h->surplus_huge_pages_node[nid]) {
		/* remove the page from active list */
		remove_hugetlb_folio(h, folio, true);
		spin_unlock_irqrestore(&hugetlb_lock, flags);
		update_and_free_hugetlb_folio(h, folio, true);
	} else {
		arch_clear_hugepage_flags(&folio->page);
		enqueue_hugetlb_folio(h, folio);
		spin_unlock_irqrestore(&hugetlb_lock, flags);
	}
}

/*
 * Must be called with the hugetlb lock held
 */
static void __prep_account_new_huge_page(struct hstate *h, int nid)
{
	lockdep_assert_held(&hugetlb_lock);
	h->nr_huge_pages++;
	h->nr_huge_pages_node[nid]++;
}

static void init_new_hugetlb_folio(struct hstate *h, struct folio *folio)
{
	folio_set_hugetlb(folio);
<<<<<<< HEAD
	hugetlb_vmemmap_optimize(h, &folio->page);
=======
>>>>>>> 3b9dd7f0
	INIT_LIST_HEAD(&folio->lru);
	hugetlb_set_folio_subpool(folio, NULL);
	set_hugetlb_cgroup(folio, NULL);
	set_hugetlb_cgroup_rsvd(folio, NULL);
}

static void __prep_new_hugetlb_folio(struct hstate *h, struct folio *folio)
{
	init_new_hugetlb_folio(h, folio);
	hugetlb_vmemmap_optimize_folio(h, folio);
}

static void prep_new_hugetlb_folio(struct hstate *h, struct folio *folio, int nid)
{
	__prep_new_hugetlb_folio(h, folio);
	spin_lock_irq(&hugetlb_lock);
	__prep_account_new_huge_page(h, nid);
	spin_unlock_irq(&hugetlb_lock);
}

static bool __prep_compound_gigantic_folio(struct folio *folio,
					unsigned int order, bool demote)
{
	int i, j;
	int nr_pages = 1 << order;
	struct page *p;

	__folio_clear_reserved(folio);
	for (i = 0; i < nr_pages; i++) {
		p = folio_page(folio, i);

		/*
		 * For gigantic hugepages allocated through bootmem at
		 * boot, it's safer to be consistent with the not-gigantic
		 * hugepages and clear the PG_reserved bit from all tail pages
		 * too.  Otherwise drivers using get_user_pages() to access tail
		 * pages may get the reference counting wrong if they see
		 * PG_reserved set on a tail page (despite the head page not
		 * having PG_reserved set).  Enforcing this consistency between
		 * head and tail pages allows drivers to optimize away a check
		 * on the head page when they need know if put_page() is needed
		 * after get_user_pages().
		 */
		if (i != 0)	/* head page cleared above */
			__ClearPageReserved(p);
		/*
		 * Subtle and very unlikely
		 *
		 * Gigantic 'page allocators' such as memblock or cma will
		 * return a set of pages with each page ref counted.  We need
		 * to turn this set of pages into a compound page with tail
		 * page ref counts set to zero.  Code such as speculative page
		 * cache adding could take a ref on a 'to be' tail page.
		 * We need to respect any increased ref count, and only set
		 * the ref count to zero if count is currently 1.  If count
		 * is not 1, we return an error.  An error return indicates
		 * the set of pages can not be converted to a gigantic page.
		 * The caller who allocated the pages should then discard the
		 * pages using the appropriate free interface.
		 *
		 * In the case of demote, the ref count will be zero.
		 */
		if (!demote) {
			if (!page_ref_freeze(p, 1)) {
				pr_warn("HugeTLB page can not be used due to unexpected inflated ref count\n");
				goto out_error;
			}
		} else {
			VM_BUG_ON_PAGE(page_count(p), p);
		}
		if (i != 0)
			set_compound_head(p, &folio->page);
	}
	__folio_set_head(folio);
	/* we rely on prep_new_hugetlb_folio to set the destructor */
	folio_set_order(folio, order);
	atomic_set(&folio->_entire_mapcount, -1);
	atomic_set(&folio->_nr_pages_mapped, 0);
	atomic_set(&folio->_pincount, 0);
	return true;

out_error:
	/* undo page modifications made above */
	for (j = 0; j < i; j++) {
		p = folio_page(folio, j);
		if (j != 0)
			clear_compound_head(p);
		set_page_refcounted(p);
	}
	/* need to clear PG_reserved on remaining tail pages  */
	for (; j < nr_pages; j++) {
		p = folio_page(folio, j);
		__ClearPageReserved(p);
	}
	return false;
}

static bool prep_compound_gigantic_folio(struct folio *folio,
							unsigned int order)
{
	return __prep_compound_gigantic_folio(folio, order, false);
}

static bool prep_compound_gigantic_folio_for_demote(struct folio *folio,
							unsigned int order)
{
	return __prep_compound_gigantic_folio(folio, order, true);
}

/*
 * PageHuge() only returns true for hugetlbfs pages, but not for normal or
 * transparent huge pages.  See the PageTransHuge() documentation for more
 * details.
 */
int PageHuge(struct page *page)
{
	struct folio *folio;

	if (!PageCompound(page))
		return 0;
	folio = page_folio(page);
	return folio_test_hugetlb(folio);
}
EXPORT_SYMBOL_GPL(PageHuge);

/*
 * Find and lock address space (mapping) in write mode.
 *
 * Upon entry, the page is locked which means that page_mapping() is
 * stable.  Due to locking order, we can only trylock_write.  If we can
 * not get the lock, simply return NULL to caller.
 */
struct address_space *hugetlb_page_mapping_lock_write(struct page *hpage)
{
	struct address_space *mapping = page_mapping(hpage);

	if (!mapping)
		return mapping;

	if (i_mmap_trylock_write(mapping))
		return mapping;

	return NULL;
}

static struct folio *alloc_buddy_hugetlb_folio(struct hstate *h,
		gfp_t gfp_mask, int nid, nodemask_t *nmask,
		nodemask_t *node_alloc_noretry)
{
	int order = huge_page_order(h);
	struct page *page;
	bool alloc_try_hard = true;
	bool retry = true;

	/*
	 * By default we always try hard to allocate the page with
	 * __GFP_RETRY_MAYFAIL flag.  However, if we are allocating pages in
	 * a loop (to adjust global huge page counts) and previous allocation
	 * failed, do not continue to try hard on the same node.  Use the
	 * node_alloc_noretry bitmap to manage this state information.
	 */
	if (node_alloc_noretry && node_isset(nid, *node_alloc_noretry))
		alloc_try_hard = false;
	gfp_mask |= __GFP_COMP|__GFP_NOWARN;
	if (alloc_try_hard)
		gfp_mask |= __GFP_RETRY_MAYFAIL;
	if (nid == NUMA_NO_NODE)
		nid = numa_mem_id();
retry:
	page = __alloc_pages(gfp_mask, order, nid, nmask);

	/* Freeze head page */
	if (page && !page_ref_freeze(page, 1)) {
		__free_pages(page, order);
		if (retry) {	/* retry once */
			retry = false;
			goto retry;
		}
		/* WOW!  twice in a row. */
		pr_warn("HugeTLB head page unexpected inflated ref count\n");
		page = NULL;
	}

	/*
	 * If we did not specify __GFP_RETRY_MAYFAIL, but still got a page this
	 * indicates an overall state change.  Clear bit so that we resume
	 * normal 'try hard' allocations.
	 */
	if (node_alloc_noretry && page && !alloc_try_hard)
		node_clear(nid, *node_alloc_noretry);

	/*
	 * If we tried hard to get a page but failed, set bit so that
	 * subsequent attempts will not try as hard until there is an
	 * overall state change.
	 */
	if (node_alloc_noretry && !page && alloc_try_hard)
		node_set(nid, *node_alloc_noretry);

	if (!page) {
		__count_vm_event(HTLB_BUDDY_PGALLOC_FAIL);
		return NULL;
	}

	__count_vm_event(HTLB_BUDDY_PGALLOC);
	return page_folio(page);
}

static struct folio *__alloc_fresh_hugetlb_folio(struct hstate *h,
				gfp_t gfp_mask, int nid, nodemask_t *nmask,
				nodemask_t *node_alloc_noretry)
{
	struct folio *folio;
	bool retry = false;

retry:
	if (hstate_is_gigantic(h))
		folio = alloc_gigantic_folio(h, gfp_mask, nid, nmask);
	else
		folio = alloc_buddy_hugetlb_folio(h, gfp_mask,
				nid, nmask, node_alloc_noretry);
	if (!folio)
		return NULL;

	if (hstate_is_gigantic(h)) {
		if (!prep_compound_gigantic_folio(folio, huge_page_order(h))) {
			/*
			 * Rare failure to convert pages to compound page.
			 * Free pages and try again - ONCE!
			 */
			free_gigantic_folio(folio, huge_page_order(h));
			if (!retry) {
				retry = true;
				goto retry;
			}
			return NULL;
		}
	}

	return folio;
}

static struct folio *only_alloc_fresh_hugetlb_folio(struct hstate *h,
		gfp_t gfp_mask, int nid, nodemask_t *nmask,
		nodemask_t *node_alloc_noretry)
{
	struct folio *folio;

	folio = __alloc_fresh_hugetlb_folio(h, gfp_mask, nid, nmask,
						node_alloc_noretry);
	if (folio)
		init_new_hugetlb_folio(h, folio);
	return folio;
}

/*
 * Common helper to allocate a fresh hugetlb page. All specific allocators
 * should use this function to get new hugetlb pages
 *
 * Note that returned page is 'frozen':  ref count of head page and all tail
 * pages is zero.
 */
static struct folio *alloc_fresh_hugetlb_folio(struct hstate *h,
		gfp_t gfp_mask, int nid, nodemask_t *nmask,
		nodemask_t *node_alloc_noretry)
{
	struct folio *folio;

	folio = __alloc_fresh_hugetlb_folio(h, gfp_mask, nid, nmask,
						node_alloc_noretry);
	if (!folio)
		return NULL;

	prep_new_hugetlb_folio(h, folio, folio_nid(folio));
	return folio;
}

static void prep_and_add_allocated_folios(struct hstate *h,
					struct list_head *folio_list)
{
	unsigned long flags;
	struct folio *folio, *tmp_f;

	/* Send list for bulk vmemmap optimization processing */
	hugetlb_vmemmap_optimize_folios(h, folio_list);

	/* Add all new pool pages to free lists in one lock cycle */
	spin_lock_irqsave(&hugetlb_lock, flags);
	list_for_each_entry_safe(folio, tmp_f, folio_list, lru) {
		__prep_account_new_huge_page(h, folio_nid(folio));
		enqueue_hugetlb_folio(h, folio);
	}
	spin_unlock_irqrestore(&hugetlb_lock, flags);
}

/*
 * Allocates a fresh hugetlb page in a node interleaved manner.  The page
 * will later be added to the appropriate hugetlb pool.
 */
static struct folio *alloc_pool_huge_folio(struct hstate *h,
					nodemask_t *nodes_allowed,
					nodemask_t *node_alloc_noretry)
{
	gfp_t gfp_mask = htlb_alloc_mask(h) | __GFP_THISNODE;
	int nr_nodes, node;

	for_each_node_mask_to_alloc(h, nr_nodes, node, nodes_allowed) {
		struct folio *folio;

		folio = only_alloc_fresh_hugetlb_folio(h, gfp_mask, node,
					nodes_allowed, node_alloc_noretry);
		if (folio)
			return folio;
	}

	return NULL;
}

/*
 * Remove huge page from pool from next node to free.  Attempt to keep
 * persistent huge pages more or less balanced over allowed nodes.
 * This routine only 'removes' the hugetlb page.  The caller must make
 * an additional call to free the page to low level allocators.
 * Called with hugetlb_lock locked.
 */
static struct folio *remove_pool_hugetlb_folio(struct hstate *h,
		nodemask_t *nodes_allowed, bool acct_surplus)
{
	int nr_nodes, node;
	struct folio *folio = NULL;

	lockdep_assert_held(&hugetlb_lock);
	for_each_node_mask_to_free(h, nr_nodes, node, nodes_allowed) {
		/*
		 * If we're returning unused surplus pages, only examine
		 * nodes with surplus pages.
		 */
		if ((!acct_surplus || h->surplus_huge_pages_node[node]) &&
		    !list_empty(&h->hugepage_freelists[node])) {
			folio = list_entry(h->hugepage_freelists[node].next,
					  struct folio, lru);
			remove_hugetlb_folio(h, folio, acct_surplus);
			break;
		}
	}

	return folio;
}

/*
 * Dissolve a given free hugepage into free buddy pages. This function does
 * nothing for in-use hugepages and non-hugepages.
 * This function returns values like below:
 *
 *  -ENOMEM: failed to allocate vmemmap pages to free the freed hugepages
 *           when the system is under memory pressure and the feature of
 *           freeing unused vmemmap pages associated with each hugetlb page
 *           is enabled.
 *  -EBUSY:  failed to dissolved free hugepages or the hugepage is in-use
 *           (allocated or reserved.)
 *       0:  successfully dissolved free hugepages or the page is not a
 *           hugepage (considered as already dissolved)
 */
int dissolve_free_huge_page(struct page *page)
{
	int rc = -EBUSY;
	struct folio *folio = page_folio(page);

retry:
	/* Not to disrupt normal path by vainly holding hugetlb_lock */
	if (!folio_test_hugetlb(folio))
		return 0;

	spin_lock_irq(&hugetlb_lock);
	if (!folio_test_hugetlb(folio)) {
		rc = 0;
		goto out;
	}

	if (!folio_ref_count(folio)) {
		struct hstate *h = folio_hstate(folio);
		if (!available_huge_pages(h))
			goto out;

		/*
		 * We should make sure that the page is already on the free list
		 * when it is dissolved.
		 */
		if (unlikely(!folio_test_hugetlb_freed(folio))) {
			spin_unlock_irq(&hugetlb_lock);
			cond_resched();

			/*
			 * Theoretically, we should return -EBUSY when we
			 * encounter this race. In fact, we have a chance
			 * to successfully dissolve the page if we do a
			 * retry. Because the race window is quite small.
			 * If we seize this opportunity, it is an optimization
			 * for increasing the success rate of dissolving page.
			 */
			goto retry;
		}

		remove_hugetlb_folio(h, folio, false);
		h->max_huge_pages--;
		spin_unlock_irq(&hugetlb_lock);

		/*
		 * Normally update_and_free_hugtlb_folio will allocate required vmemmmap
		 * before freeing the page.  update_and_free_hugtlb_folio will fail to
		 * free the page if it can not allocate required vmemmap.  We
		 * need to adjust max_huge_pages if the page is not freed.
		 * Attempt to allocate vmemmmap here so that we can take
		 * appropriate action on failure.
		 *
		 * The folio_test_hugetlb check here is because
		 * remove_hugetlb_folio will clear hugetlb folio flag for
		 * non-vmemmap optimized hugetlb folios.
		 */
		if (folio_test_hugetlb(folio)) {
<<<<<<< HEAD
			rc = hugetlb_vmemmap_restore(h, &folio->page);
=======
			rc = hugetlb_vmemmap_restore_folio(h, folio);
>>>>>>> 3b9dd7f0
			if (rc) {
				spin_lock_irq(&hugetlb_lock);
				add_hugetlb_folio(h, folio, false);
				h->max_huge_pages++;
				goto out;
			}
		} else
			rc = 0;

		update_and_free_hugetlb_folio(h, folio, false);
		return rc;
	}
out:
	spin_unlock_irq(&hugetlb_lock);
	return rc;
}

/*
 * Dissolve free hugepages in a given pfn range. Used by memory hotplug to
 * make specified memory blocks removable from the system.
 * Note that this will dissolve a free gigantic hugepage completely, if any
 * part of it lies within the given range.
 * Also note that if dissolve_free_huge_page() returns with an error, all
 * free hugepages that were dissolved before that error are lost.
 */
int dissolve_free_huge_pages(unsigned long start_pfn, unsigned long end_pfn)
{
	unsigned long pfn;
	struct page *page;
	int rc = 0;
	unsigned int order;
	struct hstate *h;

	if (!hugepages_supported())
		return rc;

	order = huge_page_order(&default_hstate);
	for_each_hstate(h)
		order = min(order, huge_page_order(h));

	for (pfn = start_pfn; pfn < end_pfn; pfn += 1 << order) {
		page = pfn_to_page(pfn);
		rc = dissolve_free_huge_page(page);
		if (rc)
			break;
	}

	return rc;
}

/*
 * Allocates a fresh surplus page from the page allocator.
 */
static struct folio *alloc_surplus_hugetlb_folio(struct hstate *h,
				gfp_t gfp_mask,	int nid, nodemask_t *nmask)
{
	struct folio *folio = NULL;

	if (hstate_is_gigantic(h))
		return NULL;

	spin_lock_irq(&hugetlb_lock);
	if (h->surplus_huge_pages >= h->nr_overcommit_huge_pages)
		goto out_unlock;
	spin_unlock_irq(&hugetlb_lock);

	folio = alloc_fresh_hugetlb_folio(h, gfp_mask, nid, nmask, NULL);
	if (!folio)
		return NULL;

	spin_lock_irq(&hugetlb_lock);
	/*
	 * We could have raced with the pool size change.
	 * Double check that and simply deallocate the new page
	 * if we would end up overcommiting the surpluses. Abuse
	 * temporary page to workaround the nasty free_huge_folio
	 * codeflow
	 */
	if (h->surplus_huge_pages >= h->nr_overcommit_huge_pages) {
		folio_set_hugetlb_temporary(folio);
		spin_unlock_irq(&hugetlb_lock);
		free_huge_folio(folio);
		return NULL;
	}

	h->surplus_huge_pages++;
	h->surplus_huge_pages_node[folio_nid(folio)]++;

out_unlock:
	spin_unlock_irq(&hugetlb_lock);

	return folio;
}

static struct folio *alloc_migrate_hugetlb_folio(struct hstate *h, gfp_t gfp_mask,
				     int nid, nodemask_t *nmask)
{
	struct folio *folio;

	if (hstate_is_gigantic(h))
		return NULL;

	folio = alloc_fresh_hugetlb_folio(h, gfp_mask, nid, nmask, NULL);
	if (!folio)
		return NULL;

	/* fresh huge pages are frozen */
	folio_ref_unfreeze(folio, 1);
	/*
	 * We do not account these pages as surplus because they are only
	 * temporary and will be released properly on the last reference
	 */
	folio_set_hugetlb_temporary(folio);

	return folio;
}

/*
 * Use the VMA's mpolicy to allocate a huge page from the buddy.
 */
static
struct folio *alloc_buddy_hugetlb_folio_with_mpol(struct hstate *h,
		struct vm_area_struct *vma, unsigned long addr)
{
	struct folio *folio = NULL;
	struct mempolicy *mpol;
	gfp_t gfp_mask = htlb_alloc_mask(h);
	int nid;
	nodemask_t *nodemask;

	nid = huge_node(vma, addr, gfp_mask, &mpol, &nodemask);
	if (mpol_is_preferred_many(mpol)) {
		gfp_t gfp = gfp_mask | __GFP_NOWARN;

		gfp &=  ~(__GFP_DIRECT_RECLAIM | __GFP_NOFAIL);
		folio = alloc_surplus_hugetlb_folio(h, gfp, nid, nodemask);

		/* Fallback to all nodes if page==NULL */
		nodemask = NULL;
	}

	if (!folio)
		folio = alloc_surplus_hugetlb_folio(h, gfp_mask, nid, nodemask);
	mpol_cond_put(mpol);
	return folio;
}

/* folio migration callback function */
struct folio *alloc_hugetlb_folio_nodemask(struct hstate *h, int preferred_nid,
		nodemask_t *nmask, gfp_t gfp_mask)
{
	spin_lock_irq(&hugetlb_lock);
	if (available_huge_pages(h)) {
		struct folio *folio;

		folio = dequeue_hugetlb_folio_nodemask(h, gfp_mask,
						preferred_nid, nmask);
		if (folio) {
			spin_unlock_irq(&hugetlb_lock);
			return folio;
		}
	}
	spin_unlock_irq(&hugetlb_lock);

	return alloc_migrate_hugetlb_folio(h, gfp_mask, preferred_nid, nmask);
}

/*
 * Increase the hugetlb pool such that it can accommodate a reservation
 * of size 'delta'.
 */
static int gather_surplus_pages(struct hstate *h, long delta)
	__must_hold(&hugetlb_lock)
{
	LIST_HEAD(surplus_list);
	struct folio *folio, *tmp;
	int ret;
	long i;
	long needed, allocated;
	bool alloc_ok = true;

	lockdep_assert_held(&hugetlb_lock);
	needed = (h->resv_huge_pages + delta) - h->free_huge_pages;
	if (needed <= 0) {
		h->resv_huge_pages += delta;
		return 0;
	}

	allocated = 0;

	ret = -ENOMEM;
retry:
	spin_unlock_irq(&hugetlb_lock);
	for (i = 0; i < needed; i++) {
		folio = alloc_surplus_hugetlb_folio(h, htlb_alloc_mask(h),
				NUMA_NO_NODE, NULL);
		if (!folio) {
			alloc_ok = false;
			break;
		}
		list_add(&folio->lru, &surplus_list);
		cond_resched();
	}
	allocated += i;

	/*
	 * After retaking hugetlb_lock, we need to recalculate 'needed'
	 * because either resv_huge_pages or free_huge_pages may have changed.
	 */
	spin_lock_irq(&hugetlb_lock);
	needed = (h->resv_huge_pages + delta) -
			(h->free_huge_pages + allocated);
	if (needed > 0) {
		if (alloc_ok)
			goto retry;
		/*
		 * We were not able to allocate enough pages to
		 * satisfy the entire reservation so we free what
		 * we've allocated so far.
		 */
		goto free;
	}
	/*
	 * The surplus_list now contains _at_least_ the number of extra pages
	 * needed to accommodate the reservation.  Add the appropriate number
	 * of pages to the hugetlb pool and free the extras back to the buddy
	 * allocator.  Commit the entire reservation here to prevent another
	 * process from stealing the pages as they are added to the pool but
	 * before they are reserved.
	 */
	needed += allocated;
	h->resv_huge_pages += delta;
	ret = 0;

	/* Free the needed pages to the hugetlb pool */
	list_for_each_entry_safe(folio, tmp, &surplus_list, lru) {
		if ((--needed) < 0)
			break;
		/* Add the page to the hugetlb allocator */
		enqueue_hugetlb_folio(h, folio);
	}
free:
	spin_unlock_irq(&hugetlb_lock);

	/*
	 * Free unnecessary surplus pages to the buddy allocator.
	 * Pages have no ref count, call free_huge_folio directly.
	 */
	list_for_each_entry_safe(folio, tmp, &surplus_list, lru)
		free_huge_folio(folio);
	spin_lock_irq(&hugetlb_lock);

	return ret;
}

/*
 * This routine has two main purposes:
 * 1) Decrement the reservation count (resv_huge_pages) by the value passed
 *    in unused_resv_pages.  This corresponds to the prior adjustments made
 *    to the associated reservation map.
 * 2) Free any unused surplus pages that may have been allocated to satisfy
 *    the reservation.  As many as unused_resv_pages may be freed.
 */
static void return_unused_surplus_pages(struct hstate *h,
					unsigned long unused_resv_pages)
{
	unsigned long nr_pages;
	LIST_HEAD(page_list);

	lockdep_assert_held(&hugetlb_lock);
	/* Uncommit the reservation */
	h->resv_huge_pages -= unused_resv_pages;

	if (hstate_is_gigantic(h) && !gigantic_page_runtime_supported())
		goto out;

	/*
	 * Part (or even all) of the reservation could have been backed
	 * by pre-allocated pages. Only free surplus pages.
	 */
	nr_pages = min(unused_resv_pages, h->surplus_huge_pages);

	/*
	 * We want to release as many surplus pages as possible, spread
	 * evenly across all nodes with memory. Iterate across these nodes
	 * until we can no longer free unreserved surplus pages. This occurs
	 * when the nodes with surplus pages have no free pages.
	 * remove_pool_hugetlb_folio() will balance the freed pages across the
	 * on-line nodes with memory and will handle the hstate accounting.
	 */
	while (nr_pages--) {
		struct folio *folio;

		folio = remove_pool_hugetlb_folio(h, &node_states[N_MEMORY], 1);
		if (!folio)
			goto out;

		list_add(&folio->lru, &page_list);
	}

out:
	spin_unlock_irq(&hugetlb_lock);
	update_and_free_pages_bulk(h, &page_list);
	spin_lock_irq(&hugetlb_lock);
}


/*
 * vma_needs_reservation, vma_commit_reservation and vma_end_reservation
 * are used by the huge page allocation routines to manage reservations.
 *
 * vma_needs_reservation is called to determine if the huge page at addr
 * within the vma has an associated reservation.  If a reservation is
 * needed, the value 1 is returned.  The caller is then responsible for
 * managing the global reservation and subpool usage counts.  After
 * the huge page has been allocated, vma_commit_reservation is called
 * to add the page to the reservation map.  If the page allocation fails,
 * the reservation must be ended instead of committed.  vma_end_reservation
 * is called in such cases.
 *
 * In the normal case, vma_commit_reservation returns the same value
 * as the preceding vma_needs_reservation call.  The only time this
 * is not the case is if a reserve map was changed between calls.  It
 * is the responsibility of the caller to notice the difference and
 * take appropriate action.
 *
 * vma_add_reservation is used in error paths where a reservation must
 * be restored when a newly allocated huge page must be freed.  It is
 * to be called after calling vma_needs_reservation to determine if a
 * reservation exists.
 *
 * vma_del_reservation is used in error paths where an entry in the reserve
 * map was created during huge page allocation and must be removed.  It is to
 * be called after calling vma_needs_reservation to determine if a reservation
 * exists.
 */
enum vma_resv_mode {
	VMA_NEEDS_RESV,
	VMA_COMMIT_RESV,
	VMA_END_RESV,
	VMA_ADD_RESV,
	VMA_DEL_RESV,
};
static long __vma_reservation_common(struct hstate *h,
				struct vm_area_struct *vma, unsigned long addr,
				enum vma_resv_mode mode)
{
	struct resv_map *resv;
	pgoff_t idx;
	long ret;
	long dummy_out_regions_needed;

	resv = vma_resv_map(vma);
	if (!resv)
		return 1;

	idx = vma_hugecache_offset(h, vma, addr);
	switch (mode) {
	case VMA_NEEDS_RESV:
		ret = region_chg(resv, idx, idx + 1, &dummy_out_regions_needed);
		/* We assume that vma_reservation_* routines always operate on
		 * 1 page, and that adding to resv map a 1 page entry can only
		 * ever require 1 region.
		 */
		VM_BUG_ON(dummy_out_regions_needed != 1);
		break;
	case VMA_COMMIT_RESV:
		ret = region_add(resv, idx, idx + 1, 1, NULL, NULL);
		/* region_add calls of range 1 should never fail. */
		VM_BUG_ON(ret < 0);
		break;
	case VMA_END_RESV:
		region_abort(resv, idx, idx + 1, 1);
		ret = 0;
		break;
	case VMA_ADD_RESV:
		if (vma->vm_flags & VM_MAYSHARE) {
			ret = region_add(resv, idx, idx + 1, 1, NULL, NULL);
			/* region_add calls of range 1 should never fail. */
			VM_BUG_ON(ret < 0);
		} else {
			region_abort(resv, idx, idx + 1, 1);
			ret = region_del(resv, idx, idx + 1);
		}
		break;
	case VMA_DEL_RESV:
		if (vma->vm_flags & VM_MAYSHARE) {
			region_abort(resv, idx, idx + 1, 1);
			ret = region_del(resv, idx, idx + 1);
		} else {
			ret = region_add(resv, idx, idx + 1, 1, NULL, NULL);
			/* region_add calls of range 1 should never fail. */
			VM_BUG_ON(ret < 0);
		}
		break;
	default:
		BUG();
	}

	if (vma->vm_flags & VM_MAYSHARE || mode == VMA_DEL_RESV)
		return ret;
	/*
	 * We know private mapping must have HPAGE_RESV_OWNER set.
	 *
	 * In most cases, reserves always exist for private mappings.
	 * However, a file associated with mapping could have been
	 * hole punched or truncated after reserves were consumed.
	 * As subsequent fault on such a range will not use reserves.
	 * Subtle - The reserve map for private mappings has the
	 * opposite meaning than that of shared mappings.  If NO
	 * entry is in the reserve map, it means a reservation exists.
	 * If an entry exists in the reserve map, it means the
	 * reservation has already been consumed.  As a result, the
	 * return value of this routine is the opposite of the
	 * value returned from reserve map manipulation routines above.
	 */
	if (ret > 0)
		return 0;
	if (ret == 0)
		return 1;
	return ret;
}

static long vma_needs_reservation(struct hstate *h,
			struct vm_area_struct *vma, unsigned long addr)
{
	return __vma_reservation_common(h, vma, addr, VMA_NEEDS_RESV);
}

static long vma_commit_reservation(struct hstate *h,
			struct vm_area_struct *vma, unsigned long addr)
{
	return __vma_reservation_common(h, vma, addr, VMA_COMMIT_RESV);
}

static void vma_end_reservation(struct hstate *h,
			struct vm_area_struct *vma, unsigned long addr)
{
	(void)__vma_reservation_common(h, vma, addr, VMA_END_RESV);
}

static long vma_add_reservation(struct hstate *h,
			struct vm_area_struct *vma, unsigned long addr)
{
	return __vma_reservation_common(h, vma, addr, VMA_ADD_RESV);
}

static long vma_del_reservation(struct hstate *h,
			struct vm_area_struct *vma, unsigned long addr)
{
	return __vma_reservation_common(h, vma, addr, VMA_DEL_RESV);
}

/*
 * This routine is called to restore reservation information on error paths.
 * It should ONLY be called for folios allocated via alloc_hugetlb_folio(),
 * and the hugetlb mutex should remain held when calling this routine.
 *
 * It handles two specific cases:
 * 1) A reservation was in place and the folio consumed the reservation.
 *    hugetlb_restore_reserve is set in the folio.
 * 2) No reservation was in place for the page, so hugetlb_restore_reserve is
 *    not set.  However, alloc_hugetlb_folio always updates the reserve map.
 *
 * In case 1, free_huge_folio later in the error path will increment the
 * global reserve count.  But, free_huge_folio does not have enough context
 * to adjust the reservation map.  This case deals primarily with private
 * mappings.  Adjust the reserve map here to be consistent with global
 * reserve count adjustments to be made by free_huge_folio.  Make sure the
 * reserve map indicates there is a reservation present.
 *
 * In case 2, simply undo reserve map modifications done by alloc_hugetlb_folio.
 */
void restore_reserve_on_error(struct hstate *h, struct vm_area_struct *vma,
			unsigned long address, struct folio *folio)
{
	long rc = vma_needs_reservation(h, vma, address);

	if (folio_test_hugetlb_restore_reserve(folio)) {
		if (unlikely(rc < 0))
			/*
			 * Rare out of memory condition in reserve map
			 * manipulation.  Clear hugetlb_restore_reserve so
			 * that global reserve count will not be incremented
			 * by free_huge_folio.  This will make it appear
			 * as though the reservation for this folio was
			 * consumed.  This may prevent the task from
			 * faulting in the folio at a later time.  This
			 * is better than inconsistent global huge page
			 * accounting of reserve counts.
			 */
			folio_clear_hugetlb_restore_reserve(folio);
		else if (rc)
			(void)vma_add_reservation(h, vma, address);
		else
			vma_end_reservation(h, vma, address);
	} else {
		if (!rc) {
			/*
			 * This indicates there is an entry in the reserve map
			 * not added by alloc_hugetlb_folio.  We know it was added
			 * before the alloc_hugetlb_folio call, otherwise
			 * hugetlb_restore_reserve would be set on the folio.
			 * Remove the entry so that a subsequent allocation
			 * does not consume a reservation.
			 */
			rc = vma_del_reservation(h, vma, address);
			if (rc < 0)
				/*
				 * VERY rare out of memory condition.  Since
				 * we can not delete the entry, set
				 * hugetlb_restore_reserve so that the reserve
				 * count will be incremented when the folio
				 * is freed.  This reserve will be consumed
				 * on a subsequent allocation.
				 */
				folio_set_hugetlb_restore_reserve(folio);
		} else if (rc < 0) {
			/*
			 * Rare out of memory condition from
			 * vma_needs_reservation call.  Memory allocation is
			 * only attempted if a new entry is needed.  Therefore,
			 * this implies there is not an entry in the
			 * reserve map.
			 *
			 * For shared mappings, no entry in the map indicates
			 * no reservation.  We are done.
			 */
			if (!(vma->vm_flags & VM_MAYSHARE))
				/*
				 * For private mappings, no entry indicates
				 * a reservation is present.  Since we can
				 * not add an entry, set hugetlb_restore_reserve
				 * on the folio so reserve count will be
				 * incremented when freed.  This reserve will
				 * be consumed on a subsequent allocation.
				 */
				folio_set_hugetlb_restore_reserve(folio);
		} else
			/*
			 * No reservation present, do nothing
			 */
			 vma_end_reservation(h, vma, address);
	}
}

/*
 * alloc_and_dissolve_hugetlb_folio - Allocate a new folio and dissolve
 * the old one
 * @h: struct hstate old page belongs to
 * @old_folio: Old folio to dissolve
 * @list: List to isolate the page in case we need to
 * Returns 0 on success, otherwise negated error.
 */
static int alloc_and_dissolve_hugetlb_folio(struct hstate *h,
			struct folio *old_folio, struct list_head *list)
{
	gfp_t gfp_mask = htlb_alloc_mask(h) | __GFP_THISNODE;
	int nid = folio_nid(old_folio);
	struct folio *new_folio;
	int ret = 0;

	/*
	 * Before dissolving the folio, we need to allocate a new one for the
	 * pool to remain stable.  Here, we allocate the folio and 'prep' it
	 * by doing everything but actually updating counters and adding to
	 * the pool.  This simplifies and let us do most of the processing
	 * under the lock.
	 */
	new_folio = alloc_buddy_hugetlb_folio(h, gfp_mask, nid, NULL, NULL);
	if (!new_folio)
		return -ENOMEM;
	__prep_new_hugetlb_folio(h, new_folio);

retry:
	spin_lock_irq(&hugetlb_lock);
	if (!folio_test_hugetlb(old_folio)) {
		/*
		 * Freed from under us. Drop new_folio too.
		 */
		goto free_new;
	} else if (folio_ref_count(old_folio)) {
		bool isolated;

		/*
		 * Someone has grabbed the folio, try to isolate it here.
		 * Fail with -EBUSY if not possible.
		 */
		spin_unlock_irq(&hugetlb_lock);
		isolated = isolate_hugetlb(old_folio, list);
		ret = isolated ? 0 : -EBUSY;
		spin_lock_irq(&hugetlb_lock);
		goto free_new;
	} else if (!folio_test_hugetlb_freed(old_folio)) {
		/*
		 * Folio's refcount is 0 but it has not been enqueued in the
		 * freelist yet. Race window is small, so we can succeed here if
		 * we retry.
		 */
		spin_unlock_irq(&hugetlb_lock);
		cond_resched();
		goto retry;
	} else {
		/*
		 * Ok, old_folio is still a genuine free hugepage. Remove it from
		 * the freelist and decrease the counters. These will be
		 * incremented again when calling __prep_account_new_huge_page()
		 * and enqueue_hugetlb_folio() for new_folio. The counters will
		 * remain stable since this happens under the lock.
		 */
		remove_hugetlb_folio(h, old_folio, false);

		/*
		 * Ref count on new_folio is already zero as it was dropped
		 * earlier.  It can be directly added to the pool free list.
		 */
		__prep_account_new_huge_page(h, nid);
		enqueue_hugetlb_folio(h, new_folio);

		/*
		 * Folio has been replaced, we can safely free the old one.
		 */
		spin_unlock_irq(&hugetlb_lock);
		update_and_free_hugetlb_folio(h, old_folio, false);
	}

	return ret;

free_new:
	spin_unlock_irq(&hugetlb_lock);
	/* Folio has a zero ref count, but needs a ref to be freed */
	folio_ref_unfreeze(new_folio, 1);
	update_and_free_hugetlb_folio(h, new_folio, false);

	return ret;
}

int isolate_or_dissolve_huge_page(struct page *page, struct list_head *list)
{
	struct hstate *h;
	struct folio *folio = page_folio(page);
	int ret = -EBUSY;

	/*
	 * The page might have been dissolved from under our feet, so make sure
	 * to carefully check the state under the lock.
	 * Return success when racing as if we dissolved the page ourselves.
	 */
	spin_lock_irq(&hugetlb_lock);
	if (folio_test_hugetlb(folio)) {
		h = folio_hstate(folio);
	} else {
		spin_unlock_irq(&hugetlb_lock);
		return 0;
	}
	spin_unlock_irq(&hugetlb_lock);

	/*
	 * Fence off gigantic pages as there is a cyclic dependency between
	 * alloc_contig_range and them. Return -ENOMEM as this has the effect
	 * of bailing out right away without further retrying.
	 */
	if (hstate_is_gigantic(h))
		return -ENOMEM;

	if (folio_ref_count(folio) && isolate_hugetlb(folio, list))
		ret = 0;
	else if (!folio_ref_count(folio))
		ret = alloc_and_dissolve_hugetlb_folio(h, folio, list);

	return ret;
}

struct folio *alloc_hugetlb_folio(struct vm_area_struct *vma,
				    unsigned long addr, int avoid_reserve)
{
	struct hugepage_subpool *spool = subpool_vma(vma);
	struct hstate *h = hstate_vma(vma);
	struct folio *folio;
	long map_chg, map_commit, nr_pages = pages_per_huge_page(h);
	long gbl_chg;
	int memcg_charge_ret, ret, idx;
	struct hugetlb_cgroup *h_cg = NULL;
	struct mem_cgroup *memcg;
	bool deferred_reserve;
	gfp_t gfp = htlb_alloc_mask(h) | __GFP_RETRY_MAYFAIL;

	memcg = get_mem_cgroup_from_current();
	memcg_charge_ret = mem_cgroup_hugetlb_try_charge(memcg, gfp, nr_pages);
	if (memcg_charge_ret == -ENOMEM) {
		mem_cgroup_put(memcg);
		return ERR_PTR(-ENOMEM);
	}

	idx = hstate_index(h);
	/*
	 * Examine the region/reserve map to determine if the process
	 * has a reservation for the page to be allocated.  A return
	 * code of zero indicates a reservation exists (no change).
	 */
	map_chg = gbl_chg = vma_needs_reservation(h, vma, addr);
	if (map_chg < 0) {
		if (!memcg_charge_ret)
			mem_cgroup_cancel_charge(memcg, nr_pages);
		mem_cgroup_put(memcg);
		return ERR_PTR(-ENOMEM);
	}

	/*
	 * Processes that did not create the mapping will have no
	 * reserves as indicated by the region/reserve map. Check
	 * that the allocation will not exceed the subpool limit.
	 * Allocations for MAP_NORESERVE mappings also need to be
	 * checked against any subpool limit.
	 */
	if (map_chg || avoid_reserve) {
		gbl_chg = hugepage_subpool_get_pages(spool, 1);
		if (gbl_chg < 0)
			goto out_end_reservation;

		/*
		 * Even though there was no reservation in the region/reserve
		 * map, there could be reservations associated with the
		 * subpool that can be used.  This would be indicated if the
		 * return value of hugepage_subpool_get_pages() is zero.
		 * However, if avoid_reserve is specified we still avoid even
		 * the subpool reservations.
		 */
		if (avoid_reserve)
			gbl_chg = 1;
	}

	/* If this allocation is not consuming a reservation, charge it now.
	 */
	deferred_reserve = map_chg || avoid_reserve;
	if (deferred_reserve) {
		ret = hugetlb_cgroup_charge_cgroup_rsvd(
			idx, pages_per_huge_page(h), &h_cg);
		if (ret)
			goto out_subpool_put;
	}

	ret = hugetlb_cgroup_charge_cgroup(idx, pages_per_huge_page(h), &h_cg);
	if (ret)
		goto out_uncharge_cgroup_reservation;

	spin_lock_irq(&hugetlb_lock);
	/*
	 * glb_chg is passed to indicate whether or not a page must be taken
	 * from the global free pool (global change).  gbl_chg == 0 indicates
	 * a reservation exists for the allocation.
	 */
	folio = dequeue_hugetlb_folio_vma(h, vma, addr, avoid_reserve, gbl_chg);
	if (!folio) {
		spin_unlock_irq(&hugetlb_lock);
		folio = alloc_buddy_hugetlb_folio_with_mpol(h, vma, addr);
		if (!folio)
			goto out_uncharge_cgroup;
		spin_lock_irq(&hugetlb_lock);
		if (!avoid_reserve && vma_has_reserves(vma, gbl_chg)) {
			folio_set_hugetlb_restore_reserve(folio);
			h->resv_huge_pages--;
		}
		list_add(&folio->lru, &h->hugepage_activelist);
		folio_ref_unfreeze(folio, 1);
		/* Fall through */
	}

	hugetlb_cgroup_commit_charge(idx, pages_per_huge_page(h), h_cg, folio);
	/* If allocation is not consuming a reservation, also store the
	 * hugetlb_cgroup pointer on the page.
	 */
	if (deferred_reserve) {
		hugetlb_cgroup_commit_charge_rsvd(idx, pages_per_huge_page(h),
						  h_cg, folio);
	}

	spin_unlock_irq(&hugetlb_lock);

	hugetlb_set_folio_subpool(folio, spool);

	map_commit = vma_commit_reservation(h, vma, addr);
	if (unlikely(map_chg > map_commit)) {
		/*
		 * The page was added to the reservation map between
		 * vma_needs_reservation and vma_commit_reservation.
		 * This indicates a race with hugetlb_reserve_pages.
		 * Adjust for the subpool count incremented above AND
		 * in hugetlb_reserve_pages for the same page.  Also,
		 * the reservation count added in hugetlb_reserve_pages
		 * no longer applies.
		 */
		long rsv_adjust;

		rsv_adjust = hugepage_subpool_put_pages(spool, 1);
		hugetlb_acct_memory(h, -rsv_adjust);
		if (deferred_reserve)
			hugetlb_cgroup_uncharge_folio_rsvd(hstate_index(h),
					pages_per_huge_page(h), folio);
	}

	if (!memcg_charge_ret)
		mem_cgroup_commit_charge(folio, memcg);
	mem_cgroup_put(memcg);

	return folio;

out_uncharge_cgroup:
	hugetlb_cgroup_uncharge_cgroup(idx, pages_per_huge_page(h), h_cg);
out_uncharge_cgroup_reservation:
	if (deferred_reserve)
		hugetlb_cgroup_uncharge_cgroup_rsvd(idx, pages_per_huge_page(h),
						    h_cg);
out_subpool_put:
	if (map_chg || avoid_reserve)
		hugepage_subpool_put_pages(spool, 1);
out_end_reservation:
	vma_end_reservation(h, vma, addr);
	if (!memcg_charge_ret)
		mem_cgroup_cancel_charge(memcg, nr_pages);
	mem_cgroup_put(memcg);
	return ERR_PTR(-ENOSPC);
}

int alloc_bootmem_huge_page(struct hstate *h, int nid)
	__attribute__ ((weak, alias("__alloc_bootmem_huge_page")));
int __alloc_bootmem_huge_page(struct hstate *h, int nid)
{
	struct huge_bootmem_page *m = NULL; /* initialize for clang */
	int nr_nodes, node;

	/* do node specific alloc */
	if (nid != NUMA_NO_NODE) {
		m = memblock_alloc_try_nid_raw(huge_page_size(h), huge_page_size(h),
				0, MEMBLOCK_ALLOC_ACCESSIBLE, nid);
		if (!m)
			return 0;
		goto found;
	}
	/* allocate from next node when distributing huge pages */
	for_each_node_mask_to_alloc(h, nr_nodes, node, &node_states[N_MEMORY]) {
		m = memblock_alloc_try_nid_raw(
				huge_page_size(h), huge_page_size(h),
				0, MEMBLOCK_ALLOC_ACCESSIBLE, node);
		/*
		 * Use the beginning of the huge page to store the
		 * huge_bootmem_page struct (until gather_bootmem
		 * puts them into the mem_map).
		 */
		if (!m)
			return 0;
		goto found;
	}

found:

	/*
	 * Only initialize the head struct page in memmap_init_reserved_pages,
	 * rest of the struct pages will be initialized by the HugeTLB
	 * subsystem itself.
	 * The head struct page is used to get folio information by the HugeTLB
	 * subsystem like zone id and node id.
	 */
	memblock_reserved_mark_noinit(virt_to_phys((void *)m + PAGE_SIZE),
		huge_page_size(h) - PAGE_SIZE);
	/* Put them into a private list first because mem_map is not up yet */
	INIT_LIST_HEAD(&m->list);
	list_add(&m->list, &huge_boot_pages);
	m->hstate = h;
	return 1;
}

/* Initialize [start_page:end_page_number] tail struct pages of a hugepage */
static void __init hugetlb_folio_init_tail_vmemmap(struct folio *folio,
					unsigned long start_page_number,
					unsigned long end_page_number)
{
	enum zone_type zone = zone_idx(folio_zone(folio));
	int nid = folio_nid(folio);
	unsigned long head_pfn = folio_pfn(folio);
	unsigned long pfn, end_pfn = head_pfn + end_page_number;
	int ret;

	for (pfn = head_pfn + start_page_number; pfn < end_pfn; pfn++) {
		struct page *page = pfn_to_page(pfn);

		__init_single_page(page, pfn, zone, nid);
		prep_compound_tail((struct page *)folio, pfn - head_pfn);
		ret = page_ref_freeze(page, 1);
		VM_BUG_ON(!ret);
	}
}

static void __init hugetlb_folio_init_vmemmap(struct folio *folio,
					      struct hstate *h,
					      unsigned long nr_pages)
{
	int ret;

	/* Prepare folio head */
	__folio_clear_reserved(folio);
	__folio_set_head(folio);
	ret = folio_ref_freeze(folio, 1);
	VM_BUG_ON(!ret);
	/* Initialize the necessary tail struct pages */
	hugetlb_folio_init_tail_vmemmap(folio, 1, nr_pages);
	prep_compound_head((struct page *)folio, huge_page_order(h));
}

<<<<<<< HEAD
=======
static void __init prep_and_add_bootmem_folios(struct hstate *h,
					struct list_head *folio_list)
{
	unsigned long flags;
	struct folio *folio, *tmp_f;

	/* Send list for bulk vmemmap optimization processing */
	hugetlb_vmemmap_optimize_folios(h, folio_list);

	/* Add all new pool pages to free lists in one lock cycle */
	spin_lock_irqsave(&hugetlb_lock, flags);
	list_for_each_entry_safe(folio, tmp_f, folio_list, lru) {
		if (!folio_test_hugetlb_vmemmap_optimized(folio)) {
			/*
			 * If HVO fails, initialize all tail struct pages
			 * We do not worry about potential long lock hold
			 * time as this is early in boot and there should
			 * be no contention.
			 */
			hugetlb_folio_init_tail_vmemmap(folio,
					HUGETLB_VMEMMAP_RESERVE_PAGES,
					pages_per_huge_page(h));
		}
		__prep_account_new_huge_page(h, folio_nid(folio));
		enqueue_hugetlb_folio(h, folio);
	}
	spin_unlock_irqrestore(&hugetlb_lock, flags);
}

>>>>>>> 3b9dd7f0
/*
 * Put bootmem huge pages into the standard lists after mem_map is up.
 * Note: This only applies to gigantic (order > MAX_ORDER) pages.
 */
static void __init gather_bootmem_prealloc(void)
{
	LIST_HEAD(folio_list);
	struct huge_bootmem_page *m;
	struct hstate *h = NULL, *prev_h = NULL;

	list_for_each_entry(m, &huge_boot_pages, list) {
		struct page *page = virt_to_page(m);
		struct folio *folio = (void *)page;
<<<<<<< HEAD
		struct hstate *h = m->hstate;
=======

		h = m->hstate;
		/*
		 * It is possible to have multiple huge page sizes (hstates)
		 * in this list.  If so, process each size separately.
		 */
		if (h != prev_h && prev_h != NULL)
			prep_and_add_bootmem_folios(prev_h, &folio_list);
		prev_h = h;
>>>>>>> 3b9dd7f0

		VM_BUG_ON(!hstate_is_gigantic(h));
		WARN_ON(folio_ref_count(folio) != 1);

		hugetlb_folio_init_vmemmap(folio, h,
					   HUGETLB_VMEMMAP_RESERVE_PAGES);
<<<<<<< HEAD
		prep_new_hugetlb_folio(h, folio, folio_nid(folio));
		/* If HVO fails, initialize all tail struct pages */
		if (!HPageVmemmapOptimized(&folio->page))
			hugetlb_folio_init_tail_vmemmap(folio,
						HUGETLB_VMEMMAP_RESERVE_PAGES,
						pages_per_huge_page(h));
		free_huge_folio(folio); /* add to the hugepage allocator */
=======
		init_new_hugetlb_folio(h, folio);
		list_add(&folio->lru, &folio_list);
>>>>>>> 3b9dd7f0

		/*
		 * We need to restore the 'stolen' pages to totalram_pages
		 * in order to fix confusing memory reports from free(1) and
		 * other side-effects, like CommitLimit going negative.
		 */
		adjust_managed_page_count(page, pages_per_huge_page(h));
		cond_resched();
	}

	prep_and_add_bootmem_folios(h, &folio_list);
}

static void __init hugetlb_hstate_alloc_pages_onenode(struct hstate *h, int nid)
{
	unsigned long i;
	char buf[32];

	for (i = 0; i < h->max_huge_pages_node[nid]; ++i) {
		if (hstate_is_gigantic(h)) {
			if (!alloc_bootmem_huge_page(h, nid))
				break;
		} else {
			struct folio *folio;
			gfp_t gfp_mask = htlb_alloc_mask(h) | __GFP_THISNODE;

			folio = alloc_fresh_hugetlb_folio(h, gfp_mask, nid,
					&node_states[N_MEMORY], NULL);
			if (!folio)
				break;
			free_huge_folio(folio); /* free it into the hugepage allocator */
		}
		cond_resched();
	}
	if (i == h->max_huge_pages_node[nid])
		return;

	string_get_size(huge_page_size(h), 1, STRING_UNITS_2, buf, 32);
	pr_warn("HugeTLB: allocating %u of page size %s failed node%d.  Only allocated %lu hugepages.\n",
		h->max_huge_pages_node[nid], buf, nid, i);
	h->max_huge_pages -= (h->max_huge_pages_node[nid] - i);
	h->max_huge_pages_node[nid] = i;
}

/*
 * NOTE: this routine is called in different contexts for gigantic and
 * non-gigantic pages.
 * - For gigantic pages, this is called early in the boot process and
 *   pages are allocated from memblock allocated or something similar.
 *   Gigantic pages are actually added to pools later with the routine
 *   gather_bootmem_prealloc.
 * - For non-gigantic pages, this is called later in the boot process after
 *   all of mm is up and functional.  Pages are allocated from buddy and
 *   then added to hugetlb pools.
 */
static void __init hugetlb_hstate_alloc_pages(struct hstate *h)
{
	unsigned long i;
	struct folio *folio;
	LIST_HEAD(folio_list);
	nodemask_t *node_alloc_noretry;
	bool node_specific_alloc = false;

	/* skip gigantic hugepages allocation if hugetlb_cma enabled */
	if (hstate_is_gigantic(h) && hugetlb_cma_size) {
		pr_warn_once("HugeTLB: hugetlb_cma is enabled, skip boot time allocation\n");
		return;
	}

	/* do node specific alloc */
	for_each_online_node(i) {
		if (h->max_huge_pages_node[i] > 0) {
			hugetlb_hstate_alloc_pages_onenode(h, i);
			node_specific_alloc = true;
		}
	}

	if (node_specific_alloc)
		return;

	/* below will do all node balanced alloc */
	if (!hstate_is_gigantic(h)) {
		/*
		 * Bit mask controlling how hard we retry per-node allocations.
		 * Ignore errors as lower level routines can deal with
		 * node_alloc_noretry == NULL.  If this kmalloc fails at boot
		 * time, we are likely in bigger trouble.
		 */
		node_alloc_noretry = kmalloc(sizeof(*node_alloc_noretry),
						GFP_KERNEL);
	} else {
		/* allocations done at boot time */
		node_alloc_noretry = NULL;
	}

	/* bit mask controlling how hard we retry per-node allocations */
	if (node_alloc_noretry)
		nodes_clear(*node_alloc_noretry);

	for (i = 0; i < h->max_huge_pages; ++i) {
		if (hstate_is_gigantic(h)) {
			/*
			 * gigantic pages not added to list as they are not
			 * added to pools now.
			 */
			if (!alloc_bootmem_huge_page(h, NUMA_NO_NODE))
				break;
		} else {
			folio = alloc_pool_huge_folio(h, &node_states[N_MEMORY],
							node_alloc_noretry);
			if (!folio)
				break;
			list_add(&folio->lru, &folio_list);
		}
		cond_resched();
	}

	/* list will be empty if hstate_is_gigantic */
	prep_and_add_allocated_folios(h, &folio_list);

	if (i < h->max_huge_pages) {
		char buf[32];

		string_get_size(huge_page_size(h), 1, STRING_UNITS_2, buf, 32);
		pr_warn("HugeTLB: allocating %lu of page size %s failed.  Only allocated %lu hugepages.\n",
			h->max_huge_pages, buf, i);
		h->max_huge_pages = i;
	}
	kfree(node_alloc_noretry);
}

static void __init hugetlb_init_hstates(void)
{
	struct hstate *h, *h2;

	for_each_hstate(h) {
		/* oversize hugepages were init'ed in early boot */
		if (!hstate_is_gigantic(h))
			hugetlb_hstate_alloc_pages(h);

		/*
		 * Set demote order for each hstate.  Note that
		 * h->demote_order is initially 0.
		 * - We can not demote gigantic pages if runtime freeing
		 *   is not supported, so skip this.
		 * - If CMA allocation is possible, we can not demote
		 *   HUGETLB_PAGE_ORDER or smaller size pages.
		 */
		if (hstate_is_gigantic(h) && !gigantic_page_runtime_supported())
			continue;
		if (hugetlb_cma_size && h->order <= HUGETLB_PAGE_ORDER)
			continue;
		for_each_hstate(h2) {
			if (h2 == h)
				continue;
			if (h2->order < h->order &&
			    h2->order > h->demote_order)
				h->demote_order = h2->order;
		}
	}
}

static void __init report_hugepages(void)
{
	struct hstate *h;

	for_each_hstate(h) {
		char buf[32];

		string_get_size(huge_page_size(h), 1, STRING_UNITS_2, buf, 32);
		pr_info("HugeTLB: registered %s page size, pre-allocated %ld pages\n",
			buf, h->free_huge_pages);
		pr_info("HugeTLB: %d KiB vmemmap can be freed for a %s page\n",
			hugetlb_vmemmap_optimizable_size(h) / SZ_1K, buf);
	}
}

#ifdef CONFIG_HIGHMEM
static void try_to_free_low(struct hstate *h, unsigned long count,
						nodemask_t *nodes_allowed)
{
	int i;
	LIST_HEAD(page_list);

	lockdep_assert_held(&hugetlb_lock);
	if (hstate_is_gigantic(h))
		return;

	/*
	 * Collect pages to be freed on a list, and free after dropping lock
	 */
	for_each_node_mask(i, *nodes_allowed) {
		struct folio *folio, *next;
		struct list_head *freel = &h->hugepage_freelists[i];
		list_for_each_entry_safe(folio, next, freel, lru) {
			if (count >= h->nr_huge_pages)
				goto out;
			if (folio_test_highmem(folio))
				continue;
			remove_hugetlb_folio(h, folio, false);
			list_add(&folio->lru, &page_list);
		}
	}

out:
	spin_unlock_irq(&hugetlb_lock);
	update_and_free_pages_bulk(h, &page_list);
	spin_lock_irq(&hugetlb_lock);
}
#else
static inline void try_to_free_low(struct hstate *h, unsigned long count,
						nodemask_t *nodes_allowed)
{
}
#endif

/*
 * Increment or decrement surplus_huge_pages.  Keep node-specific counters
 * balanced by operating on them in a round-robin fashion.
 * Returns 1 if an adjustment was made.
 */
static int adjust_pool_surplus(struct hstate *h, nodemask_t *nodes_allowed,
				int delta)
{
	int nr_nodes, node;

	lockdep_assert_held(&hugetlb_lock);
	VM_BUG_ON(delta != -1 && delta != 1);

	if (delta < 0) {
		for_each_node_mask_to_alloc(h, nr_nodes, node, nodes_allowed) {
			if (h->surplus_huge_pages_node[node])
				goto found;
		}
	} else {
		for_each_node_mask_to_free(h, nr_nodes, node, nodes_allowed) {
			if (h->surplus_huge_pages_node[node] <
					h->nr_huge_pages_node[node])
				goto found;
		}
	}
	return 0;

found:
	h->surplus_huge_pages += delta;
	h->surplus_huge_pages_node[node] += delta;
	return 1;
}

#define persistent_huge_pages(h) (h->nr_huge_pages - h->surplus_huge_pages)
static int set_max_huge_pages(struct hstate *h, unsigned long count, int nid,
			      nodemask_t *nodes_allowed)
{
<<<<<<< HEAD
	unsigned long min_count, ret;
=======
	unsigned long min_count;
	unsigned long allocated;
	struct folio *folio;
>>>>>>> 3b9dd7f0
	LIST_HEAD(page_list);
	NODEMASK_ALLOC(nodemask_t, node_alloc_noretry, GFP_KERNEL);

	/*
	 * Bit mask controlling how hard we retry per-node allocations.
	 * If we can not allocate the bit mask, do not attempt to allocate
	 * the requested huge pages.
	 */
	if (node_alloc_noretry)
		nodes_clear(*node_alloc_noretry);
	else
		return -ENOMEM;

	/*
	 * resize_lock mutex prevents concurrent adjustments to number of
	 * pages in hstate via the proc/sysfs interfaces.
	 */
	mutex_lock(&h->resize_lock);
	flush_free_hpage_work(h);
	spin_lock_irq(&hugetlb_lock);

	/*
	 * Check for a node specific request.
	 * Changing node specific huge page count may require a corresponding
	 * change to the global count.  In any case, the passed node mask
	 * (nodes_allowed) will restrict alloc/free to the specified node.
	 */
	if (nid != NUMA_NO_NODE) {
		unsigned long old_count = count;

		count += persistent_huge_pages(h) -
			 (h->nr_huge_pages_node[nid] -
			  h->surplus_huge_pages_node[nid]);
		/*
		 * User may have specified a large count value which caused the
		 * above calculation to overflow.  In this case, they wanted
		 * to allocate as many huge pages as possible.  Set count to
		 * largest possible value to align with their intention.
		 */
		if (count < old_count)
			count = ULONG_MAX;
	}

	/*
	 * Gigantic pages runtime allocation depend on the capability for large
	 * page range allocation.
	 * If the system does not provide this feature, return an error when
	 * the user tries to allocate gigantic pages but let the user free the
	 * boottime allocated gigantic pages.
	 */
	if (hstate_is_gigantic(h) && !IS_ENABLED(CONFIG_CONTIG_ALLOC)) {
		if (count > persistent_huge_pages(h)) {
			spin_unlock_irq(&hugetlb_lock);
			mutex_unlock(&h->resize_lock);
			NODEMASK_FREE(node_alloc_noretry);
			return -EINVAL;
		}
		/* Fall through to decrease pool */
	}

	/*
	 * Increase the pool size
	 * First take pages out of surplus state.  Then make up the
	 * remaining difference by allocating fresh huge pages.
	 *
	 * We might race with alloc_surplus_hugetlb_folio() here and be unable
	 * to convert a surplus huge page to a normal huge page. That is
	 * not critical, though, it just means the overall size of the
	 * pool might be one hugepage larger than it needs to be, but
	 * within all the constraints specified by the sysctls.
	 */
	while (h->surplus_huge_pages && count > persistent_huge_pages(h)) {
		if (!adjust_pool_surplus(h, nodes_allowed, -1))
			break;
	}

	allocated = 0;
	while (count > (persistent_huge_pages(h) + allocated)) {
		/*
		 * If this allocation races such that we no longer need the
		 * page, free_huge_folio will handle it by freeing the page
		 * and reducing the surplus.
		 */
		spin_unlock_irq(&hugetlb_lock);

		/* yield cpu to avoid soft lockup */
		cond_resched();

		folio = alloc_pool_huge_folio(h, nodes_allowed,
						node_alloc_noretry);
		if (!folio) {
			prep_and_add_allocated_folios(h, &page_list);
			spin_lock_irq(&hugetlb_lock);
			goto out;
		}

		list_add(&folio->lru, &page_list);
		allocated++;

		/* Bail for signals. Probably ctrl-c from user */
		if (signal_pending(current)) {
			prep_and_add_allocated_folios(h, &page_list);
			spin_lock_irq(&hugetlb_lock);
			goto out;
		}

		spin_lock_irq(&hugetlb_lock);
	}

	/* Add allocated pages to the pool */
	if (!list_empty(&page_list)) {
		spin_unlock_irq(&hugetlb_lock);
		prep_and_add_allocated_folios(h, &page_list);
		spin_lock_irq(&hugetlb_lock);
	}

	/*
	 * Decrease the pool size
	 * First return free pages to the buddy allocator (being careful
	 * to keep enough around to satisfy reservations).  Then place
	 * pages into surplus state as needed so the pool will shrink
	 * to the desired size as pages become free.
	 *
	 * By placing pages into the surplus state independent of the
	 * overcommit value, we are allowing the surplus pool size to
	 * exceed overcommit. There are few sane options here. Since
	 * alloc_surplus_hugetlb_folio() is checking the global counter,
	 * though, we'll note that we're not allowed to exceed surplus
	 * and won't grow the pool anywhere else. Not until one of the
	 * sysctls are changed, or the surplus pages go out of use.
	 */
	min_count = h->resv_huge_pages + h->nr_huge_pages - h->free_huge_pages;
	min_count = max(count, min_count);
	try_to_free_low(h, min_count, nodes_allowed);

	/*
	 * Collect pages to be removed on list without dropping lock
	 */
	while (min_count < persistent_huge_pages(h)) {
<<<<<<< HEAD
		struct folio *folio;

=======
>>>>>>> 3b9dd7f0
		folio = remove_pool_hugetlb_folio(h, nodes_allowed, 0);
		if (!folio)
			break;

		list_add(&folio->lru, &page_list);
	}
	/* free the pages after dropping lock */
	spin_unlock_irq(&hugetlb_lock);
	update_and_free_pages_bulk(h, &page_list);
	flush_free_hpage_work(h);
	spin_lock_irq(&hugetlb_lock);

	while (count < persistent_huge_pages(h)) {
		if (!adjust_pool_surplus(h, nodes_allowed, 1))
			break;
	}
out:
	h->max_huge_pages = persistent_huge_pages(h);
	spin_unlock_irq(&hugetlb_lock);
	mutex_unlock(&h->resize_lock);

	NODEMASK_FREE(node_alloc_noretry);

	return 0;
}

static int demote_free_hugetlb_folio(struct hstate *h, struct folio *folio)
{
	int i, nid = folio_nid(folio);
	struct hstate *target_hstate;
	struct page *subpage;
	struct folio *inner_folio;
	int rc = 0;

	target_hstate = size_to_hstate(PAGE_SIZE << h->demote_order);

	remove_hugetlb_folio_for_demote(h, folio, false);
	spin_unlock_irq(&hugetlb_lock);

	/*
	 * If vmemmap already existed for folio, the remove routine above would
	 * have cleared the hugetlb folio flag.  Hence the folio is technically
<<<<<<< HEAD
	 * no longer a hugetlb folio.  hugetlb_vmemmap_restore can only be
	 * passed hugetlb folios and will BUG otherwise.
	 */
	if (folio_test_hugetlb(folio)) {
		rc = hugetlb_vmemmap_restore(h, &folio->page);
=======
	 * no longer a hugetlb folio.  hugetlb_vmemmap_restore_folio can only be
	 * passed hugetlb folios and will BUG otherwise.
	 */
	if (folio_test_hugetlb(folio)) {
		rc = hugetlb_vmemmap_restore_folio(h, folio);
>>>>>>> 3b9dd7f0
		if (rc) {
			/* Allocation of vmemmmap failed, we can not demote folio */
			spin_lock_irq(&hugetlb_lock);
			folio_ref_unfreeze(folio, 1);
			add_hugetlb_folio(h, folio, false);
			return rc;
		}
	}

	/*
	 * Use destroy_compound_hugetlb_folio_for_demote for all huge page
	 * sizes as it will not ref count folios.
	 */
	destroy_compound_hugetlb_folio_for_demote(folio, huge_page_order(h));

	/*
	 * Taking target hstate mutex synchronizes with set_max_huge_pages.
	 * Without the mutex, pages added to target hstate could be marked
	 * as surplus.
	 *
	 * Note that we already hold h->resize_lock.  To prevent deadlock,
	 * use the convention of always taking larger size hstate mutex first.
	 */
	mutex_lock(&target_hstate->resize_lock);
	for (i = 0; i < pages_per_huge_page(h);
				i += pages_per_huge_page(target_hstate)) {
		subpage = folio_page(folio, i);
		inner_folio = page_folio(subpage);
		if (hstate_is_gigantic(target_hstate))
			prep_compound_gigantic_folio_for_demote(inner_folio,
							target_hstate->order);
		else
			prep_compound_page(subpage, target_hstate->order);
		folio_change_private(inner_folio, NULL);
		prep_new_hugetlb_folio(target_hstate, inner_folio, nid);
		free_huge_folio(inner_folio);
	}
	mutex_unlock(&target_hstate->resize_lock);

	spin_lock_irq(&hugetlb_lock);

	/*
	 * Not absolutely necessary, but for consistency update max_huge_pages
	 * based on pool changes for the demoted page.
	 */
	h->max_huge_pages--;
	target_hstate->max_huge_pages +=
		pages_per_huge_page(h) / pages_per_huge_page(target_hstate);

	return rc;
}

static int demote_pool_huge_page(struct hstate *h, nodemask_t *nodes_allowed)
	__must_hold(&hugetlb_lock)
{
	int nr_nodes, node;
	struct folio *folio;

	lockdep_assert_held(&hugetlb_lock);

	/* We should never get here if no demote order */
	if (!h->demote_order) {
		pr_warn("HugeTLB: NULL demote order passed to demote_pool_huge_page.\n");
		return -EINVAL;		/* internal error */
	}

	for_each_node_mask_to_free(h, nr_nodes, node, nodes_allowed) {
		list_for_each_entry(folio, &h->hugepage_freelists[node], lru) {
			if (folio_test_hwpoison(folio))
				continue;
			return demote_free_hugetlb_folio(h, folio);
		}
	}

	/*
	 * Only way to get here is if all pages on free lists are poisoned.
	 * Return -EBUSY so that caller will not retry.
	 */
	return -EBUSY;
}

#define HSTATE_ATTR_RO(_name) \
	static struct kobj_attribute _name##_attr = __ATTR_RO(_name)

#define HSTATE_ATTR_WO(_name) \
	static struct kobj_attribute _name##_attr = __ATTR_WO(_name)

#define HSTATE_ATTR(_name) \
	static struct kobj_attribute _name##_attr = __ATTR_RW(_name)

static struct kobject *hugepages_kobj;
static struct kobject *hstate_kobjs[HUGE_MAX_HSTATE];

static struct hstate *kobj_to_node_hstate(struct kobject *kobj, int *nidp);

static struct hstate *kobj_to_hstate(struct kobject *kobj, int *nidp)
{
	int i;

	for (i = 0; i < HUGE_MAX_HSTATE; i++)
		if (hstate_kobjs[i] == kobj) {
			if (nidp)
				*nidp = NUMA_NO_NODE;
			return &hstates[i];
		}

	return kobj_to_node_hstate(kobj, nidp);
}

static ssize_t nr_hugepages_show_common(struct kobject *kobj,
					struct kobj_attribute *attr, char *buf)
{
	struct hstate *h;
	unsigned long nr_huge_pages;
	int nid;

	h = kobj_to_hstate(kobj, &nid);
	if (nid == NUMA_NO_NODE)
		nr_huge_pages = h->nr_huge_pages;
	else
		nr_huge_pages = h->nr_huge_pages_node[nid];

	return sysfs_emit(buf, "%lu\n", nr_huge_pages);
}

static ssize_t __nr_hugepages_store_common(bool obey_mempolicy,
					   struct hstate *h, int nid,
					   unsigned long count, size_t len)
{
	int err;
	nodemask_t nodes_allowed, *n_mask;

	if (hstate_is_gigantic(h) && !gigantic_page_runtime_supported())
		return -EINVAL;

	if (nid == NUMA_NO_NODE) {
		/*
		 * global hstate attribute
		 */
		if (!(obey_mempolicy &&
				init_nodemask_of_mempolicy(&nodes_allowed)))
			n_mask = &node_states[N_MEMORY];
		else
			n_mask = &nodes_allowed;
	} else {
		/*
		 * Node specific request.  count adjustment happens in
		 * set_max_huge_pages() after acquiring hugetlb_lock.
		 */
		init_nodemask_of_node(&nodes_allowed, nid);
		n_mask = &nodes_allowed;
	}

	err = set_max_huge_pages(h, count, nid, n_mask);

	return err ? err : len;
}

static ssize_t nr_hugepages_store_common(bool obey_mempolicy,
					 struct kobject *kobj, const char *buf,
					 size_t len)
{
	struct hstate *h;
	unsigned long count;
	int nid;
	int err;

	err = kstrtoul(buf, 10, &count);
	if (err)
		return err;

	h = kobj_to_hstate(kobj, &nid);
	return __nr_hugepages_store_common(obey_mempolicy, h, nid, count, len);
}

static ssize_t nr_hugepages_show(struct kobject *kobj,
				       struct kobj_attribute *attr, char *buf)
{
	return nr_hugepages_show_common(kobj, attr, buf);
}

static ssize_t nr_hugepages_store(struct kobject *kobj,
	       struct kobj_attribute *attr, const char *buf, size_t len)
{
	return nr_hugepages_store_common(false, kobj, buf, len);
}
HSTATE_ATTR(nr_hugepages);

#ifdef CONFIG_NUMA

/*
 * hstate attribute for optionally mempolicy-based constraint on persistent
 * huge page alloc/free.
 */
static ssize_t nr_hugepages_mempolicy_show(struct kobject *kobj,
					   struct kobj_attribute *attr,
					   char *buf)
{
	return nr_hugepages_show_common(kobj, attr, buf);
}

static ssize_t nr_hugepages_mempolicy_store(struct kobject *kobj,
	       struct kobj_attribute *attr, const char *buf, size_t len)
{
	return nr_hugepages_store_common(true, kobj, buf, len);
}
HSTATE_ATTR(nr_hugepages_mempolicy);
#endif


static ssize_t nr_overcommit_hugepages_show(struct kobject *kobj,
					struct kobj_attribute *attr, char *buf)
{
	struct hstate *h = kobj_to_hstate(kobj, NULL);
	return sysfs_emit(buf, "%lu\n", h->nr_overcommit_huge_pages);
}

static ssize_t nr_overcommit_hugepages_store(struct kobject *kobj,
		struct kobj_attribute *attr, const char *buf, size_t count)
{
	int err;
	unsigned long input;
	struct hstate *h = kobj_to_hstate(kobj, NULL);

	if (hstate_is_gigantic(h))
		return -EINVAL;

	err = kstrtoul(buf, 10, &input);
	if (err)
		return err;

	spin_lock_irq(&hugetlb_lock);
	h->nr_overcommit_huge_pages = input;
	spin_unlock_irq(&hugetlb_lock);

	return count;
}
HSTATE_ATTR(nr_overcommit_hugepages);

static ssize_t free_hugepages_show(struct kobject *kobj,
					struct kobj_attribute *attr, char *buf)
{
	struct hstate *h;
	unsigned long free_huge_pages;
	int nid;

	h = kobj_to_hstate(kobj, &nid);
	if (nid == NUMA_NO_NODE)
		free_huge_pages = h->free_huge_pages;
	else
		free_huge_pages = h->free_huge_pages_node[nid];

	return sysfs_emit(buf, "%lu\n", free_huge_pages);
}
HSTATE_ATTR_RO(free_hugepages);

static ssize_t resv_hugepages_show(struct kobject *kobj,
					struct kobj_attribute *attr, char *buf)
{
	struct hstate *h = kobj_to_hstate(kobj, NULL);
	return sysfs_emit(buf, "%lu\n", h->resv_huge_pages);
}
HSTATE_ATTR_RO(resv_hugepages);

static ssize_t surplus_hugepages_show(struct kobject *kobj,
					struct kobj_attribute *attr, char *buf)
{
	struct hstate *h;
	unsigned long surplus_huge_pages;
	int nid;

	h = kobj_to_hstate(kobj, &nid);
	if (nid == NUMA_NO_NODE)
		surplus_huge_pages = h->surplus_huge_pages;
	else
		surplus_huge_pages = h->surplus_huge_pages_node[nid];

	return sysfs_emit(buf, "%lu\n", surplus_huge_pages);
}
HSTATE_ATTR_RO(surplus_hugepages);

static ssize_t demote_store(struct kobject *kobj,
	       struct kobj_attribute *attr, const char *buf, size_t len)
{
	unsigned long nr_demote;
	unsigned long nr_available;
	nodemask_t nodes_allowed, *n_mask;
	struct hstate *h;
	int err;
	int nid;

	err = kstrtoul(buf, 10, &nr_demote);
	if (err)
		return err;
	h = kobj_to_hstate(kobj, &nid);

	if (nid != NUMA_NO_NODE) {
		init_nodemask_of_node(&nodes_allowed, nid);
		n_mask = &nodes_allowed;
	} else {
		n_mask = &node_states[N_MEMORY];
	}

	/* Synchronize with other sysfs operations modifying huge pages */
	mutex_lock(&h->resize_lock);
	spin_lock_irq(&hugetlb_lock);

	while (nr_demote) {
		/*
		 * Check for available pages to demote each time thorough the
		 * loop as demote_pool_huge_page will drop hugetlb_lock.
		 */
		if (nid != NUMA_NO_NODE)
			nr_available = h->free_huge_pages_node[nid];
		else
			nr_available = h->free_huge_pages;
		nr_available -= h->resv_huge_pages;
		if (!nr_available)
			break;

		err = demote_pool_huge_page(h, n_mask);
		if (err)
			break;

		nr_demote--;
	}

	spin_unlock_irq(&hugetlb_lock);
	mutex_unlock(&h->resize_lock);

	if (err)
		return err;
	return len;
}
HSTATE_ATTR_WO(demote);

static ssize_t demote_size_show(struct kobject *kobj,
					struct kobj_attribute *attr, char *buf)
{
	struct hstate *h = kobj_to_hstate(kobj, NULL);
	unsigned long demote_size = (PAGE_SIZE << h->demote_order) / SZ_1K;

	return sysfs_emit(buf, "%lukB\n", demote_size);
}

static ssize_t demote_size_store(struct kobject *kobj,
					struct kobj_attribute *attr,
					const char *buf, size_t count)
{
	struct hstate *h, *demote_hstate;
	unsigned long demote_size;
	unsigned int demote_order;

	demote_size = (unsigned long)memparse(buf, NULL);

	demote_hstate = size_to_hstate(demote_size);
	if (!demote_hstate)
		return -EINVAL;
	demote_order = demote_hstate->order;
	if (demote_order < HUGETLB_PAGE_ORDER)
		return -EINVAL;

	/* demote order must be smaller than hstate order */
	h = kobj_to_hstate(kobj, NULL);
	if (demote_order >= h->order)
		return -EINVAL;

	/* resize_lock synchronizes access to demote size and writes */
	mutex_lock(&h->resize_lock);
	h->demote_order = demote_order;
	mutex_unlock(&h->resize_lock);

	return count;
}
HSTATE_ATTR(demote_size);

static struct attribute *hstate_attrs[] = {
	&nr_hugepages_attr.attr,
	&nr_overcommit_hugepages_attr.attr,
	&free_hugepages_attr.attr,
	&resv_hugepages_attr.attr,
	&surplus_hugepages_attr.attr,
#ifdef CONFIG_NUMA
	&nr_hugepages_mempolicy_attr.attr,
#endif
	NULL,
};

static const struct attribute_group hstate_attr_group = {
	.attrs = hstate_attrs,
};

static struct attribute *hstate_demote_attrs[] = {
	&demote_size_attr.attr,
	&demote_attr.attr,
	NULL,
};

static const struct attribute_group hstate_demote_attr_group = {
	.attrs = hstate_demote_attrs,
};

static int hugetlb_sysfs_add_hstate(struct hstate *h, struct kobject *parent,
				    struct kobject **hstate_kobjs,
				    const struct attribute_group *hstate_attr_group)
{
	int retval;
	int hi = hstate_index(h);

	hstate_kobjs[hi] = kobject_create_and_add(h->name, parent);
	if (!hstate_kobjs[hi])
		return -ENOMEM;

	retval = sysfs_create_group(hstate_kobjs[hi], hstate_attr_group);
	if (retval) {
		kobject_put(hstate_kobjs[hi]);
		hstate_kobjs[hi] = NULL;
		return retval;
	}

	if (h->demote_order) {
		retval = sysfs_create_group(hstate_kobjs[hi],
					    &hstate_demote_attr_group);
		if (retval) {
			pr_warn("HugeTLB unable to create demote interfaces for %s\n", h->name);
			sysfs_remove_group(hstate_kobjs[hi], hstate_attr_group);
			kobject_put(hstate_kobjs[hi]);
			hstate_kobjs[hi] = NULL;
			return retval;
		}
	}

	return 0;
}

#ifdef CONFIG_NUMA
static bool hugetlb_sysfs_initialized __ro_after_init;

/*
 * node_hstate/s - associate per node hstate attributes, via their kobjects,
 * with node devices in node_devices[] using a parallel array.  The array
 * index of a node device or _hstate == node id.
 * This is here to avoid any static dependency of the node device driver, in
 * the base kernel, on the hugetlb module.
 */
struct node_hstate {
	struct kobject		*hugepages_kobj;
	struct kobject		*hstate_kobjs[HUGE_MAX_HSTATE];
};
static struct node_hstate node_hstates[MAX_NUMNODES];

/*
 * A subset of global hstate attributes for node devices
 */
static struct attribute *per_node_hstate_attrs[] = {
	&nr_hugepages_attr.attr,
	&free_hugepages_attr.attr,
	&surplus_hugepages_attr.attr,
	NULL,
};

static const struct attribute_group per_node_hstate_attr_group = {
	.attrs = per_node_hstate_attrs,
};

/*
 * kobj_to_node_hstate - lookup global hstate for node device hstate attr kobj.
 * Returns node id via non-NULL nidp.
 */
static struct hstate *kobj_to_node_hstate(struct kobject *kobj, int *nidp)
{
	int nid;

	for (nid = 0; nid < nr_node_ids; nid++) {
		struct node_hstate *nhs = &node_hstates[nid];
		int i;
		for (i = 0; i < HUGE_MAX_HSTATE; i++)
			if (nhs->hstate_kobjs[i] == kobj) {
				if (nidp)
					*nidp = nid;
				return &hstates[i];
			}
	}

	BUG();
	return NULL;
}

/*
 * Unregister hstate attributes from a single node device.
 * No-op if no hstate attributes attached.
 */
void hugetlb_unregister_node(struct node *node)
{
	struct hstate *h;
	struct node_hstate *nhs = &node_hstates[node->dev.id];

	if (!nhs->hugepages_kobj)
		return;		/* no hstate attributes */

	for_each_hstate(h) {
		int idx = hstate_index(h);
		struct kobject *hstate_kobj = nhs->hstate_kobjs[idx];

		if (!hstate_kobj)
			continue;
		if (h->demote_order)
			sysfs_remove_group(hstate_kobj, &hstate_demote_attr_group);
		sysfs_remove_group(hstate_kobj, &per_node_hstate_attr_group);
		kobject_put(hstate_kobj);
		nhs->hstate_kobjs[idx] = NULL;
	}

	kobject_put(nhs->hugepages_kobj);
	nhs->hugepages_kobj = NULL;
}


/*
 * Register hstate attributes for a single node device.
 * No-op if attributes already registered.
 */
void hugetlb_register_node(struct node *node)
{
	struct hstate *h;
	struct node_hstate *nhs = &node_hstates[node->dev.id];
	int err;

	if (!hugetlb_sysfs_initialized)
		return;

	if (nhs->hugepages_kobj)
		return;		/* already allocated */

	nhs->hugepages_kobj = kobject_create_and_add("hugepages",
							&node->dev.kobj);
	if (!nhs->hugepages_kobj)
		return;

	for_each_hstate(h) {
		err = hugetlb_sysfs_add_hstate(h, nhs->hugepages_kobj,
						nhs->hstate_kobjs,
						&per_node_hstate_attr_group);
		if (err) {
			pr_err("HugeTLB: Unable to add hstate %s for node %d\n",
				h->name, node->dev.id);
			hugetlb_unregister_node(node);
			break;
		}
	}
}

/*
 * hugetlb init time:  register hstate attributes for all registered node
 * devices of nodes that have memory.  All on-line nodes should have
 * registered their associated device by this time.
 */
static void __init hugetlb_register_all_nodes(void)
{
	int nid;

	for_each_online_node(nid)
		hugetlb_register_node(node_devices[nid]);
}
#else	/* !CONFIG_NUMA */

static struct hstate *kobj_to_node_hstate(struct kobject *kobj, int *nidp)
{
	BUG();
	if (nidp)
		*nidp = -1;
	return NULL;
}

static void hugetlb_register_all_nodes(void) { }

#endif

#ifdef CONFIG_CMA
static void __init hugetlb_cma_check(void);
#else
static inline __init void hugetlb_cma_check(void)
{
}
#endif

static void __init hugetlb_sysfs_init(void)
{
	struct hstate *h;
	int err;

	hugepages_kobj = kobject_create_and_add("hugepages", mm_kobj);
	if (!hugepages_kobj)
		return;

	for_each_hstate(h) {
		err = hugetlb_sysfs_add_hstate(h, hugepages_kobj,
					 hstate_kobjs, &hstate_attr_group);
		if (err)
			pr_err("HugeTLB: Unable to add hstate %s", h->name);
	}

#ifdef CONFIG_NUMA
	hugetlb_sysfs_initialized = true;
#endif
	hugetlb_register_all_nodes();
}

#ifdef CONFIG_SYSCTL
static void hugetlb_sysctl_init(void);
#else
static inline void hugetlb_sysctl_init(void) { }
#endif

static int __init hugetlb_init(void)
{
	int i;

	BUILD_BUG_ON(sizeof_field(struct page, private) * BITS_PER_BYTE <
			__NR_HPAGEFLAGS);

	if (!hugepages_supported()) {
		if (hugetlb_max_hstate || default_hstate_max_huge_pages)
			pr_warn("HugeTLB: huge pages not supported, ignoring associated command-line parameters\n");
		return 0;
	}

	/*
	 * Make sure HPAGE_SIZE (HUGETLB_PAGE_ORDER) hstate exists.  Some
	 * architectures depend on setup being done here.
	 */
	hugetlb_add_hstate(HUGETLB_PAGE_ORDER);
	if (!parsed_default_hugepagesz) {
		/*
		 * If we did not parse a default huge page size, set
		 * default_hstate_idx to HPAGE_SIZE hstate. And, if the
		 * number of huge pages for this default size was implicitly
		 * specified, set that here as well.
		 * Note that the implicit setting will overwrite an explicit
		 * setting.  A warning will be printed in this case.
		 */
		default_hstate_idx = hstate_index(size_to_hstate(HPAGE_SIZE));
		if (default_hstate_max_huge_pages) {
			if (default_hstate.max_huge_pages) {
				char buf[32];

				string_get_size(huge_page_size(&default_hstate),
					1, STRING_UNITS_2, buf, 32);
				pr_warn("HugeTLB: Ignoring hugepages=%lu associated with %s page size\n",
					default_hstate.max_huge_pages, buf);
				pr_warn("HugeTLB: Using hugepages=%lu for number of default huge pages\n",
					default_hstate_max_huge_pages);
			}
			default_hstate.max_huge_pages =
				default_hstate_max_huge_pages;

			for_each_online_node(i)
				default_hstate.max_huge_pages_node[i] =
					default_hugepages_in_node[i];
		}
	}

	hugetlb_cma_check();
	hugetlb_init_hstates();
	gather_bootmem_prealloc();
	report_hugepages();

	hugetlb_sysfs_init();
	hugetlb_cgroup_file_init();
	hugetlb_sysctl_init();

#ifdef CONFIG_SMP
	num_fault_mutexes = roundup_pow_of_two(8 * num_possible_cpus());
#else
	num_fault_mutexes = 1;
#endif
	hugetlb_fault_mutex_table =
		kmalloc_array(num_fault_mutexes, sizeof(struct mutex),
			      GFP_KERNEL);
	BUG_ON(!hugetlb_fault_mutex_table);

	for (i = 0; i < num_fault_mutexes; i++)
		mutex_init(&hugetlb_fault_mutex_table[i]);
	return 0;
}
subsys_initcall(hugetlb_init);

/* Overwritten by architectures with more huge page sizes */
bool __init __attribute((weak)) arch_hugetlb_valid_size(unsigned long size)
{
	return size == HPAGE_SIZE;
}

void __init hugetlb_add_hstate(unsigned int order)
{
	struct hstate *h;
	unsigned long i;

	if (size_to_hstate(PAGE_SIZE << order)) {
		return;
	}
	BUG_ON(hugetlb_max_hstate >= HUGE_MAX_HSTATE);
	BUG_ON(order < order_base_2(__NR_USED_SUBPAGE));
	h = &hstates[hugetlb_max_hstate++];
	mutex_init(&h->resize_lock);
	h->order = order;
	h->mask = ~(huge_page_size(h) - 1);
	for (i = 0; i < MAX_NUMNODES; ++i)
		INIT_LIST_HEAD(&h->hugepage_freelists[i]);
	INIT_LIST_HEAD(&h->hugepage_activelist);
	h->next_nid_to_alloc = first_memory_node;
	h->next_nid_to_free = first_memory_node;
	snprintf(h->name, HSTATE_NAME_LEN, "hugepages-%lukB",
					huge_page_size(h)/SZ_1K);

	parsed_hstate = h;
}

bool __init __weak hugetlb_node_alloc_supported(void)
{
	return true;
}

static void __init hugepages_clear_pages_in_node(void)
{
	if (!hugetlb_max_hstate) {
		default_hstate_max_huge_pages = 0;
		memset(default_hugepages_in_node, 0,
			sizeof(default_hugepages_in_node));
	} else {
		parsed_hstate->max_huge_pages = 0;
		memset(parsed_hstate->max_huge_pages_node, 0,
			sizeof(parsed_hstate->max_huge_pages_node));
	}
}

/*
 * hugepages command line processing
 * hugepages normally follows a valid hugepagsz or default_hugepagsz
 * specification.  If not, ignore the hugepages value.  hugepages can also
 * be the first huge page command line  option in which case it implicitly
 * specifies the number of huge pages for the default size.
 */
static int __init hugepages_setup(char *s)
{
	unsigned long *mhp;
	static unsigned long *last_mhp;
	int node = NUMA_NO_NODE;
	int count;
	unsigned long tmp;
	char *p = s;

	if (!parsed_valid_hugepagesz) {
		pr_warn("HugeTLB: hugepages=%s does not follow a valid hugepagesz, ignoring\n", s);
		parsed_valid_hugepagesz = true;
		return 1;
	}

	/*
	 * !hugetlb_max_hstate means we haven't parsed a hugepagesz= parameter
	 * yet, so this hugepages= parameter goes to the "default hstate".
	 * Otherwise, it goes with the previously parsed hugepagesz or
	 * default_hugepagesz.
	 */
	else if (!hugetlb_max_hstate)
		mhp = &default_hstate_max_huge_pages;
	else
		mhp = &parsed_hstate->max_huge_pages;

	if (mhp == last_mhp) {
		pr_warn("HugeTLB: hugepages= specified twice without interleaving hugepagesz=, ignoring hugepages=%s\n", s);
		return 1;
	}

	while (*p) {
		count = 0;
		if (sscanf(p, "%lu%n", &tmp, &count) != 1)
			goto invalid;
		/* Parameter is node format */
		if (p[count] == ':') {
			if (!hugetlb_node_alloc_supported()) {
				pr_warn("HugeTLB: architecture can't support node specific alloc, ignoring!\n");
				return 1;
			}
			if (tmp >= MAX_NUMNODES || !node_online(tmp))
				goto invalid;
			node = array_index_nospec(tmp, MAX_NUMNODES);
			p += count + 1;
			/* Parse hugepages */
			if (sscanf(p, "%lu%n", &tmp, &count) != 1)
				goto invalid;
			if (!hugetlb_max_hstate)
				default_hugepages_in_node[node] = tmp;
			else
				parsed_hstate->max_huge_pages_node[node] = tmp;
			*mhp += tmp;
			/* Go to parse next node*/
			if (p[count] == ',')
				p += count + 1;
			else
				break;
		} else {
			if (p != s)
				goto invalid;
			*mhp = tmp;
			break;
		}
	}

	/*
	 * Global state is always initialized later in hugetlb_init.
	 * But we need to allocate gigantic hstates here early to still
	 * use the bootmem allocator.
	 */
	if (hugetlb_max_hstate && hstate_is_gigantic(parsed_hstate))
		hugetlb_hstate_alloc_pages(parsed_hstate);

	last_mhp = mhp;

	return 1;

invalid:
	pr_warn("HugeTLB: Invalid hugepages parameter %s\n", p);
	hugepages_clear_pages_in_node();
	return 1;
}
__setup("hugepages=", hugepages_setup);

/*
 * hugepagesz command line processing
 * A specific huge page size can only be specified once with hugepagesz.
 * hugepagesz is followed by hugepages on the command line.  The global
 * variable 'parsed_valid_hugepagesz' is used to determine if prior
 * hugepagesz argument was valid.
 */
static int __init hugepagesz_setup(char *s)
{
	unsigned long size;
	struct hstate *h;

	parsed_valid_hugepagesz = false;
	size = (unsigned long)memparse(s, NULL);

	if (!arch_hugetlb_valid_size(size)) {
		pr_err("HugeTLB: unsupported hugepagesz=%s\n", s);
		return 1;
	}

	h = size_to_hstate(size);
	if (h) {
		/*
		 * hstate for this size already exists.  This is normally
		 * an error, but is allowed if the existing hstate is the
		 * default hstate.  More specifically, it is only allowed if
		 * the number of huge pages for the default hstate was not
		 * previously specified.
		 */
		if (!parsed_default_hugepagesz ||  h != &default_hstate ||
		    default_hstate.max_huge_pages) {
			pr_warn("HugeTLB: hugepagesz=%s specified twice, ignoring\n", s);
			return 1;
		}

		/*
		 * No need to call hugetlb_add_hstate() as hstate already
		 * exists.  But, do set parsed_hstate so that a following
		 * hugepages= parameter will be applied to this hstate.
		 */
		parsed_hstate = h;
		parsed_valid_hugepagesz = true;
		return 1;
	}

	hugetlb_add_hstate(ilog2(size) - PAGE_SHIFT);
	parsed_valid_hugepagesz = true;
	return 1;
}
__setup("hugepagesz=", hugepagesz_setup);

/*
 * default_hugepagesz command line input
 * Only one instance of default_hugepagesz allowed on command line.
 */
static int __init default_hugepagesz_setup(char *s)
{
	unsigned long size;
	int i;

	parsed_valid_hugepagesz = false;
	if (parsed_default_hugepagesz) {
		pr_err("HugeTLB: default_hugepagesz previously specified, ignoring %s\n", s);
		return 1;
	}

	size = (unsigned long)memparse(s, NULL);

	if (!arch_hugetlb_valid_size(size)) {
		pr_err("HugeTLB: unsupported default_hugepagesz=%s\n", s);
		return 1;
	}

	hugetlb_add_hstate(ilog2(size) - PAGE_SHIFT);
	parsed_valid_hugepagesz = true;
	parsed_default_hugepagesz = true;
	default_hstate_idx = hstate_index(size_to_hstate(size));

	/*
	 * The number of default huge pages (for this size) could have been
	 * specified as the first hugetlb parameter: hugepages=X.  If so,
	 * then default_hstate_max_huge_pages is set.  If the default huge
	 * page size is gigantic (> MAX_ORDER), then the pages must be
	 * allocated here from bootmem allocator.
	 */
	if (default_hstate_max_huge_pages) {
		default_hstate.max_huge_pages = default_hstate_max_huge_pages;
		for_each_online_node(i)
			default_hstate.max_huge_pages_node[i] =
				default_hugepages_in_node[i];
		if (hstate_is_gigantic(&default_hstate))
			hugetlb_hstate_alloc_pages(&default_hstate);
		default_hstate_max_huge_pages = 0;
	}

	return 1;
}
__setup("default_hugepagesz=", default_hugepagesz_setup);

static nodemask_t *policy_mbind_nodemask(gfp_t gfp)
{
#ifdef CONFIG_NUMA
	struct mempolicy *mpol = get_task_policy(current);

	/*
	 * Only enforce MPOL_BIND policy which overlaps with cpuset policy
	 * (from policy_nodemask) specifically for hugetlb case
	 */
	if (mpol->mode == MPOL_BIND &&
		(apply_policy_zone(mpol, gfp_zone(gfp)) &&
		 cpuset_nodemask_valid_mems_allowed(&mpol->nodes)))
		return &mpol->nodes;
#endif
	return NULL;
}

static unsigned int allowed_mems_nr(struct hstate *h)
{
	int node;
	unsigned int nr = 0;
	nodemask_t *mbind_nodemask;
	unsigned int *array = h->free_huge_pages_node;
	gfp_t gfp_mask = htlb_alloc_mask(h);

	mbind_nodemask = policy_mbind_nodemask(gfp_mask);
	for_each_node_mask(node, cpuset_current_mems_allowed) {
		if (!mbind_nodemask || node_isset(node, *mbind_nodemask))
			nr += array[node];
	}

	return nr;
}

#ifdef CONFIG_SYSCTL
static int proc_hugetlb_doulongvec_minmax(struct ctl_table *table, int write,
					  void *buffer, size_t *length,
					  loff_t *ppos, unsigned long *out)
{
	struct ctl_table dup_table;

	/*
	 * In order to avoid races with __do_proc_doulongvec_minmax(), we
	 * can duplicate the @table and alter the duplicate of it.
	 */
	dup_table = *table;
	dup_table.data = out;

	return proc_doulongvec_minmax(&dup_table, write, buffer, length, ppos);
}

static int hugetlb_sysctl_handler_common(bool obey_mempolicy,
			 struct ctl_table *table, int write,
			 void *buffer, size_t *length, loff_t *ppos)
{
	struct hstate *h = &default_hstate;
	unsigned long tmp = h->max_huge_pages;
	int ret;

	if (!hugepages_supported())
		return -EOPNOTSUPP;

	ret = proc_hugetlb_doulongvec_minmax(table, write, buffer, length, ppos,
					     &tmp);
	if (ret)
		goto out;

	if (write)
		ret = __nr_hugepages_store_common(obey_mempolicy, h,
						  NUMA_NO_NODE, tmp, *length);
out:
	return ret;
}

static int hugetlb_sysctl_handler(struct ctl_table *table, int write,
			  void *buffer, size_t *length, loff_t *ppos)
{

	return hugetlb_sysctl_handler_common(false, table, write,
							buffer, length, ppos);
}

#ifdef CONFIG_NUMA
static int hugetlb_mempolicy_sysctl_handler(struct ctl_table *table, int write,
			  void *buffer, size_t *length, loff_t *ppos)
{
	return hugetlb_sysctl_handler_common(true, table, write,
							buffer, length, ppos);
}
#endif /* CONFIG_NUMA */

static int hugetlb_overcommit_handler(struct ctl_table *table, int write,
		void *buffer, size_t *length, loff_t *ppos)
{
	struct hstate *h = &default_hstate;
	unsigned long tmp;
	int ret;

	if (!hugepages_supported())
		return -EOPNOTSUPP;

	tmp = h->nr_overcommit_huge_pages;

	if (write && hstate_is_gigantic(h))
		return -EINVAL;

	ret = proc_hugetlb_doulongvec_minmax(table, write, buffer, length, ppos,
					     &tmp);
	if (ret)
		goto out;

	if (write) {
		spin_lock_irq(&hugetlb_lock);
		h->nr_overcommit_huge_pages = tmp;
		spin_unlock_irq(&hugetlb_lock);
	}
out:
	return ret;
}

static struct ctl_table hugetlb_table[] = {
	{
		.procname	= "nr_hugepages",
		.data		= NULL,
		.maxlen		= sizeof(unsigned long),
		.mode		= 0644,
		.proc_handler	= hugetlb_sysctl_handler,
	},
#ifdef CONFIG_NUMA
	{
		.procname       = "nr_hugepages_mempolicy",
		.data           = NULL,
		.maxlen         = sizeof(unsigned long),
		.mode           = 0644,
		.proc_handler   = &hugetlb_mempolicy_sysctl_handler,
	},
#endif
	{
		.procname	= "hugetlb_shm_group",
		.data		= &sysctl_hugetlb_shm_group,
		.maxlen		= sizeof(gid_t),
		.mode		= 0644,
		.proc_handler	= proc_dointvec,
	},
	{
		.procname	= "nr_overcommit_hugepages",
		.data		= NULL,
		.maxlen		= sizeof(unsigned long),
		.mode		= 0644,
		.proc_handler	= hugetlb_overcommit_handler,
	},
	{ }
};

static void hugetlb_sysctl_init(void)
{
	register_sysctl_init("vm", hugetlb_table);
}
#endif /* CONFIG_SYSCTL */

void hugetlb_report_meminfo(struct seq_file *m)
{
	struct hstate *h;
	unsigned long total = 0;

	if (!hugepages_supported())
		return;

	for_each_hstate(h) {
		unsigned long count = h->nr_huge_pages;

		total += huge_page_size(h) * count;

		if (h == &default_hstate)
			seq_printf(m,
				   "HugePages_Total:   %5lu\n"
				   "HugePages_Free:    %5lu\n"
				   "HugePages_Rsvd:    %5lu\n"
				   "HugePages_Surp:    %5lu\n"
				   "Hugepagesize:   %8lu kB\n",
				   count,
				   h->free_huge_pages,
				   h->resv_huge_pages,
				   h->surplus_huge_pages,
				   huge_page_size(h) / SZ_1K);
	}

	seq_printf(m, "Hugetlb:        %8lu kB\n", total / SZ_1K);
}

int hugetlb_report_node_meminfo(char *buf, int len, int nid)
{
	struct hstate *h = &default_hstate;

	if (!hugepages_supported())
		return 0;

	return sysfs_emit_at(buf, len,
			     "Node %d HugePages_Total: %5u\n"
			     "Node %d HugePages_Free:  %5u\n"
			     "Node %d HugePages_Surp:  %5u\n",
			     nid, h->nr_huge_pages_node[nid],
			     nid, h->free_huge_pages_node[nid],
			     nid, h->surplus_huge_pages_node[nid]);
}

void hugetlb_show_meminfo_node(int nid)
{
	struct hstate *h;

	if (!hugepages_supported())
		return;

	for_each_hstate(h)
		printk("Node %d hugepages_total=%u hugepages_free=%u hugepages_surp=%u hugepages_size=%lukB\n",
			nid,
			h->nr_huge_pages_node[nid],
			h->free_huge_pages_node[nid],
			h->surplus_huge_pages_node[nid],
			huge_page_size(h) / SZ_1K);
}

void hugetlb_report_usage(struct seq_file *m, struct mm_struct *mm)
{
	seq_printf(m, "HugetlbPages:\t%8lu kB\n",
		   K(atomic_long_read(&mm->hugetlb_usage)));
}

/* Return the number pages of memory we physically have, in PAGE_SIZE units. */
unsigned long hugetlb_total_pages(void)
{
	struct hstate *h;
	unsigned long nr_total_pages = 0;

	for_each_hstate(h)
		nr_total_pages += h->nr_huge_pages * pages_per_huge_page(h);
	return nr_total_pages;
}

static int hugetlb_acct_memory(struct hstate *h, long delta)
{
	int ret = -ENOMEM;

	if (!delta)
		return 0;

	spin_lock_irq(&hugetlb_lock);
	/*
	 * When cpuset is configured, it breaks the strict hugetlb page
	 * reservation as the accounting is done on a global variable. Such
	 * reservation is completely rubbish in the presence of cpuset because
	 * the reservation is not checked against page availability for the
	 * current cpuset. Application can still potentially OOM'ed by kernel
	 * with lack of free htlb page in cpuset that the task is in.
	 * Attempt to enforce strict accounting with cpuset is almost
	 * impossible (or too ugly) because cpuset is too fluid that
	 * task or memory node can be dynamically moved between cpusets.
	 *
	 * The change of semantics for shared hugetlb mapping with cpuset is
	 * undesirable. However, in order to preserve some of the semantics,
	 * we fall back to check against current free page availability as
	 * a best attempt and hopefully to minimize the impact of changing
	 * semantics that cpuset has.
	 *
	 * Apart from cpuset, we also have memory policy mechanism that
	 * also determines from which node the kernel will allocate memory
	 * in a NUMA system. So similar to cpuset, we also should consider
	 * the memory policy of the current task. Similar to the description
	 * above.
	 */
	if (delta > 0) {
		if (gather_surplus_pages(h, delta) < 0)
			goto out;

		if (delta > allowed_mems_nr(h)) {
			return_unused_surplus_pages(h, delta);
			goto out;
		}
	}

	ret = 0;
	if (delta < 0)
		return_unused_surplus_pages(h, (unsigned long) -delta);

out:
	spin_unlock_irq(&hugetlb_lock);
	return ret;
}

static void hugetlb_vm_op_open(struct vm_area_struct *vma)
{
	struct resv_map *resv = vma_resv_map(vma);

	/*
	 * HPAGE_RESV_OWNER indicates a private mapping.
	 * This new VMA should share its siblings reservation map if present.
	 * The VMA will only ever have a valid reservation map pointer where
	 * it is being copied for another still existing VMA.  As that VMA
	 * has a reference to the reservation map it cannot disappear until
	 * after this open call completes.  It is therefore safe to take a
	 * new reference here without additional locking.
	 */
	if (resv && is_vma_resv_set(vma, HPAGE_RESV_OWNER)) {
		resv_map_dup_hugetlb_cgroup_uncharge_info(resv);
		kref_get(&resv->refs);
	}

	/*
	 * vma_lock structure for sharable mappings is vma specific.
	 * Clear old pointer (if copied via vm_area_dup) and allocate
	 * new structure.  Before clearing, make sure vma_lock is not
	 * for this vma.
	 */
	if (vma->vm_flags & VM_MAYSHARE) {
		struct hugetlb_vma_lock *vma_lock = vma->vm_private_data;

		if (vma_lock) {
			if (vma_lock->vma != vma) {
				vma->vm_private_data = NULL;
				hugetlb_vma_lock_alloc(vma);
			} else
				pr_warn("HugeTLB: vma_lock already exists in %s.\n", __func__);
		} else
			hugetlb_vma_lock_alloc(vma);
	}
}

static void hugetlb_vm_op_close(struct vm_area_struct *vma)
{
	struct hstate *h = hstate_vma(vma);
	struct resv_map *resv;
	struct hugepage_subpool *spool = subpool_vma(vma);
	unsigned long reserve, start, end;
	long gbl_reserve;

	hugetlb_vma_lock_free(vma);

	resv = vma_resv_map(vma);
	if (!resv || !is_vma_resv_set(vma, HPAGE_RESV_OWNER))
		return;

	start = vma_hugecache_offset(h, vma, vma->vm_start);
	end = vma_hugecache_offset(h, vma, vma->vm_end);

	reserve = (end - start) - region_count(resv, start, end);
	hugetlb_cgroup_uncharge_counter(resv, start, end);
	if (reserve) {
		/*
		 * Decrement reserve counts.  The global reserve count may be
		 * adjusted if the subpool has a minimum size.
		 */
		gbl_reserve = hugepage_subpool_put_pages(spool, reserve);
		hugetlb_acct_memory(h, -gbl_reserve);
	}

	kref_put(&resv->refs, resv_map_release);
}

static int hugetlb_vm_op_split(struct vm_area_struct *vma, unsigned long addr)
{
	if (addr & ~(huge_page_mask(hstate_vma(vma))))
		return -EINVAL;

	/*
	 * PMD sharing is only possible for PUD_SIZE-aligned address ranges
	 * in HugeTLB VMAs. If we will lose PUD_SIZE alignment due to this
	 * split, unshare PMDs in the PUD_SIZE interval surrounding addr now.
	 */
	if (addr & ~PUD_MASK) {
		/*
		 * hugetlb_vm_op_split is called right before we attempt to
		 * split the VMA. We will need to unshare PMDs in the old and
		 * new VMAs, so let's unshare before we split.
		 */
		unsigned long floor = addr & PUD_MASK;
		unsigned long ceil = floor + PUD_SIZE;

		if (floor >= vma->vm_start && ceil <= vma->vm_end)
			hugetlb_unshare_pmds(vma, floor, ceil);
	}

	return 0;
}

static unsigned long hugetlb_vm_op_pagesize(struct vm_area_struct *vma)
{
	return huge_page_size(hstate_vma(vma));
}

/*
 * We cannot handle pagefaults against hugetlb pages at all.  They cause
 * handle_mm_fault() to try to instantiate regular-sized pages in the
 * hugepage VMA.  do_page_fault() is supposed to trap this, so BUG is we get
 * this far.
 */
static vm_fault_t hugetlb_vm_op_fault(struct vm_fault *vmf)
{
	BUG();
	return 0;
}

/*
 * When a new function is introduced to vm_operations_struct and added
 * to hugetlb_vm_ops, please consider adding the function to shm_vm_ops.
 * This is because under System V memory model, mappings created via
 * shmget/shmat with "huge page" specified are backed by hugetlbfs files,
 * their original vm_ops are overwritten with shm_vm_ops.
 */
const struct vm_operations_struct hugetlb_vm_ops = {
	.fault = hugetlb_vm_op_fault,
	.open = hugetlb_vm_op_open,
	.close = hugetlb_vm_op_close,
	.may_split = hugetlb_vm_op_split,
	.pagesize = hugetlb_vm_op_pagesize,
};

static pte_t make_huge_pte(struct vm_area_struct *vma, struct page *page,
				int writable)
{
	pte_t entry;
	unsigned int shift = huge_page_shift(hstate_vma(vma));

	if (writable) {
		entry = huge_pte_mkwrite(huge_pte_mkdirty(mk_huge_pte(page,
					 vma->vm_page_prot)));
	} else {
		entry = huge_pte_wrprotect(mk_huge_pte(page,
					   vma->vm_page_prot));
	}
	entry = pte_mkyoung(entry);
	entry = arch_make_huge_pte(entry, shift, vma->vm_flags);

	return entry;
}

static void set_huge_ptep_writable(struct vm_area_struct *vma,
				   unsigned long address, pte_t *ptep)
{
	pte_t entry;

	entry = huge_pte_mkwrite(huge_pte_mkdirty(huge_ptep_get(ptep)));
	if (huge_ptep_set_access_flags(vma, address, ptep, entry, 1))
		update_mmu_cache(vma, address, ptep);
}

bool is_hugetlb_entry_migration(pte_t pte)
{
	swp_entry_t swp;

	if (huge_pte_none(pte) || pte_present(pte))
		return false;
	swp = pte_to_swp_entry(pte);
	if (is_migration_entry(swp))
		return true;
	else
		return false;
}

bool is_hugetlb_entry_hwpoisoned(pte_t pte)
{
	swp_entry_t swp;

	if (huge_pte_none(pte) || pte_present(pte))
		return false;
	swp = pte_to_swp_entry(pte);
	if (is_hwpoison_entry(swp))
		return true;
	else
		return false;
}

static void
hugetlb_install_folio(struct vm_area_struct *vma, pte_t *ptep, unsigned long addr,
		      struct folio *new_folio, pte_t old, unsigned long sz)
{
	pte_t newpte = make_huge_pte(vma, &new_folio->page, 1);

	__folio_mark_uptodate(new_folio);
	hugepage_add_new_anon_rmap(new_folio, vma, addr);
	if (userfaultfd_wp(vma) && huge_pte_uffd_wp(old))
		newpte = huge_pte_mkuffd_wp(newpte);
	set_huge_pte_at(vma->vm_mm, addr, ptep, newpte, sz);
	hugetlb_count_add(pages_per_huge_page(hstate_vma(vma)), vma->vm_mm);
	folio_set_hugetlb_migratable(new_folio);
}

int copy_hugetlb_page_range(struct mm_struct *dst, struct mm_struct *src,
			    struct vm_area_struct *dst_vma,
			    struct vm_area_struct *src_vma)
{
	pte_t *src_pte, *dst_pte, entry;
	struct folio *pte_folio;
	unsigned long addr;
	bool cow = is_cow_mapping(src_vma->vm_flags);
	struct hstate *h = hstate_vma(src_vma);
	unsigned long sz = huge_page_size(h);
	unsigned long npages = pages_per_huge_page(h);
	struct mmu_notifier_range range;
	unsigned long last_addr_mask;
	int ret = 0;

	if (cow) {
		mmu_notifier_range_init(&range, MMU_NOTIFY_CLEAR, 0, src,
					src_vma->vm_start,
					src_vma->vm_end);
		mmu_notifier_invalidate_range_start(&range);
		vma_assert_write_locked(src_vma);
		raw_write_seqcount_begin(&src->write_protect_seq);
	} else {
		/*
		 * For shared mappings the vma lock must be held before
		 * calling hugetlb_walk() in the src vma. Otherwise, the
		 * returned ptep could go away if part of a shared pmd and
		 * another thread calls huge_pmd_unshare.
		 */
		hugetlb_vma_lock_read(src_vma);
	}

	last_addr_mask = hugetlb_mask_last_page(h);
	for (addr = src_vma->vm_start; addr < src_vma->vm_end; addr += sz) {
		spinlock_t *src_ptl, *dst_ptl;
		src_pte = hugetlb_walk(src_vma, addr, sz);
		if (!src_pte) {
			addr |= last_addr_mask;
			continue;
		}
		dst_pte = huge_pte_alloc(dst, dst_vma, addr, sz);
		if (!dst_pte) {
			ret = -ENOMEM;
			break;
		}

		/*
		 * If the pagetables are shared don't copy or take references.
		 *
		 * dst_pte == src_pte is the common case of src/dest sharing.
		 * However, src could have 'unshared' and dst shares with
		 * another vma. So page_count of ptep page is checked instead
		 * to reliably determine whether pte is shared.
		 */
		if (page_count(virt_to_page(dst_pte)) > 1) {
			addr |= last_addr_mask;
			continue;
		}

		dst_ptl = huge_pte_lock(h, dst, dst_pte);
		src_ptl = huge_pte_lockptr(h, src, src_pte);
		spin_lock_nested(src_ptl, SINGLE_DEPTH_NESTING);
		entry = huge_ptep_get(src_pte);
again:
		if (huge_pte_none(entry)) {
			/*
			 * Skip if src entry none.
			 */
			;
		} else if (unlikely(is_hugetlb_entry_hwpoisoned(entry))) {
			if (!userfaultfd_wp(dst_vma))
				entry = huge_pte_clear_uffd_wp(entry);
			set_huge_pte_at(dst, addr, dst_pte, entry, sz);
		} else if (unlikely(is_hugetlb_entry_migration(entry))) {
			swp_entry_t swp_entry = pte_to_swp_entry(entry);
			bool uffd_wp = pte_swp_uffd_wp(entry);

			if (!is_readable_migration_entry(swp_entry) && cow) {
				/*
				 * COW mappings require pages in both
				 * parent and child to be set to read.
				 */
				swp_entry = make_readable_migration_entry(
							swp_offset(swp_entry));
				entry = swp_entry_to_pte(swp_entry);
				if (userfaultfd_wp(src_vma) && uffd_wp)
					entry = pte_swp_mkuffd_wp(entry);
				set_huge_pte_at(src, addr, src_pte, entry, sz);
			}
			if (!userfaultfd_wp(dst_vma))
				entry = huge_pte_clear_uffd_wp(entry);
			set_huge_pte_at(dst, addr, dst_pte, entry, sz);
		} else if (unlikely(is_pte_marker(entry))) {
			pte_marker marker = copy_pte_marker(
				pte_to_swp_entry(entry), dst_vma);

			if (marker)
				set_huge_pte_at(dst, addr, dst_pte,
						make_pte_marker(marker), sz);
		} else {
			entry = huge_ptep_get(src_pte);
			pte_folio = page_folio(pte_page(entry));
			folio_get(pte_folio);

			/*
			 * Failing to duplicate the anon rmap is a rare case
			 * where we see pinned hugetlb pages while they're
			 * prone to COW. We need to do the COW earlier during
			 * fork.
			 *
			 * When pre-allocating the page or copying data, we
			 * need to be without the pgtable locks since we could
			 * sleep during the process.
			 */
			if (!folio_test_anon(pte_folio)) {
				page_dup_file_rmap(&pte_folio->page, true);
			} else if (page_try_dup_anon_rmap(&pte_folio->page,
							  true, src_vma)) {
				pte_t src_pte_old = entry;
				struct folio *new_folio;

				spin_unlock(src_ptl);
				spin_unlock(dst_ptl);
				/* Do not use reserve as it's private owned */
				new_folio = alloc_hugetlb_folio(dst_vma, addr, 1);
				if (IS_ERR(new_folio)) {
					folio_put(pte_folio);
					ret = PTR_ERR(new_folio);
					break;
				}
				ret = copy_user_large_folio(new_folio,
							    pte_folio,
							    addr, dst_vma);
				folio_put(pte_folio);
				if (ret) {
					folio_put(new_folio);
					break;
				}

				/* Install the new hugetlb folio if src pte stable */
				dst_ptl = huge_pte_lock(h, dst, dst_pte);
				src_ptl = huge_pte_lockptr(h, src, src_pte);
				spin_lock_nested(src_ptl, SINGLE_DEPTH_NESTING);
				entry = huge_ptep_get(src_pte);
				if (!pte_same(src_pte_old, entry)) {
					restore_reserve_on_error(h, dst_vma, addr,
								new_folio);
					folio_put(new_folio);
					/* huge_ptep of dst_pte won't change as in child */
					goto again;
				}
				hugetlb_install_folio(dst_vma, dst_pte, addr,
						      new_folio, src_pte_old, sz);
				spin_unlock(src_ptl);
				spin_unlock(dst_ptl);
				continue;
			}

			if (cow) {
				/*
				 * No need to notify as we are downgrading page
				 * table protection not changing it to point
				 * to a new page.
				 *
				 * See Documentation/mm/mmu_notifier.rst
				 */
				huge_ptep_set_wrprotect(src, addr, src_pte);
				entry = huge_pte_wrprotect(entry);
			}

			if (!userfaultfd_wp(dst_vma))
				entry = huge_pte_clear_uffd_wp(entry);

			set_huge_pte_at(dst, addr, dst_pte, entry, sz);
			hugetlb_count_add(npages, dst);
		}
		spin_unlock(src_ptl);
		spin_unlock(dst_ptl);
	}

	if (cow) {
		raw_write_seqcount_end(&src->write_protect_seq);
		mmu_notifier_invalidate_range_end(&range);
	} else {
		hugetlb_vma_unlock_read(src_vma);
	}

	return ret;
}

static void move_huge_pte(struct vm_area_struct *vma, unsigned long old_addr,
			  unsigned long new_addr, pte_t *src_pte, pte_t *dst_pte,
			  unsigned long sz)
{
	struct hstate *h = hstate_vma(vma);
	struct mm_struct *mm = vma->vm_mm;
	spinlock_t *src_ptl, *dst_ptl;
	pte_t pte;

	dst_ptl = huge_pte_lock(h, mm, dst_pte);
	src_ptl = huge_pte_lockptr(h, mm, src_pte);

	/*
	 * We don't have to worry about the ordering of src and dst ptlocks
	 * because exclusive mmap_lock (or the i_mmap_lock) prevents deadlock.
	 */
	if (src_ptl != dst_ptl)
		spin_lock_nested(src_ptl, SINGLE_DEPTH_NESTING);

	pte = huge_ptep_get_and_clear(mm, old_addr, src_pte);
	set_huge_pte_at(mm, new_addr, dst_pte, pte, sz);

	if (src_ptl != dst_ptl)
		spin_unlock(src_ptl);
	spin_unlock(dst_ptl);
}

int move_hugetlb_page_tables(struct vm_area_struct *vma,
			     struct vm_area_struct *new_vma,
			     unsigned long old_addr, unsigned long new_addr,
			     unsigned long len)
{
	struct hstate *h = hstate_vma(vma);
	struct address_space *mapping = vma->vm_file->f_mapping;
	unsigned long sz = huge_page_size(h);
	struct mm_struct *mm = vma->vm_mm;
	unsigned long old_end = old_addr + len;
	unsigned long last_addr_mask;
	pte_t *src_pte, *dst_pte;
	struct mmu_notifier_range range;
	bool shared_pmd = false;

	mmu_notifier_range_init(&range, MMU_NOTIFY_CLEAR, 0, mm, old_addr,
				old_end);
	adjust_range_if_pmd_sharing_possible(vma, &range.start, &range.end);
	/*
	 * In case of shared PMDs, we should cover the maximum possible
	 * range.
	 */
	flush_cache_range(vma, range.start, range.end);

	mmu_notifier_invalidate_range_start(&range);
	last_addr_mask = hugetlb_mask_last_page(h);
	/* Prevent race with file truncation */
	hugetlb_vma_lock_write(vma);
	i_mmap_lock_write(mapping);
	for (; old_addr < old_end; old_addr += sz, new_addr += sz) {
		src_pte = hugetlb_walk(vma, old_addr, sz);
		if (!src_pte) {
			old_addr |= last_addr_mask;
			new_addr |= last_addr_mask;
			continue;
		}
		if (huge_pte_none(huge_ptep_get(src_pte)))
			continue;

		if (huge_pmd_unshare(mm, vma, old_addr, src_pte)) {
			shared_pmd = true;
			old_addr |= last_addr_mask;
			new_addr |= last_addr_mask;
			continue;
		}

		dst_pte = huge_pte_alloc(mm, new_vma, new_addr, sz);
		if (!dst_pte)
			break;

		move_huge_pte(vma, old_addr, new_addr, src_pte, dst_pte, sz);
	}

	if (shared_pmd)
		flush_hugetlb_tlb_range(vma, range.start, range.end);
	else
		flush_hugetlb_tlb_range(vma, old_end - len, old_end);
	mmu_notifier_invalidate_range_end(&range);
	i_mmap_unlock_write(mapping);
	hugetlb_vma_unlock_write(vma);

	return len + old_addr - old_end;
}

void __unmap_hugepage_range(struct mmu_gather *tlb, struct vm_area_struct *vma,
			    unsigned long start, unsigned long end,
			    struct page *ref_page, zap_flags_t zap_flags)
{
	struct mm_struct *mm = vma->vm_mm;
	unsigned long address;
	pte_t *ptep;
	pte_t pte;
	spinlock_t *ptl;
	struct page *page;
	struct hstate *h = hstate_vma(vma);
	unsigned long sz = huge_page_size(h);
	unsigned long last_addr_mask;
	bool force_flush = false;

	WARN_ON(!is_vm_hugetlb_page(vma));
	BUG_ON(start & ~huge_page_mask(h));
	BUG_ON(end & ~huge_page_mask(h));

	/*
	 * This is a hugetlb vma, all the pte entries should point
	 * to huge page.
	 */
	tlb_change_page_size(tlb, sz);
	tlb_start_vma(tlb, vma);

	last_addr_mask = hugetlb_mask_last_page(h);
	address = start;
	for (; address < end; address += sz) {
		ptep = hugetlb_walk(vma, address, sz);
		if (!ptep) {
			address |= last_addr_mask;
			continue;
		}

		ptl = huge_pte_lock(h, mm, ptep);
		if (huge_pmd_unshare(mm, vma, address, ptep)) {
			spin_unlock(ptl);
			tlb_flush_pmd_range(tlb, address & PUD_MASK, PUD_SIZE);
			force_flush = true;
			address |= last_addr_mask;
			continue;
		}

		pte = huge_ptep_get(ptep);
		if (huge_pte_none(pte)) {
			spin_unlock(ptl);
			continue;
		}

		/*
		 * Migrating hugepage or HWPoisoned hugepage is already
		 * unmapped and its refcount is dropped, so just clear pte here.
		 */
		if (unlikely(!pte_present(pte))) {
			/*
			 * If the pte was wr-protected by uffd-wp in any of the
			 * swap forms, meanwhile the caller does not want to
			 * drop the uffd-wp bit in this zap, then replace the
			 * pte with a marker.
			 */
			if (pte_swp_uffd_wp_any(pte) &&
			    !(zap_flags & ZAP_FLAG_DROP_MARKER))
				set_huge_pte_at(mm, address, ptep,
						make_pte_marker(PTE_MARKER_UFFD_WP),
						sz);
			else
				huge_pte_clear(mm, address, ptep, sz);
			spin_unlock(ptl);
			continue;
		}

		page = pte_page(pte);
		/*
		 * If a reference page is supplied, it is because a specific
		 * page is being unmapped, not a range. Ensure the page we
		 * are about to unmap is the actual page of interest.
		 */
		if (ref_page) {
			if (page != ref_page) {
				spin_unlock(ptl);
				continue;
			}
			/*
			 * Mark the VMA as having unmapped its page so that
			 * future faults in this VMA will fail rather than
			 * looking like data was lost
			 */
			set_vma_resv_flags(vma, HPAGE_RESV_UNMAPPED);
		}

		pte = huge_ptep_get_and_clear(mm, address, ptep);
		tlb_remove_huge_tlb_entry(h, tlb, ptep, address);
		if (huge_pte_dirty(pte))
			set_page_dirty(page);
		/* Leave a uffd-wp pte marker if needed */
		if (huge_pte_uffd_wp(pte) &&
		    !(zap_flags & ZAP_FLAG_DROP_MARKER))
			set_huge_pte_at(mm, address, ptep,
					make_pte_marker(PTE_MARKER_UFFD_WP),
					sz);
		hugetlb_count_sub(pages_per_huge_page(h), mm);
		page_remove_rmap(page, vma, true);

		spin_unlock(ptl);
		tlb_remove_page_size(tlb, page, huge_page_size(h));
		/*
		 * Bail out after unmapping reference page if supplied
		 */
		if (ref_page)
			break;
	}
	tlb_end_vma(tlb, vma);

	/*
	 * If we unshared PMDs, the TLB flush was not recorded in mmu_gather. We
	 * could defer the flush until now, since by holding i_mmap_rwsem we
	 * guaranteed that the last refernece would not be dropped. But we must
	 * do the flushing before we return, as otherwise i_mmap_rwsem will be
	 * dropped and the last reference to the shared PMDs page might be
	 * dropped as well.
	 *
	 * In theory we could defer the freeing of the PMD pages as well, but
	 * huge_pmd_unshare() relies on the exact page_count for the PMD page to
	 * detect sharing, so we cannot defer the release of the page either.
	 * Instead, do flush now.
	 */
	if (force_flush)
		tlb_flush_mmu_tlbonly(tlb);
}

void __hugetlb_zap_begin(struct vm_area_struct *vma,
			 unsigned long *start, unsigned long *end)
{
	if (!vma->vm_file)	/* hugetlbfs_file_mmap error */
		return;

	adjust_range_if_pmd_sharing_possible(vma, start, end);
	hugetlb_vma_lock_write(vma);
	if (vma->vm_file)
		i_mmap_lock_write(vma->vm_file->f_mapping);
}

void __hugetlb_zap_end(struct vm_area_struct *vma,
		       struct zap_details *details)
{
	zap_flags_t zap_flags = details ? details->zap_flags : 0;

	if (!vma->vm_file)	/* hugetlbfs_file_mmap error */
		return;

	if (zap_flags & ZAP_FLAG_UNMAP) {	/* final unmap */
		/*
		 * Unlock and free the vma lock before releasing i_mmap_rwsem.
		 * When the vma_lock is freed, this makes the vma ineligible
		 * for pmd sharing.  And, i_mmap_rwsem is required to set up
		 * pmd sharing.  This is important as page tables for this
		 * unmapped range will be asynchrously deleted.  If the page
		 * tables are shared, there will be issues when accessed by
		 * someone else.
		 */
		__hugetlb_vma_unlock_write_free(vma);
	} else {
		hugetlb_vma_unlock_write(vma);
	}

	if (vma->vm_file)
		i_mmap_unlock_write(vma->vm_file->f_mapping);
}

void unmap_hugepage_range(struct vm_area_struct *vma, unsigned long start,
			  unsigned long end, struct page *ref_page,
			  zap_flags_t zap_flags)
{
	struct mmu_notifier_range range;
	struct mmu_gather tlb;

	mmu_notifier_range_init(&range, MMU_NOTIFY_CLEAR, 0, vma->vm_mm,
				start, end);
	adjust_range_if_pmd_sharing_possible(vma, &range.start, &range.end);
	mmu_notifier_invalidate_range_start(&range);
	tlb_gather_mmu(&tlb, vma->vm_mm);

	__unmap_hugepage_range(&tlb, vma, start, end, ref_page, zap_flags);

	mmu_notifier_invalidate_range_end(&range);
	tlb_finish_mmu(&tlb);
}

/*
 * This is called when the original mapper is failing to COW a MAP_PRIVATE
 * mapping it owns the reserve page for. The intention is to unmap the page
 * from other VMAs and let the children be SIGKILLed if they are faulting the
 * same region.
 */
static void unmap_ref_private(struct mm_struct *mm, struct vm_area_struct *vma,
			      struct page *page, unsigned long address)
{
	struct hstate *h = hstate_vma(vma);
	struct vm_area_struct *iter_vma;
	struct address_space *mapping;
	pgoff_t pgoff;

	/*
	 * vm_pgoff is in PAGE_SIZE units, hence the different calculation
	 * from page cache lookup which is in HPAGE_SIZE units.
	 */
	address = address & huge_page_mask(h);
	pgoff = ((address - vma->vm_start) >> PAGE_SHIFT) +
			vma->vm_pgoff;
	mapping = vma->vm_file->f_mapping;

	/*
	 * Take the mapping lock for the duration of the table walk. As
	 * this mapping should be shared between all the VMAs,
	 * __unmap_hugepage_range() is called as the lock is already held
	 */
	i_mmap_lock_write(mapping);
	vma_interval_tree_foreach(iter_vma, &mapping->i_mmap, pgoff, pgoff) {
		/* Do not unmap the current VMA */
		if (iter_vma == vma)
			continue;

		/*
		 * Shared VMAs have their own reserves and do not affect
		 * MAP_PRIVATE accounting but it is possible that a shared
		 * VMA is using the same page so check and skip such VMAs.
		 */
		if (iter_vma->vm_flags & VM_MAYSHARE)
			continue;

		/*
		 * Unmap the page from other VMAs without their own reserves.
		 * They get marked to be SIGKILLed if they fault in these
		 * areas. This is because a future no-page fault on this VMA
		 * could insert a zeroed page instead of the data existing
		 * from the time of fork. This would look like data corruption
		 */
		if (!is_vma_resv_set(iter_vma, HPAGE_RESV_OWNER))
			unmap_hugepage_range(iter_vma, address,
					     address + huge_page_size(h), page, 0);
	}
	i_mmap_unlock_write(mapping);
}

/*
 * hugetlb_wp() should be called with page lock of the original hugepage held.
 * Called with hugetlb_fault_mutex_table held and pte_page locked so we
 * cannot race with other handlers or page migration.
 * Keep the pte_same checks anyway to make transition from the mutex easier.
 */
static vm_fault_t hugetlb_wp(struct mm_struct *mm, struct vm_area_struct *vma,
		       unsigned long address, pte_t *ptep, unsigned int flags,
		       struct folio *pagecache_folio, spinlock_t *ptl)
{
	const bool unshare = flags & FAULT_FLAG_UNSHARE;
	pte_t pte = huge_ptep_get(ptep);
	struct hstate *h = hstate_vma(vma);
	struct folio *old_folio;
	struct folio *new_folio;
	int outside_reserve = 0;
	vm_fault_t ret = 0;
	unsigned long haddr = address & huge_page_mask(h);
	struct mmu_notifier_range range;

	/*
	 * Never handle CoW for uffd-wp protected pages.  It should be only
	 * handled when the uffd-wp protection is removed.
	 *
	 * Note that only the CoW optimization path (in hugetlb_no_page())
	 * can trigger this, because hugetlb_fault() will always resolve
	 * uffd-wp bit first.
	 */
	if (!unshare && huge_pte_uffd_wp(pte))
		return 0;

	/*
	 * hugetlb does not support FOLL_FORCE-style write faults that keep the
	 * PTE mapped R/O such as maybe_mkwrite() would do.
	 */
	if (WARN_ON_ONCE(!unshare && !(vma->vm_flags & VM_WRITE)))
		return VM_FAULT_SIGSEGV;

	/* Let's take out MAP_SHARED mappings first. */
	if (vma->vm_flags & VM_MAYSHARE) {
		set_huge_ptep_writable(vma, haddr, ptep);
		return 0;
	}

	old_folio = page_folio(pte_page(pte));

	delayacct_wpcopy_start();

retry_avoidcopy:
	/*
	 * If no-one else is actually using this page, we're the exclusive
	 * owner and can reuse this page.
	 */
	if (folio_mapcount(old_folio) == 1 && folio_test_anon(old_folio)) {
		if (!PageAnonExclusive(&old_folio->page)) {
			folio_move_anon_rmap(old_folio, vma);
			SetPageAnonExclusive(&old_folio->page);
		}
		if (likely(!unshare))
			set_huge_ptep_writable(vma, haddr, ptep);

		delayacct_wpcopy_end();
		return 0;
	}
	VM_BUG_ON_PAGE(folio_test_anon(old_folio) &&
		       PageAnonExclusive(&old_folio->page), &old_folio->page);

	/*
	 * If the process that created a MAP_PRIVATE mapping is about to
	 * perform a COW due to a shared page count, attempt to satisfy
	 * the allocation without using the existing reserves. The pagecache
	 * page is used to determine if the reserve at this address was
	 * consumed or not. If reserves were used, a partial faulted mapping
	 * at the time of fork() could consume its reserves on COW instead
	 * of the full address range.
	 */
	if (is_vma_resv_set(vma, HPAGE_RESV_OWNER) &&
			old_folio != pagecache_folio)
		outside_reserve = 1;

	folio_get(old_folio);

	/*
	 * Drop page table lock as buddy allocator may be called. It will
	 * be acquired again before returning to the caller, as expected.
	 */
	spin_unlock(ptl);
	new_folio = alloc_hugetlb_folio(vma, haddr, outside_reserve);

	if (IS_ERR(new_folio)) {
		/*
		 * If a process owning a MAP_PRIVATE mapping fails to COW,
		 * it is due to references held by a child and an insufficient
		 * huge page pool. To guarantee the original mappers
		 * reliability, unmap the page from child processes. The child
		 * may get SIGKILLed if it later faults.
		 */
		if (outside_reserve) {
			struct address_space *mapping = vma->vm_file->f_mapping;
			pgoff_t idx;
			u32 hash;

			folio_put(old_folio);
			/*
			 * Drop hugetlb_fault_mutex and vma_lock before
			 * unmapping.  unmapping needs to hold vma_lock
			 * in write mode.  Dropping vma_lock in read mode
			 * here is OK as COW mappings do not interact with
			 * PMD sharing.
			 *
			 * Reacquire both after unmap operation.
			 */
			idx = vma_hugecache_offset(h, vma, haddr);
			hash = hugetlb_fault_mutex_hash(mapping, idx);
			hugetlb_vma_unlock_read(vma);
			mutex_unlock(&hugetlb_fault_mutex_table[hash]);

			unmap_ref_private(mm, vma, &old_folio->page, haddr);

			mutex_lock(&hugetlb_fault_mutex_table[hash]);
			hugetlb_vma_lock_read(vma);
			spin_lock(ptl);
			ptep = hugetlb_walk(vma, haddr, huge_page_size(h));
			if (likely(ptep &&
				   pte_same(huge_ptep_get(ptep), pte)))
				goto retry_avoidcopy;
			/*
			 * race occurs while re-acquiring page table
			 * lock, and our job is done.
			 */
			delayacct_wpcopy_end();
			return 0;
		}

		ret = vmf_error(PTR_ERR(new_folio));
		goto out_release_old;
	}

	/*
	 * When the original hugepage is shared one, it does not have
	 * anon_vma prepared.
	 */
	if (unlikely(anon_vma_prepare(vma))) {
		ret = VM_FAULT_OOM;
		goto out_release_all;
	}

	if (copy_user_large_folio(new_folio, old_folio, address, vma)) {
		ret = VM_FAULT_HWPOISON_LARGE;
		goto out_release_all;
	}
	__folio_mark_uptodate(new_folio);

	mmu_notifier_range_init(&range, MMU_NOTIFY_CLEAR, 0, mm, haddr,
				haddr + huge_page_size(h));
	mmu_notifier_invalidate_range_start(&range);

	/*
	 * Retake the page table lock to check for racing updates
	 * before the page tables are altered
	 */
	spin_lock(ptl);
	ptep = hugetlb_walk(vma, haddr, huge_page_size(h));
	if (likely(ptep && pte_same(huge_ptep_get(ptep), pte))) {
		pte_t newpte = make_huge_pte(vma, &new_folio->page, !unshare);

		/* Break COW or unshare */
		huge_ptep_clear_flush(vma, haddr, ptep);
		page_remove_rmap(&old_folio->page, vma, true);
		hugepage_add_new_anon_rmap(new_folio, vma, haddr);
		if (huge_pte_uffd_wp(pte))
			newpte = huge_pte_mkuffd_wp(newpte);
		set_huge_pte_at(mm, haddr, ptep, newpte, huge_page_size(h));
		folio_set_hugetlb_migratable(new_folio);
		/* Make the old page be freed below */
		new_folio = old_folio;
	}
	spin_unlock(ptl);
	mmu_notifier_invalidate_range_end(&range);
out_release_all:
	/*
	 * No restore in case of successful pagetable update (Break COW or
	 * unshare)
	 */
	if (new_folio != old_folio)
		restore_reserve_on_error(h, vma, haddr, new_folio);
	folio_put(new_folio);
out_release_old:
	folio_put(old_folio);

	spin_lock(ptl); /* Caller expects lock to be held */

	delayacct_wpcopy_end();
	return ret;
}

/*
 * Return whether there is a pagecache page to back given address within VMA.
 */
static bool hugetlbfs_pagecache_present(struct hstate *h,
			struct vm_area_struct *vma, unsigned long address)
{
	struct address_space *mapping = vma->vm_file->f_mapping;
	pgoff_t idx = linear_page_index(vma, address);
	struct folio *folio;

	folio = filemap_get_folio(mapping, idx);
	if (IS_ERR(folio))
		return false;
	folio_put(folio);
	return true;
}

int hugetlb_add_to_page_cache(struct folio *folio, struct address_space *mapping,
			   pgoff_t idx)
{
	struct inode *inode = mapping->host;
	struct hstate *h = hstate_inode(inode);
	int err;

	idx <<= huge_page_order(h);
	__folio_set_locked(folio);
	err = __filemap_add_folio(mapping, folio, idx, GFP_KERNEL, NULL);

	if (unlikely(err)) {
		__folio_clear_locked(folio);
		return err;
	}
	folio_clear_hugetlb_restore_reserve(folio);

	/*
	 * mark folio dirty so that it will not be removed from cache/file
	 * by non-hugetlbfs specific code paths.
	 */
	folio_mark_dirty(folio);

	spin_lock(&inode->i_lock);
	inode->i_blocks += blocks_per_huge_page(h);
	spin_unlock(&inode->i_lock);
	return 0;
}

static inline vm_fault_t hugetlb_handle_userfault(struct vm_area_struct *vma,
						  struct address_space *mapping,
						  pgoff_t idx,
						  unsigned int flags,
						  unsigned long haddr,
						  unsigned long addr,
						  unsigned long reason)
{
	u32 hash;
	struct vm_fault vmf = {
		.vma = vma,
		.address = haddr,
		.real_address = addr,
		.flags = flags,

		/*
		 * Hard to debug if it ends up being
		 * used by a callee that assumes
		 * something about the other
		 * uninitialized fields... same as in
		 * memory.c
		 */
	};

	/*
	 * vma_lock and hugetlb_fault_mutex must be dropped before handling
	 * userfault. Also mmap_lock could be dropped due to handling
	 * userfault, any vma operation should be careful from here.
	 */
	hugetlb_vma_unlock_read(vma);
	hash = hugetlb_fault_mutex_hash(mapping, idx);
	mutex_unlock(&hugetlb_fault_mutex_table[hash]);
	return handle_userfault(&vmf, reason);
}

/*
 * Recheck pte with pgtable lock.  Returns true if pte didn't change, or
 * false if pte changed or is changing.
 */
static bool hugetlb_pte_stable(struct hstate *h, struct mm_struct *mm,
			       pte_t *ptep, pte_t old_pte)
{
	spinlock_t *ptl;
	bool same;

	ptl = huge_pte_lock(h, mm, ptep);
	same = pte_same(huge_ptep_get(ptep), old_pte);
	spin_unlock(ptl);

	return same;
}

static vm_fault_t hugetlb_no_page(struct mm_struct *mm,
			struct vm_area_struct *vma,
			struct address_space *mapping, pgoff_t idx,
			unsigned long address, pte_t *ptep,
			pte_t old_pte, unsigned int flags)
{
	struct hstate *h = hstate_vma(vma);
	vm_fault_t ret = VM_FAULT_SIGBUS;
	int anon_rmap = 0;
	unsigned long size;
	struct folio *folio;
	pte_t new_pte;
	spinlock_t *ptl;
	unsigned long haddr = address & huge_page_mask(h);
	bool new_folio, new_pagecache_folio = false;
	u32 hash = hugetlb_fault_mutex_hash(mapping, idx);

	/*
	 * Currently, we are forced to kill the process in the event the
	 * original mapper has unmapped pages from the child due to a failed
	 * COW/unsharing. Warn that such a situation has occurred as it may not
	 * be obvious.
	 */
	if (is_vma_resv_set(vma, HPAGE_RESV_UNMAPPED)) {
		pr_warn_ratelimited("PID %d killed due to inadequate hugepage pool\n",
			   current->pid);
		goto out;
	}

	/*
	 * Use page lock to guard against racing truncation
	 * before we get page_table_lock.
	 */
	new_folio = false;
	folio = filemap_lock_hugetlb_folio(h, mapping, idx);
	if (IS_ERR(folio)) {
		size = i_size_read(mapping->host) >> huge_page_shift(h);
		if (idx >= size)
			goto out;
		/* Check for page in userfault range */
		if (userfaultfd_missing(vma)) {
			/*
			 * Since hugetlb_no_page() was examining pte
			 * without pgtable lock, we need to re-test under
			 * lock because the pte may not be stable and could
			 * have changed from under us.  Try to detect
			 * either changed or during-changing ptes and retry
			 * properly when needed.
			 *
			 * Note that userfaultfd is actually fine with
			 * false positives (e.g. caused by pte changed),
			 * but not wrong logical events (e.g. caused by
			 * reading a pte during changing).  The latter can
			 * confuse the userspace, so the strictness is very
			 * much preferred.  E.g., MISSING event should
			 * never happen on the page after UFFDIO_COPY has
			 * correctly installed the page and returned.
			 */
			if (!hugetlb_pte_stable(h, mm, ptep, old_pte)) {
				ret = 0;
				goto out;
			}

			return hugetlb_handle_userfault(vma, mapping, idx, flags,
							haddr, address,
							VM_UFFD_MISSING);
		}

		folio = alloc_hugetlb_folio(vma, haddr, 0);
		if (IS_ERR(folio)) {
			/*
			 * Returning error will result in faulting task being
			 * sent SIGBUS.  The hugetlb fault mutex prevents two
			 * tasks from racing to fault in the same page which
			 * could result in false unable to allocate errors.
			 * Page migration does not take the fault mutex, but
			 * does a clear then write of pte's under page table
			 * lock.  Page fault code could race with migration,
			 * notice the clear pte and try to allocate a page
			 * here.  Before returning error, get ptl and make
			 * sure there really is no pte entry.
			 */
			if (hugetlb_pte_stable(h, mm, ptep, old_pte))
				ret = vmf_error(PTR_ERR(folio));
			else
				ret = 0;
			goto out;
		}
		clear_huge_page(&folio->page, address, pages_per_huge_page(h));
		__folio_mark_uptodate(folio);
		new_folio = true;

		if (vma->vm_flags & VM_MAYSHARE) {
			int err = hugetlb_add_to_page_cache(folio, mapping, idx);
			if (err) {
				/*
				 * err can't be -EEXIST which implies someone
				 * else consumed the reservation since hugetlb
				 * fault mutex is held when add a hugetlb page
				 * to the page cache. So it's safe to call
				 * restore_reserve_on_error() here.
				 */
				restore_reserve_on_error(h, vma, haddr, folio);
				folio_put(folio);
				goto out;
			}
			new_pagecache_folio = true;
		} else {
			folio_lock(folio);
			if (unlikely(anon_vma_prepare(vma))) {
				ret = VM_FAULT_OOM;
				goto backout_unlocked;
			}
			anon_rmap = 1;
		}
	} else {
		/*
		 * If memory error occurs between mmap() and fault, some process
		 * don't have hwpoisoned swap entry for errored virtual address.
		 * So we need to block hugepage fault by PG_hwpoison bit check.
		 */
		if (unlikely(folio_test_hwpoison(folio))) {
			ret = VM_FAULT_HWPOISON_LARGE |
				VM_FAULT_SET_HINDEX(hstate_index(h));
			goto backout_unlocked;
		}

		/* Check for page in userfault range. */
		if (userfaultfd_minor(vma)) {
			folio_unlock(folio);
			folio_put(folio);
			/* See comment in userfaultfd_missing() block above */
			if (!hugetlb_pte_stable(h, mm, ptep, old_pte)) {
				ret = 0;
				goto out;
			}
			return hugetlb_handle_userfault(vma, mapping, idx, flags,
							haddr, address,
							VM_UFFD_MINOR);
		}
	}

	/*
	 * If we are going to COW a private mapping later, we examine the
	 * pending reservations for this page now. This will ensure that
	 * any allocations necessary to record that reservation occur outside
	 * the spinlock.
	 */
	if ((flags & FAULT_FLAG_WRITE) && !(vma->vm_flags & VM_SHARED)) {
		if (vma_needs_reservation(h, vma, haddr) < 0) {
			ret = VM_FAULT_OOM;
			goto backout_unlocked;
		}
		/* Just decrements count, does not deallocate */
		vma_end_reservation(h, vma, haddr);
	}

	ptl = huge_pte_lock(h, mm, ptep);
	ret = 0;
	/* If pte changed from under us, retry */
	if (!pte_same(huge_ptep_get(ptep), old_pte))
		goto backout;

	if (anon_rmap)
		hugepage_add_new_anon_rmap(folio, vma, haddr);
	else
		page_dup_file_rmap(&folio->page, true);
	new_pte = make_huge_pte(vma, &folio->page, ((vma->vm_flags & VM_WRITE)
				&& (vma->vm_flags & VM_SHARED)));
	/*
	 * If this pte was previously wr-protected, keep it wr-protected even
	 * if populated.
	 */
	if (unlikely(pte_marker_uffd_wp(old_pte)))
		new_pte = huge_pte_mkuffd_wp(new_pte);
	set_huge_pte_at(mm, haddr, ptep, new_pte, huge_page_size(h));

	hugetlb_count_add(pages_per_huge_page(h), mm);
	if ((flags & FAULT_FLAG_WRITE) && !(vma->vm_flags & VM_SHARED)) {
		/* Optimization, do the COW without a second fault */
		ret = hugetlb_wp(mm, vma, address, ptep, flags, folio, ptl);
	}

	spin_unlock(ptl);

	/*
	 * Only set hugetlb_migratable in newly allocated pages.  Existing pages
	 * found in the pagecache may not have hugetlb_migratable if they have
	 * been isolated for migration.
	 */
	if (new_folio)
		folio_set_hugetlb_migratable(folio);

	folio_unlock(folio);
out:
	hugetlb_vma_unlock_read(vma);
	mutex_unlock(&hugetlb_fault_mutex_table[hash]);
	return ret;

backout:
	spin_unlock(ptl);
backout_unlocked:
	if (new_folio && !new_pagecache_folio)
		restore_reserve_on_error(h, vma, haddr, folio);

	folio_unlock(folio);
	folio_put(folio);
	goto out;
}

#ifdef CONFIG_SMP
u32 hugetlb_fault_mutex_hash(struct address_space *mapping, pgoff_t idx)
{
	unsigned long key[2];
	u32 hash;

	key[0] = (unsigned long) mapping;
	key[1] = idx;

	hash = jhash2((u32 *)&key, sizeof(key)/(sizeof(u32)), 0);

	return hash & (num_fault_mutexes - 1);
}
#else
/*
 * For uniprocessor systems we always use a single mutex, so just
 * return 0 and avoid the hashing overhead.
 */
u32 hugetlb_fault_mutex_hash(struct address_space *mapping, pgoff_t idx)
{
	return 0;
}
#endif

vm_fault_t hugetlb_fault(struct mm_struct *mm, struct vm_area_struct *vma,
			unsigned long address, unsigned int flags)
{
	pte_t *ptep, entry;
	spinlock_t *ptl;
	vm_fault_t ret;
	u32 hash;
	pgoff_t idx;
	struct folio *folio = NULL;
	struct folio *pagecache_folio = NULL;
	struct hstate *h = hstate_vma(vma);
	struct address_space *mapping;
	int need_wait_lock = 0;
	unsigned long haddr = address & huge_page_mask(h);

	/* TODO: Handle faults under the VMA lock */
	if (flags & FAULT_FLAG_VMA_LOCK) {
		vma_end_read(vma);
		return VM_FAULT_RETRY;
	}

	/*
	 * Serialize hugepage allocation and instantiation, so that we don't
	 * get spurious allocation failures if two CPUs race to instantiate
	 * the same page in the page cache.
	 */
	mapping = vma->vm_file->f_mapping;
	idx = vma_hugecache_offset(h, vma, haddr);
	hash = hugetlb_fault_mutex_hash(mapping, idx);
	mutex_lock(&hugetlb_fault_mutex_table[hash]);

	/*
	 * Acquire vma lock before calling huge_pte_alloc and hold
	 * until finished with ptep.  This prevents huge_pmd_unshare from
	 * being called elsewhere and making the ptep no longer valid.
	 */
	hugetlb_vma_lock_read(vma);
	ptep = huge_pte_alloc(mm, vma, haddr, huge_page_size(h));
	if (!ptep) {
		hugetlb_vma_unlock_read(vma);
		mutex_unlock(&hugetlb_fault_mutex_table[hash]);
		return VM_FAULT_OOM;
	}

	entry = huge_ptep_get(ptep);
	if (huge_pte_none_mostly(entry)) {
		if (is_pte_marker(entry)) {
			pte_marker marker =
				pte_marker_get(pte_to_swp_entry(entry));

			if (marker & PTE_MARKER_POISONED) {
				ret = VM_FAULT_HWPOISON_LARGE;
				goto out_mutex;
			}
		}

		/*
		 * Other PTE markers should be handled the same way as none PTE.
		 *
		 * hugetlb_no_page will drop vma lock and hugetlb fault
		 * mutex internally, which make us return immediately.
		 */
		return hugetlb_no_page(mm, vma, mapping, idx, address, ptep,
				      entry, flags);
	}

	ret = 0;

	/*
	 * entry could be a migration/hwpoison entry at this point, so this
	 * check prevents the kernel from going below assuming that we have
	 * an active hugepage in pagecache. This goto expects the 2nd page
	 * fault, and is_hugetlb_entry_(migration|hwpoisoned) check will
	 * properly handle it.
	 */
	if (!pte_present(entry)) {
		if (unlikely(is_hugetlb_entry_migration(entry))) {
			/*
			 * Release the hugetlb fault lock now, but retain
			 * the vma lock, because it is needed to guard the
			 * huge_pte_lockptr() later in
			 * migration_entry_wait_huge(). The vma lock will
			 * be released there.
			 */
			mutex_unlock(&hugetlb_fault_mutex_table[hash]);
			migration_entry_wait_huge(vma, ptep);
			return 0;
		} else if (unlikely(is_hugetlb_entry_hwpoisoned(entry)))
			ret = VM_FAULT_HWPOISON_LARGE |
			    VM_FAULT_SET_HINDEX(hstate_index(h));
		goto out_mutex;
	}

	/*
	 * If we are going to COW/unshare the mapping later, we examine the
	 * pending reservations for this page now. This will ensure that any
	 * allocations necessary to record that reservation occur outside the
	 * spinlock. Also lookup the pagecache page now as it is used to
	 * determine if a reservation has been consumed.
	 */
	if ((flags & (FAULT_FLAG_WRITE|FAULT_FLAG_UNSHARE)) &&
	    !(vma->vm_flags & VM_MAYSHARE) && !huge_pte_write(entry)) {
		if (vma_needs_reservation(h, vma, haddr) < 0) {
			ret = VM_FAULT_OOM;
			goto out_mutex;
		}
		/* Just decrements count, does not deallocate */
		vma_end_reservation(h, vma, haddr);

		pagecache_folio = filemap_lock_hugetlb_folio(h, mapping, idx);
		if (IS_ERR(pagecache_folio))
			pagecache_folio = NULL;
	}

	ptl = huge_pte_lock(h, mm, ptep);

	/* Check for a racing update before calling hugetlb_wp() */
	if (unlikely(!pte_same(entry, huge_ptep_get(ptep))))
		goto out_ptl;

	/* Handle userfault-wp first, before trying to lock more pages */
	if (userfaultfd_wp(vma) && huge_pte_uffd_wp(huge_ptep_get(ptep)) &&
	    (flags & FAULT_FLAG_WRITE) && !huge_pte_write(entry)) {
		if (!userfaultfd_wp_async(vma)) {
			struct vm_fault vmf = {
				.vma = vma,
				.address = haddr,
				.real_address = address,
				.flags = flags,
			};

			spin_unlock(ptl);
			if (pagecache_folio) {
				folio_unlock(pagecache_folio);
				folio_put(pagecache_folio);
			}
			hugetlb_vma_unlock_read(vma);
			mutex_unlock(&hugetlb_fault_mutex_table[hash]);
			return handle_userfault(&vmf, VM_UFFD_WP);
		}

		entry = huge_pte_clear_uffd_wp(entry);
		set_huge_pte_at(mm, haddr, ptep, entry,
				huge_page_size(hstate_vma(vma)));
		/* Fallthrough to CoW */
	}

	/*
	 * hugetlb_wp() requires page locks of pte_page(entry) and
	 * pagecache_folio, so here we need take the former one
	 * when folio != pagecache_folio or !pagecache_folio.
	 */
	folio = page_folio(pte_page(entry));
	if (folio != pagecache_folio)
		if (!folio_trylock(folio)) {
			need_wait_lock = 1;
			goto out_ptl;
		}

	folio_get(folio);

	if (flags & (FAULT_FLAG_WRITE|FAULT_FLAG_UNSHARE)) {
		if (!huge_pte_write(entry)) {
			ret = hugetlb_wp(mm, vma, address, ptep, flags,
					 pagecache_folio, ptl);
			goto out_put_page;
		} else if (likely(flags & FAULT_FLAG_WRITE)) {
			entry = huge_pte_mkdirty(entry);
		}
	}
	entry = pte_mkyoung(entry);
	if (huge_ptep_set_access_flags(vma, haddr, ptep, entry,
						flags & FAULT_FLAG_WRITE))
		update_mmu_cache(vma, haddr, ptep);
out_put_page:
	if (folio != pagecache_folio)
		folio_unlock(folio);
	folio_put(folio);
out_ptl:
	spin_unlock(ptl);

	if (pagecache_folio) {
		folio_unlock(pagecache_folio);
		folio_put(pagecache_folio);
	}
out_mutex:
	hugetlb_vma_unlock_read(vma);
	mutex_unlock(&hugetlb_fault_mutex_table[hash]);
	/*
	 * Generally it's safe to hold refcount during waiting page lock. But
	 * here we just wait to defer the next page fault to avoid busy loop and
	 * the page is not used after unlocked before returning from the current
	 * page fault. So we are safe from accessing freed page, even if we wait
	 * here without taking refcount.
	 */
	if (need_wait_lock)
		folio_wait_locked(folio);
	return ret;
}

#ifdef CONFIG_USERFAULTFD
/*
 * Can probably be eliminated, but still used by hugetlb_mfill_atomic_pte().
 */
static struct folio *alloc_hugetlb_folio_vma(struct hstate *h,
		struct vm_area_struct *vma, unsigned long address)
{
	struct mempolicy *mpol;
	nodemask_t *nodemask;
	struct folio *folio;
	gfp_t gfp_mask;
	int node;

	gfp_mask = htlb_alloc_mask(h);
	node = huge_node(vma, address, gfp_mask, &mpol, &nodemask);
	folio = alloc_hugetlb_folio_nodemask(h, node, nodemask, gfp_mask);
	mpol_cond_put(mpol);

	return folio;
}

/*
 * Used by userfaultfd UFFDIO_* ioctls. Based on userfaultfd's mfill_atomic_pte
 * with modifications for hugetlb pages.
 */
int hugetlb_mfill_atomic_pte(pte_t *dst_pte,
			     struct vm_area_struct *dst_vma,
			     unsigned long dst_addr,
			     unsigned long src_addr,
			     uffd_flags_t flags,
			     struct folio **foliop)
{
	struct mm_struct *dst_mm = dst_vma->vm_mm;
	bool is_continue = uffd_flags_mode_is(flags, MFILL_ATOMIC_CONTINUE);
	bool wp_enabled = (flags & MFILL_ATOMIC_WP);
	struct hstate *h = hstate_vma(dst_vma);
	struct address_space *mapping = dst_vma->vm_file->f_mapping;
	pgoff_t idx = vma_hugecache_offset(h, dst_vma, dst_addr);
	unsigned long size;
	int vm_shared = dst_vma->vm_flags & VM_SHARED;
	pte_t _dst_pte;
	spinlock_t *ptl;
	int ret = -ENOMEM;
	struct folio *folio;
	int writable;
	bool folio_in_pagecache = false;

	if (uffd_flags_mode_is(flags, MFILL_ATOMIC_POISON)) {
		ptl = huge_pte_lock(h, dst_mm, dst_pte);

		/* Don't overwrite any existing PTEs (even markers) */
		if (!huge_pte_none(huge_ptep_get(dst_pte))) {
			spin_unlock(ptl);
			return -EEXIST;
		}

		_dst_pte = make_pte_marker(PTE_MARKER_POISONED);
		set_huge_pte_at(dst_mm, dst_addr, dst_pte, _dst_pte,
				huge_page_size(h));

		/* No need to invalidate - it was non-present before */
		update_mmu_cache(dst_vma, dst_addr, dst_pte);

		spin_unlock(ptl);
		return 0;
	}

	if (is_continue) {
		ret = -EFAULT;
		folio = filemap_lock_hugetlb_folio(h, mapping, idx);
		if (IS_ERR(folio))
			goto out;
		folio_in_pagecache = true;
	} else if (!*foliop) {
		/* If a folio already exists, then it's UFFDIO_COPY for
		 * a non-missing case. Return -EEXIST.
		 */
		if (vm_shared &&
		    hugetlbfs_pagecache_present(h, dst_vma, dst_addr)) {
			ret = -EEXIST;
			goto out;
		}

		folio = alloc_hugetlb_folio(dst_vma, dst_addr, 0);
		if (IS_ERR(folio)) {
			ret = -ENOMEM;
			goto out;
		}

		ret = copy_folio_from_user(folio, (const void __user *) src_addr,
					   false);

		/* fallback to copy_from_user outside mmap_lock */
		if (unlikely(ret)) {
			ret = -ENOENT;
			/* Free the allocated folio which may have
			 * consumed a reservation.
			 */
			restore_reserve_on_error(h, dst_vma, dst_addr, folio);
			folio_put(folio);

			/* Allocate a temporary folio to hold the copied
			 * contents.
			 */
			folio = alloc_hugetlb_folio_vma(h, dst_vma, dst_addr);
			if (!folio) {
				ret = -ENOMEM;
				goto out;
			}
			*foliop = folio;
			/* Set the outparam foliop and return to the caller to
			 * copy the contents outside the lock. Don't free the
			 * folio.
			 */
			goto out;
		}
	} else {
		if (vm_shared &&
		    hugetlbfs_pagecache_present(h, dst_vma, dst_addr)) {
			folio_put(*foliop);
			ret = -EEXIST;
			*foliop = NULL;
			goto out;
		}

		folio = alloc_hugetlb_folio(dst_vma, dst_addr, 0);
		if (IS_ERR(folio)) {
			folio_put(*foliop);
			ret = -ENOMEM;
			*foliop = NULL;
			goto out;
		}
		ret = copy_user_large_folio(folio, *foliop, dst_addr, dst_vma);
		folio_put(*foliop);
		*foliop = NULL;
		if (ret) {
			folio_put(folio);
			goto out;
		}
	}

	/*
	 * The memory barrier inside __folio_mark_uptodate makes sure that
	 * preceding stores to the page contents become visible before
	 * the set_pte_at() write.
	 */
	__folio_mark_uptodate(folio);

	/* Add shared, newly allocated pages to the page cache. */
	if (vm_shared && !is_continue) {
		size = i_size_read(mapping->host) >> huge_page_shift(h);
		ret = -EFAULT;
		if (idx >= size)
			goto out_release_nounlock;

		/*
		 * Serialization between remove_inode_hugepages() and
		 * hugetlb_add_to_page_cache() below happens through the
		 * hugetlb_fault_mutex_table that here must be hold by
		 * the caller.
		 */
		ret = hugetlb_add_to_page_cache(folio, mapping, idx);
		if (ret)
			goto out_release_nounlock;
		folio_in_pagecache = true;
	}

	ptl = huge_pte_lock(h, dst_mm, dst_pte);

	ret = -EIO;
	if (folio_test_hwpoison(folio))
		goto out_release_unlock;

	/*
	 * We allow to overwrite a pte marker: consider when both MISSING|WP
	 * registered, we firstly wr-protect a none pte which has no page cache
	 * page backing it, then access the page.
	 */
	ret = -EEXIST;
	if (!huge_pte_none_mostly(huge_ptep_get(dst_pte)))
		goto out_release_unlock;

	if (folio_in_pagecache)
		page_dup_file_rmap(&folio->page, true);
	else
		hugepage_add_new_anon_rmap(folio, dst_vma, dst_addr);

	/*
	 * For either: (1) CONTINUE on a non-shared VMA, or (2) UFFDIO_COPY
	 * with wp flag set, don't set pte write bit.
	 */
	if (wp_enabled || (is_continue && !vm_shared))
		writable = 0;
	else
		writable = dst_vma->vm_flags & VM_WRITE;

	_dst_pte = make_huge_pte(dst_vma, &folio->page, writable);
	/*
	 * Always mark UFFDIO_COPY page dirty; note that this may not be
	 * extremely important for hugetlbfs for now since swapping is not
	 * supported, but we should still be clear in that this page cannot be
	 * thrown away at will, even if write bit not set.
	 */
	_dst_pte = huge_pte_mkdirty(_dst_pte);
	_dst_pte = pte_mkyoung(_dst_pte);

	if (wp_enabled)
		_dst_pte = huge_pte_mkuffd_wp(_dst_pte);

	set_huge_pte_at(dst_mm, dst_addr, dst_pte, _dst_pte, huge_page_size(h));

	hugetlb_count_add(pages_per_huge_page(h), dst_mm);

	/* No need to invalidate - it was non-present before */
	update_mmu_cache(dst_vma, dst_addr, dst_pte);

	spin_unlock(ptl);
	if (!is_continue)
		folio_set_hugetlb_migratable(folio);
	if (vm_shared || is_continue)
		folio_unlock(folio);
	ret = 0;
out:
	return ret;
out_release_unlock:
	spin_unlock(ptl);
	if (vm_shared || is_continue)
		folio_unlock(folio);
out_release_nounlock:
	if (!folio_in_pagecache)
		restore_reserve_on_error(h, dst_vma, dst_addr, folio);
	folio_put(folio);
	goto out;
}
#endif /* CONFIG_USERFAULTFD */

struct page *hugetlb_follow_page_mask(struct vm_area_struct *vma,
				      unsigned long address, unsigned int flags,
				      unsigned int *page_mask)
{
	struct hstate *h = hstate_vma(vma);
	struct mm_struct *mm = vma->vm_mm;
	unsigned long haddr = address & huge_page_mask(h);
	struct page *page = NULL;
	spinlock_t *ptl;
	pte_t *pte, entry;
	int ret;

	hugetlb_vma_lock_read(vma);
	pte = hugetlb_walk(vma, haddr, huge_page_size(h));
	if (!pte)
		goto out_unlock;

	ptl = huge_pte_lock(h, mm, pte);
	entry = huge_ptep_get(pte);
	if (pte_present(entry)) {
		page = pte_page(entry);

		if (!huge_pte_write(entry)) {
			if (flags & FOLL_WRITE) {
				page = NULL;
				goto out;
			}

			if (gup_must_unshare(vma, flags, page)) {
				/* Tell the caller to do unsharing */
				page = ERR_PTR(-EMLINK);
				goto out;
			}
		}

		page = nth_page(page, ((address & ~huge_page_mask(h)) >> PAGE_SHIFT));

		/*
		 * Note that page may be a sub-page, and with vmemmap
		 * optimizations the page struct may be read only.
		 * try_grab_page() will increase the ref count on the
		 * head page, so this will be OK.
		 *
		 * try_grab_page() should always be able to get the page here,
		 * because we hold the ptl lock and have verified pte_present().
		 */
		ret = try_grab_page(page, flags);

		if (WARN_ON_ONCE(ret)) {
			page = ERR_PTR(ret);
			goto out;
		}

		*page_mask = (1U << huge_page_order(h)) - 1;
	}
out:
	spin_unlock(ptl);
out_unlock:
	hugetlb_vma_unlock_read(vma);

	/*
	 * Fixup retval for dump requests: if pagecache doesn't exist,
	 * don't try to allocate a new page but just skip it.
	 */
	if (!page && (flags & FOLL_DUMP) &&
	    !hugetlbfs_pagecache_present(h, vma, address))
		page = ERR_PTR(-EFAULT);

	return page;
}

long hugetlb_change_protection(struct vm_area_struct *vma,
		unsigned long address, unsigned long end,
		pgprot_t newprot, unsigned long cp_flags)
{
	struct mm_struct *mm = vma->vm_mm;
	unsigned long start = address;
	pte_t *ptep;
	pte_t pte;
	struct hstate *h = hstate_vma(vma);
	long pages = 0, psize = huge_page_size(h);
	bool shared_pmd = false;
	struct mmu_notifier_range range;
	unsigned long last_addr_mask;
	bool uffd_wp = cp_flags & MM_CP_UFFD_WP;
	bool uffd_wp_resolve = cp_flags & MM_CP_UFFD_WP_RESOLVE;

	/*
	 * In the case of shared PMDs, the area to flush could be beyond
	 * start/end.  Set range.start/range.end to cover the maximum possible
	 * range if PMD sharing is possible.
	 */
	mmu_notifier_range_init(&range, MMU_NOTIFY_PROTECTION_VMA,
				0, mm, start, end);
	adjust_range_if_pmd_sharing_possible(vma, &range.start, &range.end);

	BUG_ON(address >= end);
	flush_cache_range(vma, range.start, range.end);

	mmu_notifier_invalidate_range_start(&range);
	hugetlb_vma_lock_write(vma);
	i_mmap_lock_write(vma->vm_file->f_mapping);
	last_addr_mask = hugetlb_mask_last_page(h);
	for (; address < end; address += psize) {
		spinlock_t *ptl;
		ptep = hugetlb_walk(vma, address, psize);
		if (!ptep) {
			if (!uffd_wp) {
				address |= last_addr_mask;
				continue;
			}
			/*
			 * Userfaultfd wr-protect requires pgtable
			 * pre-allocations to install pte markers.
			 */
			ptep = huge_pte_alloc(mm, vma, address, psize);
			if (!ptep) {
				pages = -ENOMEM;
				break;
			}
		}
		ptl = huge_pte_lock(h, mm, ptep);
		if (huge_pmd_unshare(mm, vma, address, ptep)) {
			/*
			 * When uffd-wp is enabled on the vma, unshare
			 * shouldn't happen at all.  Warn about it if it
			 * happened due to some reason.
			 */
			WARN_ON_ONCE(uffd_wp || uffd_wp_resolve);
			pages++;
			spin_unlock(ptl);
			shared_pmd = true;
			address |= last_addr_mask;
			continue;
		}
		pte = huge_ptep_get(ptep);
		if (unlikely(is_hugetlb_entry_hwpoisoned(pte))) {
			/* Nothing to do. */
		} else if (unlikely(is_hugetlb_entry_migration(pte))) {
			swp_entry_t entry = pte_to_swp_entry(pte);
			struct page *page = pfn_swap_entry_to_page(entry);
			pte_t newpte = pte;

			if (is_writable_migration_entry(entry)) {
				if (PageAnon(page))
					entry = make_readable_exclusive_migration_entry(
								swp_offset(entry));
				else
					entry = make_readable_migration_entry(
								swp_offset(entry));
				newpte = swp_entry_to_pte(entry);
				pages++;
			}

			if (uffd_wp)
				newpte = pte_swp_mkuffd_wp(newpte);
			else if (uffd_wp_resolve)
				newpte = pte_swp_clear_uffd_wp(newpte);
			if (!pte_same(pte, newpte))
				set_huge_pte_at(mm, address, ptep, newpte, psize);
		} else if (unlikely(is_pte_marker(pte))) {
			/* No other markers apply for now. */
			WARN_ON_ONCE(!pte_marker_uffd_wp(pte));
			if (uffd_wp_resolve)
				/* Safe to modify directly (non-present->none). */
				huge_pte_clear(mm, address, ptep, psize);
		} else if (!huge_pte_none(pte)) {
			pte_t old_pte;
			unsigned int shift = huge_page_shift(hstate_vma(vma));

			old_pte = huge_ptep_modify_prot_start(vma, address, ptep);
			pte = huge_pte_modify(old_pte, newprot);
			pte = arch_make_huge_pte(pte, shift, vma->vm_flags);
			if (uffd_wp)
				pte = huge_pte_mkuffd_wp(pte);
			else if (uffd_wp_resolve)
				pte = huge_pte_clear_uffd_wp(pte);
			huge_ptep_modify_prot_commit(vma, address, ptep, old_pte, pte);
			pages++;
		} else {
			/* None pte */
			if (unlikely(uffd_wp))
				/* Safe to modify directly (none->non-present). */
				set_huge_pte_at(mm, address, ptep,
						make_pte_marker(PTE_MARKER_UFFD_WP),
						psize);
		}
		spin_unlock(ptl);
	}
	/*
	 * Must flush TLB before releasing i_mmap_rwsem: x86's huge_pmd_unshare
	 * may have cleared our pud entry and done put_page on the page table:
	 * once we release i_mmap_rwsem, another task can do the final put_page
	 * and that page table be reused and filled with junk.  If we actually
	 * did unshare a page of pmds, flush the range corresponding to the pud.
	 */
	if (shared_pmd)
		flush_hugetlb_tlb_range(vma, range.start, range.end);
	else
		flush_hugetlb_tlb_range(vma, start, end);
	/*
	 * No need to call mmu_notifier_arch_invalidate_secondary_tlbs() we are
	 * downgrading page table protection not changing it to point to a new
	 * page.
	 *
	 * See Documentation/mm/mmu_notifier.rst
	 */
	i_mmap_unlock_write(vma->vm_file->f_mapping);
	hugetlb_vma_unlock_write(vma);
	mmu_notifier_invalidate_range_end(&range);

	return pages > 0 ? (pages << h->order) : pages;
}

/* Return true if reservation was successful, false otherwise.  */
bool hugetlb_reserve_pages(struct inode *inode,
					long from, long to,
					struct vm_area_struct *vma,
					vm_flags_t vm_flags)
{
	long chg = -1, add = -1;
	struct hstate *h = hstate_inode(inode);
	struct hugepage_subpool *spool = subpool_inode(inode);
	struct resv_map *resv_map;
	struct hugetlb_cgroup *h_cg = NULL;
	long gbl_reserve, regions_needed = 0;

	/* This should never happen */
	if (from > to) {
		VM_WARN(1, "%s called with a negative range\n", __func__);
		return false;
	}

	/*
	 * vma specific semaphore used for pmd sharing and fault/truncation
	 * synchronization
	 */
	hugetlb_vma_lock_alloc(vma);

	/*
	 * Only apply hugepage reservation if asked. At fault time, an
	 * attempt will be made for VM_NORESERVE to allocate a page
	 * without using reserves
	 */
	if (vm_flags & VM_NORESERVE)
		return true;

	/*
	 * Shared mappings base their reservation on the number of pages that
	 * are already allocated on behalf of the file. Private mappings need
	 * to reserve the full area even if read-only as mprotect() may be
	 * called to make the mapping read-write. Assume !vma is a shm mapping
	 */
	if (!vma || vma->vm_flags & VM_MAYSHARE) {
		/*
		 * resv_map can not be NULL as hugetlb_reserve_pages is only
		 * called for inodes for which resv_maps were created (see
		 * hugetlbfs_get_inode).
		 */
		resv_map = inode_resv_map(inode);

		chg = region_chg(resv_map, from, to, &regions_needed);
	} else {
		/* Private mapping. */
		resv_map = resv_map_alloc();
		if (!resv_map)
			goto out_err;

		chg = to - from;

		set_vma_resv_map(vma, resv_map);
		set_vma_resv_flags(vma, HPAGE_RESV_OWNER);
	}

	if (chg < 0)
		goto out_err;

	if (hugetlb_cgroup_charge_cgroup_rsvd(hstate_index(h),
				chg * pages_per_huge_page(h), &h_cg) < 0)
		goto out_err;

	if (vma && !(vma->vm_flags & VM_MAYSHARE) && h_cg) {
		/* For private mappings, the hugetlb_cgroup uncharge info hangs
		 * of the resv_map.
		 */
		resv_map_set_hugetlb_cgroup_uncharge_info(resv_map, h_cg, h);
	}

	/*
	 * There must be enough pages in the subpool for the mapping. If
	 * the subpool has a minimum size, there may be some global
	 * reservations already in place (gbl_reserve).
	 */
	gbl_reserve = hugepage_subpool_get_pages(spool, chg);
	if (gbl_reserve < 0)
		goto out_uncharge_cgroup;

	/*
	 * Check enough hugepages are available for the reservation.
	 * Hand the pages back to the subpool if there are not
	 */
	if (hugetlb_acct_memory(h, gbl_reserve) < 0)
		goto out_put_pages;

	/*
	 * Account for the reservations made. Shared mappings record regions
	 * that have reservations as they are shared by multiple VMAs.
	 * When the last VMA disappears, the region map says how much
	 * the reservation was and the page cache tells how much of
	 * the reservation was consumed. Private mappings are per-VMA and
	 * only the consumed reservations are tracked. When the VMA
	 * disappears, the original reservation is the VMA size and the
	 * consumed reservations are stored in the map. Hence, nothing
	 * else has to be done for private mappings here
	 */
	if (!vma || vma->vm_flags & VM_MAYSHARE) {
		add = region_add(resv_map, from, to, regions_needed, h, h_cg);

		if (unlikely(add < 0)) {
			hugetlb_acct_memory(h, -gbl_reserve);
			goto out_put_pages;
		} else if (unlikely(chg > add)) {
			/*
			 * pages in this range were added to the reserve
			 * map between region_chg and region_add.  This
			 * indicates a race with alloc_hugetlb_folio.  Adjust
			 * the subpool and reserve counts modified above
			 * based on the difference.
			 */
			long rsv_adjust;

			/*
			 * hugetlb_cgroup_uncharge_cgroup_rsvd() will put the
			 * reference to h_cg->css. See comment below for detail.
			 */
			hugetlb_cgroup_uncharge_cgroup_rsvd(
				hstate_index(h),
				(chg - add) * pages_per_huge_page(h), h_cg);

			rsv_adjust = hugepage_subpool_put_pages(spool,
								chg - add);
			hugetlb_acct_memory(h, -rsv_adjust);
		} else if (h_cg) {
			/*
			 * The file_regions will hold their own reference to
			 * h_cg->css. So we should release the reference held
			 * via hugetlb_cgroup_charge_cgroup_rsvd() when we are
			 * done.
			 */
			hugetlb_cgroup_put_rsvd_cgroup(h_cg);
		}
	}
	return true;

out_put_pages:
	/* put back original number of pages, chg */
	(void)hugepage_subpool_put_pages(spool, chg);
out_uncharge_cgroup:
	hugetlb_cgroup_uncharge_cgroup_rsvd(hstate_index(h),
					    chg * pages_per_huge_page(h), h_cg);
out_err:
	hugetlb_vma_lock_free(vma);
	if (!vma || vma->vm_flags & VM_MAYSHARE)
		/* Only call region_abort if the region_chg succeeded but the
		 * region_add failed or didn't run.
		 */
		if (chg >= 0 && add < 0)
			region_abort(resv_map, from, to, regions_needed);
	if (vma && is_vma_resv_set(vma, HPAGE_RESV_OWNER)) {
		kref_put(&resv_map->refs, resv_map_release);
		set_vma_resv_map(vma, NULL);
	}
	return false;
}

long hugetlb_unreserve_pages(struct inode *inode, long start, long end,
								long freed)
{
	struct hstate *h = hstate_inode(inode);
	struct resv_map *resv_map = inode_resv_map(inode);
	long chg = 0;
	struct hugepage_subpool *spool = subpool_inode(inode);
	long gbl_reserve;

	/*
	 * Since this routine can be called in the evict inode path for all
	 * hugetlbfs inodes, resv_map could be NULL.
	 */
	if (resv_map) {
		chg = region_del(resv_map, start, end);
		/*
		 * region_del() can fail in the rare case where a region
		 * must be split and another region descriptor can not be
		 * allocated.  If end == LONG_MAX, it will not fail.
		 */
		if (chg < 0)
			return chg;
	}

	spin_lock(&inode->i_lock);
	inode->i_blocks -= (blocks_per_huge_page(h) * freed);
	spin_unlock(&inode->i_lock);

	/*
	 * If the subpool has a minimum size, the number of global
	 * reservations to be released may be adjusted.
	 *
	 * Note that !resv_map implies freed == 0. So (chg - freed)
	 * won't go negative.
	 */
	gbl_reserve = hugepage_subpool_put_pages(spool, (chg - freed));
	hugetlb_acct_memory(h, -gbl_reserve);

	return 0;
}

#ifdef CONFIG_ARCH_WANT_HUGE_PMD_SHARE
static unsigned long page_table_shareable(struct vm_area_struct *svma,
				struct vm_area_struct *vma,
				unsigned long addr, pgoff_t idx)
{
	unsigned long saddr = ((idx - svma->vm_pgoff) << PAGE_SHIFT) +
				svma->vm_start;
	unsigned long sbase = saddr & PUD_MASK;
	unsigned long s_end = sbase + PUD_SIZE;

	/* Allow segments to share if only one is marked locked */
	unsigned long vm_flags = vma->vm_flags & ~VM_LOCKED_MASK;
	unsigned long svm_flags = svma->vm_flags & ~VM_LOCKED_MASK;

	/*
	 * match the virtual addresses, permission and the alignment of the
	 * page table page.
	 *
	 * Also, vma_lock (vm_private_data) is required for sharing.
	 */
	if (pmd_index(addr) != pmd_index(saddr) ||
	    vm_flags != svm_flags ||
	    !range_in_vma(svma, sbase, s_end) ||
	    !svma->vm_private_data)
		return 0;

	return saddr;
}

bool want_pmd_share(struct vm_area_struct *vma, unsigned long addr)
{
	unsigned long start = addr & PUD_MASK;
	unsigned long end = start + PUD_SIZE;

#ifdef CONFIG_USERFAULTFD
	if (uffd_disable_huge_pmd_share(vma))
		return false;
#endif
	/*
	 * check on proper vm_flags and page table alignment
	 */
	if (!(vma->vm_flags & VM_MAYSHARE))
		return false;
	if (!vma->vm_private_data)	/* vma lock required for sharing */
		return false;
	if (!range_in_vma(vma, start, end))
		return false;
	return true;
}

/*
 * Determine if start,end range within vma could be mapped by shared pmd.
 * If yes, adjust start and end to cover range associated with possible
 * shared pmd mappings.
 */
void adjust_range_if_pmd_sharing_possible(struct vm_area_struct *vma,
				unsigned long *start, unsigned long *end)
{
	unsigned long v_start = ALIGN(vma->vm_start, PUD_SIZE),
		v_end = ALIGN_DOWN(vma->vm_end, PUD_SIZE);

	/*
	 * vma needs to span at least one aligned PUD size, and the range
	 * must be at least partially within in.
	 */
	if (!(vma->vm_flags & VM_MAYSHARE) || !(v_end > v_start) ||
		(*end <= v_start) || (*start >= v_end))
		return;

	/* Extend the range to be PUD aligned for a worst case scenario */
	if (*start > v_start)
		*start = ALIGN_DOWN(*start, PUD_SIZE);

	if (*end < v_end)
		*end = ALIGN(*end, PUD_SIZE);
}

/*
 * Search for a shareable pmd page for hugetlb. In any case calls pmd_alloc()
 * and returns the corresponding pte. While this is not necessary for the
 * !shared pmd case because we can allocate the pmd later as well, it makes the
 * code much cleaner. pmd allocation is essential for the shared case because
 * pud has to be populated inside the same i_mmap_rwsem section - otherwise
 * racing tasks could either miss the sharing (see huge_pte_offset) or select a
 * bad pmd for sharing.
 */
pte_t *huge_pmd_share(struct mm_struct *mm, struct vm_area_struct *vma,
		      unsigned long addr, pud_t *pud)
{
	struct address_space *mapping = vma->vm_file->f_mapping;
	pgoff_t idx = ((addr - vma->vm_start) >> PAGE_SHIFT) +
			vma->vm_pgoff;
	struct vm_area_struct *svma;
	unsigned long saddr;
	pte_t *spte = NULL;
	pte_t *pte;

	i_mmap_lock_read(mapping);
	vma_interval_tree_foreach(svma, &mapping->i_mmap, idx, idx) {
		if (svma == vma)
			continue;

		saddr = page_table_shareable(svma, vma, addr, idx);
		if (saddr) {
			spte = hugetlb_walk(svma, saddr,
					    vma_mmu_pagesize(svma));
			if (spte) {
				get_page(virt_to_page(spte));
				break;
			}
		}
	}

	if (!spte)
		goto out;

	spin_lock(&mm->page_table_lock);
	if (pud_none(*pud)) {
		pud_populate(mm, pud,
				(pmd_t *)((unsigned long)spte & PAGE_MASK));
		mm_inc_nr_pmds(mm);
	} else {
		put_page(virt_to_page(spte));
	}
	spin_unlock(&mm->page_table_lock);
out:
	pte = (pte_t *)pmd_alloc(mm, pud, addr);
	i_mmap_unlock_read(mapping);
	return pte;
}

/*
 * unmap huge page backed by shared pte.
 *
 * Hugetlb pte page is ref counted at the time of mapping.  If pte is shared
 * indicated by page_count > 1, unmap is achieved by clearing pud and
 * decrementing the ref count. If count == 1, the pte page is not shared.
 *
 * Called with page table lock held.
 *
 * returns: 1 successfully unmapped a shared pte page
 *	    0 the underlying pte page is not shared, or it is the last user
 */
int huge_pmd_unshare(struct mm_struct *mm, struct vm_area_struct *vma,
					unsigned long addr, pte_t *ptep)
{
	pgd_t *pgd = pgd_offset(mm, addr);
	p4d_t *p4d = p4d_offset(pgd, addr);
	pud_t *pud = pud_offset(p4d, addr);

	i_mmap_assert_write_locked(vma->vm_file->f_mapping);
	hugetlb_vma_assert_locked(vma);
	BUG_ON(page_count(virt_to_page(ptep)) == 0);
	if (page_count(virt_to_page(ptep)) == 1)
		return 0;

	pud_clear(pud);
	put_page(virt_to_page(ptep));
	mm_dec_nr_pmds(mm);
	return 1;
}

#else /* !CONFIG_ARCH_WANT_HUGE_PMD_SHARE */

pte_t *huge_pmd_share(struct mm_struct *mm, struct vm_area_struct *vma,
		      unsigned long addr, pud_t *pud)
{
	return NULL;
}

int huge_pmd_unshare(struct mm_struct *mm, struct vm_area_struct *vma,
				unsigned long addr, pte_t *ptep)
{
	return 0;
}

void adjust_range_if_pmd_sharing_possible(struct vm_area_struct *vma,
				unsigned long *start, unsigned long *end)
{
}

bool want_pmd_share(struct vm_area_struct *vma, unsigned long addr)
{
	return false;
}
#endif /* CONFIG_ARCH_WANT_HUGE_PMD_SHARE */

#ifdef CONFIG_ARCH_WANT_GENERAL_HUGETLB
pte_t *huge_pte_alloc(struct mm_struct *mm, struct vm_area_struct *vma,
			unsigned long addr, unsigned long sz)
{
	pgd_t *pgd;
	p4d_t *p4d;
	pud_t *pud;
	pte_t *pte = NULL;

	pgd = pgd_offset(mm, addr);
	p4d = p4d_alloc(mm, pgd, addr);
	if (!p4d)
		return NULL;
	pud = pud_alloc(mm, p4d, addr);
	if (pud) {
		if (sz == PUD_SIZE) {
			pte = (pte_t *)pud;
		} else {
			BUG_ON(sz != PMD_SIZE);
			if (want_pmd_share(vma, addr) && pud_none(*pud))
				pte = huge_pmd_share(mm, vma, addr, pud);
			else
				pte = (pte_t *)pmd_alloc(mm, pud, addr);
		}
	}

	if (pte) {
		pte_t pteval = ptep_get_lockless(pte);

		BUG_ON(pte_present(pteval) && !pte_huge(pteval));
	}

	return pte;
}

/*
 * huge_pte_offset() - Walk the page table to resolve the hugepage
 * entry at address @addr
 *
 * Return: Pointer to page table entry (PUD or PMD) for
 * address @addr, or NULL if a !p*d_present() entry is encountered and the
 * size @sz doesn't match the hugepage size at this level of the page
 * table.
 */
pte_t *huge_pte_offset(struct mm_struct *mm,
		       unsigned long addr, unsigned long sz)
{
	pgd_t *pgd;
	p4d_t *p4d;
	pud_t *pud;
	pmd_t *pmd;

	pgd = pgd_offset(mm, addr);
	if (!pgd_present(*pgd))
		return NULL;
	p4d = p4d_offset(pgd, addr);
	if (!p4d_present(*p4d))
		return NULL;

	pud = pud_offset(p4d, addr);
	if (sz == PUD_SIZE)
		/* must be pud huge, non-present or none */
		return (pte_t *)pud;
	if (!pud_present(*pud))
		return NULL;
	/* must have a valid entry and size to go further */

	pmd = pmd_offset(pud, addr);
	/* must be pmd huge, non-present or none */
	return (pte_t *)pmd;
}

/*
 * Return a mask that can be used to update an address to the last huge
 * page in a page table page mapping size.  Used to skip non-present
 * page table entries when linearly scanning address ranges.  Architectures
 * with unique huge page to page table relationships can define their own
 * version of this routine.
 */
unsigned long hugetlb_mask_last_page(struct hstate *h)
{
	unsigned long hp_size = huge_page_size(h);

	if (hp_size == PUD_SIZE)
		return P4D_SIZE - PUD_SIZE;
	else if (hp_size == PMD_SIZE)
		return PUD_SIZE - PMD_SIZE;
	else
		return 0UL;
}

#else

/* See description above.  Architectures can provide their own version. */
__weak unsigned long hugetlb_mask_last_page(struct hstate *h)
{
#ifdef CONFIG_ARCH_WANT_HUGE_PMD_SHARE
	if (huge_page_size(h) == PMD_SIZE)
		return PUD_SIZE - PMD_SIZE;
#endif
	return 0UL;
}

#endif /* CONFIG_ARCH_WANT_GENERAL_HUGETLB */

/*
 * These functions are overwritable if your architecture needs its own
 * behavior.
 */
bool isolate_hugetlb(struct folio *folio, struct list_head *list)
{
	bool ret = true;

	spin_lock_irq(&hugetlb_lock);
	if (!folio_test_hugetlb(folio) ||
	    !folio_test_hugetlb_migratable(folio) ||
	    !folio_try_get(folio)) {
		ret = false;
		goto unlock;
	}
	folio_clear_hugetlb_migratable(folio);
	list_move_tail(&folio->lru, list);
unlock:
	spin_unlock_irq(&hugetlb_lock);
	return ret;
}

int get_hwpoison_hugetlb_folio(struct folio *folio, bool *hugetlb, bool unpoison)
{
	int ret = 0;

	*hugetlb = false;
	spin_lock_irq(&hugetlb_lock);
	if (folio_test_hugetlb(folio)) {
		*hugetlb = true;
		if (folio_test_hugetlb_freed(folio))
			ret = 0;
		else if (folio_test_hugetlb_migratable(folio) || unpoison)
			ret = folio_try_get(folio);
		else
			ret = -EBUSY;
	}
	spin_unlock_irq(&hugetlb_lock);
	return ret;
}

int get_huge_page_for_hwpoison(unsigned long pfn, int flags,
				bool *migratable_cleared)
{
	int ret;

	spin_lock_irq(&hugetlb_lock);
	ret = __get_huge_page_for_hwpoison(pfn, flags, migratable_cleared);
	spin_unlock_irq(&hugetlb_lock);
	return ret;
}

void folio_putback_active_hugetlb(struct folio *folio)
{
	spin_lock_irq(&hugetlb_lock);
	folio_set_hugetlb_migratable(folio);
	list_move_tail(&folio->lru, &(folio_hstate(folio))->hugepage_activelist);
	spin_unlock_irq(&hugetlb_lock);
	folio_put(folio);
}

void move_hugetlb_state(struct folio *old_folio, struct folio *new_folio, int reason)
{
	struct hstate *h = folio_hstate(old_folio);

	hugetlb_cgroup_migrate(old_folio, new_folio);
	set_page_owner_migrate_reason(&new_folio->page, reason);

	/*
	 * transfer temporary state of the new hugetlb folio. This is
	 * reverse to other transitions because the newpage is going to
	 * be final while the old one will be freed so it takes over
	 * the temporary status.
	 *
	 * Also note that we have to transfer the per-node surplus state
	 * here as well otherwise the global surplus count will not match
	 * the per-node's.
	 */
	if (folio_test_hugetlb_temporary(new_folio)) {
		int old_nid = folio_nid(old_folio);
		int new_nid = folio_nid(new_folio);

		folio_set_hugetlb_temporary(old_folio);
		folio_clear_hugetlb_temporary(new_folio);


		/*
		 * There is no need to transfer the per-node surplus state
		 * when we do not cross the node.
		 */
		if (new_nid == old_nid)
			return;
		spin_lock_irq(&hugetlb_lock);
		if (h->surplus_huge_pages_node[old_nid]) {
			h->surplus_huge_pages_node[old_nid]--;
			h->surplus_huge_pages_node[new_nid]++;
		}
		spin_unlock_irq(&hugetlb_lock);
	}
}

static void hugetlb_unshare_pmds(struct vm_area_struct *vma,
				   unsigned long start,
				   unsigned long end)
{
	struct hstate *h = hstate_vma(vma);
	unsigned long sz = huge_page_size(h);
	struct mm_struct *mm = vma->vm_mm;
	struct mmu_notifier_range range;
	unsigned long address;
	spinlock_t *ptl;
	pte_t *ptep;

	if (!(vma->vm_flags & VM_MAYSHARE))
		return;

	if (start >= end)
		return;

	flush_cache_range(vma, start, end);
	/*
	 * No need to call adjust_range_if_pmd_sharing_possible(), because
	 * we have already done the PUD_SIZE alignment.
	 */
	mmu_notifier_range_init(&range, MMU_NOTIFY_CLEAR, 0, mm,
				start, end);
	mmu_notifier_invalidate_range_start(&range);
	hugetlb_vma_lock_write(vma);
	i_mmap_lock_write(vma->vm_file->f_mapping);
	for (address = start; address < end; address += PUD_SIZE) {
		ptep = hugetlb_walk(vma, address, sz);
		if (!ptep)
			continue;
		ptl = huge_pte_lock(h, mm, ptep);
		huge_pmd_unshare(mm, vma, address, ptep);
		spin_unlock(ptl);
	}
	flush_hugetlb_tlb_range(vma, start, end);
	i_mmap_unlock_write(vma->vm_file->f_mapping);
	hugetlb_vma_unlock_write(vma);
	/*
	 * No need to call mmu_notifier_arch_invalidate_secondary_tlbs(), see
	 * Documentation/mm/mmu_notifier.rst.
	 */
	mmu_notifier_invalidate_range_end(&range);
}

/*
 * This function will unconditionally remove all the shared pmd pgtable entries
 * within the specific vma for a hugetlbfs memory range.
 */
void hugetlb_unshare_all_pmds(struct vm_area_struct *vma)
{
	hugetlb_unshare_pmds(vma, ALIGN(vma->vm_start, PUD_SIZE),
			ALIGN_DOWN(vma->vm_end, PUD_SIZE));
}

#ifdef CONFIG_CMA
static bool cma_reserve_called __initdata;

static int __init cmdline_parse_hugetlb_cma(char *p)
{
	int nid, count = 0;
	unsigned long tmp;
	char *s = p;

	while (*s) {
		if (sscanf(s, "%lu%n", &tmp, &count) != 1)
			break;

		if (s[count] == ':') {
			if (tmp >= MAX_NUMNODES)
				break;
			nid = array_index_nospec(tmp, MAX_NUMNODES);

			s += count + 1;
			tmp = memparse(s, &s);
			hugetlb_cma_size_in_node[nid] = tmp;
			hugetlb_cma_size += tmp;

			/*
			 * Skip the separator if have one, otherwise
			 * break the parsing.
			 */
			if (*s == ',')
				s++;
			else
				break;
		} else {
			hugetlb_cma_size = memparse(p, &p);
			break;
		}
	}

	return 0;
}

early_param("hugetlb_cma", cmdline_parse_hugetlb_cma);

void __init hugetlb_cma_reserve(int order)
{
	unsigned long size, reserved, per_node;
	bool node_specific_cma_alloc = false;
	int nid;

	cma_reserve_called = true;

	if (!hugetlb_cma_size)
		return;

	for (nid = 0; nid < MAX_NUMNODES; nid++) {
		if (hugetlb_cma_size_in_node[nid] == 0)
			continue;

		if (!node_online(nid)) {
			pr_warn("hugetlb_cma: invalid node %d specified\n", nid);
			hugetlb_cma_size -= hugetlb_cma_size_in_node[nid];
			hugetlb_cma_size_in_node[nid] = 0;
			continue;
		}

		if (hugetlb_cma_size_in_node[nid] < (PAGE_SIZE << order)) {
			pr_warn("hugetlb_cma: cma area of node %d should be at least %lu MiB\n",
				nid, (PAGE_SIZE << order) / SZ_1M);
			hugetlb_cma_size -= hugetlb_cma_size_in_node[nid];
			hugetlb_cma_size_in_node[nid] = 0;
		} else {
			node_specific_cma_alloc = true;
		}
	}

	/* Validate the CMA size again in case some invalid nodes specified. */
	if (!hugetlb_cma_size)
		return;

	if (hugetlb_cma_size < (PAGE_SIZE << order)) {
		pr_warn("hugetlb_cma: cma area should be at least %lu MiB\n",
			(PAGE_SIZE << order) / SZ_1M);
		hugetlb_cma_size = 0;
		return;
	}

	if (!node_specific_cma_alloc) {
		/*
		 * If 3 GB area is requested on a machine with 4 numa nodes,
		 * let's allocate 1 GB on first three nodes and ignore the last one.
		 */
		per_node = DIV_ROUND_UP(hugetlb_cma_size, nr_online_nodes);
		pr_info("hugetlb_cma: reserve %lu MiB, up to %lu MiB per node\n",
			hugetlb_cma_size / SZ_1M, per_node / SZ_1M);
	}

	reserved = 0;
	for_each_online_node(nid) {
		int res;
		char name[CMA_MAX_NAME];

		if (node_specific_cma_alloc) {
			if (hugetlb_cma_size_in_node[nid] == 0)
				continue;

			size = hugetlb_cma_size_in_node[nid];
		} else {
			size = min(per_node, hugetlb_cma_size - reserved);
		}

		size = round_up(size, PAGE_SIZE << order);

		snprintf(name, sizeof(name), "hugetlb%d", nid);
		/*
		 * Note that 'order per bit' is based on smallest size that
		 * may be returned to CMA allocator in the case of
		 * huge page demotion.
		 */
		res = cma_declare_contiguous_nid(0, size, 0,
						PAGE_SIZE << HUGETLB_PAGE_ORDER,
						 0, false, name,
						 &hugetlb_cma[nid], nid);
		if (res) {
			pr_warn("hugetlb_cma: reservation failed: err %d, node %d",
				res, nid);
			continue;
		}

		reserved += size;
		pr_info("hugetlb_cma: reserved %lu MiB on node %d\n",
			size / SZ_1M, nid);

		if (reserved >= hugetlb_cma_size)
			break;
	}

	if (!reserved)
		/*
		 * hugetlb_cma_size is used to determine if allocations from
		 * cma are possible.  Set to zero if no cma regions are set up.
		 */
		hugetlb_cma_size = 0;
}

static void __init hugetlb_cma_check(void)
{
	if (!hugetlb_cma_size || cma_reserve_called)
		return;

	pr_warn("hugetlb_cma: the option isn't supported by current arch\n");
}

#endif /* CONFIG_CMA */<|MERGE_RESOLUTION|>--- conflicted
+++ resolved
@@ -1747,17 +1747,10 @@
 
 	/*
 	 * If folio is not vmemmap optimized (!clear_dtor), then the folio
-<<<<<<< HEAD
-	 * is no longer identified as a hugetlb page.  hugetlb_vmemmap_restore
-	 * can only be passed hugetlb pages and will BUG otherwise.
-	 */
-	if (clear_dtor && hugetlb_vmemmap_restore(h, &folio->page)) {
-=======
 	 * is no longer identified as a hugetlb page.  hugetlb_vmemmap_restore_folio
 	 * can only be passed hugetlb pages and will BUG otherwise.
 	 */
 	if (clear_dtor && hugetlb_vmemmap_restore_folio(h, folio)) {
->>>>>>> 3b9dd7f0
 		spin_lock_irq(&hugetlb_lock);
 		/*
 		 * If we cannot allocate vmemmap pages, just refuse to free the
@@ -1871,10 +1864,6 @@
 					struct list_head *non_hvo_folios)
 {
 	struct folio *folio, *t_folio;
-<<<<<<< HEAD
-
-	list_for_each_entry_safe(folio, t_folio, list, lru) {
-=======
 
 	if (!list_empty(non_hvo_folios)) {
 		/*
@@ -1957,7 +1946,6 @@
 	}
 
 	list_for_each_entry_safe(folio, t_folio, &non_hvo_folios, lru) {
->>>>>>> 3b9dd7f0
 		update_and_free_hugetlb_folio(h, folio, false);
 		cond_resched();
 	}
@@ -2054,10 +2042,6 @@
 static void init_new_hugetlb_folio(struct hstate *h, struct folio *folio)
 {
 	folio_set_hugetlb(folio);
-<<<<<<< HEAD
-	hugetlb_vmemmap_optimize(h, &folio->page);
-=======
->>>>>>> 3b9dd7f0
 	INIT_LIST_HEAD(&folio->lru);
 	hugetlb_set_folio_subpool(folio, NULL);
 	set_hugetlb_cgroup(folio, NULL);
@@ -2478,11 +2462,7 @@
 		 * non-vmemmap optimized hugetlb folios.
 		 */
 		if (folio_test_hugetlb(folio)) {
-<<<<<<< HEAD
-			rc = hugetlb_vmemmap_restore(h, &folio->page);
-=======
 			rc = hugetlb_vmemmap_restore_folio(h, folio);
->>>>>>> 3b9dd7f0
 			if (rc) {
 				spin_lock_irq(&hugetlb_lock);
 				add_hugetlb_folio(h, folio, false);
@@ -3392,8 +3372,6 @@
 	prep_compound_head((struct page *)folio, huge_page_order(h));
 }
 
-<<<<<<< HEAD
-=======
 static void __init prep_and_add_bootmem_folios(struct hstate *h,
 					struct list_head *folio_list)
 {
@@ -3423,7 +3401,6 @@
 	spin_unlock_irqrestore(&hugetlb_lock, flags);
 }
 
->>>>>>> 3b9dd7f0
 /*
  * Put bootmem huge pages into the standard lists after mem_map is up.
  * Note: This only applies to gigantic (order > MAX_ORDER) pages.
@@ -3437,9 +3414,6 @@
 	list_for_each_entry(m, &huge_boot_pages, list) {
 		struct page *page = virt_to_page(m);
 		struct folio *folio = (void *)page;
-<<<<<<< HEAD
-		struct hstate *h = m->hstate;
-=======
 
 		h = m->hstate;
 		/*
@@ -3449,25 +3423,14 @@
 		if (h != prev_h && prev_h != NULL)
 			prep_and_add_bootmem_folios(prev_h, &folio_list);
 		prev_h = h;
->>>>>>> 3b9dd7f0
 
 		VM_BUG_ON(!hstate_is_gigantic(h));
 		WARN_ON(folio_ref_count(folio) != 1);
 
 		hugetlb_folio_init_vmemmap(folio, h,
 					   HUGETLB_VMEMMAP_RESERVE_PAGES);
-<<<<<<< HEAD
-		prep_new_hugetlb_folio(h, folio, folio_nid(folio));
-		/* If HVO fails, initialize all tail struct pages */
-		if (!HPageVmemmapOptimized(&folio->page))
-			hugetlb_folio_init_tail_vmemmap(folio,
-						HUGETLB_VMEMMAP_RESERVE_PAGES,
-						pages_per_huge_page(h));
-		free_huge_folio(folio); /* add to the hugepage allocator */
-=======
 		init_new_hugetlb_folio(h, folio);
 		list_add(&folio->lru, &folio_list);
->>>>>>> 3b9dd7f0
 
 		/*
 		 * We need to restore the 'stolen' pages to totalram_pages
@@ -3721,13 +3684,9 @@
 static int set_max_huge_pages(struct hstate *h, unsigned long count, int nid,
 			      nodemask_t *nodes_allowed)
 {
-<<<<<<< HEAD
-	unsigned long min_count, ret;
-=======
 	unsigned long min_count;
 	unsigned long allocated;
 	struct folio *folio;
->>>>>>> 3b9dd7f0
 	LIST_HEAD(page_list);
 	NODEMASK_ALLOC(nodemask_t, node_alloc_noretry, GFP_KERNEL);
 
@@ -3867,11 +3826,6 @@
 	 * Collect pages to be removed on list without dropping lock
 	 */
 	while (min_count < persistent_huge_pages(h)) {
-<<<<<<< HEAD
-		struct folio *folio;
-
-=======
->>>>>>> 3b9dd7f0
 		folio = remove_pool_hugetlb_folio(h, nodes_allowed, 0);
 		if (!folio)
 			break;
@@ -3914,19 +3868,11 @@
 	/*
 	 * If vmemmap already existed for folio, the remove routine above would
 	 * have cleared the hugetlb folio flag.  Hence the folio is technically
-<<<<<<< HEAD
-	 * no longer a hugetlb folio.  hugetlb_vmemmap_restore can only be
-	 * passed hugetlb folios and will BUG otherwise.
-	 */
-	if (folio_test_hugetlb(folio)) {
-		rc = hugetlb_vmemmap_restore(h, &folio->page);
-=======
 	 * no longer a hugetlb folio.  hugetlb_vmemmap_restore_folio can only be
 	 * passed hugetlb folios and will BUG otherwise.
 	 */
 	if (folio_test_hugetlb(folio)) {
 		rc = hugetlb_vmemmap_restore_folio(h, folio);
->>>>>>> 3b9dd7f0
 		if (rc) {
 			/* Allocation of vmemmmap failed, we can not demote folio */
 			spin_lock_irq(&hugetlb_lock);
