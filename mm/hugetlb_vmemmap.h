// SPDX-License-Identifier: GPL-2.0
/*
 * HugeTLB Vmemmap Optimization (HVO)
 *
 * Copyright (c) 2020, ByteDance. All rights reserved.
 *
 *     Author: Muchun Song <songmuchun@bytedance.com>
 */
#ifndef _LINUX_HUGETLB_VMEMMAP_H
#define _LINUX_HUGETLB_VMEMMAP_H
#include <linux/hugetlb.h>

/*
 * Reserve one vmemmap page, all vmemmap addresses are mapped to it. See
 * Documentation/vm/vmemmap_dedup.rst.
 */
#define HUGETLB_VMEMMAP_RESERVE_SIZE	PAGE_SIZE
#define HUGETLB_VMEMMAP_RESERVE_PAGES	(HUGETLB_VMEMMAP_RESERVE_SIZE / sizeof(struct page))

#ifdef CONFIG_HUGETLB_PAGE_OPTIMIZE_VMEMMAP
int hugetlb_vmemmap_restore(const struct hstate *h, struct page *head);
<<<<<<< HEAD
void hugetlb_vmemmap_optimize(const struct hstate *h, struct page *head);
=======
long hugetlb_vmemmap_restore_folios(const struct hstate *h,
					struct list_head *folio_list,
					struct list_head *non_hvo_folios);
void hugetlb_vmemmap_optimize(const struct hstate *h, struct page *head);
void hugetlb_vmemmap_optimize_folios(struct hstate *h, struct list_head *folio_list);
>>>>>>> b0473001

static inline unsigned int hugetlb_vmemmap_size(const struct hstate *h)
{
	return pages_per_huge_page(h) * sizeof(struct page);
}

/*
 * Return how many vmemmap size associated with a HugeTLB page that can be
 * optimized and can be freed to the buddy allocator.
 */
static inline unsigned int hugetlb_vmemmap_optimizable_size(const struct hstate *h)
{
	int size = hugetlb_vmemmap_size(h) - HUGETLB_VMEMMAP_RESERVE_SIZE;

	if (!is_power_of_2(sizeof(struct page)))
		return 0;
	return size > 0 ? size : 0;
}
#else
static inline int hugetlb_vmemmap_restore(const struct hstate *h, struct page *head)
{
	return 0;
}

static long hugetlb_vmemmap_restore_folios(const struct hstate *h,
					struct list_head *folio_list,
					struct list_head *non_hvo_folios)
{
	list_splice_init(folio_list, non_hvo_folios);
	return 0;
}

static inline void hugetlb_vmemmap_optimize(const struct hstate *h, struct page *head)
{
}

static inline void hugetlb_vmemmap_optimize_folios(struct hstate *h, struct list_head *folio_list)
{
}

static inline unsigned int hugetlb_vmemmap_optimizable_size(const struct hstate *h)
{
	return 0;
}
#endif /* CONFIG_HUGETLB_PAGE_OPTIMIZE_VMEMMAP */

static inline bool hugetlb_vmemmap_optimizable(const struct hstate *h)
{
	return hugetlb_vmemmap_optimizable_size(h) != 0;
}
#endif /* _LINUX_HUGETLB_VMEMMAP_H */<|MERGE_RESOLUTION|>--- conflicted
+++ resolved
@@ -19,15 +19,11 @@
 
 #ifdef CONFIG_HUGETLB_PAGE_OPTIMIZE_VMEMMAP
 int hugetlb_vmemmap_restore(const struct hstate *h, struct page *head);
-<<<<<<< HEAD
-void hugetlb_vmemmap_optimize(const struct hstate *h, struct page *head);
-=======
 long hugetlb_vmemmap_restore_folios(const struct hstate *h,
 					struct list_head *folio_list,
 					struct list_head *non_hvo_folios);
 void hugetlb_vmemmap_optimize(const struct hstate *h, struct page *head);
 void hugetlb_vmemmap_optimize_folios(struct hstate *h, struct list_head *folio_list);
->>>>>>> b0473001
 
 static inline unsigned int hugetlb_vmemmap_size(const struct hstate *h)
 {
