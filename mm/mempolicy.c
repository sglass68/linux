--- conflicted
+++ resolved
@@ -2500,10 +2500,6 @@
 	pgoff_t ilx;
 	struct zoneref *z;
 	int curnid = folio_nid(folio);
-<<<<<<< HEAD
-	unsigned long pgoff;
-=======
->>>>>>> b0473001
 	int thiscpu = raw_smp_processor_id();
 	int thisnid = cpu_to_node(thiscpu);
 	int polnid = NUMA_NO_NODE;
