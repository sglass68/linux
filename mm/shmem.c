/*
 * Resizable virtual memory filesystem for Linux.
 *
 * Copyright (C) 2000 Linus Torvalds.
 *		 2000 Transmeta Corp.
 *		 2000-2001 Christoph Rohland
 *		 2000-2001 SAP AG
 *		 2002 Red Hat Inc.
 * Copyright (C) 2002-2011 Hugh Dickins.
 * Copyright (C) 2011 Google Inc.
 * Copyright (C) 2002-2005 VERITAS Software Corporation.
 * Copyright (C) 2004 Andi Kleen, SuSE Labs
 *
 * Extended attribute support for tmpfs:
 * Copyright (c) 2004, Luke Kenneth Casson Leighton <lkcl@lkcl.net>
 * Copyright (c) 2004 Red Hat, Inc., James Morris <jmorris@redhat.com>
 *
 * tiny-shmem:
 * Copyright (c) 2004, 2008 Matt Mackall <mpm@selenic.com>
 *
 * This file is released under the GPL.
 */

#include <linux/fs.h>
#include <linux/init.h>
#include <linux/vfs.h>
#include <linux/mount.h>
#include <linux/ramfs.h>
#include <linux/pagemap.h>
#include <linux/file.h>
#include <linux/fileattr.h>
#include <linux/mm.h>
#include <linux/random.h>
#include <linux/sched/signal.h>
#include <linux/export.h>
#include <linux/swap.h>
#include <linux/uio.h>
#include <linux/hugetlb.h>
#include <linux/fs_parser.h>
#include <linux/swapfile.h>
#include "swap.h"

static struct vfsmount *shm_mnt;

#ifdef CONFIG_SHMEM
/*
 * This virtual memory filesystem is heavily based on the ramfs. It
 * extends ramfs by the ability to use swap and honor resource limits
 * which makes it a completely usable filesystem.
 */

#include <linux/xattr.h>
#include <linux/exportfs.h>
#include <linux/posix_acl.h>
#include <linux/posix_acl_xattr.h>
#include <linux/mman.h>
#include <linux/string.h>
#include <linux/slab.h>
#include <linux/backing-dev.h>
#include <linux/shmem_fs.h>
#include <linux/writeback.h>
#include <linux/pagevec.h>
#include <linux/percpu_counter.h>
#include <linux/falloc.h>
#include <linux/splice.h>
#include <linux/security.h>
#include <linux/swapops.h>
#include <linux/mempolicy.h>
#include <linux/namei.h>
#include <linux/ctype.h>
#include <linux/migrate.h>
#include <linux/highmem.h>
#include <linux/seq_file.h>
#include <linux/magic.h>
#include <linux/syscalls.h>
#include <linux/fcntl.h>
#include <uapi/linux/memfd.h>
#include <linux/userfaultfd_k.h>
#include <linux/rmap.h>
#include <linux/uuid.h>

#include <linux/uaccess.h>

#include "internal.h"

#define BLOCKS_PER_PAGE  (PAGE_SIZE/512)
#define VM_ACCT(size)    (PAGE_ALIGN(size) >> PAGE_SHIFT)

/* Pretend that each entry is of this size in directory's i_size */
#define BOGO_DIRENT_SIZE 20

/* Symlink up to this size is kmalloc'ed instead of using a swappable page */
#define SHORT_SYMLINK_LEN 128

/*
 * shmem_fallocate communicates with shmem_fault or shmem_writepage via
 * inode->i_private (with i_rwsem making sure that it has only one user at
 * a time): we would prefer not to enlarge the shmem inode just for that.
 */
struct shmem_falloc {
	wait_queue_head_t *waitq; /* faults into hole wait for punch to end */
	pgoff_t start;		/* start of range currently being fallocated */
	pgoff_t next;		/* the next page offset to be fallocated */
	pgoff_t nr_falloced;	/* how many new pages have been fallocated */
	pgoff_t nr_unswapped;	/* how often writepage refused to swap out */
};

struct shmem_options {
	unsigned long long blocks;
	unsigned long long inodes;
	struct mempolicy *mpol;
	kuid_t uid;
	kgid_t gid;
	umode_t mode;
	bool full_inums;
	int huge;
	int seen;
#define SHMEM_SEEN_BLOCKS 1
#define SHMEM_SEEN_INODES 2
#define SHMEM_SEEN_HUGE 4
#define SHMEM_SEEN_INUMS 8
};

#ifdef CONFIG_TMPFS
static unsigned long shmem_default_max_blocks(void)
{
	return totalram_pages() / 2;
}

static unsigned long shmem_default_max_inodes(void)
{
	unsigned long nr_pages = totalram_pages();

	return min(nr_pages - totalhigh_pages(), nr_pages / 2);
}
#endif

static int shmem_swapin_folio(struct inode *inode, pgoff_t index,
			     struct folio **foliop, enum sgp_type sgp,
			     gfp_t gfp, struct vm_area_struct *vma,
			     vm_fault_t *fault_type);
static int shmem_getpage_gfp(struct inode *inode, pgoff_t index,
		struct page **pagep, enum sgp_type sgp,
		gfp_t gfp, struct vm_area_struct *vma,
		struct vm_fault *vmf, vm_fault_t *fault_type);

int shmem_getpage(struct inode *inode, pgoff_t index,
		struct page **pagep, enum sgp_type sgp)
{
	return shmem_getpage_gfp(inode, index, pagep, sgp,
		mapping_gfp_mask(inode->i_mapping), NULL, NULL, NULL);
}

static inline struct shmem_sb_info *SHMEM_SB(struct super_block *sb)
{
	return sb->s_fs_info;
}

/*
 * shmem_file_setup pre-accounts the whole fixed size of a VM object,
 * for shared memory and for shared anonymous (/dev/zero) mappings
 * (unless MAP_NORESERVE and sysctl_overcommit_memory <= 1),
 * consistent with the pre-accounting of private mappings ...
 */
static inline int shmem_acct_size(unsigned long flags, loff_t size)
{
	return (flags & VM_NORESERVE) ?
		0 : security_vm_enough_memory_mm(current->mm, VM_ACCT(size));
}

static inline void shmem_unacct_size(unsigned long flags, loff_t size)
{
	if (!(flags & VM_NORESERVE))
		vm_unacct_memory(VM_ACCT(size));
}

static inline int shmem_reacct_size(unsigned long flags,
		loff_t oldsize, loff_t newsize)
{
	if (!(flags & VM_NORESERVE)) {
		if (VM_ACCT(newsize) > VM_ACCT(oldsize))
			return security_vm_enough_memory_mm(current->mm,
					VM_ACCT(newsize) - VM_ACCT(oldsize));
		else if (VM_ACCT(newsize) < VM_ACCT(oldsize))
			vm_unacct_memory(VM_ACCT(oldsize) - VM_ACCT(newsize));
	}
	return 0;
}

/*
 * ... whereas tmpfs objects are accounted incrementally as
 * pages are allocated, in order to allow large sparse files.
 * shmem_getpage reports shmem_acct_block failure as -ENOSPC not -ENOMEM,
 * so that a failure on a sparse tmpfs mapping will give SIGBUS not OOM.
 */
static inline int shmem_acct_block(unsigned long flags, long pages)
{
	if (!(flags & VM_NORESERVE))
		return 0;

	return security_vm_enough_memory_mm(current->mm,
			pages * VM_ACCT(PAGE_SIZE));
}

static inline void shmem_unacct_blocks(unsigned long flags, long pages)
{
	if (flags & VM_NORESERVE)
		vm_unacct_memory(pages * VM_ACCT(PAGE_SIZE));
}

static inline bool shmem_inode_acct_block(struct inode *inode, long pages)
{
	struct shmem_inode_info *info = SHMEM_I(inode);
	struct shmem_sb_info *sbinfo = SHMEM_SB(inode->i_sb);

	if (shmem_acct_block(info->flags, pages))
		return false;

	if (sbinfo->max_blocks) {
		if (percpu_counter_compare(&sbinfo->used_blocks,
					   sbinfo->max_blocks - pages) > 0)
			goto unacct;
		percpu_counter_add(&sbinfo->used_blocks, pages);
	}

	return true;

unacct:
	shmem_unacct_blocks(info->flags, pages);
	return false;
}

static inline void shmem_inode_unacct_blocks(struct inode *inode, long pages)
{
	struct shmem_inode_info *info = SHMEM_I(inode);
	struct shmem_sb_info *sbinfo = SHMEM_SB(inode->i_sb);

	if (sbinfo->max_blocks)
		percpu_counter_sub(&sbinfo->used_blocks, pages);
	shmem_unacct_blocks(info->flags, pages);
}

static const struct super_operations shmem_ops;
const struct address_space_operations shmem_aops;
static const struct file_operations shmem_file_operations;
static const struct inode_operations shmem_inode_operations;
static const struct inode_operations shmem_dir_inode_operations;
static const struct inode_operations shmem_special_inode_operations;
static const struct vm_operations_struct shmem_vm_ops;
static struct file_system_type shmem_fs_type;

bool vma_is_shmem(struct vm_area_struct *vma)
{
	return vma->vm_ops == &shmem_vm_ops;
}

static LIST_HEAD(shmem_swaplist);
static DEFINE_MUTEX(shmem_swaplist_mutex);

/*
 * shmem_reserve_inode() performs bookkeeping to reserve a shmem inode, and
 * produces a novel ino for the newly allocated inode.
 *
 * It may also be called when making a hard link to permit the space needed by
 * each dentry. However, in that case, no new inode number is needed since that
 * internally draws from another pool of inode numbers (currently global
 * get_next_ino()). This case is indicated by passing NULL as inop.
 */
#define SHMEM_INO_BATCH 1024
static int shmem_reserve_inode(struct super_block *sb, ino_t *inop)
{
	struct shmem_sb_info *sbinfo = SHMEM_SB(sb);
	ino_t ino;

	if (!(sb->s_flags & SB_KERNMOUNT)) {
		raw_spin_lock(&sbinfo->stat_lock);
		if (sbinfo->max_inodes) {
			if (!sbinfo->free_inodes) {
				raw_spin_unlock(&sbinfo->stat_lock);
				return -ENOSPC;
			}
			sbinfo->free_inodes--;
		}
		if (inop) {
			ino = sbinfo->next_ino++;
			if (unlikely(is_zero_ino(ino)))
				ino = sbinfo->next_ino++;
			if (unlikely(!sbinfo->full_inums &&
				     ino > UINT_MAX)) {
				/*
				 * Emulate get_next_ino uint wraparound for
				 * compatibility
				 */
				if (IS_ENABLED(CONFIG_64BIT))
					pr_warn("%s: inode number overflow on device %d, consider using inode64 mount option\n",
						__func__, MINOR(sb->s_dev));
				sbinfo->next_ino = 1;
				ino = sbinfo->next_ino++;
			}
			*inop = ino;
		}
		raw_spin_unlock(&sbinfo->stat_lock);
	} else if (inop) {
		/*
		 * __shmem_file_setup, one of our callers, is lock-free: it
		 * doesn't hold stat_lock in shmem_reserve_inode since
		 * max_inodes is always 0, and is called from potentially
		 * unknown contexts. As such, use a per-cpu batched allocator
		 * which doesn't require the per-sb stat_lock unless we are at
		 * the batch boundary.
		 *
		 * We don't need to worry about inode{32,64} since SB_KERNMOUNT
		 * shmem mounts are not exposed to userspace, so we don't need
		 * to worry about things like glibc compatibility.
		 */
		ino_t *next_ino;

		next_ino = per_cpu_ptr(sbinfo->ino_batch, get_cpu());
		ino = *next_ino;
		if (unlikely(ino % SHMEM_INO_BATCH == 0)) {
			raw_spin_lock(&sbinfo->stat_lock);
			ino = sbinfo->next_ino;
			sbinfo->next_ino += SHMEM_INO_BATCH;
			raw_spin_unlock(&sbinfo->stat_lock);
			if (unlikely(is_zero_ino(ino)))
				ino++;
		}
		*inop = ino;
		*next_ino = ++ino;
		put_cpu();
	}

	return 0;
}

static void shmem_free_inode(struct super_block *sb)
{
	struct shmem_sb_info *sbinfo = SHMEM_SB(sb);
	if (sbinfo->max_inodes) {
		raw_spin_lock(&sbinfo->stat_lock);
		sbinfo->free_inodes++;
		raw_spin_unlock(&sbinfo->stat_lock);
	}
}

/**
 * shmem_recalc_inode - recalculate the block usage of an inode
 * @inode: inode to recalc
 *
 * We have to calculate the free blocks since the mm can drop
 * undirtied hole pages behind our back.
 *
 * But normally   info->alloced == inode->i_mapping->nrpages + info->swapped
 * So mm freed is info->alloced - (inode->i_mapping->nrpages + info->swapped)
 *
 * It has to be called with the spinlock held.
 */
static void shmem_recalc_inode(struct inode *inode)
{
	struct shmem_inode_info *info = SHMEM_I(inode);
	long freed;

	freed = info->alloced - info->swapped - inode->i_mapping->nrpages;
	if (freed > 0) {
		info->alloced -= freed;
		inode->i_blocks -= freed * BLOCKS_PER_PAGE;
		shmem_inode_unacct_blocks(inode, freed);
	}
}

bool shmem_charge(struct inode *inode, long pages)
{
	struct shmem_inode_info *info = SHMEM_I(inode);
	unsigned long flags;

	if (!shmem_inode_acct_block(inode, pages))
		return false;

	/* nrpages adjustment first, then shmem_recalc_inode() when balanced */
	inode->i_mapping->nrpages += pages;

	spin_lock_irqsave(&info->lock, flags);
	info->alloced += pages;
	inode->i_blocks += pages * BLOCKS_PER_PAGE;
	shmem_recalc_inode(inode);
	spin_unlock_irqrestore(&info->lock, flags);

	return true;
}

void shmem_uncharge(struct inode *inode, long pages)
{
	struct shmem_inode_info *info = SHMEM_I(inode);
	unsigned long flags;

	/* nrpages adjustment done by __filemap_remove_folio() or caller */

	spin_lock_irqsave(&info->lock, flags);
	info->alloced -= pages;
	inode->i_blocks -= pages * BLOCKS_PER_PAGE;
	shmem_recalc_inode(inode);
	spin_unlock_irqrestore(&info->lock, flags);

	shmem_inode_unacct_blocks(inode, pages);
}

/*
 * Replace item expected in xarray by a new item, while holding xa_lock.
 */
static int shmem_replace_entry(struct address_space *mapping,
			pgoff_t index, void *expected, void *replacement)
{
	XA_STATE(xas, &mapping->i_pages, index);
	void *item;

	VM_BUG_ON(!expected);
	VM_BUG_ON(!replacement);
	item = xas_load(&xas);
	if (item != expected)
		return -ENOENT;
	xas_store(&xas, replacement);
	return 0;
}

/*
 * Sometimes, before we decide whether to proceed or to fail, we must check
 * that an entry was not already brought back from swap by a racing thread.
 *
 * Checking page is not enough: by the time a SwapCache page is locked, it
 * might be reused, and again be SwapCache, using the same swap as before.
 */
static bool shmem_confirm_swap(struct address_space *mapping,
			       pgoff_t index, swp_entry_t swap)
{
	return xa_load(&mapping->i_pages, index) == swp_to_radix_entry(swap);
}

/*
 * Definitions for "huge tmpfs": tmpfs mounted with the huge= option
 *
 * SHMEM_HUGE_NEVER:
 *	disables huge pages for the mount;
 * SHMEM_HUGE_ALWAYS:
 *	enables huge pages for the mount;
 * SHMEM_HUGE_WITHIN_SIZE:
 *	only allocate huge pages if the page will be fully within i_size,
 *	also respect fadvise()/madvise() hints;
 * SHMEM_HUGE_ADVISE:
 *	only allocate huge pages if requested with fadvise()/madvise();
 */

#define SHMEM_HUGE_NEVER	0
#define SHMEM_HUGE_ALWAYS	1
#define SHMEM_HUGE_WITHIN_SIZE	2
#define SHMEM_HUGE_ADVISE	3

/*
 * Special values.
 * Only can be set via /sys/kernel/mm/transparent_hugepage/shmem_enabled:
 *
 * SHMEM_HUGE_DENY:
 *	disables huge on shm_mnt and all mounts, for emergency use;
 * SHMEM_HUGE_FORCE:
 *	enables huge on shm_mnt and all mounts, w/o needing option, for testing;
 *
 */
#define SHMEM_HUGE_DENY		(-1)
#define SHMEM_HUGE_FORCE	(-2)

#ifdef CONFIG_TRANSPARENT_HUGEPAGE
/* ifdef here to avoid bloating shmem.o when not necessary */

static int shmem_huge __read_mostly = SHMEM_HUGE_NEVER;

bool shmem_is_huge(struct vm_area_struct *vma,
		   struct inode *inode, pgoff_t index)
{
	loff_t i_size;

	if (!S_ISREG(inode->i_mode))
		return false;
	if (shmem_huge == SHMEM_HUGE_DENY)
		return false;
	if (vma && ((vma->vm_flags & VM_NOHUGEPAGE) ||
	    test_bit(MMF_DISABLE_THP, &vma->vm_mm->flags)))
		return false;
	if (shmem_huge == SHMEM_HUGE_FORCE)
		return true;

	switch (SHMEM_SB(inode->i_sb)->huge) {
	case SHMEM_HUGE_ALWAYS:
		return true;
	case SHMEM_HUGE_WITHIN_SIZE:
		index = round_up(index + 1, HPAGE_PMD_NR);
		i_size = round_up(i_size_read(inode), PAGE_SIZE);
		if (i_size >> PAGE_SHIFT >= index)
			return true;
		fallthrough;
	case SHMEM_HUGE_ADVISE:
		if (vma && (vma->vm_flags & VM_HUGEPAGE))
			return true;
		fallthrough;
	default:
		return false;
	}
}

#if defined(CONFIG_SYSFS)
static int shmem_parse_huge(const char *str)
{
	if (!strcmp(str, "never"))
		return SHMEM_HUGE_NEVER;
	if (!strcmp(str, "always"))
		return SHMEM_HUGE_ALWAYS;
	if (!strcmp(str, "within_size"))
		return SHMEM_HUGE_WITHIN_SIZE;
	if (!strcmp(str, "advise"))
		return SHMEM_HUGE_ADVISE;
	if (!strcmp(str, "deny"))
		return SHMEM_HUGE_DENY;
	if (!strcmp(str, "force"))
		return SHMEM_HUGE_FORCE;
	return -EINVAL;
}
#endif

#if defined(CONFIG_SYSFS) || defined(CONFIG_TMPFS)
static const char *shmem_format_huge(int huge)
{
	switch (huge) {
	case SHMEM_HUGE_NEVER:
		return "never";
	case SHMEM_HUGE_ALWAYS:
		return "always";
	case SHMEM_HUGE_WITHIN_SIZE:
		return "within_size";
	case SHMEM_HUGE_ADVISE:
		return "advise";
	case SHMEM_HUGE_DENY:
		return "deny";
	case SHMEM_HUGE_FORCE:
		return "force";
	default:
		VM_BUG_ON(1);
		return "bad_val";
	}
}
#endif

static unsigned long shmem_unused_huge_shrink(struct shmem_sb_info *sbinfo,
		struct shrink_control *sc, unsigned long nr_to_split)
{
	LIST_HEAD(list), *pos, *next;
	LIST_HEAD(to_remove);
	struct inode *inode;
	struct shmem_inode_info *info;
	struct folio *folio;
	unsigned long batch = sc ? sc->nr_to_scan : 128;
	int split = 0;

	if (list_empty(&sbinfo->shrinklist))
		return SHRINK_STOP;

	spin_lock(&sbinfo->shrinklist_lock);
	list_for_each_safe(pos, next, &sbinfo->shrinklist) {
		info = list_entry(pos, struct shmem_inode_info, shrinklist);

		/* pin the inode */
		inode = igrab(&info->vfs_inode);

		/* inode is about to be evicted */
		if (!inode) {
			list_del_init(&info->shrinklist);
			goto next;
		}

		/* Check if there's anything to gain */
		if (round_up(inode->i_size, PAGE_SIZE) ==
				round_up(inode->i_size, HPAGE_PMD_SIZE)) {
			list_move(&info->shrinklist, &to_remove);
			goto next;
		}

		list_move(&info->shrinklist, &list);
next:
		sbinfo->shrinklist_len--;
		if (!--batch)
			break;
	}
	spin_unlock(&sbinfo->shrinklist_lock);

	list_for_each_safe(pos, next, &to_remove) {
		info = list_entry(pos, struct shmem_inode_info, shrinklist);
		inode = &info->vfs_inode;
		list_del_init(&info->shrinklist);
		iput(inode);
	}

	list_for_each_safe(pos, next, &list) {
		int ret;
		pgoff_t index;

		info = list_entry(pos, struct shmem_inode_info, shrinklist);
		inode = &info->vfs_inode;

		if (nr_to_split && split >= nr_to_split)
			goto move_back;

		index = (inode->i_size & HPAGE_PMD_MASK) >> PAGE_SHIFT;
		folio = filemap_get_folio(inode->i_mapping, index);
		if (!folio)
			goto drop;

		/* No huge page at the end of the file: nothing to split */
		if (!folio_test_large(folio)) {
			folio_put(folio);
			goto drop;
		}

		/*
		 * Move the inode on the list back to shrinklist if we failed
		 * to lock the page at this time.
		 *
		 * Waiting for the lock may lead to deadlock in the
		 * reclaim path.
		 */
		if (!folio_trylock(folio)) {
			folio_put(folio);
			goto move_back;
		}

		ret = split_huge_page(&folio->page);
		folio_unlock(folio);
		folio_put(folio);

		/* If split failed move the inode on the list back to shrinklist */
		if (ret)
			goto move_back;

		split++;
drop:
		list_del_init(&info->shrinklist);
		goto put;
move_back:
		/*
		 * Make sure the inode is either on the global list or deleted
		 * from any local list before iput() since it could be deleted
		 * in another thread once we put the inode (then the local list
		 * is corrupted).
		 */
		spin_lock(&sbinfo->shrinklist_lock);
		list_move(&info->shrinklist, &sbinfo->shrinklist);
		sbinfo->shrinklist_len++;
		spin_unlock(&sbinfo->shrinklist_lock);
put:
		iput(inode);
	}

	return split;
}

static long shmem_unused_huge_scan(struct super_block *sb,
		struct shrink_control *sc)
{
	struct shmem_sb_info *sbinfo = SHMEM_SB(sb);

	if (!READ_ONCE(sbinfo->shrinklist_len))
		return SHRINK_STOP;

	return shmem_unused_huge_shrink(sbinfo, sc, 0);
}

static long shmem_unused_huge_count(struct super_block *sb,
		struct shrink_control *sc)
{
	struct shmem_sb_info *sbinfo = SHMEM_SB(sb);
	return READ_ONCE(sbinfo->shrinklist_len);
}
#else /* !CONFIG_TRANSPARENT_HUGEPAGE */

#define shmem_huge SHMEM_HUGE_DENY

bool shmem_is_huge(struct vm_area_struct *vma,
		   struct inode *inode, pgoff_t index)
{
	return false;
}

static unsigned long shmem_unused_huge_shrink(struct shmem_sb_info *sbinfo,
		struct shrink_control *sc, unsigned long nr_to_split)
{
	return 0;
}
#endif /* CONFIG_TRANSPARENT_HUGEPAGE */

/*
 * Like filemap_add_folio, but error if expected item has gone.
 */
static int shmem_add_to_page_cache(struct folio *folio,
				   struct address_space *mapping,
				   pgoff_t index, void *expected, gfp_t gfp,
				   struct mm_struct *charge_mm)
{
	XA_STATE_ORDER(xas, &mapping->i_pages, index, folio_order(folio));
	long nr = folio_nr_pages(folio);
	int error;

	VM_BUG_ON_FOLIO(index != round_down(index, nr), folio);
	VM_BUG_ON_FOLIO(!folio_test_locked(folio), folio);
	VM_BUG_ON_FOLIO(!folio_test_swapbacked(folio), folio);
	VM_BUG_ON(expected && folio_test_large(folio));

	folio_ref_add(folio, nr);
	folio->mapping = mapping;
	folio->index = index;

	if (!folio_test_swapcache(folio)) {
		error = mem_cgroup_charge(folio, charge_mm, gfp);
		if (error) {
			if (folio_test_pmd_mappable(folio)) {
				count_vm_event(THP_FILE_FALLBACK);
				count_vm_event(THP_FILE_FALLBACK_CHARGE);
			}
			goto error;
		}
	}
	folio_throttle_swaprate(folio, gfp);

	do {
		xas_lock_irq(&xas);
		if (expected != xas_find_conflict(&xas)) {
			xas_set_err(&xas, -EEXIST);
			goto unlock;
		}
		if (expected && xas_find_conflict(&xas)) {
			xas_set_err(&xas, -EEXIST);
			goto unlock;
		}
		xas_store(&xas, folio);
		if (xas_error(&xas))
			goto unlock;
		if (folio_test_pmd_mappable(folio)) {
			count_vm_event(THP_FILE_ALLOC);
			__lruvec_stat_mod_folio(folio, NR_SHMEM_THPS, nr);
		}
		mapping->nrpages += nr;
		__lruvec_stat_mod_folio(folio, NR_FILE_PAGES, nr);
		__lruvec_stat_mod_folio(folio, NR_SHMEM, nr);
unlock:
		xas_unlock_irq(&xas);
	} while (xas_nomem(&xas, gfp));

	if (xas_error(&xas)) {
		error = xas_error(&xas);
		goto error;
	}

	return 0;
error:
	folio->mapping = NULL;
	folio_ref_sub(folio, nr);
	return error;
}

/*
 * Like delete_from_page_cache, but substitutes swap for page.
 */
static void shmem_delete_from_page_cache(struct page *page, void *radswap)
{
	struct address_space *mapping = page->mapping;
	int error;

	VM_BUG_ON_PAGE(PageCompound(page), page);

	xa_lock_irq(&mapping->i_pages);
	error = shmem_replace_entry(mapping, page->index, page, radswap);
	page->mapping = NULL;
	mapping->nrpages--;
	__dec_lruvec_page_state(page, NR_FILE_PAGES);
	__dec_lruvec_page_state(page, NR_SHMEM);
	xa_unlock_irq(&mapping->i_pages);
	put_page(page);
	BUG_ON(error);
}

/*
 * Remove swap entry from page cache, free the swap and its page cache.
 */
static int shmem_free_swap(struct address_space *mapping,
			   pgoff_t index, void *radswap)
{
	void *old;

	old = xa_cmpxchg_irq(&mapping->i_pages, index, radswap, NULL, 0);
	if (old != radswap)
		return -ENOENT;
	free_swap_and_cache(radix_to_swp_entry(radswap));
	return 0;
}

/*
 * Determine (in bytes) how many of the shmem object's pages mapped by the
 * given offsets are swapped out.
 *
 * This is safe to call without i_rwsem or the i_pages lock thanks to RCU,
 * as long as the inode doesn't go away and racy results are not a problem.
 */
unsigned long shmem_partial_swap_usage(struct address_space *mapping,
						pgoff_t start, pgoff_t end)
{
	XA_STATE(xas, &mapping->i_pages, start);
	struct page *page;
	unsigned long swapped = 0;

	rcu_read_lock();
	xas_for_each(&xas, page, end - 1) {
		if (xas_retry(&xas, page))
			continue;
		if (xa_is_value(page))
			swapped++;

		if (need_resched()) {
			xas_pause(&xas);
			cond_resched_rcu();
		}
	}

	rcu_read_unlock();

	return swapped << PAGE_SHIFT;
}

/*
 * Determine (in bytes) how many of the shmem object's pages mapped by the
 * given vma is swapped out.
 *
 * This is safe to call without i_rwsem or the i_pages lock thanks to RCU,
 * as long as the inode doesn't go away and racy results are not a problem.
 */
unsigned long shmem_swap_usage(struct vm_area_struct *vma)
{
	struct inode *inode = file_inode(vma->vm_file);
	struct shmem_inode_info *info = SHMEM_I(inode);
	struct address_space *mapping = inode->i_mapping;
	unsigned long swapped;

	/* Be careful as we don't hold info->lock */
	swapped = READ_ONCE(info->swapped);

	/*
	 * The easier cases are when the shmem object has nothing in swap, or
	 * the vma maps it whole. Then we can simply use the stats that we
	 * already track.
	 */
	if (!swapped)
		return 0;

	if (!vma->vm_pgoff && vma->vm_end - vma->vm_start >= inode->i_size)
		return swapped << PAGE_SHIFT;

	/* Here comes the more involved part */
	return shmem_partial_swap_usage(mapping, vma->vm_pgoff,
					vma->vm_pgoff + vma_pages(vma));
}

/*
 * SysV IPC SHM_UNLOCK restore Unevictable pages to their evictable lists.
 */
void shmem_unlock_mapping(struct address_space *mapping)
{
	struct folio_batch fbatch;
	pgoff_t index = 0;

	folio_batch_init(&fbatch);
	/*
	 * Minor point, but we might as well stop if someone else SHM_LOCKs it.
	 */
	while (!mapping_unevictable(mapping) &&
	       filemap_get_folios(mapping, &index, ~0UL, &fbatch)) {
		check_move_unevictable_folios(&fbatch);
		folio_batch_release(&fbatch);
		cond_resched();
	}
}

static struct folio *shmem_get_partial_folio(struct inode *inode, pgoff_t index)
{
	struct folio *folio;
	struct page *page;

	/*
	 * At first avoid shmem_getpage(,,,SGP_READ): that fails
	 * beyond i_size, and reports fallocated pages as holes.
	 */
	folio = __filemap_get_folio(inode->i_mapping, index,
					FGP_ENTRY | FGP_LOCK, 0);
	if (!xa_is_value(folio))
		return folio;
	/*
	 * But read a page back from swap if any of it is within i_size
	 * (although in some cases this is just a waste of time).
	 */
	page = NULL;
	shmem_getpage(inode, index, &page, SGP_READ);
	return page ? page_folio(page) : NULL;
}

/*
 * Remove range of pages and swap entries from page cache, and free them.
 * If !unfalloc, truncate or punch hole; if unfalloc, undo failed fallocate.
 */
static void shmem_undo_range(struct inode *inode, loff_t lstart, loff_t lend,
								 bool unfalloc)
{
	struct address_space *mapping = inode->i_mapping;
	struct shmem_inode_info *info = SHMEM_I(inode);
	pgoff_t start = (lstart + PAGE_SIZE - 1) >> PAGE_SHIFT;
	pgoff_t end = (lend + 1) >> PAGE_SHIFT;
	struct folio_batch fbatch;
	pgoff_t indices[PAGEVEC_SIZE];
	struct folio *folio;
	bool same_folio;
	long nr_swaps_freed = 0;
	pgoff_t index;
	int i;

	if (lend == -1)
		end = -1;	/* unsigned, so actually very big */

	if (info->fallocend > start && info->fallocend <= end && !unfalloc)
		info->fallocend = start;

	folio_batch_init(&fbatch);
	index = start;
	while (index < end && find_lock_entries(mapping, index, end - 1,
			&fbatch, indices)) {
		for (i = 0; i < folio_batch_count(&fbatch); i++) {
			folio = fbatch.folios[i];

			index = indices[i];

			if (xa_is_value(folio)) {
				if (unfalloc)
					continue;
				nr_swaps_freed += !shmem_free_swap(mapping,
								index, folio);
				continue;
			}
			index += folio_nr_pages(folio) - 1;

			if (!unfalloc || !folio_test_uptodate(folio))
				truncate_inode_folio(mapping, folio);
			folio_unlock(folio);
		}
		folio_batch_remove_exceptionals(&fbatch);
		folio_batch_release(&fbatch);
		cond_resched();
		index++;
	}

	same_folio = (lstart >> PAGE_SHIFT) == (lend >> PAGE_SHIFT);
	folio = shmem_get_partial_folio(inode, lstart >> PAGE_SHIFT);
	if (folio) {
		same_folio = lend < folio_pos(folio) + folio_size(folio);
		folio_mark_dirty(folio);
		if (!truncate_inode_partial_folio(folio, lstart, lend)) {
			start = folio->index + folio_nr_pages(folio);
			if (same_folio)
				end = folio->index;
		}
		folio_unlock(folio);
		folio_put(folio);
		folio = NULL;
	}

	if (!same_folio)
		folio = shmem_get_partial_folio(inode, lend >> PAGE_SHIFT);
	if (folio) {
		folio_mark_dirty(folio);
		if (!truncate_inode_partial_folio(folio, lstart, lend))
			end = folio->index;
		folio_unlock(folio);
		folio_put(folio);
	}

	index = start;
	while (index < end) {
		cond_resched();

		if (!find_get_entries(mapping, index, end - 1, &fbatch,
				indices)) {
			/* If all gone or hole-punch or unfalloc, we're done */
			if (index == start || end != -1)
				break;
			/* But if truncating, restart to make sure all gone */
			index = start;
			continue;
		}
		for (i = 0; i < folio_batch_count(&fbatch); i++) {
			folio = fbatch.folios[i];

			index = indices[i];
			if (xa_is_value(folio)) {
				if (unfalloc)
					continue;
				if (shmem_free_swap(mapping, index, folio)) {
					/* Swap was replaced by page: retry */
					index--;
					break;
				}
				nr_swaps_freed++;
				continue;
			}

			folio_lock(folio);

			if (!unfalloc || !folio_test_uptodate(folio)) {
				if (folio_mapping(folio) != mapping) {
					/* Page was replaced by swap: retry */
					folio_unlock(folio);
					index--;
					break;
				}
				VM_BUG_ON_FOLIO(folio_test_writeback(folio),
						folio);
				truncate_inode_folio(mapping, folio);
			}
			index = folio->index + folio_nr_pages(folio) - 1;
			folio_unlock(folio);
		}
		folio_batch_remove_exceptionals(&fbatch);
		folio_batch_release(&fbatch);
		index++;
	}

	spin_lock_irq(&info->lock);
	info->swapped -= nr_swaps_freed;
	shmem_recalc_inode(inode);
	spin_unlock_irq(&info->lock);
}

void shmem_truncate_range(struct inode *inode, loff_t lstart, loff_t lend)
{
	shmem_undo_range(inode, lstart, lend, false);
	inode->i_ctime = inode->i_mtime = current_time(inode);
}
EXPORT_SYMBOL_GPL(shmem_truncate_range);

static int shmem_getattr(struct user_namespace *mnt_userns,
			 const struct path *path, struct kstat *stat,
			 u32 request_mask, unsigned int query_flags)
{
	struct inode *inode = path->dentry->d_inode;
	struct shmem_inode_info *info = SHMEM_I(inode);

	if (info->alloced - info->swapped != inode->i_mapping->nrpages) {
		spin_lock_irq(&info->lock);
		shmem_recalc_inode(inode);
		spin_unlock_irq(&info->lock);
	}
	if (info->fsflags & FS_APPEND_FL)
		stat->attributes |= STATX_ATTR_APPEND;
	if (info->fsflags & FS_IMMUTABLE_FL)
		stat->attributes |= STATX_ATTR_IMMUTABLE;
	if (info->fsflags & FS_NODUMP_FL)
		stat->attributes |= STATX_ATTR_NODUMP;
	stat->attributes_mask |= (STATX_ATTR_APPEND |
			STATX_ATTR_IMMUTABLE |
			STATX_ATTR_NODUMP);
	generic_fillattr(&init_user_ns, inode, stat);

	if (shmem_is_huge(NULL, inode, 0))
		stat->blksize = HPAGE_PMD_SIZE;

	if (request_mask & STATX_BTIME) {
		stat->result_mask |= STATX_BTIME;
		stat->btime.tv_sec = info->i_crtime.tv_sec;
		stat->btime.tv_nsec = info->i_crtime.tv_nsec;
	}

	return 0;
}

static int shmem_setattr(struct user_namespace *mnt_userns,
			 struct dentry *dentry, struct iattr *attr)
{
	struct inode *inode = d_inode(dentry);
	struct shmem_inode_info *info = SHMEM_I(inode);
	int error;

	error = setattr_prepare(&init_user_ns, dentry, attr);
	if (error)
		return error;

	if (S_ISREG(inode->i_mode) && (attr->ia_valid & ATTR_SIZE)) {
		loff_t oldsize = inode->i_size;
		loff_t newsize = attr->ia_size;

		/* protected by i_rwsem */
		if ((newsize < oldsize && (info->seals & F_SEAL_SHRINK)) ||
		    (newsize > oldsize && (info->seals & F_SEAL_GROW)))
			return -EPERM;

		if (newsize != oldsize) {
			error = shmem_reacct_size(SHMEM_I(inode)->flags,
					oldsize, newsize);
			if (error)
				return error;
			i_size_write(inode, newsize);
			inode->i_ctime = inode->i_mtime = current_time(inode);
		}
		if (newsize <= oldsize) {
			loff_t holebegin = round_up(newsize, PAGE_SIZE);
			if (oldsize > holebegin)
				unmap_mapping_range(inode->i_mapping,
							holebegin, 0, 1);
			if (info->alloced)
				shmem_truncate_range(inode,
							newsize, (loff_t)-1);
			/* unmap again to remove racily COWed private pages */
			if (oldsize > holebegin)
				unmap_mapping_range(inode->i_mapping,
							holebegin, 0, 1);
		}
	}

	setattr_copy(&init_user_ns, inode, attr);
	if (attr->ia_valid & ATTR_MODE)
		error = posix_acl_chmod(&init_user_ns, inode, inode->i_mode);
	return error;
}

static void shmem_evict_inode(struct inode *inode)
{
	struct shmem_inode_info *info = SHMEM_I(inode);
	struct shmem_sb_info *sbinfo = SHMEM_SB(inode->i_sb);

	if (shmem_mapping(inode->i_mapping)) {
		shmem_unacct_size(info->flags, inode->i_size);
		inode->i_size = 0;
		mapping_set_exiting(inode->i_mapping);
		shmem_truncate_range(inode, 0, (loff_t)-1);
		if (!list_empty(&info->shrinklist)) {
			spin_lock(&sbinfo->shrinklist_lock);
			if (!list_empty(&info->shrinklist)) {
				list_del_init(&info->shrinklist);
				sbinfo->shrinklist_len--;
			}
			spin_unlock(&sbinfo->shrinklist_lock);
		}
		while (!list_empty(&info->swaplist)) {
			/* Wait while shmem_unuse() is scanning this inode... */
			wait_var_event(&info->stop_eviction,
				       !atomic_read(&info->stop_eviction));
			mutex_lock(&shmem_swaplist_mutex);
			/* ...but beware of the race if we peeked too early */
			if (!atomic_read(&info->stop_eviction))
				list_del_init(&info->swaplist);
			mutex_unlock(&shmem_swaplist_mutex);
		}
	}

	simple_xattrs_free(&info->xattrs);
	WARN_ON(inode->i_blocks);
	shmem_free_inode(inode->i_sb);
	clear_inode(inode);
}

static int shmem_find_swap_entries(struct address_space *mapping,
				   pgoff_t start, struct folio_batch *fbatch,
				   pgoff_t *indices, unsigned int type)
{
	XA_STATE(xas, &mapping->i_pages, start);
	struct folio *folio;
	swp_entry_t entry;

	rcu_read_lock();
	xas_for_each(&xas, folio, ULONG_MAX) {
		if (xas_retry(&xas, folio))
			continue;

		if (!xa_is_value(folio))
			continue;

		entry = radix_to_swp_entry(folio);
		/*
		 * swapin error entries can be found in the mapping. But they're
		 * deliberately ignored here as we've done everything we can do.
		 */
		if (swp_type(entry) != type)
			continue;

		indices[folio_batch_count(fbatch)] = xas.xa_index;
		if (!folio_batch_add(fbatch, folio))
			break;

		if (need_resched()) {
			xas_pause(&xas);
			cond_resched_rcu();
		}
	}
	rcu_read_unlock();

	return xas.xa_index;
}

/*
 * Move the swapped pages for an inode to page cache. Returns the count
 * of pages swapped in, or the error in case of failure.
 */
static int shmem_unuse_swap_entries(struct inode *inode,
		struct folio_batch *fbatch, pgoff_t *indices)
{
	int i = 0;
	int ret = 0;
	int error = 0;
	struct address_space *mapping = inode->i_mapping;

	for (i = 0; i < folio_batch_count(fbatch); i++) {
		struct folio *folio = fbatch->folios[i];

		if (!xa_is_value(folio))
			continue;
		error = shmem_swapin_folio(inode, indices[i],
					  &folio, SGP_CACHE,
					  mapping_gfp_mask(mapping),
					  NULL, NULL);
		if (error == 0) {
			folio_unlock(folio);
			folio_put(folio);
			ret++;
		}
		if (error == -ENOMEM)
			break;
		error = 0;
	}
	return error ? error : ret;
}

/*
 * If swap found in inode, free it and move page from swapcache to filecache.
 */
static int shmem_unuse_inode(struct inode *inode, unsigned int type)
{
	struct address_space *mapping = inode->i_mapping;
	pgoff_t start = 0;
	struct folio_batch fbatch;
	pgoff_t indices[PAGEVEC_SIZE];
	int ret = 0;

	do {
		folio_batch_init(&fbatch);
		shmem_find_swap_entries(mapping, start, &fbatch, indices, type);
		if (folio_batch_count(&fbatch) == 0) {
			ret = 0;
			break;
		}

		ret = shmem_unuse_swap_entries(inode, &fbatch, indices);
		if (ret < 0)
			break;

		start = indices[folio_batch_count(&fbatch) - 1];
	} while (true);

	return ret;
}

/*
 * Read all the shared memory data that resides in the swap
 * device 'type' back into memory, so the swap device can be
 * unused.
 */
int shmem_unuse(unsigned int type)
{
	struct shmem_inode_info *info, *next;
	int error = 0;

	if (list_empty(&shmem_swaplist))
		return 0;

	mutex_lock(&shmem_swaplist_mutex);
	list_for_each_entry_safe(info, next, &shmem_swaplist, swaplist) {
		if (!info->swapped) {
			list_del_init(&info->swaplist);
			continue;
		}
		/*
		 * Drop the swaplist mutex while searching the inode for swap;
		 * but before doing so, make sure shmem_evict_inode() will not
		 * remove placeholder inode from swaplist, nor let it be freed
		 * (igrab() would protect from unlink, but not from unmount).
		 */
		atomic_inc(&info->stop_eviction);
		mutex_unlock(&shmem_swaplist_mutex);

		error = shmem_unuse_inode(&info->vfs_inode, type);
		cond_resched();

		mutex_lock(&shmem_swaplist_mutex);
		next = list_next_entry(info, swaplist);
		if (!info->swapped)
			list_del_init(&info->swaplist);
		if (atomic_dec_and_test(&info->stop_eviction))
			wake_up_var(&info->stop_eviction);
		if (error)
			break;
	}
	mutex_unlock(&shmem_swaplist_mutex);

	return error;
}

/*
 * Move the page from the page cache to the swap cache.
 */
static int shmem_writepage(struct page *page, struct writeback_control *wbc)
{
	struct folio *folio = page_folio(page);
	struct shmem_inode_info *info;
	struct address_space *mapping;
	struct inode *inode;
	swp_entry_t swap;
	pgoff_t index;

	/*
	 * If /sys/kernel/mm/transparent_hugepage/shmem_enabled is "always" or
	 * "force", drivers/gpu/drm/i915/gem/i915_gem_shmem.c gets huge pages,
	 * and its shmem_writeback() needs them to be split when swapping.
	 */
	if (PageTransCompound(page)) {
		/* Ensure the subpages are still dirty */
		SetPageDirty(page);
		if (split_huge_page(page) < 0)
			goto redirty;
		ClearPageDirty(page);
	}

	BUG_ON(!PageLocked(page));
	mapping = page->mapping;
	index = page->index;
	inode = mapping->host;
	info = SHMEM_I(inode);
	if (info->flags & VM_LOCKED)
		goto redirty;
	if (!total_swap_pages)
		goto redirty;

	/*
	 * Our capabilities prevent regular writeback or sync from ever calling
	 * shmem_writepage; but a stacking filesystem might use ->writepage of
	 * its underlying filesystem, in which case tmpfs should write out to
	 * swap only in response to memory pressure, and not for the writeback
	 * threads or sync.
	 */
	if (!wbc->for_reclaim) {
		WARN_ON_ONCE(1);	/* Still happens? Tell us about it! */
		goto redirty;
	}

	/*
	 * This is somewhat ridiculous, but without plumbing a SWAP_MAP_FALLOC
	 * value into swapfile.c, the only way we can correctly account for a
	 * fallocated page arriving here is now to initialize it and write it.
	 *
	 * That's okay for a page already fallocated earlier, but if we have
	 * not yet completed the fallocation, then (a) we want to keep track
	 * of this page in case we have to undo it, and (b) it may not be a
	 * good idea to continue anyway, once we're pushing into swap.  So
	 * reactivate the page, and let shmem_fallocate() quit when too many.
	 */
	if (!PageUptodate(page)) {
		if (inode->i_private) {
			struct shmem_falloc *shmem_falloc;
			spin_lock(&inode->i_lock);
			shmem_falloc = inode->i_private;
			if (shmem_falloc &&
			    !shmem_falloc->waitq &&
			    index >= shmem_falloc->start &&
			    index < shmem_falloc->next)
				shmem_falloc->nr_unswapped++;
			else
				shmem_falloc = NULL;
			spin_unlock(&inode->i_lock);
			if (shmem_falloc)
				goto redirty;
		}
		clear_highpage(page);
		flush_dcache_page(page);
		SetPageUptodate(page);
	}

	swap = folio_alloc_swap(folio);
	if (!swap.val)
		goto redirty;

	/*
	 * Add inode to shmem_unuse()'s list of swapped-out inodes,
	 * if it's not already there.  Do it now before the page is
	 * moved to swap cache, when its pagelock no longer protects
	 * the inode from eviction.  But don't unlock the mutex until
	 * we've incremented swapped, because shmem_unuse_inode() will
	 * prune a !swapped inode from the swaplist under this mutex.
	 */
	mutex_lock(&shmem_swaplist_mutex);
	if (list_empty(&info->swaplist))
		list_add(&info->swaplist, &shmem_swaplist);

	if (add_to_swap_cache(page, swap,
			__GFP_HIGH | __GFP_NOMEMALLOC | __GFP_NOWARN,
			NULL) == 0) {
		spin_lock_irq(&info->lock);
		shmem_recalc_inode(inode);
		info->swapped++;
		spin_unlock_irq(&info->lock);

		swap_shmem_alloc(swap);
		shmem_delete_from_page_cache(page, swp_to_radix_entry(swap));

		mutex_unlock(&shmem_swaplist_mutex);
		BUG_ON(page_mapped(page));
		swap_writepage(page, wbc);
		return 0;
	}

	mutex_unlock(&shmem_swaplist_mutex);
	put_swap_page(page, swap);
redirty:
	set_page_dirty(page);
	if (wbc->for_reclaim)
		return AOP_WRITEPAGE_ACTIVATE;	/* Return with page locked */
	unlock_page(page);
	return 0;
}

#if defined(CONFIG_NUMA) && defined(CONFIG_TMPFS)
static void shmem_show_mpol(struct seq_file *seq, struct mempolicy *mpol)
{
	char buffer[64];

	if (!mpol || mpol->mode == MPOL_DEFAULT)
		return;		/* show nothing */

	mpol_to_str(buffer, sizeof(buffer), mpol);

	seq_printf(seq, ",mpol=%s", buffer);
}

static struct mempolicy *shmem_get_sbmpol(struct shmem_sb_info *sbinfo)
{
	struct mempolicy *mpol = NULL;
	if (sbinfo->mpol) {
		raw_spin_lock(&sbinfo->stat_lock);	/* prevent replace/use races */
		mpol = sbinfo->mpol;
		mpol_get(mpol);
		raw_spin_unlock(&sbinfo->stat_lock);
	}
	return mpol;
}
#else /* !CONFIG_NUMA || !CONFIG_TMPFS */
static inline void shmem_show_mpol(struct seq_file *seq, struct mempolicy *mpol)
{
}
static inline struct mempolicy *shmem_get_sbmpol(struct shmem_sb_info *sbinfo)
{
	return NULL;
}
#endif /* CONFIG_NUMA && CONFIG_TMPFS */
#ifndef CONFIG_NUMA
#define vm_policy vm_private_data
#endif

static void shmem_pseudo_vma_init(struct vm_area_struct *vma,
		struct shmem_inode_info *info, pgoff_t index)
{
	/* Create a pseudo vma that just contains the policy */
	vma_init(vma, NULL);
	/* Bias interleave by inode number to distribute better across nodes */
	vma->vm_pgoff = index + info->vfs_inode.i_ino;
	vma->vm_policy = mpol_shared_policy_lookup(&info->policy, index);
}

static void shmem_pseudo_vma_destroy(struct vm_area_struct *vma)
{
	/* Drop reference taken by mpol_shared_policy_lookup() */
	mpol_cond_put(vma->vm_policy);
}

static struct page *shmem_swapin(swp_entry_t swap, gfp_t gfp,
			struct shmem_inode_info *info, pgoff_t index)
{
	struct vm_area_struct pvma;
	struct page *page;
	struct vm_fault vmf = {
		.vma = &pvma,
	};

	shmem_pseudo_vma_init(&pvma, info, index);
	page = swap_cluster_readahead(swap, gfp, &vmf);
	shmem_pseudo_vma_destroy(&pvma);

	return page;
}

/*
 * Make sure huge_gfp is always more limited than limit_gfp.
 * Some of the flags set permissions, while others set limitations.
 */
static gfp_t limit_gfp_mask(gfp_t huge_gfp, gfp_t limit_gfp)
{
	gfp_t allowflags = __GFP_IO | __GFP_FS | __GFP_RECLAIM;
	gfp_t denyflags = __GFP_NOWARN | __GFP_NORETRY;
	gfp_t zoneflags = limit_gfp & GFP_ZONEMASK;
	gfp_t result = huge_gfp & ~(allowflags | GFP_ZONEMASK);

	/* Allow allocations only from the originally specified zones. */
	result |= zoneflags;

	/*
	 * Minimize the result gfp by taking the union with the deny flags,
	 * and the intersection of the allow flags.
	 */
	result |= (limit_gfp & denyflags);
	result |= (huge_gfp & limit_gfp) & allowflags;

	return result;
}

static struct folio *shmem_alloc_hugefolio(gfp_t gfp,
		struct shmem_inode_info *info, pgoff_t index)
{
	struct vm_area_struct pvma;
	struct address_space *mapping = info->vfs_inode.i_mapping;
	pgoff_t hindex;
	struct folio *folio;

	hindex = round_down(index, HPAGE_PMD_NR);
	if (xa_find(&mapping->i_pages, &hindex, hindex + HPAGE_PMD_NR - 1,
								XA_PRESENT))
		return NULL;

	shmem_pseudo_vma_init(&pvma, info, hindex);
	folio = vma_alloc_folio(gfp, HPAGE_PMD_ORDER, &pvma, 0, true);
	shmem_pseudo_vma_destroy(&pvma);
	if (!folio)
		count_vm_event(THP_FILE_FALLBACK);
	return folio;
}

static struct folio *shmem_alloc_folio(gfp_t gfp,
			struct shmem_inode_info *info, pgoff_t index)
{
	struct vm_area_struct pvma;
	struct folio *folio;

	shmem_pseudo_vma_init(&pvma, info, index);
	folio = vma_alloc_folio(gfp, 0, &pvma, 0, false);
	shmem_pseudo_vma_destroy(&pvma);

	return folio;
<<<<<<< HEAD
}

static struct page *shmem_alloc_page(gfp_t gfp,
			struct shmem_inode_info *info, pgoff_t index)
{
	return &shmem_alloc_folio(gfp, info, index)->page;
}

=======
}

static struct page *shmem_alloc_page(gfp_t gfp,
			struct shmem_inode_info *info, pgoff_t index)
{
	return &shmem_alloc_folio(gfp, info, index)->page;
}

>>>>>>> 7365df19
static struct folio *shmem_alloc_and_acct_folio(gfp_t gfp, struct inode *inode,
		pgoff_t index, bool huge)
{
	struct shmem_inode_info *info = SHMEM_I(inode);
	struct folio *folio;
	int nr;
	int err = -ENOSPC;

	if (!IS_ENABLED(CONFIG_TRANSPARENT_HUGEPAGE))
		huge = false;
	nr = huge ? HPAGE_PMD_NR : 1;

	if (!shmem_inode_acct_block(inode, nr))
		goto failed;

	if (huge)
		folio = shmem_alloc_hugefolio(gfp, info, index);
	else
		folio = shmem_alloc_folio(gfp, info, index);
	if (folio) {
		__folio_set_locked(folio);
		__folio_set_swapbacked(folio);
		return folio;
	}

	err = -ENOMEM;
	shmem_inode_unacct_blocks(inode, nr);
failed:
	return ERR_PTR(err);
}

/*
 * When a page is moved from swapcache to shmem filecache (either by the
 * usual swapin of shmem_getpage_gfp(), or by the less common swapoff of
 * shmem_unuse_inode()), it may have been read in earlier from swap, in
 * ignorance of the mapping it belongs to.  If that mapping has special
 * constraints (like the gma500 GEM driver, which requires RAM below 4GB),
 * we may need to copy to a suitable page before moving to filecache.
 *
 * In a future release, this may well be extended to respect cpuset and
 * NUMA mempolicy, and applied also to anonymous pages in do_swap_page();
 * but for now it is a simple matter of zone.
 */
static bool shmem_should_replace_folio(struct folio *folio, gfp_t gfp)
{
	return folio_zonenum(folio) > gfp_zone(gfp);
}

static int shmem_replace_page(struct page **pagep, gfp_t gfp,
				struct shmem_inode_info *info, pgoff_t index)
{
	struct page *oldpage, *newpage;
	struct folio *old, *new;
	struct address_space *swap_mapping;
	swp_entry_t entry;
	pgoff_t swap_index;
	int error;

	oldpage = *pagep;
	entry.val = page_private(oldpage);
	swap_index = swp_offset(entry);
	swap_mapping = page_mapping(oldpage);

	/*
	 * We have arrived here because our zones are constrained, so don't
	 * limit chance of success by further cpuset and node constraints.
	 */
	gfp &= ~GFP_CONSTRAINT_MASK;
	newpage = shmem_alloc_page(gfp, info, index);
	if (!newpage)
		return -ENOMEM;

	get_page(newpage);
	copy_highpage(newpage, oldpage);
	flush_dcache_page(newpage);

	__SetPageLocked(newpage);
	__SetPageSwapBacked(newpage);
	SetPageUptodate(newpage);
	set_page_private(newpage, entry.val);
	SetPageSwapCache(newpage);

	/*
	 * Our caller will very soon move newpage out of swapcache, but it's
	 * a nice clean interface for us to replace oldpage by newpage there.
	 */
	xa_lock_irq(&swap_mapping->i_pages);
	error = shmem_replace_entry(swap_mapping, swap_index, oldpage, newpage);
	if (!error) {
		old = page_folio(oldpage);
		new = page_folio(newpage);
		mem_cgroup_migrate(old, new);
		__inc_lruvec_page_state(newpage, NR_FILE_PAGES);
		__inc_lruvec_page_state(newpage, NR_SHMEM);
		__dec_lruvec_page_state(oldpage, NR_FILE_PAGES);
		__dec_lruvec_page_state(oldpage, NR_SHMEM);
	}
	xa_unlock_irq(&swap_mapping->i_pages);

	if (unlikely(error)) {
		/*
		 * Is this possible?  I think not, now that our callers check
		 * both PageSwapCache and page_private after getting page lock;
		 * but be defensive.  Reverse old to newpage for clear and free.
		 */
		oldpage = newpage;
	} else {
		lru_cache_add(newpage);
		*pagep = newpage;
	}

	ClearPageSwapCache(oldpage);
	set_page_private(oldpage, 0);

	unlock_page(oldpage);
	put_page(oldpage);
	put_page(oldpage);
	return error;
}

static void shmem_set_folio_swapin_error(struct inode *inode, pgoff_t index,
					 struct folio *folio, swp_entry_t swap)
{
	struct address_space *mapping = inode->i_mapping;
	struct shmem_inode_info *info = SHMEM_I(inode);
	swp_entry_t swapin_error;
	void *old;

	swapin_error = make_swapin_error_entry(&folio->page);
	old = xa_cmpxchg_irq(&mapping->i_pages, index,
			     swp_to_radix_entry(swap),
			     swp_to_radix_entry(swapin_error), 0);
	if (old != swp_to_radix_entry(swap))
		return;

	folio_wait_writeback(folio);
<<<<<<< HEAD
	delete_from_swap_cache(&folio->page);
=======
	delete_from_swap_cache(folio);
>>>>>>> 7365df19
	spin_lock_irq(&info->lock);
	/*
	 * Don't treat swapin error folio as alloced. Otherwise inode->i_blocks won't
	 * be 0 when inode is released and thus trigger WARN_ON(inode->i_blocks) in
	 * shmem_evict_inode.
	 */
	info->alloced--;
	info->swapped--;
	shmem_recalc_inode(inode);
	spin_unlock_irq(&info->lock);
	swap_free(swap);
}

/*
 * Swap in the folio pointed to by *foliop.
 * Caller has to make sure that *foliop contains a valid swapped folio.
 * Returns 0 and the folio in foliop if success. On failure, returns the
 * error code and NULL in *foliop.
 */
static int shmem_swapin_folio(struct inode *inode, pgoff_t index,
			     struct folio **foliop, enum sgp_type sgp,
			     gfp_t gfp, struct vm_area_struct *vma,
			     vm_fault_t *fault_type)
{
	struct address_space *mapping = inode->i_mapping;
	struct shmem_inode_info *info = SHMEM_I(inode);
	struct mm_struct *charge_mm = vma ? vma->vm_mm : NULL;
	struct page *page;
	struct folio *folio = NULL;
	swp_entry_t swap;
	int error;

	VM_BUG_ON(!*foliop || !xa_is_value(*foliop));
	swap = radix_to_swp_entry(*foliop);
	*foliop = NULL;

	if (is_swapin_error_entry(swap))
		return -EIO;

	/* Look it up and read it in.. */
	page = lookup_swap_cache(swap, NULL, 0);
	if (!page) {
		/* Or update major stats only when swapin succeeds?? */
		if (fault_type) {
			*fault_type |= VM_FAULT_MAJOR;
			count_vm_event(PGMAJFAULT);
			count_memcg_event_mm(charge_mm, PGMAJFAULT);
		}
		/* Here we actually start the io */
		page = shmem_swapin(swap, gfp, info, index);
		if (!page) {
			error = -ENOMEM;
			goto failed;
		}
	}
	folio = page_folio(page);

<<<<<<< HEAD
	/* We have to do this with page locked to prevent races */
=======
	/* We have to do this with folio locked to prevent races */
>>>>>>> 7365df19
	folio_lock(folio);
	if (!folio_test_swapcache(folio) ||
	    folio_swap_entry(folio).val != swap.val ||
	    !shmem_confirm_swap(mapping, index, swap)) {
		error = -EEXIST;
		goto unlock;
	}
	if (!folio_test_uptodate(folio)) {
		error = -EIO;
		goto failed;
	}
	folio_wait_writeback(folio);

	/*
	 * Some architectures may have to restore extra metadata to the
	 * folio after reading from swap.
	 */
	arch_swap_restore(swap, folio);

	if (shmem_should_replace_folio(folio, gfp)) {
		error = shmem_replace_page(&page, gfp, info, index);
		folio = page_folio(page);
		if (error)
			goto failed;
	}

	error = shmem_add_to_page_cache(folio, mapping, index,
					swp_to_radix_entry(swap), gfp,
					charge_mm);
	if (error)
		goto failed;

	spin_lock_irq(&info->lock);
	info->swapped--;
	shmem_recalc_inode(inode);
	spin_unlock_irq(&info->lock);

	if (sgp == SGP_WRITE)
		folio_mark_accessed(folio);

<<<<<<< HEAD
	delete_from_swap_cache(&folio->page);
=======
	delete_from_swap_cache(folio);
>>>>>>> 7365df19
	folio_mark_dirty(folio);
	swap_free(swap);

	*foliop = folio;
	return 0;
failed:
	if (!shmem_confirm_swap(mapping, index, swap))
		error = -EEXIST;
	if (error == -EIO)
		shmem_set_folio_swapin_error(inode, index, folio, swap);
unlock:
	if (folio) {
		folio_unlock(folio);
		folio_put(folio);
	}

	return error;
}

/*
 * shmem_getpage_gfp - find page in cache, or get from swap, or allocate
 *
 * If we allocate a new one we do not mark it dirty. That's up to the
 * vm. If we swap it in we mark it dirty since we also free the swap
 * entry since a page cannot live in both the swap and page cache.
 *
 * vma, vmf, and fault_type are only supplied by shmem_fault:
 * otherwise they are NULL.
 */
static int shmem_getpage_gfp(struct inode *inode, pgoff_t index,
	struct page **pagep, enum sgp_type sgp, gfp_t gfp,
	struct vm_area_struct *vma, struct vm_fault *vmf,
			vm_fault_t *fault_type)
{
	struct address_space *mapping = inode->i_mapping;
	struct shmem_inode_info *info = SHMEM_I(inode);
	struct shmem_sb_info *sbinfo;
	struct mm_struct *charge_mm;
	struct folio *folio;
	pgoff_t hindex = index;
	gfp_t huge_gfp;
	int error;
	int once = 0;
	int alloced = 0;

	if (index > (MAX_LFS_FILESIZE >> PAGE_SHIFT))
		return -EFBIG;
repeat:
	if (sgp <= SGP_CACHE &&
	    ((loff_t)index << PAGE_SHIFT) >= i_size_read(inode)) {
		return -EINVAL;
	}

	sbinfo = SHMEM_SB(inode->i_sb);
	charge_mm = vma ? vma->vm_mm : NULL;

	folio = __filemap_get_folio(mapping, index, FGP_ENTRY | FGP_LOCK, 0);
	if (folio && vma && userfaultfd_minor(vma)) {
		if (!xa_is_value(folio)) {
			folio_unlock(folio);
			folio_put(folio);
		}
		*fault_type = handle_userfault(vmf, VM_UFFD_MINOR);
		return 0;
	}

	if (xa_is_value(folio)) {
		error = shmem_swapin_folio(inode, index, &folio,
					  sgp, gfp, vma, fault_type);
		if (error == -EEXIST)
			goto repeat;

		*pagep = &folio->page;
		return error;
	}

	if (folio) {
		hindex = folio->index;
		if (sgp == SGP_WRITE)
			folio_mark_accessed(folio);
		if (folio_test_uptodate(folio))
			goto out;
		/* fallocated page */
		if (sgp != SGP_READ)
			goto clear;
		folio_unlock(folio);
		folio_put(folio);
	}

	/*
	 * SGP_READ: succeed on hole, with NULL page, letting caller zero.
	 * SGP_NOALLOC: fail on hole, with NULL page, letting caller fail.
	 */
	*pagep = NULL;
	if (sgp == SGP_READ)
		return 0;
	if (sgp == SGP_NOALLOC)
		return -ENOENT;

	/*
	 * Fast cache lookup and swap lookup did not find it: allocate.
	 */

	if (vma && userfaultfd_missing(vma)) {
		*fault_type = handle_userfault(vmf, VM_UFFD_MISSING);
		return 0;
	}

	if (!shmem_is_huge(vma, inode, index))
		goto alloc_nohuge;

	huge_gfp = vma_thp_gfp_mask(vma);
	huge_gfp = limit_gfp_mask(huge_gfp, gfp);
	folio = shmem_alloc_and_acct_folio(huge_gfp, inode, index, true);
	if (IS_ERR(folio)) {
alloc_nohuge:
		folio = shmem_alloc_and_acct_folio(gfp, inode, index, false);
	}
	if (IS_ERR(folio)) {
		int retry = 5;

		error = PTR_ERR(folio);
		folio = NULL;
		if (error != -ENOSPC)
			goto unlock;
		/*
		 * Try to reclaim some space by splitting a huge page
		 * beyond i_size on the filesystem.
		 */
		while (retry--) {
			int ret;

			ret = shmem_unused_huge_shrink(sbinfo, NULL, 1);
			if (ret == SHRINK_STOP)
				break;
			if (ret)
				goto alloc_nohuge;
		}
		goto unlock;
	}

	hindex = round_down(index, folio_nr_pages(folio));

	if (sgp == SGP_WRITE)
		__folio_set_referenced(folio);

	error = shmem_add_to_page_cache(folio, mapping, hindex,
					NULL, gfp & GFP_RECLAIM_MASK,
					charge_mm);
	if (error)
		goto unacct;
	folio_add_lru(folio);

	spin_lock_irq(&info->lock);
	info->alloced += folio_nr_pages(folio);
	inode->i_blocks += (blkcnt_t)BLOCKS_PER_PAGE << folio_order(folio);
	shmem_recalc_inode(inode);
	spin_unlock_irq(&info->lock);
	alloced = true;

	if (folio_test_pmd_mappable(folio) &&
	    DIV_ROUND_UP(i_size_read(inode), PAGE_SIZE) <
			hindex + HPAGE_PMD_NR - 1) {
		/*
		 * Part of the huge page is beyond i_size: subject
		 * to shrink under memory pressure.
		 */
		spin_lock(&sbinfo->shrinklist_lock);
		/*
		 * _careful to defend against unlocked access to
		 * ->shrink_list in shmem_unused_huge_shrink()
		 */
		if (list_empty_careful(&info->shrinklist)) {
			list_add_tail(&info->shrinklist,
				      &sbinfo->shrinklist);
			sbinfo->shrinklist_len++;
		}
		spin_unlock(&sbinfo->shrinklist_lock);
	}

	/*
	 * Let SGP_FALLOC use the SGP_WRITE optimization on a new page.
	 */
	if (sgp == SGP_FALLOC)
		sgp = SGP_WRITE;
clear:
	/*
	 * Let SGP_WRITE caller clear ends if write does not fill page;
	 * but SGP_FALLOC on a page fallocated earlier must initialize
	 * it now, lest undo on failure cancel our earlier guarantee.
	 */
	if (sgp != SGP_WRITE && !folio_test_uptodate(folio)) {
		long i, n = folio_nr_pages(folio);

		for (i = 0; i < n; i++)
			clear_highpage(folio_page(folio, i));
		flush_dcache_folio(folio);
		folio_mark_uptodate(folio);
	}

	/* Perhaps the file has been truncated since we checked */
	if (sgp <= SGP_CACHE &&
	    ((loff_t)index << PAGE_SHIFT) >= i_size_read(inode)) {
		if (alloced) {
			folio_clear_dirty(folio);
			filemap_remove_folio(folio);
			spin_lock_irq(&info->lock);
			shmem_recalc_inode(inode);
			spin_unlock_irq(&info->lock);
		}
		error = -EINVAL;
		goto unlock;
	}
out:
	*pagep = folio_page(folio, index - hindex);
	return 0;

	/*
	 * Error recovery.
	 */
unacct:
	shmem_inode_unacct_blocks(inode, folio_nr_pages(folio));

	if (folio_test_large(folio)) {
		folio_unlock(folio);
		folio_put(folio);
		goto alloc_nohuge;
	}
unlock:
	if (folio) {
		folio_unlock(folio);
		folio_put(folio);
	}
	if (error == -ENOSPC && !once++) {
		spin_lock_irq(&info->lock);
		shmem_recalc_inode(inode);
		spin_unlock_irq(&info->lock);
		goto repeat;
	}
	if (error == -EEXIST)
		goto repeat;
	return error;
}

/*
 * This is like autoremove_wake_function, but it removes the wait queue
 * entry unconditionally - even if something else had already woken the
 * target.
 */
static int synchronous_wake_function(wait_queue_entry_t *wait, unsigned mode, int sync, void *key)
{
	int ret = default_wake_function(wait, mode, sync, key);
	list_del_init(&wait->entry);
	return ret;
}

static vm_fault_t shmem_fault(struct vm_fault *vmf)
{
	struct vm_area_struct *vma = vmf->vma;
	struct inode *inode = file_inode(vma->vm_file);
	gfp_t gfp = mapping_gfp_mask(inode->i_mapping);
	int err;
	vm_fault_t ret = VM_FAULT_LOCKED;

	/*
	 * Trinity finds that probing a hole which tmpfs is punching can
	 * prevent the hole-punch from ever completing: which in turn
	 * locks writers out with its hold on i_rwsem.  So refrain from
	 * faulting pages into the hole while it's being punched.  Although
	 * shmem_undo_range() does remove the additions, it may be unable to
	 * keep up, as each new page needs its own unmap_mapping_range() call,
	 * and the i_mmap tree grows ever slower to scan if new vmas are added.
	 *
	 * It does not matter if we sometimes reach this check just before the
	 * hole-punch begins, so that one fault then races with the punch:
	 * we just need to make racing faults a rare case.
	 *
	 * The implementation below would be much simpler if we just used a
	 * standard mutex or completion: but we cannot take i_rwsem in fault,
	 * and bloating every shmem inode for this unlikely case would be sad.
	 */
	if (unlikely(inode->i_private)) {
		struct shmem_falloc *shmem_falloc;

		spin_lock(&inode->i_lock);
		shmem_falloc = inode->i_private;
		if (shmem_falloc &&
		    shmem_falloc->waitq &&
		    vmf->pgoff >= shmem_falloc->start &&
		    vmf->pgoff < shmem_falloc->next) {
			struct file *fpin;
			wait_queue_head_t *shmem_falloc_waitq;
			DEFINE_WAIT_FUNC(shmem_fault_wait, synchronous_wake_function);

			ret = VM_FAULT_NOPAGE;
			fpin = maybe_unlock_mmap_for_io(vmf, NULL);
			if (fpin)
				ret = VM_FAULT_RETRY;

			shmem_falloc_waitq = shmem_falloc->waitq;
			prepare_to_wait(shmem_falloc_waitq, &shmem_fault_wait,
					TASK_UNINTERRUPTIBLE);
			spin_unlock(&inode->i_lock);
			schedule();

			/*
			 * shmem_falloc_waitq points into the shmem_fallocate()
			 * stack of the hole-punching task: shmem_falloc_waitq
			 * is usually invalid by the time we reach here, but
			 * finish_wait() does not dereference it in that case;
			 * though i_lock needed lest racing with wake_up_all().
			 */
			spin_lock(&inode->i_lock);
			finish_wait(shmem_falloc_waitq, &shmem_fault_wait);
			spin_unlock(&inode->i_lock);

			if (fpin)
				fput(fpin);
			return ret;
		}
		spin_unlock(&inode->i_lock);
	}

	err = shmem_getpage_gfp(inode, vmf->pgoff, &vmf->page, SGP_CACHE,
				  gfp, vma, vmf, &ret);
	if (err)
		return vmf_error(err);
	return ret;
}

unsigned long shmem_get_unmapped_area(struct file *file,
				      unsigned long uaddr, unsigned long len,
				      unsigned long pgoff, unsigned long flags)
{
	unsigned long (*get_area)(struct file *,
		unsigned long, unsigned long, unsigned long, unsigned long);
	unsigned long addr;
	unsigned long offset;
	unsigned long inflated_len;
	unsigned long inflated_addr;
	unsigned long inflated_offset;

	if (len > TASK_SIZE)
		return -ENOMEM;

	get_area = current->mm->get_unmapped_area;
	addr = get_area(file, uaddr, len, pgoff, flags);

	if (!IS_ENABLED(CONFIG_TRANSPARENT_HUGEPAGE))
		return addr;
	if (IS_ERR_VALUE(addr))
		return addr;
	if (addr & ~PAGE_MASK)
		return addr;
	if (addr > TASK_SIZE - len)
		return addr;

	if (shmem_huge == SHMEM_HUGE_DENY)
		return addr;
	if (len < HPAGE_PMD_SIZE)
		return addr;
	if (flags & MAP_FIXED)
		return addr;
	/*
	 * Our priority is to support MAP_SHARED mapped hugely;
	 * and support MAP_PRIVATE mapped hugely too, until it is COWed.
	 * But if caller specified an address hint and we allocated area there
	 * successfully, respect that as before.
	 */
	if (uaddr == addr)
		return addr;

	if (shmem_huge != SHMEM_HUGE_FORCE) {
		struct super_block *sb;

		if (file) {
			VM_BUG_ON(file->f_op != &shmem_file_operations);
			sb = file_inode(file)->i_sb;
		} else {
			/*
			 * Called directly from mm/mmap.c, or drivers/char/mem.c
			 * for "/dev/zero", to create a shared anonymous object.
			 */
			if (IS_ERR(shm_mnt))
				return addr;
			sb = shm_mnt->mnt_sb;
		}
		if (SHMEM_SB(sb)->huge == SHMEM_HUGE_NEVER)
			return addr;
	}

	offset = (pgoff << PAGE_SHIFT) & (HPAGE_PMD_SIZE-1);
	if (offset && offset + len < 2 * HPAGE_PMD_SIZE)
		return addr;
	if ((addr & (HPAGE_PMD_SIZE-1)) == offset)
		return addr;

	inflated_len = len + HPAGE_PMD_SIZE - PAGE_SIZE;
	if (inflated_len > TASK_SIZE)
		return addr;
	if (inflated_len < len)
		return addr;

	inflated_addr = get_area(NULL, uaddr, inflated_len, 0, flags);
	if (IS_ERR_VALUE(inflated_addr))
		return addr;
	if (inflated_addr & ~PAGE_MASK)
		return addr;

	inflated_offset = inflated_addr & (HPAGE_PMD_SIZE-1);
	inflated_addr += offset - inflated_offset;
	if (inflated_offset > offset)
		inflated_addr += HPAGE_PMD_SIZE;

	if (inflated_addr > TASK_SIZE - len)
		return addr;
	return inflated_addr;
}

#ifdef CONFIG_NUMA
static int shmem_set_policy(struct vm_area_struct *vma, struct mempolicy *mpol)
{
	struct inode *inode = file_inode(vma->vm_file);
	return mpol_set_shared_policy(&SHMEM_I(inode)->policy, vma, mpol);
}

static struct mempolicy *shmem_get_policy(struct vm_area_struct *vma,
					  unsigned long addr)
{
	struct inode *inode = file_inode(vma->vm_file);
	pgoff_t index;

	index = ((addr - vma->vm_start) >> PAGE_SHIFT) + vma->vm_pgoff;
	return mpol_shared_policy_lookup(&SHMEM_I(inode)->policy, index);
}
#endif

int shmem_lock(struct file *file, int lock, struct ucounts *ucounts)
{
	struct inode *inode = file_inode(file);
	struct shmem_inode_info *info = SHMEM_I(inode);
	int retval = -ENOMEM;

	/*
	 * What serializes the accesses to info->flags?
	 * ipc_lock_object() when called from shmctl_do_lock(),
	 * no serialization needed when called from shm_destroy().
	 */
	if (lock && !(info->flags & VM_LOCKED)) {
		if (!user_shm_lock(inode->i_size, ucounts))
			goto out_nomem;
		info->flags |= VM_LOCKED;
		mapping_set_unevictable(file->f_mapping);
	}
	if (!lock && (info->flags & VM_LOCKED) && ucounts) {
		user_shm_unlock(inode->i_size, ucounts);
		info->flags &= ~VM_LOCKED;
		mapping_clear_unevictable(file->f_mapping);
	}
	retval = 0;

out_nomem:
	return retval;
}

static int shmem_mmap(struct file *file, struct vm_area_struct *vma)
{
	struct shmem_inode_info *info = SHMEM_I(file_inode(file));
	int ret;

	ret = seal_check_future_write(info->seals, vma);
	if (ret)
		return ret;

	/* arm64 - allow memory tagging on RAM-based files */
	vma->vm_flags |= VM_MTE_ALLOWED;

	file_accessed(file);
	vma->vm_ops = &shmem_vm_ops;
	return 0;
}

#ifdef CONFIG_TMPFS_XATTR
static int shmem_initxattrs(struct inode *, const struct xattr *, void *);

/*
 * chattr's fsflags are unrelated to extended attributes,
 * but tmpfs has chosen to enable them under the same config option.
 */
static void shmem_set_inode_flags(struct inode *inode, unsigned int fsflags)
{
	unsigned int i_flags = 0;

	if (fsflags & FS_NOATIME_FL)
		i_flags |= S_NOATIME;
	if (fsflags & FS_APPEND_FL)
		i_flags |= S_APPEND;
	if (fsflags & FS_IMMUTABLE_FL)
		i_flags |= S_IMMUTABLE;
	/*
	 * But FS_NODUMP_FL does not require any action in i_flags.
	 */
	inode_set_flags(inode, i_flags, S_NOATIME | S_APPEND | S_IMMUTABLE);
}
#else
static void shmem_set_inode_flags(struct inode *inode, unsigned int fsflags)
{
}
#define shmem_initxattrs NULL
#endif

static struct inode *shmem_get_inode(struct super_block *sb, struct inode *dir,
				     umode_t mode, dev_t dev, unsigned long flags)
{
	struct inode *inode;
	struct shmem_inode_info *info;
	struct shmem_sb_info *sbinfo = SHMEM_SB(sb);
	ino_t ino;

	if (shmem_reserve_inode(sb, &ino))
		return NULL;

	inode = new_inode(sb);
	if (inode) {
		inode->i_ino = ino;
		inode_init_owner(&init_user_ns, inode, dir, mode);
		inode->i_blocks = 0;
		inode->i_atime = inode->i_mtime = inode->i_ctime = current_time(inode);
		inode->i_generation = prandom_u32();
		info = SHMEM_I(inode);
		memset(info, 0, (char *)inode - (char *)info);
		spin_lock_init(&info->lock);
		atomic_set(&info->stop_eviction, 0);
		info->seals = F_SEAL_SEAL;
		info->flags = flags & VM_NORESERVE;
		info->i_crtime = inode->i_mtime;
		info->fsflags = (dir == NULL) ? 0 :
			SHMEM_I(dir)->fsflags & SHMEM_FL_INHERITED;
		if (info->fsflags)
			shmem_set_inode_flags(inode, info->fsflags);
		INIT_LIST_HEAD(&info->shrinklist);
		INIT_LIST_HEAD(&info->swaplist);
		simple_xattrs_init(&info->xattrs);
		cache_no_acl(inode);
		mapping_set_large_folios(inode->i_mapping);

		switch (mode & S_IFMT) {
		default:
			inode->i_op = &shmem_special_inode_operations;
			init_special_inode(inode, mode, dev);
			break;
		case S_IFREG:
			inode->i_mapping->a_ops = &shmem_aops;
			inode->i_op = &shmem_inode_operations;
			inode->i_fop = &shmem_file_operations;
			mpol_shared_policy_init(&info->policy,
						 shmem_get_sbmpol(sbinfo));
			break;
		case S_IFDIR:
			inc_nlink(inode);
			/* Some things misbehave if size == 0 on a directory */
			inode->i_size = 2 * BOGO_DIRENT_SIZE;
			inode->i_op = &shmem_dir_inode_operations;
			inode->i_fop = &simple_dir_operations;
			break;
		case S_IFLNK:
			/*
			 * Must not load anything in the rbtree,
			 * mpol_free_shared_policy will not be called.
			 */
			mpol_shared_policy_init(&info->policy, NULL);
			break;
		}

		lockdep_annotate_inode_mutex_key(inode);
	} else
		shmem_free_inode(sb);
	return inode;
}

#ifdef CONFIG_USERFAULTFD
int shmem_mfill_atomic_pte(struct mm_struct *dst_mm,
			   pmd_t *dst_pmd,
			   struct vm_area_struct *dst_vma,
			   unsigned long dst_addr,
			   unsigned long src_addr,
			   bool zeropage, bool wp_copy,
			   struct page **pagep)
{
	struct inode *inode = file_inode(dst_vma->vm_file);
	struct shmem_inode_info *info = SHMEM_I(inode);
	struct address_space *mapping = inode->i_mapping;
	gfp_t gfp = mapping_gfp_mask(mapping);
	pgoff_t pgoff = linear_page_index(dst_vma, dst_addr);
	void *page_kaddr;
	struct folio *folio;
	struct page *page;
	int ret;
	pgoff_t max_off;

	if (!shmem_inode_acct_block(inode, 1)) {
		/*
		 * We may have got a page, returned -ENOENT triggering a retry,
		 * and now we find ourselves with -ENOMEM. Release the page, to
		 * avoid a BUG_ON in our caller.
		 */
		if (unlikely(*pagep)) {
			put_page(*pagep);
			*pagep = NULL;
		}
		return -ENOMEM;
	}

	if (!*pagep) {
		ret = -ENOMEM;
		page = shmem_alloc_page(gfp, info, pgoff);
		if (!page)
			goto out_unacct_blocks;

		if (!zeropage) {	/* COPY */
			page_kaddr = kmap_atomic(page);
			ret = copy_from_user(page_kaddr,
					     (const void __user *)src_addr,
					     PAGE_SIZE);
			kunmap_atomic(page_kaddr);

			/* fallback to copy_from_user outside mmap_lock */
			if (unlikely(ret)) {
				*pagep = page;
				ret = -ENOENT;
				/* don't free the page */
				goto out_unacct_blocks;
			}

			flush_dcache_page(page);
		} else {		/* ZEROPAGE */
			clear_user_highpage(page, dst_addr);
		}
	} else {
		page = *pagep;
		*pagep = NULL;
	}

	VM_BUG_ON(PageLocked(page));
	VM_BUG_ON(PageSwapBacked(page));
	__SetPageLocked(page);
	__SetPageSwapBacked(page);
	__SetPageUptodate(page);

	ret = -EFAULT;
	max_off = DIV_ROUND_UP(i_size_read(inode), PAGE_SIZE);
	if (unlikely(pgoff >= max_off))
		goto out_release;

	folio = page_folio(page);
	ret = shmem_add_to_page_cache(folio, mapping, pgoff, NULL,
				      gfp & GFP_RECLAIM_MASK, dst_mm);
	if (ret)
		goto out_release;

	ret = mfill_atomic_install_pte(dst_mm, dst_pmd, dst_vma, dst_addr,
				       page, true, wp_copy);
	if (ret)
		goto out_delete_from_cache;

	spin_lock_irq(&info->lock);
	info->alloced++;
	inode->i_blocks += BLOCKS_PER_PAGE;
	shmem_recalc_inode(inode);
	spin_unlock_irq(&info->lock);

	unlock_page(page);
	return 0;
out_delete_from_cache:
	delete_from_page_cache(page);
out_release:
	unlock_page(page);
	put_page(page);
out_unacct_blocks:
	shmem_inode_unacct_blocks(inode, 1);
	return ret;
}
#endif /* CONFIG_USERFAULTFD */

#ifdef CONFIG_TMPFS
static const struct inode_operations shmem_symlink_inode_operations;
static const struct inode_operations shmem_short_symlink_operations;

static int
shmem_write_begin(struct file *file, struct address_space *mapping,
			loff_t pos, unsigned len,
			struct page **pagep, void **fsdata)
{
	struct inode *inode = mapping->host;
	struct shmem_inode_info *info = SHMEM_I(inode);
	pgoff_t index = pos >> PAGE_SHIFT;
	int ret = 0;

	/* i_rwsem is held by caller */
	if (unlikely(info->seals & (F_SEAL_GROW |
				   F_SEAL_WRITE | F_SEAL_FUTURE_WRITE))) {
		if (info->seals & (F_SEAL_WRITE | F_SEAL_FUTURE_WRITE))
			return -EPERM;
		if ((info->seals & F_SEAL_GROW) && pos + len > inode->i_size)
			return -EPERM;
	}

	ret = shmem_getpage(inode, index, pagep, SGP_WRITE);

	if (ret)
		return ret;

	if (PageHWPoison(*pagep)) {
		unlock_page(*pagep);
		put_page(*pagep);
		*pagep = NULL;
		return -EIO;
	}

	return 0;
}

static int
shmem_write_end(struct file *file, struct address_space *mapping,
			loff_t pos, unsigned len, unsigned copied,
			struct page *page, void *fsdata)
{
	struct inode *inode = mapping->host;

	if (pos + copied > inode->i_size)
		i_size_write(inode, pos + copied);

	if (!PageUptodate(page)) {
		struct page *head = compound_head(page);
		if (PageTransCompound(page)) {
			int i;

			for (i = 0; i < HPAGE_PMD_NR; i++) {
				if (head + i == page)
					continue;
				clear_highpage(head + i);
				flush_dcache_page(head + i);
			}
		}
		if (copied < PAGE_SIZE) {
			unsigned from = pos & (PAGE_SIZE - 1);
			zero_user_segments(page, 0, from,
					from + copied, PAGE_SIZE);
		}
		SetPageUptodate(head);
	}
	set_page_dirty(page);
	unlock_page(page);
	put_page(page);

	return copied;
}

static ssize_t shmem_file_read_iter(struct kiocb *iocb, struct iov_iter *to)
{
	struct file *file = iocb->ki_filp;
	struct inode *inode = file_inode(file);
	struct address_space *mapping = inode->i_mapping;
	pgoff_t index;
	unsigned long offset;
	int error = 0;
	ssize_t retval = 0;
	loff_t *ppos = &iocb->ki_pos;

	index = *ppos >> PAGE_SHIFT;
	offset = *ppos & ~PAGE_MASK;

	for (;;) {
		struct page *page = NULL;
		pgoff_t end_index;
		unsigned long nr, ret;
		loff_t i_size = i_size_read(inode);

		end_index = i_size >> PAGE_SHIFT;
		if (index > end_index)
			break;
		if (index == end_index) {
			nr = i_size & ~PAGE_MASK;
			if (nr <= offset)
				break;
		}

		error = shmem_getpage(inode, index, &page, SGP_READ);
		if (error) {
			if (error == -EINVAL)
				error = 0;
			break;
		}
		if (page) {
			unlock_page(page);

			if (PageHWPoison(page)) {
				put_page(page);
				error = -EIO;
				break;
			}
		}

		/*
		 * We must evaluate after, since reads (unlike writes)
		 * are called without i_rwsem protection against truncate
		 */
		nr = PAGE_SIZE;
		i_size = i_size_read(inode);
		end_index = i_size >> PAGE_SHIFT;
		if (index == end_index) {
			nr = i_size & ~PAGE_MASK;
			if (nr <= offset) {
				if (page)
					put_page(page);
				break;
			}
		}
		nr -= offset;

		if (page) {
			/*
			 * If users can be writing to this page using arbitrary
			 * virtual addresses, take care about potential aliasing
			 * before reading the page on the kernel side.
			 */
			if (mapping_writably_mapped(mapping))
				flush_dcache_page(page);
			/*
			 * Mark the page accessed if we read the beginning.
			 */
			if (!offset)
				mark_page_accessed(page);
			/*
			 * Ok, we have the page, and it's up-to-date, so
			 * now we can copy it to user space...
			 */
			ret = copy_page_to_iter(page, offset, nr, to);
			put_page(page);

		} else if (user_backed_iter(to)) {
			/*
			 * Copy to user tends to be so well optimized, but
			 * clear_user() not so much, that it is noticeably
			 * faster to copy the zero page instead of clearing.
			 */
			ret = copy_page_to_iter(ZERO_PAGE(0), offset, nr, to);
		} else {
			/*
			 * But submitting the same page twice in a row to
			 * splice() - or others? - can result in confusion:
			 * so don't attempt that optimization on pipes etc.
			 */
			ret = iov_iter_zero(nr, to);
		}

		retval += ret;
		offset += ret;
		index += offset >> PAGE_SHIFT;
		offset &= ~PAGE_MASK;

		if (!iov_iter_count(to))
			break;
		if (ret < nr) {
			error = -EFAULT;
			break;
		}
		cond_resched();
	}

	*ppos = ((loff_t) index << PAGE_SHIFT) + offset;
	file_accessed(file);
	return retval ? retval : error;
}

static loff_t shmem_file_llseek(struct file *file, loff_t offset, int whence)
{
	struct address_space *mapping = file->f_mapping;
	struct inode *inode = mapping->host;

	if (whence != SEEK_DATA && whence != SEEK_HOLE)
		return generic_file_llseek_size(file, offset, whence,
					MAX_LFS_FILESIZE, i_size_read(inode));
	if (offset < 0)
		return -ENXIO;

	inode_lock(inode);
	/* We're holding i_rwsem so we can access i_size directly */
	offset = mapping_seek_hole_data(mapping, offset, inode->i_size, whence);
	if (offset >= 0)
		offset = vfs_setpos(file, offset, MAX_LFS_FILESIZE);
	inode_unlock(inode);
	return offset;
}

static long shmem_fallocate(struct file *file, int mode, loff_t offset,
							 loff_t len)
{
	struct inode *inode = file_inode(file);
	struct shmem_sb_info *sbinfo = SHMEM_SB(inode->i_sb);
	struct shmem_inode_info *info = SHMEM_I(inode);
	struct shmem_falloc shmem_falloc;
	pgoff_t start, index, end, undo_fallocend;
	int error;

	if (mode & ~(FALLOC_FL_KEEP_SIZE | FALLOC_FL_PUNCH_HOLE))
		return -EOPNOTSUPP;

	inode_lock(inode);

	if (mode & FALLOC_FL_PUNCH_HOLE) {
		struct address_space *mapping = file->f_mapping;
		loff_t unmap_start = round_up(offset, PAGE_SIZE);
		loff_t unmap_end = round_down(offset + len, PAGE_SIZE) - 1;
		DECLARE_WAIT_QUEUE_HEAD_ONSTACK(shmem_falloc_waitq);

		/* protected by i_rwsem */
		if (info->seals & (F_SEAL_WRITE | F_SEAL_FUTURE_WRITE)) {
			error = -EPERM;
			goto out;
		}

		shmem_falloc.waitq = &shmem_falloc_waitq;
		shmem_falloc.start = (u64)unmap_start >> PAGE_SHIFT;
		shmem_falloc.next = (unmap_end + 1) >> PAGE_SHIFT;
		spin_lock(&inode->i_lock);
		inode->i_private = &shmem_falloc;
		spin_unlock(&inode->i_lock);

		if ((u64)unmap_end > (u64)unmap_start)
			unmap_mapping_range(mapping, unmap_start,
					    1 + unmap_end - unmap_start, 0);
		shmem_truncate_range(inode, offset, offset + len - 1);
		/* No need to unmap again: hole-punching leaves COWed pages */

		spin_lock(&inode->i_lock);
		inode->i_private = NULL;
		wake_up_all(&shmem_falloc_waitq);
		WARN_ON_ONCE(!list_empty(&shmem_falloc_waitq.head));
		spin_unlock(&inode->i_lock);
		error = 0;
		goto out;
	}

	/* We need to check rlimit even when FALLOC_FL_KEEP_SIZE */
	error = inode_newsize_ok(inode, offset + len);
	if (error)
		goto out;

	if ((info->seals & F_SEAL_GROW) && offset + len > inode->i_size) {
		error = -EPERM;
		goto out;
	}

	start = offset >> PAGE_SHIFT;
	end = (offset + len + PAGE_SIZE - 1) >> PAGE_SHIFT;
	/* Try to avoid a swapstorm if len is impossible to satisfy */
	if (sbinfo->max_blocks && end - start > sbinfo->max_blocks) {
		error = -ENOSPC;
		goto out;
	}

	shmem_falloc.waitq = NULL;
	shmem_falloc.start = start;
	shmem_falloc.next  = start;
	shmem_falloc.nr_falloced = 0;
	shmem_falloc.nr_unswapped = 0;
	spin_lock(&inode->i_lock);
	inode->i_private = &shmem_falloc;
	spin_unlock(&inode->i_lock);

	/*
	 * info->fallocend is only relevant when huge pages might be
	 * involved: to prevent split_huge_page() freeing fallocated
	 * pages when FALLOC_FL_KEEP_SIZE committed beyond i_size.
	 */
	undo_fallocend = info->fallocend;
	if (info->fallocend < end)
		info->fallocend = end;

	for (index = start; index < end; ) {
		struct page *page;

		/*
		 * Good, the fallocate(2) manpage permits EINTR: we may have
		 * been interrupted because we are using up too much memory.
		 */
		if (signal_pending(current))
			error = -EINTR;
		else if (shmem_falloc.nr_unswapped > shmem_falloc.nr_falloced)
			error = -ENOMEM;
		else
			error = shmem_getpage(inode, index, &page, SGP_FALLOC);
		if (error) {
			info->fallocend = undo_fallocend;
			/* Remove the !PageUptodate pages we added */
			if (index > start) {
				shmem_undo_range(inode,
				    (loff_t)start << PAGE_SHIFT,
				    ((loff_t)index << PAGE_SHIFT) - 1, true);
			}
			goto undone;
		}

		index++;
		/*
		 * Here is a more important optimization than it appears:
		 * a second SGP_FALLOC on the same huge page will clear it,
		 * making it PageUptodate and un-undoable if we fail later.
		 */
		if (PageTransCompound(page)) {
			index = round_up(index, HPAGE_PMD_NR);
			/* Beware 32-bit wraparound */
			if (!index)
				index--;
		}

		/*
		 * Inform shmem_writepage() how far we have reached.
		 * No need for lock or barrier: we have the page lock.
		 */
		if (!PageUptodate(page))
			shmem_falloc.nr_falloced += index - shmem_falloc.next;
		shmem_falloc.next = index;

		/*
		 * If !PageUptodate, leave it that way so that freeable pages
		 * can be recognized if we need to rollback on error later.
		 * But set_page_dirty so that memory pressure will swap rather
		 * than free the pages we are allocating (and SGP_CACHE pages
		 * might still be clean: we now need to mark those dirty too).
		 */
		set_page_dirty(page);
		unlock_page(page);
		put_page(page);
		cond_resched();
	}

	if (!(mode & FALLOC_FL_KEEP_SIZE) && offset + len > inode->i_size)
		i_size_write(inode, offset + len);
undone:
	spin_lock(&inode->i_lock);
	inode->i_private = NULL;
	spin_unlock(&inode->i_lock);
out:
	if (!error)
		file_modified(file);
	inode_unlock(inode);
	return error;
}

static int shmem_statfs(struct dentry *dentry, struct kstatfs *buf)
{
	struct shmem_sb_info *sbinfo = SHMEM_SB(dentry->d_sb);

	buf->f_type = TMPFS_MAGIC;
	buf->f_bsize = PAGE_SIZE;
	buf->f_namelen = NAME_MAX;
	if (sbinfo->max_blocks) {
		buf->f_blocks = sbinfo->max_blocks;
		buf->f_bavail =
		buf->f_bfree  = sbinfo->max_blocks -
				percpu_counter_sum(&sbinfo->used_blocks);
	}
	if (sbinfo->max_inodes) {
		buf->f_files = sbinfo->max_inodes;
		buf->f_ffree = sbinfo->free_inodes;
	}
	/* else leave those fields 0 like simple_statfs */

	buf->f_fsid = uuid_to_fsid(dentry->d_sb->s_uuid.b);

	return 0;
}

/*
 * File creation. Allocate an inode, and we're done..
 */
static int
shmem_mknod(struct user_namespace *mnt_userns, struct inode *dir,
	    struct dentry *dentry, umode_t mode, dev_t dev)
{
	struct inode *inode;
	int error = -ENOSPC;

	inode = shmem_get_inode(dir->i_sb, dir, mode, dev, VM_NORESERVE);
	if (inode) {
		error = simple_acl_create(dir, inode);
		if (error)
			goto out_iput;
		error = security_inode_init_security(inode, dir,
						     &dentry->d_name,
						     shmem_initxattrs, NULL);
		if (error && error != -EOPNOTSUPP)
			goto out_iput;

		error = 0;
		dir->i_size += BOGO_DIRENT_SIZE;
		dir->i_ctime = dir->i_mtime = current_time(dir);
		d_instantiate(dentry, inode);
		dget(dentry); /* Extra count - pin the dentry in core */
	}
	return error;
out_iput:
	iput(inode);
	return error;
}

static int
shmem_tmpfile(struct user_namespace *mnt_userns, struct inode *dir,
	      struct dentry *dentry, umode_t mode)
{
	struct inode *inode;
	int error = -ENOSPC;

	inode = shmem_get_inode(dir->i_sb, dir, mode, 0, VM_NORESERVE);
	if (inode) {
		error = security_inode_init_security(inode, dir,
						     NULL,
						     shmem_initxattrs, NULL);
		if (error && error != -EOPNOTSUPP)
			goto out_iput;
		error = simple_acl_create(dir, inode);
		if (error)
			goto out_iput;
		d_tmpfile(dentry, inode);
	}
	return error;
out_iput:
	iput(inode);
	return error;
}

static int shmem_mkdir(struct user_namespace *mnt_userns, struct inode *dir,
		       struct dentry *dentry, umode_t mode)
{
	int error;

	if ((error = shmem_mknod(&init_user_ns, dir, dentry,
				 mode | S_IFDIR, 0)))
		return error;
	inc_nlink(dir);
	return 0;
}

static int shmem_create(struct user_namespace *mnt_userns, struct inode *dir,
			struct dentry *dentry, umode_t mode, bool excl)
{
	return shmem_mknod(&init_user_ns, dir, dentry, mode | S_IFREG, 0);
}

/*
 * Link a file..
 */
static int shmem_link(struct dentry *old_dentry, struct inode *dir, struct dentry *dentry)
{
	struct inode *inode = d_inode(old_dentry);
	int ret = 0;

	/*
	 * No ordinary (disk based) filesystem counts links as inodes;
	 * but each new link needs a new dentry, pinning lowmem, and
	 * tmpfs dentries cannot be pruned until they are unlinked.
	 * But if an O_TMPFILE file is linked into the tmpfs, the
	 * first link must skip that, to get the accounting right.
	 */
	if (inode->i_nlink) {
		ret = shmem_reserve_inode(inode->i_sb, NULL);
		if (ret)
			goto out;
	}

	dir->i_size += BOGO_DIRENT_SIZE;
	inode->i_ctime = dir->i_ctime = dir->i_mtime = current_time(inode);
	inc_nlink(inode);
	ihold(inode);	/* New dentry reference */
	dget(dentry);		/* Extra pinning count for the created dentry */
	d_instantiate(dentry, inode);
out:
	return ret;
}

static int shmem_unlink(struct inode *dir, struct dentry *dentry)
{
	struct inode *inode = d_inode(dentry);

	if (inode->i_nlink > 1 && !S_ISDIR(inode->i_mode))
		shmem_free_inode(inode->i_sb);

	dir->i_size -= BOGO_DIRENT_SIZE;
	inode->i_ctime = dir->i_ctime = dir->i_mtime = current_time(inode);
	drop_nlink(inode);
	dput(dentry);	/* Undo the count from "create" - this does all the work */
	return 0;
}

static int shmem_rmdir(struct inode *dir, struct dentry *dentry)
{
	if (!simple_empty(dentry))
		return -ENOTEMPTY;

	drop_nlink(d_inode(dentry));
	drop_nlink(dir);
	return shmem_unlink(dir, dentry);
}

static int shmem_whiteout(struct user_namespace *mnt_userns,
			  struct inode *old_dir, struct dentry *old_dentry)
{
	struct dentry *whiteout;
	int error;

	whiteout = d_alloc(old_dentry->d_parent, &old_dentry->d_name);
	if (!whiteout)
		return -ENOMEM;

	error = shmem_mknod(&init_user_ns, old_dir, whiteout,
			    S_IFCHR | WHITEOUT_MODE, WHITEOUT_DEV);
	dput(whiteout);
	if (error)
		return error;

	/*
	 * Cheat and hash the whiteout while the old dentry is still in
	 * place, instead of playing games with FS_RENAME_DOES_D_MOVE.
	 *
	 * d_lookup() will consistently find one of them at this point,
	 * not sure which one, but that isn't even important.
	 */
	d_rehash(whiteout);
	return 0;
}

/*
 * The VFS layer already does all the dentry stuff for rename,
 * we just have to decrement the usage count for the target if
 * it exists so that the VFS layer correctly free's it when it
 * gets overwritten.
 */
static int shmem_rename2(struct user_namespace *mnt_userns,
			 struct inode *old_dir, struct dentry *old_dentry,
			 struct inode *new_dir, struct dentry *new_dentry,
			 unsigned int flags)
{
	struct inode *inode = d_inode(old_dentry);
	int they_are_dirs = S_ISDIR(inode->i_mode);

	if (flags & ~(RENAME_NOREPLACE | RENAME_EXCHANGE | RENAME_WHITEOUT))
		return -EINVAL;

	if (flags & RENAME_EXCHANGE)
		return simple_rename_exchange(old_dir, old_dentry, new_dir, new_dentry);

	if (!simple_empty(new_dentry))
		return -ENOTEMPTY;

	if (flags & RENAME_WHITEOUT) {
		int error;

		error = shmem_whiteout(&init_user_ns, old_dir, old_dentry);
		if (error)
			return error;
	}

	if (d_really_is_positive(new_dentry)) {
		(void) shmem_unlink(new_dir, new_dentry);
		if (they_are_dirs) {
			drop_nlink(d_inode(new_dentry));
			drop_nlink(old_dir);
		}
	} else if (they_are_dirs) {
		drop_nlink(old_dir);
		inc_nlink(new_dir);
	}

	old_dir->i_size -= BOGO_DIRENT_SIZE;
	new_dir->i_size += BOGO_DIRENT_SIZE;
	old_dir->i_ctime = old_dir->i_mtime =
	new_dir->i_ctime = new_dir->i_mtime =
	inode->i_ctime = current_time(old_dir);
	return 0;
}

static int shmem_symlink(struct user_namespace *mnt_userns, struct inode *dir,
			 struct dentry *dentry, const char *symname)
{
	int error;
	int len;
	struct inode *inode;
	struct page *page;

	len = strlen(symname) + 1;
	if (len > PAGE_SIZE)
		return -ENAMETOOLONG;

	inode = shmem_get_inode(dir->i_sb, dir, S_IFLNK | 0777, 0,
				VM_NORESERVE);
	if (!inode)
		return -ENOSPC;

	error = security_inode_init_security(inode, dir, &dentry->d_name,
					     shmem_initxattrs, NULL);
	if (error && error != -EOPNOTSUPP) {
		iput(inode);
		return error;
	}

	inode->i_size = len-1;
	if (len <= SHORT_SYMLINK_LEN) {
		inode->i_link = kmemdup(symname, len, GFP_KERNEL);
		if (!inode->i_link) {
			iput(inode);
			return -ENOMEM;
		}
		inode->i_op = &shmem_short_symlink_operations;
	} else {
		inode_nohighmem(inode);
		error = shmem_getpage(inode, 0, &page, SGP_WRITE);
		if (error) {
			iput(inode);
			return error;
		}
		inode->i_mapping->a_ops = &shmem_aops;
		inode->i_op = &shmem_symlink_inode_operations;
		memcpy(page_address(page), symname, len);
		SetPageUptodate(page);
		set_page_dirty(page);
		unlock_page(page);
		put_page(page);
	}
	dir->i_size += BOGO_DIRENT_SIZE;
	dir->i_ctime = dir->i_mtime = current_time(dir);
	d_instantiate(dentry, inode);
	dget(dentry);
	return 0;
}

static void shmem_put_link(void *arg)
{
	mark_page_accessed(arg);
	put_page(arg);
}

static const char *shmem_get_link(struct dentry *dentry,
				  struct inode *inode,
				  struct delayed_call *done)
{
	struct page *page = NULL;
	int error;
	if (!dentry) {
		page = find_get_page(inode->i_mapping, 0);
		if (!page)
			return ERR_PTR(-ECHILD);
		if (PageHWPoison(page) ||
		    !PageUptodate(page)) {
			put_page(page);
			return ERR_PTR(-ECHILD);
		}
	} else {
		error = shmem_getpage(inode, 0, &page, SGP_READ);
		if (error)
			return ERR_PTR(error);
		if (!page)
			return ERR_PTR(-ECHILD);
		if (PageHWPoison(page)) {
			unlock_page(page);
			put_page(page);
			return ERR_PTR(-ECHILD);
		}
		unlock_page(page);
	}
	set_delayed_call(done, shmem_put_link, page);
	return page_address(page);
}

#ifdef CONFIG_TMPFS_XATTR

static int shmem_fileattr_get(struct dentry *dentry, struct fileattr *fa)
{
	struct shmem_inode_info *info = SHMEM_I(d_inode(dentry));

	fileattr_fill_flags(fa, info->fsflags & SHMEM_FL_USER_VISIBLE);

	return 0;
}

static int shmem_fileattr_set(struct user_namespace *mnt_userns,
			      struct dentry *dentry, struct fileattr *fa)
{
	struct inode *inode = d_inode(dentry);
	struct shmem_inode_info *info = SHMEM_I(inode);

	if (fileattr_has_fsx(fa))
		return -EOPNOTSUPP;
	if (fa->flags & ~SHMEM_FL_USER_MODIFIABLE)
		return -EOPNOTSUPP;

	info->fsflags = (info->fsflags & ~SHMEM_FL_USER_MODIFIABLE) |
		(fa->flags & SHMEM_FL_USER_MODIFIABLE);

	shmem_set_inode_flags(inode, info->fsflags);
	inode->i_ctime = current_time(inode);
	return 0;
}

/*
 * Superblocks without xattr inode operations may get some security.* xattr
 * support from the LSM "for free". As soon as we have any other xattrs
 * like ACLs, we also need to implement the security.* handlers at
 * filesystem level, though.
 */

/*
 * Callback for security_inode_init_security() for acquiring xattrs.
 */
static int shmem_initxattrs(struct inode *inode,
			    const struct xattr *xattr_array,
			    void *fs_info)
{
	struct shmem_inode_info *info = SHMEM_I(inode);
	const struct xattr *xattr;
	struct simple_xattr *new_xattr;
	size_t len;

	for (xattr = xattr_array; xattr->name != NULL; xattr++) {
		new_xattr = simple_xattr_alloc(xattr->value, xattr->value_len);
		if (!new_xattr)
			return -ENOMEM;

		len = strlen(xattr->name) + 1;
		new_xattr->name = kmalloc(XATTR_SECURITY_PREFIX_LEN + len,
					  GFP_KERNEL);
		if (!new_xattr->name) {
			kvfree(new_xattr);
			return -ENOMEM;
		}

		memcpy(new_xattr->name, XATTR_SECURITY_PREFIX,
		       XATTR_SECURITY_PREFIX_LEN);
		memcpy(new_xattr->name + XATTR_SECURITY_PREFIX_LEN,
		       xattr->name, len);

		simple_xattr_list_add(&info->xattrs, new_xattr);
	}

	return 0;
}

static int shmem_xattr_handler_get(const struct xattr_handler *handler,
				   struct dentry *unused, struct inode *inode,
				   const char *name, void *buffer, size_t size)
{
	struct shmem_inode_info *info = SHMEM_I(inode);

	name = xattr_full_name(handler, name);
	return simple_xattr_get(&info->xattrs, name, buffer, size);
}

static int shmem_xattr_handler_set(const struct xattr_handler *handler,
				   struct user_namespace *mnt_userns,
				   struct dentry *unused, struct inode *inode,
				   const char *name, const void *value,
				   size_t size, int flags)
{
	struct shmem_inode_info *info = SHMEM_I(inode);

	name = xattr_full_name(handler, name);
	return simple_xattr_set(&info->xattrs, name, value, size, flags, NULL);
}

static const struct xattr_handler shmem_security_xattr_handler = {
	.prefix = XATTR_SECURITY_PREFIX,
	.get = shmem_xattr_handler_get,
	.set = shmem_xattr_handler_set,
};

static const struct xattr_handler shmem_trusted_xattr_handler = {
	.prefix = XATTR_TRUSTED_PREFIX,
	.get = shmem_xattr_handler_get,
	.set = shmem_xattr_handler_set,
};

static const struct xattr_handler *shmem_xattr_handlers[] = {
#ifdef CONFIG_TMPFS_POSIX_ACL
	&posix_acl_access_xattr_handler,
	&posix_acl_default_xattr_handler,
#endif
	&shmem_security_xattr_handler,
	&shmem_trusted_xattr_handler,
	NULL
};

static ssize_t shmem_listxattr(struct dentry *dentry, char *buffer, size_t size)
{
	struct shmem_inode_info *info = SHMEM_I(d_inode(dentry));
	return simple_xattr_list(d_inode(dentry), &info->xattrs, buffer, size);
}
#endif /* CONFIG_TMPFS_XATTR */

static const struct inode_operations shmem_short_symlink_operations = {
	.getattr	= shmem_getattr,
	.get_link	= simple_get_link,
#ifdef CONFIG_TMPFS_XATTR
	.listxattr	= shmem_listxattr,
#endif
};

static const struct inode_operations shmem_symlink_inode_operations = {
	.getattr	= shmem_getattr,
	.get_link	= shmem_get_link,
#ifdef CONFIG_TMPFS_XATTR
	.listxattr	= shmem_listxattr,
#endif
};

static struct dentry *shmem_get_parent(struct dentry *child)
{
	return ERR_PTR(-ESTALE);
}

static int shmem_match(struct inode *ino, void *vfh)
{
	__u32 *fh = vfh;
	__u64 inum = fh[2];
	inum = (inum << 32) | fh[1];
	return ino->i_ino == inum && fh[0] == ino->i_generation;
}

/* Find any alias of inode, but prefer a hashed alias */
static struct dentry *shmem_find_alias(struct inode *inode)
{
	struct dentry *alias = d_find_alias(inode);

	return alias ?: d_find_any_alias(inode);
}


static struct dentry *shmem_fh_to_dentry(struct super_block *sb,
		struct fid *fid, int fh_len, int fh_type)
{
	struct inode *inode;
	struct dentry *dentry = NULL;
	u64 inum;

	if (fh_len < 3)
		return NULL;

	inum = fid->raw[2];
	inum = (inum << 32) | fid->raw[1];

	inode = ilookup5(sb, (unsigned long)(inum + fid->raw[0]),
			shmem_match, fid->raw);
	if (inode) {
		dentry = shmem_find_alias(inode);
		iput(inode);
	}

	return dentry;
}

static int shmem_encode_fh(struct inode *inode, __u32 *fh, int *len,
				struct inode *parent)
{
	if (*len < 3) {
		*len = 3;
		return FILEID_INVALID;
	}

	if (inode_unhashed(inode)) {
		/* Unfortunately insert_inode_hash is not idempotent,
		 * so as we hash inodes here rather than at creation
		 * time, we need a lock to ensure we only try
		 * to do it once
		 */
		static DEFINE_SPINLOCK(lock);
		spin_lock(&lock);
		if (inode_unhashed(inode))
			__insert_inode_hash(inode,
					    inode->i_ino + inode->i_generation);
		spin_unlock(&lock);
	}

	fh[0] = inode->i_generation;
	fh[1] = inode->i_ino;
	fh[2] = ((__u64)inode->i_ino) >> 32;

	*len = 3;
	return 1;
}

static const struct export_operations shmem_export_ops = {
	.get_parent     = shmem_get_parent,
	.encode_fh      = shmem_encode_fh,
	.fh_to_dentry	= shmem_fh_to_dentry,
};

enum shmem_param {
	Opt_gid,
	Opt_huge,
	Opt_mode,
	Opt_mpol,
	Opt_nr_blocks,
	Opt_nr_inodes,
	Opt_size,
	Opt_uid,
	Opt_inode32,
	Opt_inode64,
};

static const struct constant_table shmem_param_enums_huge[] = {
	{"never",	SHMEM_HUGE_NEVER },
	{"always",	SHMEM_HUGE_ALWAYS },
	{"within_size",	SHMEM_HUGE_WITHIN_SIZE },
	{"advise",	SHMEM_HUGE_ADVISE },
	{}
};

const struct fs_parameter_spec shmem_fs_parameters[] = {
	fsparam_u32   ("gid",		Opt_gid),
	fsparam_enum  ("huge",		Opt_huge,  shmem_param_enums_huge),
	fsparam_u32oct("mode",		Opt_mode),
	fsparam_string("mpol",		Opt_mpol),
	fsparam_string("nr_blocks",	Opt_nr_blocks),
	fsparam_string("nr_inodes",	Opt_nr_inodes),
	fsparam_string("size",		Opt_size),
	fsparam_u32   ("uid",		Opt_uid),
	fsparam_flag  ("inode32",	Opt_inode32),
	fsparam_flag  ("inode64",	Opt_inode64),
	{}
};

static int shmem_parse_one(struct fs_context *fc, struct fs_parameter *param)
{
	struct shmem_options *ctx = fc->fs_private;
	struct fs_parse_result result;
	unsigned long long size;
	char *rest;
	int opt;

	opt = fs_parse(fc, shmem_fs_parameters, param, &result);
	if (opt < 0)
		return opt;

	switch (opt) {
	case Opt_size:
		size = memparse(param->string, &rest);
		if (*rest == '%') {
			size <<= PAGE_SHIFT;
			size *= totalram_pages();
			do_div(size, 100);
			rest++;
		}
		if (*rest)
			goto bad_value;
		ctx->blocks = DIV_ROUND_UP(size, PAGE_SIZE);
		ctx->seen |= SHMEM_SEEN_BLOCKS;
		break;
	case Opt_nr_blocks:
		ctx->blocks = memparse(param->string, &rest);
		if (*rest || ctx->blocks > S64_MAX)
			goto bad_value;
		ctx->seen |= SHMEM_SEEN_BLOCKS;
		break;
	case Opt_nr_inodes:
		ctx->inodes = memparse(param->string, &rest);
		if (*rest)
			goto bad_value;
		ctx->seen |= SHMEM_SEEN_INODES;
		break;
	case Opt_mode:
		ctx->mode = result.uint_32 & 07777;
		break;
	case Opt_uid:
		ctx->uid = make_kuid(current_user_ns(), result.uint_32);
		if (!uid_valid(ctx->uid))
			goto bad_value;
		break;
	case Opt_gid:
		ctx->gid = make_kgid(current_user_ns(), result.uint_32);
		if (!gid_valid(ctx->gid))
			goto bad_value;
		break;
	case Opt_huge:
		ctx->huge = result.uint_32;
		if (ctx->huge != SHMEM_HUGE_NEVER &&
		    !(IS_ENABLED(CONFIG_TRANSPARENT_HUGEPAGE) &&
		      has_transparent_hugepage()))
			goto unsupported_parameter;
		ctx->seen |= SHMEM_SEEN_HUGE;
		break;
	case Opt_mpol:
		if (IS_ENABLED(CONFIG_NUMA)) {
			mpol_put(ctx->mpol);
			ctx->mpol = NULL;
			if (mpol_parse_str(param->string, &ctx->mpol))
				goto bad_value;
			break;
		}
		goto unsupported_parameter;
	case Opt_inode32:
		ctx->full_inums = false;
		ctx->seen |= SHMEM_SEEN_INUMS;
		break;
	case Opt_inode64:
		if (sizeof(ino_t) < 8) {
			return invalfc(fc,
				       "Cannot use inode64 with <64bit inums in kernel\n");
		}
		ctx->full_inums = true;
		ctx->seen |= SHMEM_SEEN_INUMS;
		break;
	}
	return 0;

unsupported_parameter:
	return invalfc(fc, "Unsupported parameter '%s'", param->key);
bad_value:
	return invalfc(fc, "Bad value for '%s'", param->key);
}

static int shmem_parse_options(struct fs_context *fc, void *data)
{
	char *options = data;

	if (options) {
		int err = security_sb_eat_lsm_opts(options, &fc->security);
		if (err)
			return err;
	}

	while (options != NULL) {
		char *this_char = options;
		for (;;) {
			/*
			 * NUL-terminate this option: unfortunately,
			 * mount options form a comma-separated list,
			 * but mpol's nodelist may also contain commas.
			 */
			options = strchr(options, ',');
			if (options == NULL)
				break;
			options++;
			if (!isdigit(*options)) {
				options[-1] = '\0';
				break;
			}
		}
		if (*this_char) {
			char *value = strchr(this_char, '=');
			size_t len = 0;
			int err;

			if (value) {
				*value++ = '\0';
				len = strlen(value);
			}
			err = vfs_parse_fs_string(fc, this_char, value, len);
			if (err < 0)
				return err;
		}
	}
	return 0;
}

/*
 * Reconfigure a shmem filesystem.
 *
 * Note that we disallow change from limited->unlimited blocks/inodes while any
 * are in use; but we must separately disallow unlimited->limited, because in
 * that case we have no record of how much is already in use.
 */
static int shmem_reconfigure(struct fs_context *fc)
{
	struct shmem_options *ctx = fc->fs_private;
	struct shmem_sb_info *sbinfo = SHMEM_SB(fc->root->d_sb);
	unsigned long inodes;
	struct mempolicy *mpol = NULL;
	const char *err;

	raw_spin_lock(&sbinfo->stat_lock);
	inodes = sbinfo->max_inodes - sbinfo->free_inodes;

	if ((ctx->seen & SHMEM_SEEN_BLOCKS) && ctx->blocks) {
		if (!sbinfo->max_blocks) {
			err = "Cannot retroactively limit size";
			goto out;
		}
		if (percpu_counter_compare(&sbinfo->used_blocks,
					   ctx->blocks) > 0) {
			err = "Too small a size for current use";
			goto out;
		}
	}
	if ((ctx->seen & SHMEM_SEEN_INODES) && ctx->inodes) {
		if (!sbinfo->max_inodes) {
			err = "Cannot retroactively limit inodes";
			goto out;
		}
		if (ctx->inodes < inodes) {
			err = "Too few inodes for current use";
			goto out;
		}
	}

	if ((ctx->seen & SHMEM_SEEN_INUMS) && !ctx->full_inums &&
	    sbinfo->next_ino > UINT_MAX) {
		err = "Current inum too high to switch to 32-bit inums";
		goto out;
	}

	if (ctx->seen & SHMEM_SEEN_HUGE)
		sbinfo->huge = ctx->huge;
	if (ctx->seen & SHMEM_SEEN_INUMS)
		sbinfo->full_inums = ctx->full_inums;
	if (ctx->seen & SHMEM_SEEN_BLOCKS)
		sbinfo->max_blocks  = ctx->blocks;
	if (ctx->seen & SHMEM_SEEN_INODES) {
		sbinfo->max_inodes  = ctx->inodes;
		sbinfo->free_inodes = ctx->inodes - inodes;
	}

	/*
	 * Preserve previous mempolicy unless mpol remount option was specified.
	 */
	if (ctx->mpol) {
		mpol = sbinfo->mpol;
		sbinfo->mpol = ctx->mpol;	/* transfers initial ref */
		ctx->mpol = NULL;
	}
	raw_spin_unlock(&sbinfo->stat_lock);
	mpol_put(mpol);
	return 0;
out:
	raw_spin_unlock(&sbinfo->stat_lock);
	return invalfc(fc, "%s", err);
}

static int shmem_show_options(struct seq_file *seq, struct dentry *root)
{
	struct shmem_sb_info *sbinfo = SHMEM_SB(root->d_sb);

	if (sbinfo->max_blocks != shmem_default_max_blocks())
		seq_printf(seq, ",size=%luk",
			sbinfo->max_blocks << (PAGE_SHIFT - 10));
	if (sbinfo->max_inodes != shmem_default_max_inodes())
		seq_printf(seq, ",nr_inodes=%lu", sbinfo->max_inodes);
	if (sbinfo->mode != (0777 | S_ISVTX))
		seq_printf(seq, ",mode=%03ho", sbinfo->mode);
	if (!uid_eq(sbinfo->uid, GLOBAL_ROOT_UID))
		seq_printf(seq, ",uid=%u",
				from_kuid_munged(&init_user_ns, sbinfo->uid));
	if (!gid_eq(sbinfo->gid, GLOBAL_ROOT_GID))
		seq_printf(seq, ",gid=%u",
				from_kgid_munged(&init_user_ns, sbinfo->gid));

	/*
	 * Showing inode{64,32} might be useful even if it's the system default,
	 * since then people don't have to resort to checking both here and
	 * /proc/config.gz to confirm 64-bit inums were successfully applied
	 * (which may not even exist if IKCONFIG_PROC isn't enabled).
	 *
	 * We hide it when inode64 isn't the default and we are using 32-bit
	 * inodes, since that probably just means the feature isn't even under
	 * consideration.
	 *
	 * As such:
	 *
	 *                     +-----------------+-----------------+
	 *                     | TMPFS_INODE64=y | TMPFS_INODE64=n |
	 *  +------------------+-----------------+-----------------+
	 *  | full_inums=true  | show            | show            |
	 *  | full_inums=false | show            | hide            |
	 *  +------------------+-----------------+-----------------+
	 *
	 */
	if (IS_ENABLED(CONFIG_TMPFS_INODE64) || sbinfo->full_inums)
		seq_printf(seq, ",inode%d", (sbinfo->full_inums ? 64 : 32));
#ifdef CONFIG_TRANSPARENT_HUGEPAGE
	/* Rightly or wrongly, show huge mount option unmasked by shmem_huge */
	if (sbinfo->huge)
		seq_printf(seq, ",huge=%s", shmem_format_huge(sbinfo->huge));
#endif
	shmem_show_mpol(seq, sbinfo->mpol);
	return 0;
}

#endif /* CONFIG_TMPFS */

static void shmem_put_super(struct super_block *sb)
{
	struct shmem_sb_info *sbinfo = SHMEM_SB(sb);

	free_percpu(sbinfo->ino_batch);
	percpu_counter_destroy(&sbinfo->used_blocks);
	mpol_put(sbinfo->mpol);
	kfree(sbinfo);
	sb->s_fs_info = NULL;
}

static int shmem_fill_super(struct super_block *sb, struct fs_context *fc)
{
	struct shmem_options *ctx = fc->fs_private;
	struct inode *inode;
	struct shmem_sb_info *sbinfo;

	/* Round up to L1_CACHE_BYTES to resist false sharing */
	sbinfo = kzalloc(max((int)sizeof(struct shmem_sb_info),
				L1_CACHE_BYTES), GFP_KERNEL);
	if (!sbinfo)
		return -ENOMEM;

	sb->s_fs_info = sbinfo;

#ifdef CONFIG_TMPFS
	/*
	 * Per default we only allow half of the physical ram per
	 * tmpfs instance, limiting inodes to one per page of lowmem;
	 * but the internal instance is left unlimited.
	 */
	if (!(sb->s_flags & SB_KERNMOUNT)) {
		if (!(ctx->seen & SHMEM_SEEN_BLOCKS))
			ctx->blocks = shmem_default_max_blocks();
		if (!(ctx->seen & SHMEM_SEEN_INODES))
			ctx->inodes = shmem_default_max_inodes();
		if (!(ctx->seen & SHMEM_SEEN_INUMS))
			ctx->full_inums = IS_ENABLED(CONFIG_TMPFS_INODE64);
	} else {
		sb->s_flags |= SB_NOUSER;
	}
	sb->s_export_op = &shmem_export_ops;
	sb->s_flags |= SB_NOSEC;
#else
	sb->s_flags |= SB_NOUSER;
#endif
	sbinfo->max_blocks = ctx->blocks;
	sbinfo->free_inodes = sbinfo->max_inodes = ctx->inodes;
	if (sb->s_flags & SB_KERNMOUNT) {
		sbinfo->ino_batch = alloc_percpu(ino_t);
		if (!sbinfo->ino_batch)
			goto failed;
	}
	sbinfo->uid = ctx->uid;
	sbinfo->gid = ctx->gid;
	sbinfo->full_inums = ctx->full_inums;
	sbinfo->mode = ctx->mode;
	sbinfo->huge = ctx->huge;
	sbinfo->mpol = ctx->mpol;
	ctx->mpol = NULL;

	raw_spin_lock_init(&sbinfo->stat_lock);
	if (percpu_counter_init(&sbinfo->used_blocks, 0, GFP_KERNEL))
		goto failed;
	spin_lock_init(&sbinfo->shrinklist_lock);
	INIT_LIST_HEAD(&sbinfo->shrinklist);

	sb->s_maxbytes = MAX_LFS_FILESIZE;
	sb->s_blocksize = PAGE_SIZE;
	sb->s_blocksize_bits = PAGE_SHIFT;
	sb->s_magic = TMPFS_MAGIC;
	sb->s_op = &shmem_ops;
	sb->s_time_gran = 1;
#ifdef CONFIG_TMPFS_XATTR
	sb->s_xattr = shmem_xattr_handlers;
#endif
#ifdef CONFIG_TMPFS_POSIX_ACL
	sb->s_flags |= SB_POSIXACL;
#endif
	uuid_gen(&sb->s_uuid);

	inode = shmem_get_inode(sb, NULL, S_IFDIR | sbinfo->mode, 0, VM_NORESERVE);
	if (!inode)
		goto failed;
	inode->i_uid = sbinfo->uid;
	inode->i_gid = sbinfo->gid;
	sb->s_root = d_make_root(inode);
	if (!sb->s_root)
		goto failed;
	return 0;

failed:
	shmem_put_super(sb);
	return -ENOMEM;
}

static int shmem_get_tree(struct fs_context *fc)
{
	return get_tree_nodev(fc, shmem_fill_super);
}

static void shmem_free_fc(struct fs_context *fc)
{
	struct shmem_options *ctx = fc->fs_private;

	if (ctx) {
		mpol_put(ctx->mpol);
		kfree(ctx);
	}
}

static const struct fs_context_operations shmem_fs_context_ops = {
	.free			= shmem_free_fc,
	.get_tree		= shmem_get_tree,
#ifdef CONFIG_TMPFS
	.parse_monolithic	= shmem_parse_options,
	.parse_param		= shmem_parse_one,
	.reconfigure		= shmem_reconfigure,
#endif
};

static struct kmem_cache *shmem_inode_cachep;

static struct inode *shmem_alloc_inode(struct super_block *sb)
{
	struct shmem_inode_info *info;
	info = alloc_inode_sb(sb, shmem_inode_cachep, GFP_KERNEL);
	if (!info)
		return NULL;
	return &info->vfs_inode;
}

static void shmem_free_in_core_inode(struct inode *inode)
{
	if (S_ISLNK(inode->i_mode))
		kfree(inode->i_link);
	kmem_cache_free(shmem_inode_cachep, SHMEM_I(inode));
}

static void shmem_destroy_inode(struct inode *inode)
{
	if (S_ISREG(inode->i_mode))
		mpol_free_shared_policy(&SHMEM_I(inode)->policy);
}

static void shmem_init_inode(void *foo)
{
	struct shmem_inode_info *info = foo;
	inode_init_once(&info->vfs_inode);
}

static void shmem_init_inodecache(void)
{
	shmem_inode_cachep = kmem_cache_create("shmem_inode_cache",
				sizeof(struct shmem_inode_info),
				0, SLAB_PANIC|SLAB_ACCOUNT, shmem_init_inode);
}

static void shmem_destroy_inodecache(void)
{
	kmem_cache_destroy(shmem_inode_cachep);
}

/* Keep the page in page cache instead of truncating it */
static int shmem_error_remove_page(struct address_space *mapping,
				   struct page *page)
{
	return 0;
}

const struct address_space_operations shmem_aops = {
	.writepage	= shmem_writepage,
	.dirty_folio	= noop_dirty_folio,
#ifdef CONFIG_TMPFS
	.write_begin	= shmem_write_begin,
	.write_end	= shmem_write_end,
#endif
#ifdef CONFIG_MIGRATION
	.migrate_folio	= migrate_folio,
#endif
	.error_remove_page = shmem_error_remove_page,
};
EXPORT_SYMBOL(shmem_aops);

static const struct file_operations shmem_file_operations = {
	.mmap		= shmem_mmap,
	.get_unmapped_area = shmem_get_unmapped_area,
#ifdef CONFIG_TMPFS
	.llseek		= shmem_file_llseek,
	.read_iter	= shmem_file_read_iter,
	.write_iter	= generic_file_write_iter,
	.fsync		= noop_fsync,
	.splice_read	= generic_file_splice_read,
	.splice_write	= iter_file_splice_write,
	.fallocate	= shmem_fallocate,
#endif
};

static const struct inode_operations shmem_inode_operations = {
	.getattr	= shmem_getattr,
	.setattr	= shmem_setattr,
#ifdef CONFIG_TMPFS_XATTR
	.listxattr	= shmem_listxattr,
	.set_acl	= simple_set_acl,
	.fileattr_get	= shmem_fileattr_get,
	.fileattr_set	= shmem_fileattr_set,
#endif
};

static const struct inode_operations shmem_dir_inode_operations = {
#ifdef CONFIG_TMPFS
	.getattr	= shmem_getattr,
	.create		= shmem_create,
	.lookup		= simple_lookup,
	.link		= shmem_link,
	.unlink		= shmem_unlink,
	.symlink	= shmem_symlink,
	.mkdir		= shmem_mkdir,
	.rmdir		= shmem_rmdir,
	.mknod		= shmem_mknod,
	.rename		= shmem_rename2,
	.tmpfile	= shmem_tmpfile,
#endif
#ifdef CONFIG_TMPFS_XATTR
	.listxattr	= shmem_listxattr,
	.fileattr_get	= shmem_fileattr_get,
	.fileattr_set	= shmem_fileattr_set,
#endif
#ifdef CONFIG_TMPFS_POSIX_ACL
	.setattr	= shmem_setattr,
	.set_acl	= simple_set_acl,
#endif
};

static const struct inode_operations shmem_special_inode_operations = {
	.getattr	= shmem_getattr,
#ifdef CONFIG_TMPFS_XATTR
	.listxattr	= shmem_listxattr,
#endif
#ifdef CONFIG_TMPFS_POSIX_ACL
	.setattr	= shmem_setattr,
	.set_acl	= simple_set_acl,
#endif
};

static const struct super_operations shmem_ops = {
	.alloc_inode	= shmem_alloc_inode,
	.free_inode	= shmem_free_in_core_inode,
	.destroy_inode	= shmem_destroy_inode,
#ifdef CONFIG_TMPFS
	.statfs		= shmem_statfs,
	.show_options	= shmem_show_options,
#endif
	.evict_inode	= shmem_evict_inode,
	.drop_inode	= generic_delete_inode,
	.put_super	= shmem_put_super,
#ifdef CONFIG_TRANSPARENT_HUGEPAGE
	.nr_cached_objects	= shmem_unused_huge_count,
	.free_cached_objects	= shmem_unused_huge_scan,
#endif
};

static const struct vm_operations_struct shmem_vm_ops = {
	.fault		= shmem_fault,
	.map_pages	= filemap_map_pages,
#ifdef CONFIG_NUMA
	.set_policy     = shmem_set_policy,
	.get_policy     = shmem_get_policy,
#endif
};

int shmem_init_fs_context(struct fs_context *fc)
{
	struct shmem_options *ctx;

	ctx = kzalloc(sizeof(struct shmem_options), GFP_KERNEL);
	if (!ctx)
		return -ENOMEM;

	ctx->mode = 0777 | S_ISVTX;
	ctx->uid = current_fsuid();
	ctx->gid = current_fsgid();

	fc->fs_private = ctx;
	fc->ops = &shmem_fs_context_ops;
	return 0;
}

static struct file_system_type shmem_fs_type = {
	.owner		= THIS_MODULE,
	.name		= "tmpfs",
	.init_fs_context = shmem_init_fs_context,
#ifdef CONFIG_TMPFS
	.parameters	= shmem_fs_parameters,
#endif
	.kill_sb	= kill_litter_super,
	.fs_flags	= FS_USERNS_MOUNT,
};

void __init shmem_init(void)
{
	int error;

	shmem_init_inodecache();

	error = register_filesystem(&shmem_fs_type);
	if (error) {
		pr_err("Could not register tmpfs\n");
		goto out2;
	}

	shm_mnt = kern_mount(&shmem_fs_type);
	if (IS_ERR(shm_mnt)) {
		error = PTR_ERR(shm_mnt);
		pr_err("Could not kern_mount tmpfs\n");
		goto out1;
	}

#ifdef CONFIG_TRANSPARENT_HUGEPAGE
	if (has_transparent_hugepage() && shmem_huge > SHMEM_HUGE_DENY)
		SHMEM_SB(shm_mnt->mnt_sb)->huge = shmem_huge;
	else
		shmem_huge = SHMEM_HUGE_NEVER; /* just in case it was patched */
#endif
	return;

out1:
	unregister_filesystem(&shmem_fs_type);
out2:
	shmem_destroy_inodecache();
	shm_mnt = ERR_PTR(error);
}

#if defined(CONFIG_TRANSPARENT_HUGEPAGE) && defined(CONFIG_SYSFS)
static ssize_t shmem_enabled_show(struct kobject *kobj,
				  struct kobj_attribute *attr, char *buf)
{
	static const int values[] = {
		SHMEM_HUGE_ALWAYS,
		SHMEM_HUGE_WITHIN_SIZE,
		SHMEM_HUGE_ADVISE,
		SHMEM_HUGE_NEVER,
		SHMEM_HUGE_DENY,
		SHMEM_HUGE_FORCE,
	};
	int len = 0;
	int i;

	for (i = 0; i < ARRAY_SIZE(values); i++) {
		len += sysfs_emit_at(buf, len,
				     shmem_huge == values[i] ? "%s[%s]" : "%s%s",
				     i ? " " : "",
				     shmem_format_huge(values[i]));
	}

	len += sysfs_emit_at(buf, len, "\n");

	return len;
}

static ssize_t shmem_enabled_store(struct kobject *kobj,
		struct kobj_attribute *attr, const char *buf, size_t count)
{
	char tmp[16];
	int huge;

	if (count + 1 > sizeof(tmp))
		return -EINVAL;
	memcpy(tmp, buf, count);
	tmp[count] = '\0';
	if (count && tmp[count - 1] == '\n')
		tmp[count - 1] = '\0';

	huge = shmem_parse_huge(tmp);
	if (huge == -EINVAL)
		return -EINVAL;
	if (!has_transparent_hugepage() &&
			huge != SHMEM_HUGE_NEVER && huge != SHMEM_HUGE_DENY)
		return -EINVAL;

	shmem_huge = huge;
	if (shmem_huge > SHMEM_HUGE_DENY)
		SHMEM_SB(shm_mnt->mnt_sb)->huge = shmem_huge;
	return count;
}

struct kobj_attribute shmem_enabled_attr = __ATTR_RW(shmem_enabled);
#endif /* CONFIG_TRANSPARENT_HUGEPAGE && CONFIG_SYSFS */

#else /* !CONFIG_SHMEM */

/*
 * tiny-shmem: simple shmemfs and tmpfs using ramfs code
 *
 * This is intended for small system where the benefits of the full
 * shmem code (swap-backed and resource-limited) are outweighed by
 * their complexity. On systems without swap this code should be
 * effectively equivalent, but much lighter weight.
 */

static struct file_system_type shmem_fs_type = {
	.name		= "tmpfs",
	.init_fs_context = ramfs_init_fs_context,
	.parameters	= ramfs_fs_parameters,
	.kill_sb	= kill_litter_super,
	.fs_flags	= FS_USERNS_MOUNT,
};

void __init shmem_init(void)
{
	BUG_ON(register_filesystem(&shmem_fs_type) != 0);

	shm_mnt = kern_mount(&shmem_fs_type);
	BUG_ON(IS_ERR(shm_mnt));
}

int shmem_unuse(unsigned int type)
{
	return 0;
}

int shmem_lock(struct file *file, int lock, struct ucounts *ucounts)
{
	return 0;
}

void shmem_unlock_mapping(struct address_space *mapping)
{
}

#ifdef CONFIG_MMU
unsigned long shmem_get_unmapped_area(struct file *file,
				      unsigned long addr, unsigned long len,
				      unsigned long pgoff, unsigned long flags)
{
	return current->mm->get_unmapped_area(file, addr, len, pgoff, flags);
}
#endif

void shmem_truncate_range(struct inode *inode, loff_t lstart, loff_t lend)
{
	truncate_inode_pages_range(inode->i_mapping, lstart, lend);
}
EXPORT_SYMBOL_GPL(shmem_truncate_range);

#define shmem_vm_ops				generic_file_vm_ops
#define shmem_file_operations			ramfs_file_operations
#define shmem_get_inode(sb, dir, mode, dev, flags)	ramfs_get_inode(sb, dir, mode, dev)
#define shmem_acct_size(flags, size)		0
#define shmem_unacct_size(flags, size)		do {} while (0)

#endif /* CONFIG_SHMEM */

/* common code */

static struct file *__shmem_file_setup(struct vfsmount *mnt, const char *name, loff_t size,
				       unsigned long flags, unsigned int i_flags)
{
	struct inode *inode;
	struct file *res;

	if (IS_ERR(mnt))
		return ERR_CAST(mnt);

	if (size < 0 || size > MAX_LFS_FILESIZE)
		return ERR_PTR(-EINVAL);

	if (shmem_acct_size(flags, size))
		return ERR_PTR(-ENOMEM);

	inode = shmem_get_inode(mnt->mnt_sb, NULL, S_IFREG | S_IRWXUGO, 0,
				flags);
	if (unlikely(!inode)) {
		shmem_unacct_size(flags, size);
		return ERR_PTR(-ENOSPC);
	}
	inode->i_flags |= i_flags;
	inode->i_size = size;
	clear_nlink(inode);	/* It is unlinked */
	res = ERR_PTR(ramfs_nommu_expand_for_mapping(inode, size));
	if (!IS_ERR(res))
		res = alloc_file_pseudo(inode, mnt, name, O_RDWR,
				&shmem_file_operations);
	if (IS_ERR(res))
		iput(inode);
	return res;
}

/**
 * shmem_kernel_file_setup - get an unlinked file living in tmpfs which must be
 * 	kernel internal.  There will be NO LSM permission checks against the
 * 	underlying inode.  So users of this interface must do LSM checks at a
 *	higher layer.  The users are the big_key and shm implementations.  LSM
 *	checks are provided at the key or shm level rather than the inode.
 * @name: name for dentry (to be seen in /proc/<pid>/maps
 * @size: size to be set for the file
 * @flags: VM_NORESERVE suppresses pre-accounting of the entire object size
 */
struct file *shmem_kernel_file_setup(const char *name, loff_t size, unsigned long flags)
{
	return __shmem_file_setup(shm_mnt, name, size, flags, S_PRIVATE);
}

/**
 * shmem_file_setup - get an unlinked file living in tmpfs
 * @name: name for dentry (to be seen in /proc/<pid>/maps
 * @size: size to be set for the file
 * @flags: VM_NORESERVE suppresses pre-accounting of the entire object size
 */
struct file *shmem_file_setup(const char *name, loff_t size, unsigned long flags)
{
	return __shmem_file_setup(shm_mnt, name, size, flags, 0);
}
EXPORT_SYMBOL_GPL(shmem_file_setup);

/**
 * shmem_file_setup_with_mnt - get an unlinked file living in tmpfs
 * @mnt: the tmpfs mount where the file will be created
 * @name: name for dentry (to be seen in /proc/<pid>/maps
 * @size: size to be set for the file
 * @flags: VM_NORESERVE suppresses pre-accounting of the entire object size
 */
struct file *shmem_file_setup_with_mnt(struct vfsmount *mnt, const char *name,
				       loff_t size, unsigned long flags)
{
	return __shmem_file_setup(mnt, name, size, flags, 0);
}
EXPORT_SYMBOL_GPL(shmem_file_setup_with_mnt);

/**
 * shmem_zero_setup - setup a shared anonymous mapping
 * @vma: the vma to be mmapped is prepared by do_mmap
 */
int shmem_zero_setup(struct vm_area_struct *vma)
{
	struct file *file;
	loff_t size = vma->vm_end - vma->vm_start;

	/*
	 * Cloning a new file under mmap_lock leads to a lock ordering conflict
	 * between XFS directory reading and selinux: since this file is only
	 * accessible to the user through its mapping, use S_PRIVATE flag to
	 * bypass file security, in the same way as shmem_kernel_file_setup().
	 */
	file = shmem_kernel_file_setup("dev/zero", size, vma->vm_flags);
	if (IS_ERR(file))
		return PTR_ERR(file);

	if (vma->vm_file)
		fput(vma->vm_file);
	vma->vm_file = file;
	vma->vm_ops = &shmem_vm_ops;

	return 0;
}

/**
 * shmem_read_mapping_page_gfp - read into page cache, using specified page allocation flags.
 * @mapping:	the page's address_space
 * @index:	the page index
 * @gfp:	the page allocator flags to use if allocating
 *
 * This behaves as a tmpfs "read_cache_page_gfp(mapping, index, gfp)",
 * with any new page allocations done using the specified allocation flags.
 * But read_cache_page_gfp() uses the ->read_folio() method: which does not
 * suit tmpfs, since it may have pages in swapcache, and needs to find those
 * for itself; although drivers/gpu/drm i915 and ttm rely upon this support.
 *
 * i915_gem_object_get_pages_gtt() mixes __GFP_NORETRY | __GFP_NOWARN in
 * with the mapping_gfp_mask(), to avoid OOMing the machine unnecessarily.
 */
struct page *shmem_read_mapping_page_gfp(struct address_space *mapping,
					 pgoff_t index, gfp_t gfp)
{
#ifdef CONFIG_SHMEM
	struct inode *inode = mapping->host;
	struct page *page;
	int error;

	BUG_ON(!shmem_mapping(mapping));
	error = shmem_getpage_gfp(inode, index, &page, SGP_CACHE,
				  gfp, NULL, NULL, NULL);
	if (error)
		return ERR_PTR(error);

	unlock_page(page);
	if (PageHWPoison(page)) {
		put_page(page);
		return ERR_PTR(-EIO);
	}

	return page;
#else
	/*
	 * The tiny !SHMEM case uses ramfs without swap
	 */
	return read_cache_page_gfp(mapping, index, gfp);
#endif
}
EXPORT_SYMBOL_GPL(shmem_read_mapping_page_gfp);<|MERGE_RESOLUTION|>--- conflicted
+++ resolved
@@ -1558,7 +1558,6 @@
 	shmem_pseudo_vma_destroy(&pvma);
 
 	return folio;
-<<<<<<< HEAD
 }
 
 static struct page *shmem_alloc_page(gfp_t gfp,
@@ -1567,16 +1566,6 @@
 	return &shmem_alloc_folio(gfp, info, index)->page;
 }
 
-=======
-}
-
-static struct page *shmem_alloc_page(gfp_t gfp,
-			struct shmem_inode_info *info, pgoff_t index)
-{
-	return &shmem_alloc_folio(gfp, info, index)->page;
-}
-
->>>>>>> 7365df19
 static struct folio *shmem_alloc_and_acct_folio(gfp_t gfp, struct inode *inode,
 		pgoff_t index, bool huge)
 {
@@ -1713,11 +1702,7 @@
 		return;
 
 	folio_wait_writeback(folio);
-<<<<<<< HEAD
-	delete_from_swap_cache(&folio->page);
-=======
 	delete_from_swap_cache(folio);
->>>>>>> 7365df19
 	spin_lock_irq(&info->lock);
 	/*
 	 * Don't treat swapin error folio as alloced. Otherwise inode->i_blocks won't
@@ -1775,11 +1760,7 @@
 	}
 	folio = page_folio(page);
 
-<<<<<<< HEAD
-	/* We have to do this with page locked to prevent races */
-=======
 	/* We have to do this with folio locked to prevent races */
->>>>>>> 7365df19
 	folio_lock(folio);
 	if (!folio_test_swapcache(folio) ||
 	    folio_swap_entry(folio).val != swap.val ||
@@ -1820,11 +1801,7 @@
 	if (sgp == SGP_WRITE)
 		folio_mark_accessed(folio);
 
-<<<<<<< HEAD
-	delete_from_swap_cache(&folio->page);
-=======
 	delete_from_swap_cache(folio);
->>>>>>> 7365df19
 	folio_mark_dirty(folio);
 	swap_free(swap);
 
