--- conflicted
+++ resolved
@@ -1608,16 +1608,6 @@
 static struct folio *shmem_alloc_hugefolio(gfp_t gfp,
 		struct shmem_inode_info *info, pgoff_t index)
 {
-<<<<<<< HEAD
-	struct vm_area_struct pvma;
-	struct folio *folio;
-
-	shmem_pseudo_vma_init(&pvma, info, index);
-	folio = vma_alloc_folio(gfp, HPAGE_PMD_ORDER, &pvma, 0, true);
-	shmem_pseudo_vma_destroy(&pvma);
-
-	return folio;
-=======
 	struct mempolicy *mpol;
 	pgoff_t ilx;
 	struct page *page;
@@ -1627,7 +1617,6 @@
 	mpol_cond_put(mpol);
 
 	return page_rmappable_folio(page);
->>>>>>> 3b9dd7f0
 }
 
 static struct folio *shmem_alloc_folio(gfp_t gfp,
