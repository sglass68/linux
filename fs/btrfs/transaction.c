--- conflicted
+++ resolved
@@ -1912,11 +1912,7 @@
 	btrfs_i_size_write(BTRFS_I(parent_inode), parent_inode->i_size +
 						  fname.disk_name.len * 2);
 	parent_inode->i_mtime = inode_set_ctime_current(parent_inode);
-<<<<<<< HEAD
-	ret = btrfs_update_inode_fallback(trans, parent_root, BTRFS_I(parent_inode));
-=======
 	ret = btrfs_update_inode_fallback(trans, BTRFS_I(parent_inode));
->>>>>>> 63ddbafb
 	if (ret) {
 		btrfs_abort_transaction(trans, ret);
 		goto fail;
