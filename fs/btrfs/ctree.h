/* SPDX-License-Identifier: GPL-2.0 */
/*
 * Copyright (C) 2007 Oracle.  All rights reserved.
 */

#ifndef BTRFS_CTREE_H
#define BTRFS_CTREE_H

#include <linux/pagemap.h>
#include "locking.h"
#include "fs.h"
#include "accessors.h"

struct btrfs_trans_handle;
struct btrfs_transaction;
struct btrfs_pending_snapshot;
struct btrfs_delayed_ref_root;
struct btrfs_space_info;
struct btrfs_block_group;
struct btrfs_ordered_sum;
struct btrfs_ref;
struct btrfs_bio;
struct btrfs_ioctl_encoded_io_args;
struct btrfs_device;
struct btrfs_fs_devices;
struct btrfs_balance_control;
struct btrfs_delayed_root;
struct reloc_control;

/* Read ahead values for struct btrfs_path.reada */
enum {
	READA_NONE,
	READA_BACK,
	READA_FORWARD,
	/*
	 * Similar to READA_FORWARD but unlike it:
	 *
	 * 1) It will trigger readahead even for leaves that are not close to
	 *    each other on disk;
	 * 2) It also triggers readahead for nodes;
	 * 3) During a search, even when a node or leaf is already in memory, it
	 *    will still trigger readahead for other nodes and leaves that follow
	 *    it.
	 *
	 * This is meant to be used only when we know we are iterating over the
	 * entire tree or a very large part of it.
	 */
	READA_FORWARD_ALWAYS,
};

/*
 * btrfs_paths remember the path taken from the root down to the leaf.
 * level 0 is always the leaf, and nodes[1...BTRFS_MAX_LEVEL] will point
 * to any other levels that are present.
 *
 * The slots array records the index of the item or block pointer
 * used while walking the tree.
 */
struct btrfs_path {
	struct extent_buffer *nodes[BTRFS_MAX_LEVEL];
	int slots[BTRFS_MAX_LEVEL];
	/* if there is real range locking, this locks field will change */
	u8 locks[BTRFS_MAX_LEVEL];
	u8 reada;
	/* keep some upper locks as we walk down */
	u8 lowest_level;

	/*
	 * set by btrfs_split_item, tells search_slot to keep all locks
	 * and to force calls to keep space in the nodes
	 */
	unsigned int search_for_split:1;
	unsigned int keep_locks:1;
	unsigned int skip_locking:1;
	unsigned int search_commit_root:1;
	unsigned int need_commit_sem:1;
	unsigned int skip_release_on_error:1;
	/*
	 * Indicate that new item (btrfs_search_slot) is extending already
	 * existing item and ins_len contains only the data size and not item
	 * header (ie. sizeof(struct btrfs_item) is not included).
	 */
	unsigned int search_for_extension:1;
	/* Stop search if any locks need to be taken (for read) */
	unsigned int nowait:1;
};

/*
 * The state of btrfs root
 */
enum {
	/*
	 * btrfs_record_root_in_trans is a multi-step process, and it can race
	 * with the balancing code.   But the race is very small, and only the
	 * first time the root is added to each transaction.  So IN_TRANS_SETUP
	 * is used to tell us when more checks are required
	 */
	BTRFS_ROOT_IN_TRANS_SETUP,

	/*
	 * Set if tree blocks of this root can be shared by other roots.
	 * Only subvolume trees and their reloc trees have this bit set.
	 * Conflicts with TRACK_DIRTY bit.
	 *
	 * This affects two things:
	 *
	 * - How balance works
	 *   For shareable roots, we need to use reloc tree and do path
	 *   replacement for balance, and need various pre/post hooks for
	 *   snapshot creation to handle them.
	 *
	 *   While for non-shareable trees, we just simply do a tree search
	 *   with COW.
	 *
	 * - How dirty roots are tracked
	 *   For shareable roots, btrfs_record_root_in_trans() is needed to
	 *   track them, while non-subvolume roots have TRACK_DIRTY bit, they
	 *   don't need to set this manually.
	 */
	BTRFS_ROOT_SHAREABLE,
	BTRFS_ROOT_TRACK_DIRTY,
	BTRFS_ROOT_IN_RADIX,
	BTRFS_ROOT_ORPHAN_ITEM_INSERTED,
	BTRFS_ROOT_DEFRAG_RUNNING,
	BTRFS_ROOT_FORCE_COW,
	BTRFS_ROOT_MULTI_LOG_TASKS,
	BTRFS_ROOT_DIRTY,
	BTRFS_ROOT_DELETING,

	/*
	 * Reloc tree is orphan, only kept here for qgroup delayed subtree scan
	 *
	 * Set for the subvolume tree owning the reloc tree.
	 */
	BTRFS_ROOT_DEAD_RELOC_TREE,
	/* Mark dead root stored on device whose cleanup needs to be resumed */
	BTRFS_ROOT_DEAD_TREE,
	/* The root has a log tree. Used for subvolume roots and the tree root. */
	BTRFS_ROOT_HAS_LOG_TREE,
	/* Qgroup flushing is in progress */
	BTRFS_ROOT_QGROUP_FLUSHING,
	/* We started the orphan cleanup for this root. */
	BTRFS_ROOT_ORPHAN_CLEANUP,
	/* This root has a drop operation that was started previously. */
	BTRFS_ROOT_UNFINISHED_DROP,
	/* This reloc root needs to have its buffers lockdep class reset. */
	BTRFS_ROOT_RESET_LOCKDEP_CLASS,
};

/*
 * Record swapped tree blocks of a subvolume tree for delayed subtree trace
 * code. For detail check comment in fs/btrfs/qgroup.c.
 */
struct btrfs_qgroup_swapped_blocks {
	spinlock_t lock;
	/* RM_EMPTY_ROOT() of above blocks[] */
	bool swapped;
	struct rb_root blocks[BTRFS_MAX_LEVEL];
};

/*
 * in ram representation of the tree.  extent_root is used for all allocations
 * and for the extent tree extent_root root.
 */
struct btrfs_root {
	struct rb_node rb_node;

	struct extent_buffer *node;

	struct extent_buffer *commit_root;
	struct btrfs_root *log_root;
	struct btrfs_root *reloc_root;

	unsigned long state;
	struct btrfs_root_item root_item;
	struct btrfs_key root_key;
	struct btrfs_fs_info *fs_info;
	struct extent_io_tree dirty_log_pages;

	struct mutex objectid_mutex;

	spinlock_t accounting_lock;
	struct btrfs_block_rsv *block_rsv;

	struct mutex log_mutex;
	wait_queue_head_t log_writer_wait;
	wait_queue_head_t log_commit_wait[2];
	struct list_head log_ctxs[2];
	/* Used only for log trees of subvolumes, not for the log root tree */
	atomic_t log_writers;
	atomic_t log_commit[2];
	/* Used only for log trees of subvolumes, not for the log root tree */
	atomic_t log_batch;
	/*
	 * Protected by the 'log_mutex' lock but can be read without holding
	 * that lock to avoid unnecessary lock contention, in which case it
	 * should be read using btrfs_get_root_log_transid() except if it's a
	 * log tree in which case it can be directly accessed. Updates to this
	 * field should always use btrfs_set_root_log_transid(), except for log
	 * trees where the field can be updated directly.
	 */
	int log_transid;
	/* No matter the commit succeeds or not*/
	int log_transid_committed;
	/*
	 * Just be updated when the commit succeeds. Use
	 * btrfs_get_root_last_log_commit() and btrfs_set_root_last_log_commit()
	 * to access this field.
	 */
	int last_log_commit;
	pid_t log_start_pid;

	u64 last_trans;

	u32 type;

	u64 free_objectid;

	struct btrfs_key defrag_progress;
	struct btrfs_key defrag_max;

	/* The dirty list is only used by non-shareable roots */
	struct list_head dirty_list;

	struct list_head root_list;

	spinlock_t inode_lock;
	/* red-black tree that keeps track of in-memory inodes */
	struct rb_root inode_tree;

	/*
	 * radix tree that keeps track of delayed nodes of every inode,
	 * protected by inode_lock
	 */
	struct radix_tree_root delayed_nodes_tree;
	/*
	 * right now this just gets used so that a root has its own devid
	 * for stat.  It may be used for more later
	 */
	dev_t anon_dev;

	spinlock_t root_item_lock;
	refcount_t refs;

	struct mutex delalloc_mutex;
	spinlock_t delalloc_lock;
	/*
	 * all of the inodes that have delalloc bytes.  It is possible for
	 * this list to be empty even when there is still dirty data=ordered
	 * extents waiting to finish IO.
	 */
	struct list_head delalloc_inodes;
	struct list_head delalloc_root;
	u64 nr_delalloc_inodes;

	struct mutex ordered_extent_mutex;
	/*
	 * this is used by the balancing code to wait for all the pending
	 * ordered extents
	 */
	spinlock_t ordered_extent_lock;

	/*
	 * all of the data=ordered extents pending writeback
	 * these can span multiple transactions and basically include
	 * every dirty data page that isn't from nodatacow
	 */
	struct list_head ordered_extents;
	struct list_head ordered_root;
	u64 nr_ordered_extents;

	/*
	 * Not empty if this subvolume root has gone through tree block swap
	 * (relocation)
	 *
	 * Will be used by reloc_control::dirty_subvol_roots.
	 */
	struct list_head reloc_dirty_list;

	/*
	 * Number of currently running SEND ioctls to prevent
	 * manipulation with the read-only status via SUBVOL_SETFLAGS
	 */
	int send_in_progress;
	/*
	 * Number of currently running deduplication operations that have a
	 * destination inode belonging to this root. Protected by the lock
	 * root_item_lock.
	 */
	int dedupe_in_progress;
	/* For exclusion of snapshot creation and nocow writes */
	struct btrfs_drew_lock snapshot_lock;

	atomic_t snapshot_force_cow;

	/* For qgroup metadata reserved space */
	spinlock_t qgroup_meta_rsv_lock;
	u64 qgroup_meta_rsv_pertrans;
	u64 qgroup_meta_rsv_prealloc;
	wait_queue_head_t qgroup_flush_wait;

	/* Number of active swapfiles */
	atomic_t nr_swapfiles;

	/* Record pairs of swapped blocks for qgroup */
	struct btrfs_qgroup_swapped_blocks swapped_blocks;

	/* Used only by log trees, when logging csum items */
	struct extent_io_tree log_csum_range;

	/* Used in simple quotas, track root during relocation. */
	u64 relocation_src_root;

#ifdef CONFIG_BTRFS_FS_RUN_SANITY_TESTS
	u64 alloc_bytenr;
#endif

#ifdef CONFIG_BTRFS_DEBUG
	struct list_head leak_list;
#endif
};

static inline bool btrfs_root_readonly(const struct btrfs_root *root)
{
	/* Byte-swap the constant at compile time, root_item::flags is LE */
	return (root->root_item.flags & cpu_to_le64(BTRFS_ROOT_SUBVOL_RDONLY)) != 0;
}

static inline bool btrfs_root_dead(const struct btrfs_root *root)
{
	/* Byte-swap the constant at compile time, root_item::flags is LE */
	return (root->root_item.flags & cpu_to_le64(BTRFS_ROOT_SUBVOL_DEAD)) != 0;
}

static inline u64 btrfs_root_id(const struct btrfs_root *root)
{
	return root->root_key.objectid;
}

static inline int btrfs_get_root_log_transid(const struct btrfs_root *root)
{
	return READ_ONCE(root->log_transid);
}

static inline void btrfs_set_root_log_transid(struct btrfs_root *root, int log_transid)
{
	WRITE_ONCE(root->log_transid, log_transid);
}

static inline int btrfs_get_root_last_log_commit(const struct btrfs_root *root)
{
	return READ_ONCE(root->last_log_commit);
}

static inline void btrfs_set_root_last_log_commit(struct btrfs_root *root, int commit_id)
{
	WRITE_ONCE(root->last_log_commit, commit_id);
}

/*
 * Structure that conveys information about an extent that is going to replace
 * all the extents in a file range.
 */
struct btrfs_replace_extent_info {
	u64 disk_offset;
	u64 disk_len;
	u64 data_offset;
	u64 data_len;
	u64 file_offset;
	/* Pointer to a file extent item of type regular or prealloc. */
	char *extent_buf;
	/*
	 * Set to true when attempting to replace a file range with a new extent
	 * described by this structure, set to false when attempting to clone an
	 * existing extent into a file range.
	 */
	bool is_new_extent;
	/* Indicate if we should update the inode's mtime and ctime. */
	bool update_times;
	/* Meaningful only if is_new_extent is true. */
	int qgroup_reserved;
	/*
	 * Meaningful only if is_new_extent is true.
	 * Used to track how many extent items we have already inserted in a
	 * subvolume tree that refer to the extent described by this structure,
	 * so that we know when to create a new delayed ref or update an existing
	 * one.
	 */
	int insertions;
};

/* Arguments for btrfs_drop_extents() */
struct btrfs_drop_extents_args {
	/* Input parameters */

	/*
	 * If NULL, btrfs_drop_extents() will allocate and free its own path.
	 * If 'replace_extent' is true, this must not be NULL. Also the path
	 * is always released except if 'replace_extent' is true and
	 * btrfs_drop_extents() sets 'extent_inserted' to true, in which case
	 * the path is kept locked.
	 */
	struct btrfs_path *path;
	/* Start offset of the range to drop extents from */
	u64 start;
	/* End (exclusive, last byte + 1) of the range to drop extents from */
	u64 end;
	/* If true drop all the extent maps in the range */
	bool drop_cache;
	/*
	 * If true it means we want to insert a new extent after dropping all
	 * the extents in the range. If this is true, the 'extent_item_size'
	 * parameter must be set as well and the 'extent_inserted' field will
	 * be set to true by btrfs_drop_extents() if it could insert the new
	 * extent.
	 * Note: when this is set to true the path must not be NULL.
	 */
	bool replace_extent;
	/*
	 * Used if 'replace_extent' is true. Size of the file extent item to
	 * insert after dropping all existing extents in the range
	 */
	u32 extent_item_size;

	/* Output parameters */

	/*
	 * Set to the minimum between the input parameter 'end' and the end
	 * (exclusive, last byte + 1) of the last dropped extent. This is always
	 * set even if btrfs_drop_extents() returns an error.
	 */
	u64 drop_end;
	/*
	 * The number of allocated bytes found in the range. This can be smaller
	 * than the range's length when there are holes in the range.
	 */
	u64 bytes_found;
	/*
	 * Only set if 'replace_extent' is true. Set to true if we were able
	 * to insert a replacement extent after dropping all extents in the
	 * range, otherwise set to false by btrfs_drop_extents().
	 * Also, if btrfs_drop_extents() has set this to true it means it
	 * returned with the path locked, otherwise if it has set this to
	 * false it has returned with the path released.
	 */
	bool extent_inserted;
};

struct btrfs_file_private {
	void *filldir_buf;
	u64 last_index;
	struct extent_state *llseek_cached_state;
};

static inline u32 BTRFS_LEAF_DATA_SIZE(const struct btrfs_fs_info *info)
{
	return info->nodesize - sizeof(struct btrfs_header);
}

static inline u32 BTRFS_MAX_ITEM_SIZE(const struct btrfs_fs_info *info)
{
	return BTRFS_LEAF_DATA_SIZE(info) - sizeof(struct btrfs_item);
}

static inline u32 BTRFS_NODEPTRS_PER_BLOCK(const struct btrfs_fs_info *info)
{
	return BTRFS_LEAF_DATA_SIZE(info) / sizeof(struct btrfs_key_ptr);
}

static inline u32 BTRFS_MAX_XATTR_SIZE(const struct btrfs_fs_info *info)
{
	return BTRFS_MAX_ITEM_SIZE(info) - sizeof(struct btrfs_dir_item);
}

#define BTRFS_BYTES_TO_BLKS(fs_info, bytes) \
				((bytes) >> (fs_info)->sectorsize_bits)

static inline gfp_t btrfs_alloc_write_mask(struct address_space *mapping)
{
	return mapping_gfp_constraint(mapping, ~__GFP_FS);
}

int btrfs_error_unpin_extent_range(struct btrfs_fs_info *fs_info,
				   u64 start, u64 end);
int btrfs_discard_extent(struct btrfs_fs_info *fs_info, u64 bytenr,
			 u64 num_bytes, u64 *actual_bytes);
int btrfs_trim_fs(struct btrfs_fs_info *fs_info, struct fstrim_range *range);

/* ctree.c */
int __init btrfs_ctree_init(void);
void __cold btrfs_ctree_exit(void);

int btrfs_bin_search(struct extent_buffer *eb, int first_slot,
		     const struct btrfs_key *key, int *slot);

int __pure btrfs_comp_cpu_keys(const struct btrfs_key *k1, const struct btrfs_key *k2);

#ifdef __LITTLE_ENDIAN

/*
 * Compare two keys, on little-endian the disk order is same as CPU order and
 * we can avoid the conversion.
 */
static inline int btrfs_comp_keys(const struct btrfs_disk_key *disk_key,
				  const struct btrfs_key *k2)
{
	const struct btrfs_key *k1 = (const struct btrfs_key *)disk_key;

	return btrfs_comp_cpu_keys(k1, k2);
}

#else

/* Compare two keys in a memcmp fashion. */
static inline int btrfs_comp_keys(const struct btrfs_disk_key *disk,
				  const struct btrfs_key *k2)
{
	struct btrfs_key k1;

	btrfs_disk_key_to_cpu(&k1, disk);

	return btrfs_comp_cpu_keys(&k1, k2);
}

#endif

int btrfs_previous_item(struct btrfs_root *root,
			struct btrfs_path *path, u64 min_objectid,
			int type);
int btrfs_previous_extent_item(struct btrfs_root *root,
			struct btrfs_path *path, u64 min_objectid);
void btrfs_set_item_key_safe(struct btrfs_trans_handle *trans,
			     struct btrfs_path *path,
			     const struct btrfs_key *new_key);
struct extent_buffer *btrfs_root_node(struct btrfs_root *root);
int btrfs_find_next_key(struct btrfs_root *root, struct btrfs_path *path,
			struct btrfs_key *key, int lowest_level,
			u64 min_trans);
int btrfs_search_forward(struct btrfs_root *root, struct btrfs_key *min_key,
			 struct btrfs_path *path,
			 u64 min_trans);
struct extent_buffer *btrfs_read_node_slot(struct extent_buffer *parent,
					   int slot);

int btrfs_cow_block(struct btrfs_trans_handle *trans,
		    struct btrfs_root *root, struct extent_buffer *buf,
		    struct extent_buffer *parent, int parent_slot,
		    struct extent_buffer **cow_ret,
		    enum btrfs_lock_nesting nest);
int btrfs_force_cow_block(struct btrfs_trans_handle *trans,
			  struct btrfs_root *root,
			  struct extent_buffer *buf,
			  struct extent_buffer *parent, int parent_slot,
			  struct extent_buffer **cow_ret,
			  u64 search_start, u64 empty_size,
			  enum btrfs_lock_nesting nest);
int btrfs_copy_root(struct btrfs_trans_handle *trans,
		      struct btrfs_root *root,
		      struct extent_buffer *buf,
		      struct extent_buffer **cow_ret, u64 new_root_objectid);
<<<<<<< HEAD
int btrfs_block_can_be_shared(struct btrfs_trans_handle *trans,
			      struct btrfs_root *root,
			      struct extent_buffer *buf);
=======
bool btrfs_block_can_be_shared(struct btrfs_trans_handle *trans,
			       struct btrfs_root *root,
			       struct extent_buffer *buf);
>>>>>>> 1a4dc97c
int btrfs_del_ptr(struct btrfs_trans_handle *trans, struct btrfs_root *root,
		  struct btrfs_path *path, int level, int slot);
void btrfs_extend_item(struct btrfs_trans_handle *trans,
		       struct btrfs_path *path, u32 data_size);
void btrfs_truncate_item(struct btrfs_trans_handle *trans,
			 struct btrfs_path *path, u32 new_size, int from_end);
int btrfs_split_item(struct btrfs_trans_handle *trans,
		     struct btrfs_root *root,
		     struct btrfs_path *path,
		     const struct btrfs_key *new_key,
		     unsigned long split_offset);
int btrfs_duplicate_item(struct btrfs_trans_handle *trans,
			 struct btrfs_root *root,
			 struct btrfs_path *path,
			 const struct btrfs_key *new_key);
int btrfs_find_item(struct btrfs_root *fs_root, struct btrfs_path *path,
		u64 inum, u64 ioff, u8 key_type, struct btrfs_key *found_key);
int btrfs_search_slot(struct btrfs_trans_handle *trans, struct btrfs_root *root,
		      const struct btrfs_key *key, struct btrfs_path *p,
		      int ins_len, int cow);
int btrfs_search_old_slot(struct btrfs_root *root, const struct btrfs_key *key,
			  struct btrfs_path *p, u64 time_seq);
int btrfs_search_slot_for_read(struct btrfs_root *root,
			       const struct btrfs_key *key,
			       struct btrfs_path *p, int find_higher,
			       int return_any);
void btrfs_release_path(struct btrfs_path *p);
struct btrfs_path *btrfs_alloc_path(void);
void btrfs_free_path(struct btrfs_path *p);

int btrfs_del_items(struct btrfs_trans_handle *trans, struct btrfs_root *root,
		   struct btrfs_path *path, int slot, int nr);
static inline int btrfs_del_item(struct btrfs_trans_handle *trans,
				 struct btrfs_root *root,
				 struct btrfs_path *path)
{
	return btrfs_del_items(trans, root, path, path->slots[0], 1);
}

/*
 * Describes a batch of items to insert in a btree. This is used by
 * btrfs_insert_empty_items().
 */
struct btrfs_item_batch {
	/*
	 * Pointer to an array containing the keys of the items to insert (in
	 * sorted order).
	 */
	const struct btrfs_key *keys;
	/* Pointer to an array containing the data size for each item to insert. */
	const u32 *data_sizes;
	/*
	 * The sum of data sizes for all items. The caller can compute this while
	 * setting up the data_sizes array, so it ends up being more efficient
	 * than having btrfs_insert_empty_items() or setup_item_for_insert()
	 * doing it, as it would avoid an extra loop over a potentially large
	 * array, and in the case of setup_item_for_insert(), we would be doing
	 * it while holding a write lock on a leaf and often on upper level nodes
	 * too, unnecessarily increasing the size of a critical section.
	 */
	u32 total_data_size;
	/* Size of the keys and data_sizes arrays (number of items in the batch). */
	int nr;
};

void btrfs_setup_item_for_insert(struct btrfs_trans_handle *trans,
				 struct btrfs_root *root,
				 struct btrfs_path *path,
				 const struct btrfs_key *key,
				 u32 data_size);
int btrfs_insert_item(struct btrfs_trans_handle *trans, struct btrfs_root *root,
		      const struct btrfs_key *key, void *data, u32 data_size);
int btrfs_insert_empty_items(struct btrfs_trans_handle *trans,
			     struct btrfs_root *root,
			     struct btrfs_path *path,
			     const struct btrfs_item_batch *batch);

static inline int btrfs_insert_empty_item(struct btrfs_trans_handle *trans,
					  struct btrfs_root *root,
					  struct btrfs_path *path,
					  const struct btrfs_key *key,
					  u32 data_size)
{
	struct btrfs_item_batch batch;

	batch.keys = key;
	batch.data_sizes = &data_size;
	batch.total_data_size = data_size;
	batch.nr = 1;

	return btrfs_insert_empty_items(trans, root, path, &batch);
}

int btrfs_next_old_leaf(struct btrfs_root *root, struct btrfs_path *path,
			u64 time_seq);

int btrfs_search_backwards(struct btrfs_root *root, struct btrfs_key *key,
			   struct btrfs_path *path);

int btrfs_get_next_valid_item(struct btrfs_root *root, struct btrfs_key *key,
			      struct btrfs_path *path);

/*
 * Search in @root for a given @key, and store the slot found in @found_key.
 *
 * @root:	The root node of the tree.
 * @key:	The key we are looking for.
 * @found_key:	Will hold the found item.
 * @path:	Holds the current slot/leaf.
 * @iter_ret:	Contains the value returned from btrfs_search_slot or
 * 		btrfs_get_next_valid_item, whichever was executed last.
 *
 * The @iter_ret is an output variable that will contain the return value of
 * btrfs_search_slot, if it encountered an error, or the value returned from
 * btrfs_get_next_valid_item otherwise. That return value can be 0, if a valid
 * slot was found, 1 if there were no more leaves, and <0 if there was an error.
 *
 * It's recommended to use a separate variable for iter_ret and then use it to
 * set the function return value so there's no confusion of the 0/1/errno
 * values stemming from btrfs_search_slot.
 */
#define btrfs_for_each_slot(root, key, found_key, path, iter_ret)		\
	for (iter_ret = btrfs_search_slot(NULL, (root), (key), (path), 0, 0);	\
		(iter_ret) >= 0 &&						\
		(iter_ret = btrfs_get_next_valid_item((root), (found_key), (path))) == 0; \
		(path)->slots[0]++						\
	)

int btrfs_next_old_item(struct btrfs_root *root, struct btrfs_path *path, u64 time_seq);

/*
 * Search the tree again to find a leaf with greater keys.
 *
 * Returns 0 if it found something or 1 if there are no greater leaves.
 * Returns < 0 on error.
 */
static inline int btrfs_next_leaf(struct btrfs_root *root, struct btrfs_path *path)
{
	return btrfs_next_old_leaf(root, path, 0);
}

static inline int btrfs_next_item(struct btrfs_root *root, struct btrfs_path *p)
{
	return btrfs_next_old_item(root, p, 0);
}
int btrfs_leaf_free_space(const struct extent_buffer *leaf);

static inline int is_fstree(u64 rootid)
{
	if (rootid == BTRFS_FS_TREE_OBJECTID ||
	    ((s64)rootid >= (s64)BTRFS_FIRST_FREE_OBJECTID &&
	      !btrfs_qgroup_level(rootid)))
		return 1;
	return 0;
}

static inline bool btrfs_is_data_reloc_root(const struct btrfs_root *root)
{
	return root->root_key.objectid == BTRFS_DATA_RELOC_TREE_OBJECTID;
}

u16 btrfs_csum_type_size(u16 type);
int btrfs_super_csum_size(const struct btrfs_super_block *s);
const char *btrfs_super_csum_name(u16 csum_type);
const char *btrfs_super_csum_driver(u16 csum_type);
size_t __attribute_const__ btrfs_get_num_csums(void);

/*
 * We use page status Private2 to indicate there is an ordered extent with
 * unfinished IO.
 *
 * Rename the Private2 accessors to Ordered, to improve readability.
 */
#define PageOrdered(page)		PagePrivate2(page)
#define SetPageOrdered(page)		SetPagePrivate2(page)
#define ClearPageOrdered(page)		ClearPagePrivate2(page)
#define folio_test_ordered(folio)	folio_test_private_2(folio)
#define folio_set_ordered(folio)	folio_set_private_2(folio)
#define folio_clear_ordered(folio)	folio_clear_private_2(folio)

#endif<|MERGE_RESOLUTION|>--- conflicted
+++ resolved
@@ -558,15 +558,9 @@
 		      struct btrfs_root *root,
 		      struct extent_buffer *buf,
 		      struct extent_buffer **cow_ret, u64 new_root_objectid);
-<<<<<<< HEAD
-int btrfs_block_can_be_shared(struct btrfs_trans_handle *trans,
-			      struct btrfs_root *root,
-			      struct extent_buffer *buf);
-=======
 bool btrfs_block_can_be_shared(struct btrfs_trans_handle *trans,
 			       struct btrfs_root *root,
 			       struct extent_buffer *buf);
->>>>>>> 1a4dc97c
 int btrfs_del_ptr(struct btrfs_trans_handle *trans, struct btrfs_root *root,
 		  struct btrfs_path *path, int level, int slot);
 void btrfs_extend_item(struct btrfs_trans_handle *trans,
