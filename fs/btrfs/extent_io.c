// SPDX-License-Identifier: GPL-2.0

#include <linux/bitops.h>
#include <linux/slab.h>
#include <linux/bio.h>
#include <linux/mm.h>
#include <linux/pagemap.h>
#include <linux/page-flags.h>
#include <linux/sched/mm.h>
#include <linux/spinlock.h>
#include <linux/blkdev.h>
#include <linux/swap.h>
#include <linux/writeback.h>
#include <linux/pagevec.h>
#include <linux/prefetch.h>
#include <linux/fsverity.h>
#include "extent_io.h"
#include "extent-io-tree.h"
#include "extent_map.h"
#include "ctree.h"
#include "btrfs_inode.h"
#include "bio.h"
#include "locking.h"
#include "backref.h"
#include "disk-io.h"
#include "subpage.h"
#include "zoned.h"
#include "block-group.h"
#include "compression.h"
#include "fs.h"
#include "accessors.h"
#include "file-item.h"
#include "file.h"
#include "dev-replace.h"
#include "super.h"
#include "transaction.h"

static struct kmem_cache *extent_buffer_cache;

#ifdef CONFIG_BTRFS_DEBUG
static inline void btrfs_leak_debug_add_eb(struct extent_buffer *eb)
{
	struct btrfs_fs_info *fs_info = eb->fs_info;
	unsigned long flags;

	spin_lock_irqsave(&fs_info->eb_leak_lock, flags);
	list_add(&eb->leak_list, &fs_info->allocated_ebs);
	spin_unlock_irqrestore(&fs_info->eb_leak_lock, flags);
}

static inline void btrfs_leak_debug_del_eb(struct extent_buffer *eb)
{
	struct btrfs_fs_info *fs_info = eb->fs_info;
	unsigned long flags;

	spin_lock_irqsave(&fs_info->eb_leak_lock, flags);
	list_del(&eb->leak_list);
	spin_unlock_irqrestore(&fs_info->eb_leak_lock, flags);
}

void btrfs_extent_buffer_leak_debug_check(struct btrfs_fs_info *fs_info)
{
	struct extent_buffer *eb;
	unsigned long flags;

	/*
	 * If we didn't get into open_ctree our allocated_ebs will not be
	 * initialized, so just skip this.
	 */
	if (!fs_info->allocated_ebs.next)
		return;

	WARN_ON(!list_empty(&fs_info->allocated_ebs));
	spin_lock_irqsave(&fs_info->eb_leak_lock, flags);
	while (!list_empty(&fs_info->allocated_ebs)) {
		eb = list_first_entry(&fs_info->allocated_ebs,
				      struct extent_buffer, leak_list);
		pr_err(
	"BTRFS: buffer leak start %llu len %u refs %d bflags %lu owner %llu\n",
		       eb->start, eb->len, atomic_read(&eb->refs), eb->bflags,
		       btrfs_header_owner(eb));
		list_del(&eb->leak_list);
		WARN_ON_ONCE(1);
		kmem_cache_free(extent_buffer_cache, eb);
	}
	spin_unlock_irqrestore(&fs_info->eb_leak_lock, flags);
}
#else
#define btrfs_leak_debug_add_eb(eb)			do {} while (0)
#define btrfs_leak_debug_del_eb(eb)			do {} while (0)
#endif

/*
 * Structure to record info about the bio being assembled, and other info like
 * how many bytes are there before stripe/ordered extent boundary.
 */
struct btrfs_bio_ctrl {
	struct btrfs_bio *bbio;
	enum btrfs_compression_type compress_type;
	u32 len_to_oe_boundary;
	blk_opf_t opf;
	btrfs_bio_end_io_t end_io_func;
	struct writeback_control *wbc;
};

static void submit_one_bio(struct btrfs_bio_ctrl *bio_ctrl)
{
	struct btrfs_bio *bbio = bio_ctrl->bbio;

	if (!bbio)
		return;

	/* Caller should ensure the bio has at least some range added */
	ASSERT(bbio->bio.bi_iter.bi_size);

	if (btrfs_op(&bbio->bio) == BTRFS_MAP_READ &&
	    bio_ctrl->compress_type != BTRFS_COMPRESS_NONE)
		btrfs_submit_compressed_read(bbio);
	else
		btrfs_submit_bio(bbio, 0);

	/* The bbio is owned by the end_io handler now */
	bio_ctrl->bbio = NULL;
}

/*
 * Submit or fail the current bio in the bio_ctrl structure.
 */
static void submit_write_bio(struct btrfs_bio_ctrl *bio_ctrl, int ret)
{
	struct btrfs_bio *bbio = bio_ctrl->bbio;

	if (!bbio)
		return;

	if (ret) {
		ASSERT(ret < 0);
		btrfs_bio_end_io(bbio, errno_to_blk_status(ret));
		/* The bio is owned by the end_io handler now */
		bio_ctrl->bbio = NULL;
	} else {
		submit_one_bio(bio_ctrl);
	}
}

int __init extent_buffer_init_cachep(void)
{
	extent_buffer_cache = kmem_cache_create("btrfs_extent_buffer",
						sizeof(struct extent_buffer), 0, 0,
						NULL);
	if (!extent_buffer_cache)
		return -ENOMEM;

	return 0;
}

void __cold extent_buffer_free_cachep(void)
{
	/*
	 * Make sure all delayed rcu free are flushed before we
	 * destroy caches.
	 */
	rcu_barrier();
	kmem_cache_destroy(extent_buffer_cache);
}

void extent_range_clear_dirty_for_io(struct inode *inode, u64 start, u64 end)
{
	unsigned long index = start >> PAGE_SHIFT;
	unsigned long end_index = end >> PAGE_SHIFT;
	struct page *page;

	while (index <= end_index) {
		page = find_get_page(inode->i_mapping, index);
		BUG_ON(!page); /* Pages should be in the extent_io_tree */
		clear_page_dirty_for_io(page);
		put_page(page);
		index++;
	}
}

static void process_one_page(struct btrfs_fs_info *fs_info,
			     struct page *page, struct page *locked_page,
			     unsigned long page_ops, u64 start, u64 end)
{
	struct folio *folio = page_folio(page);
	u32 len;

	ASSERT(end + 1 - start != 0 && end + 1 - start < U32_MAX);
	len = end + 1 - start;

	if (page_ops & PAGE_SET_ORDERED)
		btrfs_folio_clamp_set_ordered(fs_info, folio, start, len);
	if (page_ops & PAGE_START_WRITEBACK) {
		btrfs_folio_clamp_clear_dirty(fs_info, folio, start, len);
		btrfs_folio_clamp_set_writeback(fs_info, folio, start, len);
	}
	if (page_ops & PAGE_END_WRITEBACK)
		btrfs_folio_clamp_clear_writeback(fs_info, folio, start, len);

	if (page != locked_page && (page_ops & PAGE_UNLOCK))
		btrfs_folio_end_writer_lock(fs_info, folio, start, len);
}

static void __process_pages_contig(struct address_space *mapping,
				   struct page *locked_page, u64 start, u64 end,
				   unsigned long page_ops)
{
	struct btrfs_fs_info *fs_info = inode_to_fs_info(mapping->host);
	pgoff_t start_index = start >> PAGE_SHIFT;
	pgoff_t end_index = end >> PAGE_SHIFT;
	pgoff_t index = start_index;
	struct folio_batch fbatch;
	int i;

	folio_batch_init(&fbatch);
	while (index <= end_index) {
		int found_folios;

		found_folios = filemap_get_folios_contig(mapping, &index,
				end_index, &fbatch);
		for (i = 0; i < found_folios; i++) {
			struct folio *folio = fbatch.folios[i];

			process_one_page(fs_info, &folio->page, locked_page,
					 page_ops, start, end);
		}
		folio_batch_release(&fbatch);
		cond_resched();
	}
}

static noinline void __unlock_for_delalloc(struct inode *inode,
					   struct page *locked_page,
					   u64 start, u64 end)
{
	unsigned long index = start >> PAGE_SHIFT;
	unsigned long end_index = end >> PAGE_SHIFT;

	ASSERT(locked_page);
	if (index == locked_page->index && end_index == index)
		return;

	__process_pages_contig(inode->i_mapping, locked_page, start, end,
			       PAGE_UNLOCK);
}

static noinline int lock_delalloc_pages(struct inode *inode,
					struct page *locked_page,
					u64 start,
					u64 end)
{
	struct btrfs_fs_info *fs_info = inode_to_fs_info(inode);
	struct address_space *mapping = inode->i_mapping;
	pgoff_t start_index = start >> PAGE_SHIFT;
	pgoff_t end_index = end >> PAGE_SHIFT;
	pgoff_t index = start_index;
	u64 processed_end = start;
	struct folio_batch fbatch;

	if (index == locked_page->index && index == end_index)
		return 0;

	folio_batch_init(&fbatch);
	while (index <= end_index) {
		unsigned int found_folios, i;

		found_folios = filemap_get_folios_contig(mapping, &index,
				end_index, &fbatch);
		if (found_folios == 0)
			goto out;

		for (i = 0; i < found_folios; i++) {
			struct folio *folio = fbatch.folios[i];
			struct page *page = folio_page(folio, 0);
			u32 len = end + 1 - start;

			if (page == locked_page)
				continue;

			if (btrfs_folio_start_writer_lock(fs_info, folio, start,
							  len))
				goto out;

			if (!PageDirty(page) || page->mapping != mapping) {
				btrfs_folio_end_writer_lock(fs_info, folio, start,
							    len);
				goto out;
			}

			processed_end = page_offset(page) + PAGE_SIZE - 1;
		}
		folio_batch_release(&fbatch);
		cond_resched();
	}

	return 0;
out:
	folio_batch_release(&fbatch);
	if (processed_end > start)
		__unlock_for_delalloc(inode, locked_page, start, processed_end);
	return -EAGAIN;
}

/*
 * Find and lock a contiguous range of bytes in the file marked as delalloc, no
 * more than @max_bytes.
 *
 * @start:	The original start bytenr to search.
 *		Will store the extent range start bytenr.
 * @end:	The original end bytenr of the search range
 *		Will store the extent range end bytenr.
 *
 * Return true if we find a delalloc range which starts inside the original
 * range, and @start/@end will store the delalloc range start/end.
 *
 * Return false if we can't find any delalloc range which starts inside the
 * original range, and @start/@end will be the non-delalloc range start/end.
 */
EXPORT_FOR_TESTS
noinline_for_stack bool find_lock_delalloc_range(struct inode *inode,
				    struct page *locked_page, u64 *start,
				    u64 *end)
{
	struct btrfs_fs_info *fs_info = inode_to_fs_info(inode);
	struct extent_io_tree *tree = &BTRFS_I(inode)->io_tree;
	const u64 orig_start = *start;
	const u64 orig_end = *end;
	/* The sanity tests may not set a valid fs_info. */
	u64 max_bytes = fs_info ? fs_info->max_extent_size : BTRFS_MAX_EXTENT_SIZE;
	u64 delalloc_start;
	u64 delalloc_end;
	bool found;
	struct extent_state *cached_state = NULL;
	int ret;
	int loops = 0;

	/* Caller should pass a valid @end to indicate the search range end */
	ASSERT(orig_end > orig_start);

	/* The range should at least cover part of the page */
	ASSERT(!(orig_start >= page_offset(locked_page) + PAGE_SIZE ||
		 orig_end <= page_offset(locked_page)));
again:
	/* step one, find a bunch of delalloc bytes starting at start */
	delalloc_start = *start;
	delalloc_end = 0;
	found = btrfs_find_delalloc_range(tree, &delalloc_start, &delalloc_end,
					  max_bytes, &cached_state);
	if (!found || delalloc_end <= *start || delalloc_start > orig_end) {
		*start = delalloc_start;

		/* @delalloc_end can be -1, never go beyond @orig_end */
		*end = min(delalloc_end, orig_end);
		free_extent_state(cached_state);
		return false;
	}

	/*
	 * start comes from the offset of locked_page.  We have to lock
	 * pages in order, so we can't process delalloc bytes before
	 * locked_page
	 */
	if (delalloc_start < *start)
		delalloc_start = *start;

	/*
	 * make sure to limit the number of pages we try to lock down
	 */
	if (delalloc_end + 1 - delalloc_start > max_bytes)
		delalloc_end = delalloc_start + max_bytes - 1;

	/* step two, lock all the pages after the page that has start */
	ret = lock_delalloc_pages(inode, locked_page,
				  delalloc_start, delalloc_end);
	ASSERT(!ret || ret == -EAGAIN);
	if (ret == -EAGAIN) {
		/* some of the pages are gone, lets avoid looping by
		 * shortening the size of the delalloc range we're searching
		 */
		free_extent_state(cached_state);
		cached_state = NULL;
		if (!loops) {
			max_bytes = PAGE_SIZE;
			loops = 1;
			goto again;
		} else {
			found = false;
			goto out_failed;
		}
	}

	/* step three, lock the state bits for the whole range */
	lock_extent(tree, delalloc_start, delalloc_end, &cached_state);

	/* then test to make sure it is all still delalloc */
	ret = test_range_bit(tree, delalloc_start, delalloc_end,
			     EXTENT_DELALLOC, cached_state);
	if (!ret) {
		unlock_extent(tree, delalloc_start, delalloc_end,
			      &cached_state);
		__unlock_for_delalloc(inode, locked_page,
			      delalloc_start, delalloc_end);
		cond_resched();
		goto again;
	}
	free_extent_state(cached_state);
	*start = delalloc_start;
	*end = delalloc_end;
out_failed:
	return found;
}

void extent_clear_unlock_delalloc(struct btrfs_inode *inode, u64 start, u64 end,
				  struct page *locked_page,
				  u32 clear_bits, unsigned long page_ops)
{
	clear_extent_bit(&inode->io_tree, start, end, clear_bits, NULL);

	__process_pages_contig(inode->vfs_inode.i_mapping, locked_page,
			       start, end, page_ops);
}

static bool btrfs_verify_page(struct page *page, u64 start)
{
	if (!fsverity_active(page->mapping->host) ||
	    PageUptodate(page) ||
	    start >= i_size_read(page->mapping->host))
		return true;
	return fsverity_verify_page(page);
}

static void end_page_read(struct page *page, bool uptodate, u64 start, u32 len)
{
	struct btrfs_fs_info *fs_info = page_to_fs_info(page);
	struct folio *folio = page_folio(page);

	ASSERT(page_offset(page) <= start &&
	       start + len <= page_offset(page) + PAGE_SIZE);

	if (uptodate && btrfs_verify_page(page, start))
		btrfs_folio_set_uptodate(fs_info, folio, start, len);
	else
		btrfs_folio_clear_uptodate(fs_info, folio, start, len);

	if (!btrfs_is_subpage(fs_info, page->mapping))
		unlock_page(page);
	else
		btrfs_subpage_end_reader(fs_info, folio, start, len);
}

/*
 * After a write IO is done, we need to:
 *
 * - clear the uptodate bits on error
 * - clear the writeback bits in the extent tree for the range
 * - filio_end_writeback()  if there is no more pending io for the folio
 *
 * Scheduling is not allowed, so the extent state tree is expected
 * to have one and only one object corresponding to this IO.
 */
static void end_bbio_data_write(struct btrfs_bio *bbio)
{
	struct btrfs_fs_info *fs_info = bbio->fs_info;
	struct bio *bio = &bbio->bio;
	int error = blk_status_to_errno(bio->bi_status);
	struct folio_iter fi;
	const u32 sectorsize = fs_info->sectorsize;

	ASSERT(!bio_flagged(bio, BIO_CLONED));
	bio_for_each_folio_all(fi, bio) {
		struct folio *folio = fi.folio;
		u64 start = folio_pos(folio) + fi.offset;
		u32 len = fi.length;

		/* Only order 0 (single page) folios are allowed for data. */
		ASSERT(folio_order(folio) == 0);

		/* Our read/write should always be sector aligned. */
		if (!IS_ALIGNED(fi.offset, sectorsize))
			btrfs_err(fs_info,
		"partial page write in btrfs with offset %zu and length %zu",
				  fi.offset, fi.length);
		else if (!IS_ALIGNED(fi.length, sectorsize))
			btrfs_info(fs_info,
		"incomplete page write with offset %zu and length %zu",
				   fi.offset, fi.length);

		btrfs_finish_ordered_extent(bbio->ordered,
				folio_page(folio, 0), start, len, !error);
		if (error)
			mapping_set_error(folio->mapping, error);
		btrfs_folio_clear_writeback(fs_info, folio, start, len);
	}

	bio_put(bio);
}

/*
 * Record previously processed extent range
 *
 * For endio_readpage_release_extent() to handle a full extent range, reducing
 * the extent io operations.
 */
struct processed_extent {
	struct btrfs_inode *inode;
	/* Start of the range in @inode */
	u64 start;
	/* End of the range in @inode */
	u64 end;
	bool uptodate;
};

/*
 * Try to release processed extent range
 *
 * May not release the extent range right now if the current range is
 * contiguous to processed extent.
 *
 * Will release processed extent when any of @inode, @uptodate, the range is
 * no longer contiguous to the processed range.
 *
 * Passing @inode == NULL will force processed extent to be released.
 */
static void endio_readpage_release_extent(struct processed_extent *processed,
			      struct btrfs_inode *inode, u64 start, u64 end,
			      bool uptodate)
{
	struct extent_state *cached = NULL;
	struct extent_io_tree *tree;

	/* The first extent, initialize @processed */
	if (!processed->inode)
		goto update;

	/*
	 * Contiguous to processed extent, just uptodate the end.
	 *
	 * Several things to notice:
	 *
	 * - bio can be merged as long as on-disk bytenr is contiguous
	 *   This means we can have page belonging to other inodes, thus need to
	 *   check if the inode still matches.
	 * - bvec can contain range beyond current page for multi-page bvec
	 *   Thus we need to do processed->end + 1 >= start check
	 */
	if (processed->inode == inode && processed->uptodate == uptodate &&
	    processed->end + 1 >= start && end >= processed->end) {
		processed->end = end;
		return;
	}

	tree = &processed->inode->io_tree;
	/*
	 * Now we don't have range contiguous to the processed range, release
	 * the processed range now.
	 */
	unlock_extent(tree, processed->start, processed->end, &cached);

update:
	/* Update processed to current range */
	processed->inode = inode;
	processed->start = start;
	processed->end = end;
	processed->uptodate = uptodate;
}

static void begin_page_read(struct btrfs_fs_info *fs_info, struct page *page)
{
	struct folio *folio = page_folio(page);

	ASSERT(folio_test_locked(folio));
	if (!btrfs_is_subpage(fs_info, folio->mapping))
		return;

	ASSERT(folio_test_private(folio));
	btrfs_subpage_start_reader(fs_info, folio, page_offset(page), PAGE_SIZE);
}

/*
 * After a data read IO is done, we need to:
 *
 * - clear the uptodate bits on error
 * - set the uptodate bits if things worked
 * - set the folio up to date if all extents in the tree are uptodate
 * - clear the lock bit in the extent tree
 * - unlock the folio if there are no other extents locked for it
 *
 * Scheduling is not allowed, so the extent state tree is expected
 * to have one and only one object corresponding to this IO.
 */
static void end_bbio_data_read(struct btrfs_bio *bbio)
{
	struct btrfs_fs_info *fs_info = bbio->fs_info;
	struct bio *bio = &bbio->bio;
	struct processed_extent processed = { 0 };
	struct folio_iter fi;
	const u32 sectorsize = fs_info->sectorsize;

	ASSERT(!bio_flagged(bio, BIO_CLONED));
	bio_for_each_folio_all(fi, &bbio->bio) {
		bool uptodate = !bio->bi_status;
		struct folio *folio = fi.folio;
		struct inode *inode = folio->mapping->host;
		u64 start;
		u64 end;
		u32 len;

		/* For now only order 0 folios are supported for data. */
		ASSERT(folio_order(folio) == 0);
		btrfs_debug(fs_info,
			"%s: bi_sector=%llu, err=%d, mirror=%u",
			__func__, bio->bi_iter.bi_sector, bio->bi_status,
			bbio->mirror_num);

		/*
		 * We always issue full-sector reads, but if some block in a
		 * folio fails to read, blk_update_request() will advance
		 * bv_offset and adjust bv_len to compensate.  Print a warning
		 * for unaligned offsets, and an error if they don't add up to
		 * a full sector.
		 */
		if (!IS_ALIGNED(fi.offset, sectorsize))
			btrfs_err(fs_info,
		"partial page read in btrfs with offset %zu and length %zu",
				  fi.offset, fi.length);
		else if (!IS_ALIGNED(fi.offset + fi.length, sectorsize))
			btrfs_info(fs_info,
		"incomplete page read with offset %zu and length %zu",
				   fi.offset, fi.length);

		start = folio_pos(folio) + fi.offset;
		end = start + fi.length - 1;
		len = fi.length;

		if (likely(uptodate)) {
			loff_t i_size = i_size_read(inode);
			pgoff_t end_index = i_size >> folio_shift(folio);

			/*
			 * Zero out the remaining part if this range straddles
			 * i_size.
			 *
			 * Here we should only zero the range inside the folio,
			 * not touch anything else.
			 *
			 * NOTE: i_size is exclusive while end is inclusive.
			 */
			if (folio_index(folio) == end_index && i_size <= end) {
				u32 zero_start = max(offset_in_folio(folio, i_size),
						     offset_in_folio(folio, start));
				u32 zero_len = offset_in_folio(folio, end) + 1 -
					       zero_start;

				folio_zero_range(folio, zero_start, zero_len);
			}
		}

		/* Update page status and unlock. */
		end_page_read(folio_page(folio, 0), uptodate, start, len);
		endio_readpage_release_extent(&processed, BTRFS_I(inode),
					      start, end, uptodate);
	}
	/* Release the last extent */
	endio_readpage_release_extent(&processed, NULL, 0, 0, false);
	bio_put(bio);
}

/*
 * Populate every free slot in a provided array with folios.
 *
 * @nr_folios:   number of foliosto allocate
 * @folio_array: the array to fill with folios; any existing non-null entries in
 *		 the array will be skipped
 * @extra_gfp:	 the extra GFP flags for the allocation.
 *
 * Return: 0        if all folios were able to be allocated;
 *         -ENOMEM  otherwise, the partially allocated folios would be freed and
 *                  the array slots zeroed
 */
int btrfs_alloc_folio_array(unsigned int nr_folios, struct folio **folio_array,
			    gfp_t extra_gfp)
{
	for (int i = 0; i < nr_folios; i++) {
		if (folio_array[i])
			continue;
		folio_array[i] = folio_alloc(GFP_NOFS | extra_gfp, 0);
		if (!folio_array[i])
			goto error;
	}
	return 0;
error:
	for (int i = 0; i < nr_folios; i++) {
		if (folio_array[i])
			folio_put(folio_array[i]);
	}
	return -ENOMEM;
}

/*
 * Populate every free slot in a provided array with pages.
 *
 * @nr_pages:   number of pages to allocate
 * @page_array: the array to fill with pages; any existing non-null entries in
 * 		the array will be skipped
 * @extra_gfp:	the extra GFP flags for the allocation.
 *
 * Return: 0        if all pages were able to be allocated;
 *         -ENOMEM  otherwise, the partially allocated pages would be freed and
 *                  the array slots zeroed
 */
int btrfs_alloc_page_array(unsigned int nr_pages, struct page **page_array,
			   gfp_t extra_gfp)
{
	unsigned int allocated;

	for (allocated = 0; allocated < nr_pages;) {
		unsigned int last = allocated;

		allocated = alloc_pages_bulk_array(GFP_NOFS | extra_gfp,
						   nr_pages, page_array);

		if (allocated == nr_pages)
			return 0;

		/*
		 * During this iteration, no page could be allocated, even
		 * though alloc_pages_bulk_array() falls back to alloc_page()
		 * if  it could not bulk-allocate. So we must be out of memory.
		 */
		if (allocated == last) {
			for (int i = 0; i < allocated; i++) {
				__free_page(page_array[i]);
				page_array[i] = NULL;
			}
			return -ENOMEM;
		}

		memalloc_retry_wait(GFP_NOFS);
	}
	return 0;
}

/*
 * Populate needed folios for the extent buffer.
 *
 * For now, the folios populated are always in order 0 (aka, single page).
 */
static int alloc_eb_folio_array(struct extent_buffer *eb, gfp_t extra_gfp,
				int order)
{
	struct page *page_array[INLINE_EXTENT_BUFFER_PAGES] = { 0 };
	int num_pages = num_extent_pages(eb);
	int ret;

	if (order) {
		/*
		 * For higher order folio allocation, we discard the extra_gfp
		 * (should only be __GFP_NOFAIL, and conflicts with higher order
		 * folio).
		 *
		 * Instead we want no warning when allocation failed, and no
		 * extra retry (to get a faster allocation).
		 * As we're completely fine to fall back to lower order.
		 */
		eb->folios[0] = folio_alloc(GFP_NOFS | __GFP_NOWARN |
					    __GFP_NORETRY, order);
		if (eb->folios[0]) {
			eb->folio_size = folio_size(eb->folios[0]);
			eb->folio_shift = folio_shift(eb->folios[0]);
			return 0;
		}
		/* Fallback to 0 order (single page) folios. */
	}
	ret = btrfs_alloc_page_array(num_pages, page_array, extra_gfp);
	if (ret < 0)
		return ret;

	for (int i = 0; i < num_pages; i++)
		eb->folios[i] = page_folio(page_array[i]);
	eb->folio_size = PAGE_SIZE;
	eb->folio_shift = PAGE_SHIFT;
	return 0;
}

static bool btrfs_bio_is_contig(struct btrfs_bio_ctrl *bio_ctrl,
				struct page *page, u64 disk_bytenr,
				unsigned int pg_offset)
{
	struct bio *bio = &bio_ctrl->bbio->bio;
	struct bio_vec *bvec = bio_last_bvec_all(bio);
	const sector_t sector = disk_bytenr >> SECTOR_SHIFT;

	if (bio_ctrl->compress_type != BTRFS_COMPRESS_NONE) {
		/*
		 * For compression, all IO should have its logical bytenr set
		 * to the starting bytenr of the compressed extent.
		 */
		return bio->bi_iter.bi_sector == sector;
	}

	/*
	 * The contig check requires the following conditions to be met:
	 *
	 * 1) The pages are belonging to the same inode
	 *    This is implied by the call chain.
	 *
	 * 2) The range has adjacent logical bytenr
	 *
	 * 3) The range has adjacent file offset
	 *    This is required for the usage of btrfs_bio->file_offset.
	 */
	return bio_end_sector(bio) == sector &&
		page_offset(bvec->bv_page) + bvec->bv_offset + bvec->bv_len ==
		page_offset(page) + pg_offset;
}

static void alloc_new_bio(struct btrfs_inode *inode,
			  struct btrfs_bio_ctrl *bio_ctrl,
			  u64 disk_bytenr, u64 file_offset)
{
	struct btrfs_fs_info *fs_info = inode->root->fs_info;
	struct btrfs_bio *bbio;

	bbio = btrfs_bio_alloc(BIO_MAX_VECS, bio_ctrl->opf, fs_info,
			       bio_ctrl->end_io_func, NULL);
	bbio->bio.bi_iter.bi_sector = disk_bytenr >> SECTOR_SHIFT;
	bbio->inode = inode;
	bbio->file_offset = file_offset;
	bio_ctrl->bbio = bbio;
	bio_ctrl->len_to_oe_boundary = U32_MAX;

	/* Limit data write bios to the ordered boundary. */
	if (bio_ctrl->wbc) {
		struct btrfs_ordered_extent *ordered;

		ordered = btrfs_lookup_ordered_extent(inode, file_offset);
		if (ordered) {
			bio_ctrl->len_to_oe_boundary = min_t(u32, U32_MAX,
					ordered->file_offset +
					ordered->disk_num_bytes - file_offset);
			bbio->ordered = ordered;
		}

		/*
		 * Pick the last added device to support cgroup writeback.  For
		 * multi-device file systems this means blk-cgroup policies have
		 * to always be set on the last added/replaced device.
		 * This is a bit odd but has been like that for a long time.
		 */
		bio_set_dev(&bbio->bio, fs_info->fs_devices->latest_dev->bdev);
		wbc_init_bio(bio_ctrl->wbc, &bbio->bio);
	}
}

/*
 * @disk_bytenr: logical bytenr where the write will be
 * @page:	page to add to the bio
 * @size:	portion of page that we want to write to
 * @pg_offset:	offset of the new bio or to check whether we are adding
 *              a contiguous page to the previous one
 *
 * The will either add the page into the existing @bio_ctrl->bbio, or allocate a
 * new one in @bio_ctrl->bbio.
 * The mirror number for this IO should already be initizlied in
 * @bio_ctrl->mirror_num.
 */
static void submit_extent_page(struct btrfs_bio_ctrl *bio_ctrl,
			       u64 disk_bytenr, struct page *page,
			       size_t size, unsigned long pg_offset)
{
	struct btrfs_inode *inode = page_to_inode(page);

	ASSERT(pg_offset + size <= PAGE_SIZE);
	ASSERT(bio_ctrl->end_io_func);

	if (bio_ctrl->bbio &&
	    !btrfs_bio_is_contig(bio_ctrl, page, disk_bytenr, pg_offset))
		submit_one_bio(bio_ctrl);

	do {
		u32 len = size;

		/* Allocate new bio if needed */
		if (!bio_ctrl->bbio) {
			alloc_new_bio(inode, bio_ctrl, disk_bytenr,
				      page_offset(page) + pg_offset);
		}

		/* Cap to the current ordered extent boundary if there is one. */
		if (len > bio_ctrl->len_to_oe_boundary) {
			ASSERT(bio_ctrl->compress_type == BTRFS_COMPRESS_NONE);
			ASSERT(is_data_inode(&inode->vfs_inode));
			len = bio_ctrl->len_to_oe_boundary;
		}

		if (bio_add_page(&bio_ctrl->bbio->bio, page, len, pg_offset) != len) {
			/* bio full: move on to a new one */
			submit_one_bio(bio_ctrl);
			continue;
		}

		if (bio_ctrl->wbc)
			wbc_account_cgroup_owner(bio_ctrl->wbc, page, len);

		size -= len;
		pg_offset += len;
		disk_bytenr += len;

		/*
		 * len_to_oe_boundary defaults to U32_MAX, which isn't page or
		 * sector aligned.  alloc_new_bio() then sets it to the end of
		 * our ordered extent for writes into zoned devices.
		 *
		 * When len_to_oe_boundary is tracking an ordered extent, we
		 * trust the ordered extent code to align things properly, and
		 * the check above to cap our write to the ordered extent
		 * boundary is correct.
		 *
		 * When len_to_oe_boundary is U32_MAX, the cap above would
		 * result in a 4095 byte IO for the last page right before
		 * we hit the bio limit of UINT_MAX.  bio_add_page() has all
		 * the checks required to make sure we don't overflow the bio,
		 * and we should just ignore len_to_oe_boundary completely
		 * unless we're using it to track an ordered extent.
		 *
		 * It's pretty hard to make a bio sized U32_MAX, but it can
		 * happen when the page cache is able to feed us contiguous
		 * pages for large extents.
		 */
		if (bio_ctrl->len_to_oe_boundary != U32_MAX)
			bio_ctrl->len_to_oe_boundary -= len;

		/* Ordered extent boundary: move on to a new bio. */
		if (bio_ctrl->len_to_oe_boundary == 0)
			submit_one_bio(bio_ctrl);
	} while (size);
}

static int attach_extent_buffer_folio(struct extent_buffer *eb,
				      struct folio *folio,
				      struct btrfs_subpage *prealloc)
{
	struct btrfs_fs_info *fs_info = eb->fs_info;
	int ret = 0;

	/*
	 * If the page is mapped to btree inode, we should hold the private
	 * lock to prevent race.
	 * For cloned or dummy extent buffers, their pages are not mapped and
	 * will not race with any other ebs.
	 */
	if (folio->mapping)
		lockdep_assert_held(&folio->mapping->i_private_lock);

	if (fs_info->nodesize >= PAGE_SIZE) {
		if (!folio_test_private(folio))
			folio_attach_private(folio, eb);
		else
			WARN_ON(folio_get_private(folio) != eb);
		return 0;
	}

	/* Already mapped, just free prealloc */
	if (folio_test_private(folio)) {
		btrfs_free_subpage(prealloc);
		return 0;
	}

	if (prealloc)
		/* Has preallocated memory for subpage */
		folio_attach_private(folio, prealloc);
	else
		/* Do new allocation to attach subpage */
		ret = btrfs_attach_subpage(fs_info, folio, BTRFS_SUBPAGE_METADATA);
	return ret;
}

int set_page_extent_mapped(struct page *page)
{
	return set_folio_extent_mapped(page_folio(page));
}

int set_folio_extent_mapped(struct folio *folio)
{
	struct btrfs_fs_info *fs_info;

	ASSERT(folio->mapping);

	if (folio_test_private(folio))
		return 0;

	fs_info = folio_to_fs_info(folio);

	if (btrfs_is_subpage(fs_info, folio->mapping))
		return btrfs_attach_subpage(fs_info, folio, BTRFS_SUBPAGE_DATA);

	folio_attach_private(folio, (void *)EXTENT_FOLIO_PRIVATE);
	return 0;
}

void clear_page_extent_mapped(struct page *page)
{
	struct folio *folio = page_folio(page);
	struct btrfs_fs_info *fs_info;

	ASSERT(page->mapping);

	if (!folio_test_private(folio))
		return;

	fs_info = page_to_fs_info(page);
	if (btrfs_is_subpage(fs_info, page->mapping))
		return btrfs_detach_subpage(fs_info, folio);

	folio_detach_private(folio);
}

static struct extent_map *__get_extent_map(struct inode *inode, struct page *page,
		 u64 start, u64 len, struct extent_map **em_cached)
{
	struct extent_map *em;

	ASSERT(em_cached);

	if (*em_cached) {
		em = *em_cached;
		if (extent_map_in_tree(em) && start >= em->start &&
		    start < extent_map_end(em)) {
			refcount_inc(&em->refs);
			return em;
		}

		free_extent_map(em);
		*em_cached = NULL;
	}

	em = btrfs_get_extent(BTRFS_I(inode), page, start, len);
	if (!IS_ERR(em)) {
		BUG_ON(*em_cached);
		refcount_inc(&em->refs);
		*em_cached = em;
	}
	return em;
}
/*
 * basic readpage implementation.  Locked extent state structs are inserted
 * into the tree that are removed when the IO is done (by the end_io
 * handlers)
 * XXX JDM: This needs looking at to ensure proper page locking
 * return 0 on success, otherwise return error
 */
static int btrfs_do_readpage(struct page *page, struct extent_map **em_cached,
		      struct btrfs_bio_ctrl *bio_ctrl, u64 *prev_em_start)
{
	struct inode *inode = page->mapping->host;
	struct btrfs_fs_info *fs_info = inode_to_fs_info(inode);
	u64 start = page_offset(page);
	const u64 end = start + PAGE_SIZE - 1;
	u64 cur = start;
	u64 extent_offset;
	u64 last_byte = i_size_read(inode);
	u64 block_start;
	struct extent_map *em;
	int ret = 0;
	size_t pg_offset = 0;
	size_t iosize;
	size_t blocksize = fs_info->sectorsize;
	struct extent_io_tree *tree = &BTRFS_I(inode)->io_tree;

	ret = set_page_extent_mapped(page);
	if (ret < 0) {
		unlock_extent(tree, start, end, NULL);
		unlock_page(page);
		return ret;
	}

	if (page->index == last_byte >> PAGE_SHIFT) {
		size_t zero_offset = offset_in_page(last_byte);

		if (zero_offset) {
			iosize = PAGE_SIZE - zero_offset;
			memzero_page(page, zero_offset, iosize);
		}
	}
	bio_ctrl->end_io_func = end_bbio_data_read;
	begin_page_read(fs_info, page);
	while (cur <= end) {
		enum btrfs_compression_type compress_type = BTRFS_COMPRESS_NONE;
		bool force_bio_submit = false;
		u64 disk_bytenr;

		ASSERT(IS_ALIGNED(cur, fs_info->sectorsize));
		if (cur >= last_byte) {
			iosize = PAGE_SIZE - pg_offset;
			memzero_page(page, pg_offset, iosize);
			unlock_extent(tree, cur, cur + iosize - 1, NULL);
			end_page_read(page, true, cur, iosize);
			break;
		}
		em = __get_extent_map(inode, page, cur, end - cur + 1, em_cached);
		if (IS_ERR(em)) {
			unlock_extent(tree, cur, end, NULL);
			end_page_read(page, false, cur, end + 1 - cur);
			return PTR_ERR(em);
		}
		extent_offset = cur - em->start;
		BUG_ON(extent_map_end(em) <= cur);
		BUG_ON(end < cur);

		compress_type = extent_map_compression(em);

		iosize = min(extent_map_end(em) - cur, end - cur + 1);
		iosize = ALIGN(iosize, blocksize);
		if (compress_type != BTRFS_COMPRESS_NONE)
			disk_bytenr = em->block_start;
		else
			disk_bytenr = em->block_start + extent_offset;
		block_start = em->block_start;
		if (em->flags & EXTENT_FLAG_PREALLOC)
			block_start = EXTENT_MAP_HOLE;

		/*
		 * If we have a file range that points to a compressed extent
		 * and it's followed by a consecutive file range that points
		 * to the same compressed extent (possibly with a different
		 * offset and/or length, so it either points to the whole extent
		 * or only part of it), we must make sure we do not submit a
		 * single bio to populate the pages for the 2 ranges because
		 * this makes the compressed extent read zero out the pages
		 * belonging to the 2nd range. Imagine the following scenario:
		 *
		 *  File layout
		 *  [0 - 8K]                     [8K - 24K]
		 *    |                               |
		 *    |                               |
		 * points to extent X,         points to extent X,
		 * offset 4K, length of 8K     offset 0, length 16K
		 *
		 * [extent X, compressed length = 4K uncompressed length = 16K]
		 *
		 * If the bio to read the compressed extent covers both ranges,
		 * it will decompress extent X into the pages belonging to the
		 * first range and then it will stop, zeroing out the remaining
		 * pages that belong to the other range that points to extent X.
		 * So here we make sure we submit 2 bios, one for the first
		 * range and another one for the third range. Both will target
		 * the same physical extent from disk, but we can't currently
		 * make the compressed bio endio callback populate the pages
		 * for both ranges because each compressed bio is tightly
		 * coupled with a single extent map, and each range can have
		 * an extent map with a different offset value relative to the
		 * uncompressed data of our extent and different lengths. This
		 * is a corner case so we prioritize correctness over
		 * non-optimal behavior (submitting 2 bios for the same extent).
		 */
		if (compress_type != BTRFS_COMPRESS_NONE &&
		    prev_em_start && *prev_em_start != (u64)-1 &&
		    *prev_em_start != em->start)
			force_bio_submit = true;

		if (prev_em_start)
			*prev_em_start = em->start;

		free_extent_map(em);
		em = NULL;

		/* we've found a hole, just zero and go on */
		if (block_start == EXTENT_MAP_HOLE) {
			memzero_page(page, pg_offset, iosize);

			unlock_extent(tree, cur, cur + iosize - 1, NULL);
			end_page_read(page, true, cur, iosize);
			cur = cur + iosize;
			pg_offset += iosize;
			continue;
		}
		/* the get_extent function already copied into the page */
		if (block_start == EXTENT_MAP_INLINE) {
			unlock_extent(tree, cur, cur + iosize - 1, NULL);
			end_page_read(page, true, cur, iosize);
			cur = cur + iosize;
			pg_offset += iosize;
			continue;
		}

		if (bio_ctrl->compress_type != compress_type) {
			submit_one_bio(bio_ctrl);
			bio_ctrl->compress_type = compress_type;
		}

		if (force_bio_submit)
			submit_one_bio(bio_ctrl);
		submit_extent_page(bio_ctrl, disk_bytenr, page, iosize,
				   pg_offset);
		cur = cur + iosize;
		pg_offset += iosize;
	}

	return 0;
}

int btrfs_read_folio(struct file *file, struct folio *folio)
{
	struct page *page = &folio->page;
	struct btrfs_inode *inode = page_to_inode(page);
	u64 start = page_offset(page);
	u64 end = start + PAGE_SIZE - 1;
	struct btrfs_bio_ctrl bio_ctrl = { .opf = REQ_OP_READ };
	struct extent_map *em_cached = NULL;
	int ret;

	btrfs_lock_and_flush_ordered_range(inode, start, end, NULL);

	ret = btrfs_do_readpage(page, &em_cached, &bio_ctrl, NULL);
	free_extent_map(em_cached);

	/*
	 * If btrfs_do_readpage() failed we will want to submit the assembled
	 * bio to do the cleanup.
	 */
	submit_one_bio(&bio_ctrl);
	return ret;
}

static inline void contiguous_readpages(struct page *pages[], int nr_pages,
					u64 start, u64 end,
					struct extent_map **em_cached,
					struct btrfs_bio_ctrl *bio_ctrl,
					u64 *prev_em_start)
{
	struct btrfs_inode *inode = page_to_inode(pages[0]);
	int index;

	ASSERT(em_cached);

	btrfs_lock_and_flush_ordered_range(inode, start, end, NULL);

	for (index = 0; index < nr_pages; index++) {
		btrfs_do_readpage(pages[index], em_cached, bio_ctrl,
				  prev_em_start);
		put_page(pages[index]);
	}
}

/*
 * helper for __extent_writepage, doing all of the delayed allocation setup.
 *
 * This returns 1 if btrfs_run_delalloc_range function did all the work required
 * to write the page (copy into inline extent).  In this case the IO has
 * been started and the page is already unlocked.
 *
 * This returns 0 if all went well (page still locked)
 * This returns < 0 if there were errors (page still locked)
 */
static noinline_for_stack int writepage_delalloc(struct btrfs_inode *inode,
		struct page *page, struct writeback_control *wbc)
{
	const u64 page_start = page_offset(page);
	const u64 page_end = page_start + PAGE_SIZE - 1;
	u64 delalloc_start = page_start;
	u64 delalloc_end = page_end;
	u64 delalloc_to_write = 0;
	int ret = 0;

	while (delalloc_start < page_end) {
		delalloc_end = page_end;
		if (!find_lock_delalloc_range(&inode->vfs_inode, page,
					      &delalloc_start, &delalloc_end)) {
			delalloc_start = delalloc_end + 1;
			continue;
		}

		ret = btrfs_run_delalloc_range(inode, page, delalloc_start,
					       delalloc_end, wbc);
		if (ret < 0)
			return ret;

		delalloc_start = delalloc_end + 1;
	}

	/*
	 * delalloc_end is already one less than the total length, so
	 * we don't subtract one from PAGE_SIZE
	 */
	delalloc_to_write +=
		DIV_ROUND_UP(delalloc_end + 1 - page_start, PAGE_SIZE);

	/*
	 * If btrfs_run_dealloc_range() already started I/O and unlocked
	 * the pages, we just need to account for them here.
	 */
	if (ret == 1) {
		wbc->nr_to_write -= delalloc_to_write;
		return 1;
	}

	if (wbc->nr_to_write < delalloc_to_write) {
		int thresh = 8192;

		if (delalloc_to_write < thresh * 2)
			thresh = delalloc_to_write;
		wbc->nr_to_write = min_t(u64, delalloc_to_write,
					 thresh);
	}

	return 0;
}

/*
 * Find the first byte we need to write.
 *
 * For subpage, one page can contain several sectors, and
 * __extent_writepage_io() will just grab all extent maps in the page
 * range and try to submit all non-inline/non-compressed extents.
 *
 * This is a big problem for subpage, we shouldn't re-submit already written
 * data at all.
 * This function will lookup subpage dirty bit to find which range we really
 * need to submit.
 *
 * Return the next dirty range in [@start, @end).
 * If no dirty range is found, @start will be page_offset(page) + PAGE_SIZE.
 */
static void find_next_dirty_byte(struct btrfs_fs_info *fs_info,
				 struct page *page, u64 *start, u64 *end)
{
	struct folio *folio = page_folio(page);
	struct btrfs_subpage *subpage = folio_get_private(folio);
	struct btrfs_subpage_info *spi = fs_info->subpage_info;
	u64 orig_start = *start;
	/* Declare as unsigned long so we can use bitmap ops */
	unsigned long flags;
	int range_start_bit;
	int range_end_bit;

	/*
	 * For regular sector size == page size case, since one page only
	 * contains one sector, we return the page offset directly.
	 */
	if (!btrfs_is_subpage(fs_info, page->mapping)) {
		*start = page_offset(page);
		*end = page_offset(page) + PAGE_SIZE;
		return;
	}

	range_start_bit = spi->dirty_offset +
			  (offset_in_page(orig_start) >> fs_info->sectorsize_bits);

	/* We should have the page locked, but just in case */
	spin_lock_irqsave(&subpage->lock, flags);
	bitmap_next_set_region(subpage->bitmaps, &range_start_bit, &range_end_bit,
			       spi->dirty_offset + spi->bitmap_nr_bits);
	spin_unlock_irqrestore(&subpage->lock, flags);

	range_start_bit -= spi->dirty_offset;
	range_end_bit -= spi->dirty_offset;

	*start = page_offset(page) + range_start_bit * fs_info->sectorsize;
	*end = page_offset(page) + range_end_bit * fs_info->sectorsize;
}

/*
 * helper for __extent_writepage.  This calls the writepage start hooks,
 * and does the loop to map the page into extents and bios.
 *
 * We return 1 if the IO is started and the page is unlocked,
 * 0 if all went well (page still locked)
 * < 0 if there were errors (page still locked)
 */
static noinline_for_stack int __extent_writepage_io(struct btrfs_inode *inode,
				 struct page *page,
				 struct btrfs_bio_ctrl *bio_ctrl,
				 loff_t i_size,
				 int *nr_ret)
{
	struct btrfs_fs_info *fs_info = inode->root->fs_info;
	u64 cur = page_offset(page);
	u64 end = cur + PAGE_SIZE - 1;
	u64 extent_offset;
	u64 block_start;
	struct extent_map *em;
	int ret = 0;
	int nr = 0;

	ret = btrfs_writepage_cow_fixup(page);
	if (ret) {
		/* Fixup worker will requeue */
		redirty_page_for_writepage(bio_ctrl->wbc, page);
		unlock_page(page);
		return 1;
	}

	bio_ctrl->end_io_func = end_bbio_data_write;
	while (cur <= end) {
		u32 len = end - cur + 1;
		u64 disk_bytenr;
		u64 em_end;
		u64 dirty_range_start = cur;
		u64 dirty_range_end;
		u32 iosize;

		if (cur >= i_size) {
			btrfs_mark_ordered_io_finished(inode, page, cur, len,
						       true);
			/*
			 * This range is beyond i_size, thus we don't need to
			 * bother writing back.
			 * But we still need to clear the dirty subpage bit, or
			 * the next time the page gets dirtied, we will try to
			 * writeback the sectors with subpage dirty bits,
			 * causing writeback without ordered extent.
			 */
			btrfs_folio_clear_dirty(fs_info, page_folio(page), cur, len);
			break;
		}

		find_next_dirty_byte(fs_info, page, &dirty_range_start,
				     &dirty_range_end);
		if (cur < dirty_range_start) {
			cur = dirty_range_start;
			continue;
		}

		em = btrfs_get_extent(inode, NULL, cur, len);
		if (IS_ERR(em)) {
			ret = PTR_ERR_OR_ZERO(em);
			goto out_error;
		}

		extent_offset = cur - em->start;
		em_end = extent_map_end(em);
		ASSERT(cur <= em_end);
		ASSERT(cur < end);
		ASSERT(IS_ALIGNED(em->start, fs_info->sectorsize));
		ASSERT(IS_ALIGNED(em->len, fs_info->sectorsize));

		block_start = em->block_start;
		disk_bytenr = em->block_start + extent_offset;

		ASSERT(!extent_map_is_compressed(em));
		ASSERT(block_start != EXTENT_MAP_HOLE);
		ASSERT(block_start != EXTENT_MAP_INLINE);

		/*
		 * Note that em_end from extent_map_end() and dirty_range_end from
		 * find_next_dirty_byte() are all exclusive
		 */
		iosize = min(min(em_end, end + 1), dirty_range_end) - cur;
		free_extent_map(em);
		em = NULL;

		btrfs_set_range_writeback(inode, cur, cur + iosize - 1);
		if (!PageWriteback(page)) {
			btrfs_err(inode->root->fs_info,
				   "page %lu not writeback, cur %llu end %llu",
			       page->index, cur, end);
		}

		/*
		 * Although the PageDirty bit is cleared before entering this
		 * function, subpage dirty bit is not cleared.
		 * So clear subpage dirty bit here so next time we won't submit
		 * page for range already written to disk.
		 */
		btrfs_folio_clear_dirty(fs_info, page_folio(page), cur, iosize);

		submit_extent_page(bio_ctrl, disk_bytenr, page, iosize,
				   cur - page_offset(page));
		cur += iosize;
		nr++;
	}

	btrfs_folio_assert_not_dirty(fs_info, page_folio(page));
	*nr_ret = nr;
	return 0;

out_error:
	/*
	 * If we finish without problem, we should not only clear page dirty,
	 * but also empty subpage dirty bits
	 */
	*nr_ret = nr;
	return ret;
}

/*
 * the writepage semantics are similar to regular writepage.  extent
 * records are inserted to lock ranges in the tree, and as dirty areas
 * are found, they are marked writeback.  Then the lock bits are removed
 * and the end_io handler clears the writeback ranges
 *
 * Return 0 if everything goes well.
 * Return <0 for error.
 */
static int __extent_writepage(struct page *page, struct btrfs_bio_ctrl *bio_ctrl)
{
	struct folio *folio = page_folio(page);
	struct inode *inode = page->mapping->host;
	const u64 page_start = page_offset(page);
	int ret;
	int nr = 0;
	size_t pg_offset;
	loff_t i_size = i_size_read(inode);
	unsigned long end_index = i_size >> PAGE_SHIFT;

	trace___extent_writepage(page, inode, bio_ctrl->wbc);

	WARN_ON(!PageLocked(page));

	pg_offset = offset_in_page(i_size);
	if (page->index > end_index ||
	   (page->index == end_index && !pg_offset)) {
		folio_invalidate(folio, 0, folio_size(folio));
		folio_unlock(folio);
		return 0;
	}

	if (page->index == end_index)
		memzero_page(page, pg_offset, PAGE_SIZE - pg_offset);

	ret = set_page_extent_mapped(page);
	if (ret < 0)
		goto done;

	ret = writepage_delalloc(BTRFS_I(inode), page, bio_ctrl->wbc);
	if (ret == 1)
		return 0;
	if (ret)
		goto done;

	ret = __extent_writepage_io(BTRFS_I(inode), page, bio_ctrl, i_size, &nr);
	if (ret == 1)
		return 0;

	bio_ctrl->wbc->nr_to_write--;

done:
	if (nr == 0) {
		/* make sure the mapping tag for page dirty gets cleared */
		set_page_writeback(page);
		end_page_writeback(page);
	}
	if (ret) {
		btrfs_mark_ordered_io_finished(BTRFS_I(inode), page, page_start,
					       PAGE_SIZE, !ret);
		mapping_set_error(page->mapping, ret);
	}
	unlock_page(page);
	ASSERT(ret <= 0);
	return ret;
}

void wait_on_extent_buffer_writeback(struct extent_buffer *eb)
{
	wait_on_bit_io(&eb->bflags, EXTENT_BUFFER_WRITEBACK,
		       TASK_UNINTERRUPTIBLE);
}

/*
 * Lock extent buffer status and pages for writeback.
 *
 * Return %false if the extent buffer doesn't need to be submitted (e.g. the
 * extent buffer is not dirty)
 * Return %true is the extent buffer is submitted to bio.
 */
static noinline_for_stack bool lock_extent_buffer_for_io(struct extent_buffer *eb,
			  struct writeback_control *wbc)
{
	struct btrfs_fs_info *fs_info = eb->fs_info;
	bool ret = false;

	btrfs_tree_lock(eb);
	while (test_bit(EXTENT_BUFFER_WRITEBACK, &eb->bflags)) {
		btrfs_tree_unlock(eb);
		if (wbc->sync_mode != WB_SYNC_ALL)
			return false;
		wait_on_extent_buffer_writeback(eb);
		btrfs_tree_lock(eb);
	}

	/*
	 * We need to do this to prevent races in people who check if the eb is
	 * under IO since we can end up having no IO bits set for a short period
	 * of time.
	 */
	spin_lock(&eb->refs_lock);
	if (test_and_clear_bit(EXTENT_BUFFER_DIRTY, &eb->bflags)) {
		set_bit(EXTENT_BUFFER_WRITEBACK, &eb->bflags);
		spin_unlock(&eb->refs_lock);
		btrfs_set_header_flag(eb, BTRFS_HEADER_FLAG_WRITTEN);
		percpu_counter_add_batch(&fs_info->dirty_metadata_bytes,
					 -eb->len,
					 fs_info->dirty_metadata_batch);
		ret = true;
	} else {
		spin_unlock(&eb->refs_lock);
	}
	btrfs_tree_unlock(eb);
	return ret;
}

static void set_btree_ioerr(struct extent_buffer *eb)
{
	struct btrfs_fs_info *fs_info = eb->fs_info;

	set_bit(EXTENT_BUFFER_WRITE_ERR, &eb->bflags);

	/*
	 * A read may stumble upon this buffer later, make sure that it gets an
	 * error and knows there was an error.
	 */
	clear_bit(EXTENT_BUFFER_UPTODATE, &eb->bflags);

	/*
	 * We need to set the mapping with the io error as well because a write
	 * error will flip the file system readonly, and then syncfs() will
	 * return a 0 because we are readonly if we don't modify the err seq for
	 * the superblock.
	 */
	mapping_set_error(eb->fs_info->btree_inode->i_mapping, -EIO);

	/*
	 * If writeback for a btree extent that doesn't belong to a log tree
	 * failed, increment the counter transaction->eb_write_errors.
	 * We do this because while the transaction is running and before it's
	 * committing (when we call filemap_fdata[write|wait]_range against
	 * the btree inode), we might have
	 * btree_inode->i_mapping->a_ops->writepages() called by the VM - if it
	 * returns an error or an error happens during writeback, when we're
	 * committing the transaction we wouldn't know about it, since the pages
	 * can be no longer dirty nor marked anymore for writeback (if a
	 * subsequent modification to the extent buffer didn't happen before the
	 * transaction commit), which makes filemap_fdata[write|wait]_range not
	 * able to find the pages tagged with SetPageError at transaction
	 * commit time. So if this happens we must abort the transaction,
	 * otherwise we commit a super block with btree roots that point to
	 * btree nodes/leafs whose content on disk is invalid - either garbage
	 * or the content of some node/leaf from a past generation that got
	 * cowed or deleted and is no longer valid.
	 *
	 * Note: setting AS_EIO/AS_ENOSPC in the btree inode's i_mapping would
	 * not be enough - we need to distinguish between log tree extents vs
	 * non-log tree extents, and the next filemap_fdatawait_range() call
	 * will catch and clear such errors in the mapping - and that call might
	 * be from a log sync and not from a transaction commit. Also, checking
	 * for the eb flag EXTENT_BUFFER_WRITE_ERR at transaction commit time is
	 * not done and would not be reliable - the eb might have been released
	 * from memory and reading it back again means that flag would not be
	 * set (since it's a runtime flag, not persisted on disk).
	 *
	 * Using the flags below in the btree inode also makes us achieve the
	 * goal of AS_EIO/AS_ENOSPC when writepages() returns success, started
	 * writeback for all dirty pages and before filemap_fdatawait_range()
	 * is called, the writeback for all dirty pages had already finished
	 * with errors - because we were not using AS_EIO/AS_ENOSPC,
	 * filemap_fdatawait_range() would return success, as it could not know
	 * that writeback errors happened (the pages were no longer tagged for
	 * writeback).
	 */
	switch (eb->log_index) {
	case -1:
		set_bit(BTRFS_FS_BTREE_ERR, &fs_info->flags);
		break;
	case 0:
		set_bit(BTRFS_FS_LOG1_ERR, &fs_info->flags);
		break;
	case 1:
		set_bit(BTRFS_FS_LOG2_ERR, &fs_info->flags);
		break;
	default:
		BUG(); /* unexpected, logic error */
	}
}

/*
 * The endio specific version which won't touch any unsafe spinlock in endio
 * context.
 */
static struct extent_buffer *find_extent_buffer_nolock(
		struct btrfs_fs_info *fs_info, u64 start)
{
	struct extent_buffer *eb;

	rcu_read_lock();
	eb = radix_tree_lookup(&fs_info->buffer_radix,
			       start >> fs_info->sectorsize_bits);
	if (eb && atomic_inc_not_zero(&eb->refs)) {
		rcu_read_unlock();
		return eb;
	}
	rcu_read_unlock();
	return NULL;
}

static void end_bbio_meta_write(struct btrfs_bio *bbio)
{
	struct extent_buffer *eb = bbio->private;
	struct btrfs_fs_info *fs_info = eb->fs_info;
	bool uptodate = !bbio->bio.bi_status;
	struct folio_iter fi;
	u32 bio_offset = 0;

	if (!uptodate)
		set_btree_ioerr(eb);

	bio_for_each_folio_all(fi, &bbio->bio) {
		u64 start = eb->start + bio_offset;
		struct folio *folio = fi.folio;
		u32 len = fi.length;

		btrfs_folio_clear_writeback(fs_info, folio, start, len);
		bio_offset += len;
	}

	clear_bit(EXTENT_BUFFER_WRITEBACK, &eb->bflags);
	smp_mb__after_atomic();
	wake_up_bit(&eb->bflags, EXTENT_BUFFER_WRITEBACK);

	bio_put(&bbio->bio);
}

static void prepare_eb_write(struct extent_buffer *eb)
{
	u32 nritems;
	unsigned long start;
	unsigned long end;

	clear_bit(EXTENT_BUFFER_WRITE_ERR, &eb->bflags);

	/* Set btree blocks beyond nritems with 0 to avoid stale content */
	nritems = btrfs_header_nritems(eb);
	if (btrfs_header_level(eb) > 0) {
		end = btrfs_node_key_ptr_offset(eb, nritems);
		memzero_extent_buffer(eb, end, eb->len - end);
	} else {
		/*
		 * Leaf:
		 * header 0 1 2 .. N ... data_N .. data_2 data_1 data_0
		 */
		start = btrfs_item_nr_offset(eb, nritems);
		end = btrfs_item_nr_offset(eb, 0);
		if (nritems == 0)
			end += BTRFS_LEAF_DATA_SIZE(eb->fs_info);
		else
			end += btrfs_item_offset(eb, nritems - 1);
		memzero_extent_buffer(eb, start, end - start);
	}
}

static noinline_for_stack void write_one_eb(struct extent_buffer *eb,
					    struct writeback_control *wbc)
{
	struct btrfs_fs_info *fs_info = eb->fs_info;
	struct btrfs_bio *bbio;

	prepare_eb_write(eb);

	bbio = btrfs_bio_alloc(INLINE_EXTENT_BUFFER_PAGES,
			       REQ_OP_WRITE | REQ_META | wbc_to_write_flags(wbc),
			       eb->fs_info, end_bbio_meta_write, eb);
	bbio->bio.bi_iter.bi_sector = eb->start >> SECTOR_SHIFT;
	bio_set_dev(&bbio->bio, fs_info->fs_devices->latest_dev->bdev);
	wbc_init_bio(wbc, &bbio->bio);
	bbio->inode = BTRFS_I(eb->fs_info->btree_inode);
	bbio->file_offset = eb->start;
	if (fs_info->nodesize < PAGE_SIZE) {
		struct folio *folio = eb->folios[0];
		bool ret;

		folio_lock(folio);
		btrfs_subpage_set_writeback(fs_info, folio, eb->start, eb->len);
		if (btrfs_subpage_clear_and_test_dirty(fs_info, folio, eb->start,
						       eb->len)) {
			folio_clear_dirty_for_io(folio);
			wbc->nr_to_write--;
		}
		ret = bio_add_folio(&bbio->bio, folio, eb->len,
				    eb->start - folio_pos(folio));
		ASSERT(ret);
		wbc_account_cgroup_owner(wbc, folio_page(folio, 0), eb->len);
		folio_unlock(folio);
	} else {
		int num_folios = num_extent_folios(eb);

		for (int i = 0; i < num_folios; i++) {
			struct folio *folio = eb->folios[i];
			bool ret;

			folio_lock(folio);
			folio_clear_dirty_for_io(folio);
			folio_start_writeback(folio);
			ret = bio_add_folio(&bbio->bio, folio, eb->folio_size, 0);
			ASSERT(ret);
			wbc_account_cgroup_owner(wbc, folio_page(folio, 0),
						 eb->folio_size);
			wbc->nr_to_write -= folio_nr_pages(folio);
			folio_unlock(folio);
		}
	}
	btrfs_submit_bio(bbio, 0);
}

/*
 * Submit one subpage btree page.
 *
 * The main difference to submit_eb_page() is:
 * - Page locking
 *   For subpage, we don't rely on page locking at all.
 *
 * - Flush write bio
 *   We only flush bio if we may be unable to fit current extent buffers into
 *   current bio.
 *
 * Return >=0 for the number of submitted extent buffers.
 * Return <0 for fatal error.
 */
static int submit_eb_subpage(struct page *page, struct writeback_control *wbc)
{
	struct btrfs_fs_info *fs_info = page_to_fs_info(page);
	struct folio *folio = page_folio(page);
	int submitted = 0;
	u64 page_start = page_offset(page);
	int bit_start = 0;
	int sectors_per_node = fs_info->nodesize >> fs_info->sectorsize_bits;

	/* Lock and write each dirty extent buffers in the range */
	while (bit_start < fs_info->subpage_info->bitmap_nr_bits) {
		struct btrfs_subpage *subpage = folio_get_private(folio);
		struct extent_buffer *eb;
		unsigned long flags;
		u64 start;

		/*
		 * Take private lock to ensure the subpage won't be detached
		 * in the meantime.
		 */
		spin_lock(&page->mapping->i_private_lock);
		if (!folio_test_private(folio)) {
			spin_unlock(&page->mapping->i_private_lock);
			break;
		}
		spin_lock_irqsave(&subpage->lock, flags);
		if (!test_bit(bit_start + fs_info->subpage_info->dirty_offset,
			      subpage->bitmaps)) {
			spin_unlock_irqrestore(&subpage->lock, flags);
			spin_unlock(&page->mapping->i_private_lock);
			bit_start++;
			continue;
		}

		start = page_start + bit_start * fs_info->sectorsize;
		bit_start += sectors_per_node;

		/*
		 * Here we just want to grab the eb without touching extra
		 * spin locks, so call find_extent_buffer_nolock().
		 */
		eb = find_extent_buffer_nolock(fs_info, start);
		spin_unlock_irqrestore(&subpage->lock, flags);
		spin_unlock(&page->mapping->i_private_lock);

		/*
		 * The eb has already reached 0 refs thus find_extent_buffer()
		 * doesn't return it. We don't need to write back such eb
		 * anyway.
		 */
		if (!eb)
			continue;

		if (lock_extent_buffer_for_io(eb, wbc)) {
			write_one_eb(eb, wbc);
			submitted++;
		}
		free_extent_buffer(eb);
	}
	return submitted;
}

/*
 * Submit all page(s) of one extent buffer.
 *
 * @page:	the page of one extent buffer
 * @eb_context:	to determine if we need to submit this page, if current page
 *		belongs to this eb, we don't need to submit
 *
 * The caller should pass each page in their bytenr order, and here we use
 * @eb_context to determine if we have submitted pages of one extent buffer.
 *
 * If we have, we just skip until we hit a new page that doesn't belong to
 * current @eb_context.
 *
 * If not, we submit all the page(s) of the extent buffer.
 *
 * Return >0 if we have submitted the extent buffer successfully.
 * Return 0 if we don't need to submit the page, as it's already submitted by
 * previous call.
 * Return <0 for fatal error.
 */
static int submit_eb_page(struct page *page, struct btrfs_eb_write_context *ctx)
{
	struct writeback_control *wbc = ctx->wbc;
	struct address_space *mapping = page->mapping;
	struct folio *folio = page_folio(page);
	struct extent_buffer *eb;
	int ret;

	if (!folio_test_private(folio))
		return 0;

	if (page_to_fs_info(page)->nodesize < PAGE_SIZE)
		return submit_eb_subpage(page, wbc);

	spin_lock(&mapping->i_private_lock);
	if (!folio_test_private(folio)) {
		spin_unlock(&mapping->i_private_lock);
		return 0;
	}

	eb = folio_get_private(folio);

	/*
	 * Shouldn't happen and normally this would be a BUG_ON but no point
	 * crashing the machine for something we can survive anyway.
	 */
	if (WARN_ON(!eb)) {
		spin_unlock(&mapping->i_private_lock);
		return 0;
	}

	if (eb == ctx->eb) {
		spin_unlock(&mapping->i_private_lock);
		return 0;
	}
	ret = atomic_inc_not_zero(&eb->refs);
	spin_unlock(&mapping->i_private_lock);
	if (!ret)
		return 0;

	ctx->eb = eb;

	ret = btrfs_check_meta_write_pointer(eb->fs_info, ctx);
	if (ret) {
		if (ret == -EBUSY)
			ret = 0;
		free_extent_buffer(eb);
		return ret;
	}

	if (!lock_extent_buffer_for_io(eb, wbc)) {
		free_extent_buffer(eb);
		return 0;
	}
	/* Implies write in zoned mode. */
	if (ctx->zoned_bg) {
		/* Mark the last eb in the block group. */
		btrfs_schedule_zone_finish_bg(ctx->zoned_bg, eb);
		ctx->zoned_bg->meta_write_pointer += eb->len;
	}
	write_one_eb(eb, wbc);
	free_extent_buffer(eb);
	return 1;
}

int btree_write_cache_pages(struct address_space *mapping,
				   struct writeback_control *wbc)
{
	struct btrfs_eb_write_context ctx = { .wbc = wbc };
	struct btrfs_fs_info *fs_info = inode_to_fs_info(mapping->host);
	int ret = 0;
	int done = 0;
	int nr_to_write_done = 0;
	struct folio_batch fbatch;
	unsigned int nr_folios;
	pgoff_t index;
	pgoff_t end;		/* Inclusive */
	int scanned = 0;
	xa_mark_t tag;

	folio_batch_init(&fbatch);
	if (wbc->range_cyclic) {
		index = mapping->writeback_index; /* Start from prev offset */
		end = -1;
		/*
		 * Start from the beginning does not need to cycle over the
		 * range, mark it as scanned.
		 */
		scanned = (index == 0);
	} else {
		index = wbc->range_start >> PAGE_SHIFT;
		end = wbc->range_end >> PAGE_SHIFT;
		scanned = 1;
	}
	if (wbc->sync_mode == WB_SYNC_ALL)
		tag = PAGECACHE_TAG_TOWRITE;
	else
		tag = PAGECACHE_TAG_DIRTY;
	btrfs_zoned_meta_io_lock(fs_info);
retry:
	if (wbc->sync_mode == WB_SYNC_ALL)
		tag_pages_for_writeback(mapping, index, end);
	while (!done && !nr_to_write_done && (index <= end) &&
	       (nr_folios = filemap_get_folios_tag(mapping, &index, end,
					    tag, &fbatch))) {
		unsigned i;

		for (i = 0; i < nr_folios; i++) {
			struct folio *folio = fbatch.folios[i];

			ret = submit_eb_page(&folio->page, &ctx);
			if (ret == 0)
				continue;
			if (ret < 0) {
				done = 1;
				break;
			}

			/*
			 * the filesystem may choose to bump up nr_to_write.
			 * We have to make sure to honor the new nr_to_write
			 * at any time
			 */
			nr_to_write_done = wbc->nr_to_write <= 0;
		}
		folio_batch_release(&fbatch);
		cond_resched();
	}
	if (!scanned && !done) {
		/*
		 * We hit the last page and there is more work to be done: wrap
		 * back to the start of the file
		 */
		scanned = 1;
		index = 0;
		goto retry;
	}
	/*
	 * If something went wrong, don't allow any metadata write bio to be
	 * submitted.
	 *
	 * This would prevent use-after-free if we had dirty pages not
	 * cleaned up, which can still happen by fuzzed images.
	 *
	 * - Bad extent tree
	 *   Allowing existing tree block to be allocated for other trees.
	 *
	 * - Log tree operations
	 *   Exiting tree blocks get allocated to log tree, bumps its
	 *   generation, then get cleaned in tree re-balance.
	 *   Such tree block will not be written back, since it's clean,
	 *   thus no WRITTEN flag set.
	 *   And after log writes back, this tree block is not traced by
	 *   any dirty extent_io_tree.
	 *
	 * - Offending tree block gets re-dirtied from its original owner
	 *   Since it has bumped generation, no WRITTEN flag, it can be
	 *   reused without COWing. This tree block will not be traced
	 *   by btrfs_transaction::dirty_pages.
	 *
	 *   Now such dirty tree block will not be cleaned by any dirty
	 *   extent io tree. Thus we don't want to submit such wild eb
	 *   if the fs already has error.
	 *
	 * We can get ret > 0 from submit_extent_page() indicating how many ebs
	 * were submitted. Reset it to 0 to avoid false alerts for the caller.
	 */
	if (ret > 0)
		ret = 0;
	if (!ret && BTRFS_FS_ERROR(fs_info))
		ret = -EROFS;

	if (ctx.zoned_bg)
		btrfs_put_block_group(ctx.zoned_bg);
	btrfs_zoned_meta_io_unlock(fs_info);
	return ret;
}

/*
 * Walk the list of dirty pages of the given address space and write all of them.
 *
 * @mapping:   address space structure to write
 * @wbc:       subtract the number of written pages from *@wbc->nr_to_write
 * @bio_ctrl:  holds context for the write, namely the bio
 *
 * If a page is already under I/O, write_cache_pages() skips it, even
 * if it's dirty.  This is desirable behaviour for memory-cleaning writeback,
 * but it is INCORRECT for data-integrity system calls such as fsync().  fsync()
 * and msync() need to guarantee that all the data which was dirty at the time
 * the call was made get new I/O started against them.  If wbc->sync_mode is
 * WB_SYNC_ALL then we were called for data integrity and we must wait for
 * existing IO to complete.
 */
static int extent_write_cache_pages(struct address_space *mapping,
			     struct btrfs_bio_ctrl *bio_ctrl)
{
	struct writeback_control *wbc = bio_ctrl->wbc;
	struct inode *inode = mapping->host;
	int ret = 0;
	int done = 0;
	int nr_to_write_done = 0;
	struct folio_batch fbatch;
	unsigned int nr_folios;
	pgoff_t index;
	pgoff_t end;		/* Inclusive */
	pgoff_t done_index;
	int range_whole = 0;
	int scanned = 0;
	xa_mark_t tag;

	/*
	 * We have to hold onto the inode so that ordered extents can do their
	 * work when the IO finishes.  The alternative to this is failing to add
	 * an ordered extent if the igrab() fails there and that is a huge pain
	 * to deal with, so instead just hold onto the inode throughout the
	 * writepages operation.  If it fails here we are freeing up the inode
	 * anyway and we'd rather not waste our time writing out stuff that is
	 * going to be truncated anyway.
	 */
	if (!igrab(inode))
		return 0;

	folio_batch_init(&fbatch);
	if (wbc->range_cyclic) {
		index = mapping->writeback_index; /* Start from prev offset */
		end = -1;
		/*
		 * Start from the beginning does not need to cycle over the
		 * range, mark it as scanned.
		 */
		scanned = (index == 0);
	} else {
		index = wbc->range_start >> PAGE_SHIFT;
		end = wbc->range_end >> PAGE_SHIFT;
		if (wbc->range_start == 0 && wbc->range_end == LLONG_MAX)
			range_whole = 1;
		scanned = 1;
	}

	/*
	 * We do the tagged writepage as long as the snapshot flush bit is set
	 * and we are the first one who do the filemap_flush() on this inode.
	 *
	 * The nr_to_write == LONG_MAX is needed to make sure other flushers do
	 * not race in and drop the bit.
	 */
	if (range_whole && wbc->nr_to_write == LONG_MAX &&
	    test_and_clear_bit(BTRFS_INODE_SNAPSHOT_FLUSH,
			       &BTRFS_I(inode)->runtime_flags))
		wbc->tagged_writepages = 1;

	if (wbc->sync_mode == WB_SYNC_ALL || wbc->tagged_writepages)
		tag = PAGECACHE_TAG_TOWRITE;
	else
		tag = PAGECACHE_TAG_DIRTY;
retry:
	if (wbc->sync_mode == WB_SYNC_ALL || wbc->tagged_writepages)
		tag_pages_for_writeback(mapping, index, end);
	done_index = index;
	while (!done && !nr_to_write_done && (index <= end) &&
			(nr_folios = filemap_get_folios_tag(mapping, &index,
							end, tag, &fbatch))) {
		unsigned i;

		for (i = 0; i < nr_folios; i++) {
			struct folio *folio = fbatch.folios[i];

			done_index = folio_next_index(folio);
			/*
			 * At this point we hold neither the i_pages lock nor
			 * the page lock: the page may be truncated or
			 * invalidated (changing page->mapping to NULL),
			 * or even swizzled back from swapper_space to
			 * tmpfs file mapping
			 */
			if (!folio_trylock(folio)) {
				submit_write_bio(bio_ctrl, 0);
				folio_lock(folio);
			}

			if (unlikely(folio->mapping != mapping)) {
				folio_unlock(folio);
				continue;
			}

			if (!folio_test_dirty(folio)) {
				/* Someone wrote it for us. */
				folio_unlock(folio);
				continue;
			}

			if (wbc->sync_mode != WB_SYNC_NONE) {
				if (folio_test_writeback(folio))
					submit_write_bio(bio_ctrl, 0);
				folio_wait_writeback(folio);
			}

			if (folio_test_writeback(folio) ||
			    !folio_clear_dirty_for_io(folio)) {
				folio_unlock(folio);
				continue;
			}

			ret = __extent_writepage(&folio->page, bio_ctrl);
			if (ret < 0) {
				done = 1;
				break;
			}

			/*
			 * The filesystem may choose to bump up nr_to_write.
			 * We have to make sure to honor the new nr_to_write
			 * at any time.
			 */
			nr_to_write_done = (wbc->sync_mode == WB_SYNC_NONE &&
					    wbc->nr_to_write <= 0);
		}
		folio_batch_release(&fbatch);
		cond_resched();
	}
	if (!scanned && !done) {
		/*
		 * We hit the last page and there is more work to be done: wrap
		 * back to the start of the file
		 */
		scanned = 1;
		index = 0;

		/*
		 * If we're looping we could run into a page that is locked by a
		 * writer and that writer could be waiting on writeback for a
		 * page in our current bio, and thus deadlock, so flush the
		 * write bio here.
		 */
		submit_write_bio(bio_ctrl, 0);
		goto retry;
	}

	if (wbc->range_cyclic || (wbc->nr_to_write > 0 && range_whole))
		mapping->writeback_index = done_index;

	btrfs_add_delayed_iput(BTRFS_I(inode));
	return ret;
}

/*
 * Submit the pages in the range to bio for call sites which delalloc range has
 * already been ran (aka, ordered extent inserted) and all pages are still
 * locked.
 */
void extent_write_locked_range(struct inode *inode, struct page *locked_page,
			       u64 start, u64 end, struct writeback_control *wbc,
			       bool pages_dirty)
{
	bool found_error = false;
	int ret = 0;
	struct address_space *mapping = inode->i_mapping;
	struct btrfs_fs_info *fs_info = inode_to_fs_info(inode);
	const u32 sectorsize = fs_info->sectorsize;
	loff_t i_size = i_size_read(inode);
	u64 cur = start;
	struct btrfs_bio_ctrl bio_ctrl = {
		.wbc = wbc,
		.opf = REQ_OP_WRITE | wbc_to_write_flags(wbc),
	};

	if (wbc->no_cgroup_owner)
		bio_ctrl.opf |= REQ_BTRFS_CGROUP_PUNT;

	ASSERT(IS_ALIGNED(start, sectorsize) && IS_ALIGNED(end + 1, sectorsize));

	while (cur <= end) {
		u64 cur_end = min(round_down(cur, PAGE_SIZE) + PAGE_SIZE - 1, end);
		u32 cur_len = cur_end + 1 - cur;
		struct page *page;
		int nr = 0;

		page = find_get_page(mapping, cur >> PAGE_SHIFT);
		ASSERT(PageLocked(page));
		if (pages_dirty && page != locked_page) {
			ASSERT(PageDirty(page));
			clear_page_dirty_for_io(page);
		}

		ret = __extent_writepage_io(BTRFS_I(inode), page, &bio_ctrl,
					    i_size, &nr);
		if (ret == 1)
			goto next_page;

		/* Make sure the mapping tag for page dirty gets cleared. */
		if (nr == 0) {
			set_page_writeback(page);
			end_page_writeback(page);
		}
		if (ret) {
			btrfs_mark_ordered_io_finished(BTRFS_I(inode), page,
						       cur, cur_len, !ret);
			mapping_set_error(page->mapping, ret);
		}
		btrfs_folio_unlock_writer(fs_info, page_folio(page), cur, cur_len);
		if (ret < 0)
			found_error = true;
next_page:
		put_page(page);
		cur = cur_end + 1;
	}

	submit_write_bio(&bio_ctrl, found_error ? ret : 0);
}

int btrfs_writepages(struct address_space *mapping, struct writeback_control *wbc)
{
	struct inode *inode = mapping->host;
	int ret = 0;
	struct btrfs_bio_ctrl bio_ctrl = {
		.wbc = wbc,
		.opf = REQ_OP_WRITE | wbc_to_write_flags(wbc),
	};

	/*
	 * Allow only a single thread to do the reloc work in zoned mode to
	 * protect the write pointer updates.
	 */
	btrfs_zoned_data_reloc_lock(BTRFS_I(inode));
	ret = extent_write_cache_pages(mapping, &bio_ctrl);
	submit_write_bio(&bio_ctrl, ret);
	btrfs_zoned_data_reloc_unlock(BTRFS_I(inode));
	return ret;
}

void btrfs_readahead(struct readahead_control *rac)
{
	struct btrfs_bio_ctrl bio_ctrl = { .opf = REQ_OP_READ | REQ_RAHEAD };
	struct page *pagepool[16];
	struct extent_map *em_cached = NULL;
	u64 prev_em_start = (u64)-1;
	int nr;

	while ((nr = readahead_page_batch(rac, pagepool))) {
		u64 contig_start = readahead_pos(rac);
		u64 contig_end = contig_start + readahead_batch_length(rac) - 1;

		contiguous_readpages(pagepool, nr, contig_start, contig_end,
				&em_cached, &bio_ctrl, &prev_em_start);
	}

	if (em_cached)
		free_extent_map(em_cached);
	submit_one_bio(&bio_ctrl);
}

/*
 * basic invalidate_folio code, this waits on any locked or writeback
 * ranges corresponding to the folio, and then deletes any extent state
 * records from the tree
 */
int extent_invalidate_folio(struct extent_io_tree *tree,
			  struct folio *folio, size_t offset)
{
	struct extent_state *cached_state = NULL;
	u64 start = folio_pos(folio);
	u64 end = start + folio_size(folio) - 1;
	size_t blocksize = folio_to_fs_info(folio)->sectorsize;

	/* This function is only called for the btree inode */
	ASSERT(tree->owner == IO_TREE_BTREE_INODE_IO);

	start += ALIGN(offset, blocksize);
	if (start > end)
		return 0;

	lock_extent(tree, start, end, &cached_state);
	folio_wait_writeback(folio);

	/*
	 * Currently for btree io tree, only EXTENT_LOCKED is utilized,
	 * so here we only need to unlock the extent range to free any
	 * existing extent state.
	 */
	unlock_extent(tree, start, end, &cached_state);
	return 0;
}

/*
 * a helper for release_folio, this tests for areas of the page that
 * are locked or under IO and drops the related state bits if it is safe
 * to drop the page.
 */
static int try_release_extent_state(struct extent_io_tree *tree,
				    struct page *page, gfp_t mask)
{
	u64 start = page_offset(page);
	u64 end = start + PAGE_SIZE - 1;
	int ret = 1;

	if (test_range_bit_exists(tree, start, end, EXTENT_LOCKED)) {
		ret = 0;
	} else {
		u32 clear_bits = ~(EXTENT_LOCKED | EXTENT_NODATASUM |
				   EXTENT_DELALLOC_NEW | EXTENT_CTLBITS |
				   EXTENT_QGROUP_RESERVED);

		/*
		 * At this point we can safely clear everything except the
		 * locked bit, the nodatasum bit and the delalloc new bit.
		 * The delalloc new bit will be cleared by ordered extent
		 * completion.
		 */
		ret = __clear_extent_bit(tree, start, end, clear_bits, NULL, NULL);

		/* if clear_extent_bit failed for enomem reasons,
		 * we can't allow the release to continue.
		 */
		if (ret < 0)
			ret = 0;
		else
			ret = 1;
	}
	return ret;
}

/*
 * a helper for release_folio.  As long as there are no locked extents
 * in the range corresponding to the page, both state records and extent
 * map records are removed
 */
int try_release_extent_mapping(struct page *page, gfp_t mask)
{
	struct extent_map *em;
	u64 start = page_offset(page);
	u64 end = start + PAGE_SIZE - 1;
	struct btrfs_inode *btrfs_inode = page_to_inode(page);
	struct extent_io_tree *tree = &btrfs_inode->io_tree;
	struct extent_map_tree *map = &btrfs_inode->extent_tree;

	if (gfpflags_allow_blocking(mask) &&
	    page->mapping->host->i_size > SZ_16M) {
		u64 len;
		while (start <= end) {
			struct btrfs_fs_info *fs_info;
			u64 cur_gen;

			len = end - start + 1;
			write_lock(&map->lock);
			em = lookup_extent_mapping(map, start, len);
			if (!em) {
				write_unlock(&map->lock);
				break;
			}
			if ((em->flags & EXTENT_FLAG_PINNED) ||
			    em->start != start) {
				write_unlock(&map->lock);
				free_extent_map(em);
				break;
			}
			if (test_range_bit_exists(tree, em->start,
						  extent_map_end(em) - 1,
						  EXTENT_LOCKED))
				goto next;
			/*
			 * If it's not in the list of modified extents, used
			 * by a fast fsync, we can remove it. If it's being
			 * logged we can safely remove it since fsync took an
			 * extra reference on the em.
			 */
			if (list_empty(&em->list) ||
			    (em->flags & EXTENT_FLAG_LOGGING))
				goto remove_em;
			/*
			 * If it's in the list of modified extents, remove it
			 * only if its generation is older then the current one,
			 * in which case we don't need it for a fast fsync.
			 * Otherwise don't remove it, we could be racing with an
			 * ongoing fast fsync that could miss the new extent.
			 */
			fs_info = btrfs_inode->root->fs_info;
			spin_lock(&fs_info->trans_lock);
			cur_gen = fs_info->generation;
			spin_unlock(&fs_info->trans_lock);
			if (em->generation >= cur_gen)
				goto next;
remove_em:
			/*
			 * We only remove extent maps that are not in the list of
			 * modified extents or that are in the list but with a
			 * generation lower then the current generation, so there
			 * is no need to set the full fsync flag on the inode (it
			 * hurts the fsync performance for workloads with a data
			 * size that exceeds or is close to the system's memory).
			 */
			remove_extent_mapping(map, em);
			/* once for the rb tree */
			free_extent_map(em);
next:
			start = extent_map_end(em);
			write_unlock(&map->lock);

			/* once for us */
			free_extent_map(em);

			cond_resched(); /* Allow large-extent preemption. */
		}
	}
	return try_release_extent_state(tree, page, mask);
}

struct btrfs_fiemap_entry {
	u64 offset;
	u64 phys;
	u64 len;
	u32 flags;
};

/*
 * Indicate the caller of emit_fiemap_extent() that it needs to unlock the file
 * range from the inode's io tree, unlock the subvolume tree search path, flush
 * the fiemap cache and relock the file range and research the subvolume tree.
 * The value here is something negative that can't be confused with a valid
 * errno value and different from 1 because that's also a return value from
 * fiemap_fill_next_extent() and also it's often used to mean some btree search
 * did not find a key, so make it some distinct negative value.
 */
#define BTRFS_FIEMAP_FLUSH_CACHE (-(MAX_ERRNO + 1))

/*
 * Used to:
 *
 * - Cache the next entry to be emitted to the fiemap buffer, so that we can
 *   merge extents that are contiguous and can be grouped as a single one;
 *
 * - Store extents ready to be written to the fiemap buffer in an intermediary
 *   buffer. This intermediary buffer is to ensure that in case the fiemap
 *   buffer is memory mapped to the fiemap target file, we don't deadlock
 *   during btrfs_page_mkwrite(). This is because during fiemap we are locking
 *   an extent range in order to prevent races with delalloc flushing and
 *   ordered extent completion, which is needed in order to reliably detect
 *   delalloc in holes and prealloc extents. And this can lead to a deadlock
 *   if the fiemap buffer is memory mapped to the file we are running fiemap
 *   against (a silly, useless in practice scenario, but possible) because
 *   btrfs_page_mkwrite() will try to lock the same extent range.
 */
struct fiemap_cache {
	/* An array of ready fiemap entries. */
	struct btrfs_fiemap_entry *entries;
	/* Number of entries in the entries array. */
	int entries_size;
	/* Index of the next entry in the entries array to write to. */
	int entries_pos;
	/*
	 * Once the entries array is full, this indicates what's the offset for
	 * the next file extent item we must search for in the inode's subvolume
	 * tree after unlocking the extent range in the inode's io tree and
	 * releasing the search path.
	 */
	u64 next_search_offset;
	/*
	 * This matches struct fiemap_extent_info::fi_mapped_extents, we use it
	 * to count ourselves emitted extents and stop instead of relying on
	 * fiemap_fill_next_extent() because we buffer ready fiemap entries at
	 * the @entries array, and we want to stop as soon as we hit the max
	 * amount of extents to map, not just to save time but also to make the
	 * logic at extent_fiemap() simpler.
	 */
	unsigned int extents_mapped;
	/* Fields for the cached extent (unsubmitted, not ready, extent). */
	u64 offset;
	u64 phys;
	u64 len;
	u32 flags;
	bool cached;
};

static int flush_fiemap_cache(struct fiemap_extent_info *fieinfo,
			      struct fiemap_cache *cache)
{
	for (int i = 0; i < cache->entries_pos; i++) {
		struct btrfs_fiemap_entry *entry = &cache->entries[i];
		int ret;

		ret = fiemap_fill_next_extent(fieinfo, entry->offset,
					      entry->phys, entry->len,
					      entry->flags);
		/*
		 * Ignore 1 (reached max entries) because we keep track of that
		 * ourselves in emit_fiemap_extent().
		 */
		if (ret < 0)
			return ret;
	}
	cache->entries_pos = 0;

	return 0;
}

/*
 * Helper to submit fiemap extent.
 *
 * Will try to merge current fiemap extent specified by @offset, @phys,
 * @len and @flags with cached one.
 * And only when we fails to merge, cached one will be submitted as
 * fiemap extent.
 *
 * Return value is the same as fiemap_fill_next_extent().
 */
static int emit_fiemap_extent(struct fiemap_extent_info *fieinfo,
				struct fiemap_cache *cache,
				u64 offset, u64 phys, u64 len, u32 flags)
{
	struct btrfs_fiemap_entry *entry;
	u64 cache_end;

	/* Set at the end of extent_fiemap(). */
	ASSERT((flags & FIEMAP_EXTENT_LAST) == 0);

	if (!cache->cached)
		goto assign;

	/*
	 * When iterating the extents of the inode, at extent_fiemap(), we may
	 * find an extent that starts at an offset behind the end offset of the
	 * previous extent we processed. This happens if fiemap is called
	 * without FIEMAP_FLAG_SYNC and there are ordered extents completing
	 * after we had to unlock the file range, release the search path, emit
	 * the fiemap extents stored in the buffer (cache->entries array) and
	 * the lock the remainder of the range and re-search the btree.
	 *
	 * For example we are in leaf X processing its last item, which is the
	 * file extent item for file range [512K, 1M[, and after
	 * btrfs_next_leaf() releases the path, there's an ordered extent that
	 * completes for the file range [768K, 2M[, and that results in trimming
	 * the file extent item so that it now corresponds to the file range
	 * [512K, 768K[ and a new file extent item is inserted for the file
	 * range [768K, 2M[, which may end up as the last item of leaf X or as
	 * the first item of the next leaf - in either case btrfs_next_leaf()
	 * will leave us with a path pointing to the new extent item, for the
	 * file range [768K, 2M[, since that's the first key that follows the
	 * last one we processed. So in order not to report overlapping extents
	 * to user space, we trim the length of the previously cached extent and
	 * emit it.
	 *
	 * Upon calling btrfs_next_leaf() we may also find an extent with an
	 * offset smaller than or equals to cache->offset, and this happens
	 * when we had a hole or prealloc extent with several delalloc ranges in
	 * it, but after btrfs_next_leaf() released the path, delalloc was
	 * flushed and the resulting ordered extents were completed, so we can
	 * now have found a file extent item for an offset that is smaller than
	 * or equals to what we have in cache->offset. We deal with this as
	 * described below.
	 */
	cache_end = cache->offset + cache->len;
	if (cache_end > offset) {
		if (offset == cache->offset) {
			/*
			 * We cached a dealloc range (found in the io tree) for
			 * a hole or prealloc extent and we have now found a
			 * file extent item for the same offset. What we have
			 * now is more recent and up to date, so discard what
			 * we had in the cache and use what we have just found.
			 */
			goto assign;
		} else if (offset > cache->offset) {
			/*
			 * The extent range we previously found ends after the
			 * offset of the file extent item we found and that
			 * offset falls somewhere in the middle of that previous
			 * extent range. So adjust the range we previously found
			 * to end at the offset of the file extent item we have
			 * just found, since this extent is more up to date.
			 * Emit that adjusted range and cache the file extent
			 * item we have just found. This corresponds to the case
			 * where a previously found file extent item was split
			 * due to an ordered extent completing.
			 */
			cache->len = offset - cache->offset;
			goto emit;
		} else {
			const u64 range_end = offset + len;

			/*
			 * The offset of the file extent item we have just found
			 * is behind the cached offset. This means we were
			 * processing a hole or prealloc extent for which we
			 * have found delalloc ranges (in the io tree), so what
			 * we have in the cache is the last delalloc range we
			 * found while the file extent item we found can be
			 * either for a whole delalloc range we previously
			 * emmitted or only a part of that range.
			 *
			 * We have two cases here:
			 *
			 * 1) The file extent item's range ends at or behind the
			 *    cached extent's end. In this case just ignore the
			 *    current file extent item because we don't want to
			 *    overlap with previous ranges that may have been
			 *    emmitted already;
			 *
			 * 2) The file extent item starts behind the currently
			 *    cached extent but its end offset goes beyond the
			 *    end offset of the cached extent. We don't want to
			 *    overlap with a previous range that may have been
			 *    emmitted already, so we emit the currently cached
			 *    extent and then partially store the current file
			 *    extent item's range in the cache, for the subrange
			 *    going the cached extent's end to the end of the
			 *    file extent item.
			 */
			if (range_end <= cache_end)
				return 0;

			if (!(flags & (FIEMAP_EXTENT_ENCODED | FIEMAP_EXTENT_DELALLOC)))
				phys += cache_end - offset;

			offset = cache_end;
			len = range_end - cache_end;
			goto emit;
		}
	}

	/*
	 * Only merges fiemap extents if
	 * 1) Their logical addresses are continuous
	 *
	 * 2) Their physical addresses are continuous
	 *    So truly compressed (physical size smaller than logical size)
	 *    extents won't get merged with each other
	 *
	 * 3) Share same flags
	 */
	if (cache->offset + cache->len  == offset &&
	    cache->phys + cache->len == phys  &&
	    cache->flags == flags) {
		cache->len += len;
		return 0;
	}

emit:
	/* Not mergeable, need to submit cached one */

	if (cache->entries_pos == cache->entries_size) {
		/*
		 * We will need to research for the end offset of the last
		 * stored extent and not from the current offset, because after
		 * unlocking the range and releasing the path, if there's a hole
		 * between that end offset and this current offset, a new extent
		 * may have been inserted due to a new write, so we don't want
		 * to miss it.
		 */
		entry = &cache->entries[cache->entries_size - 1];
		cache->next_search_offset = entry->offset + entry->len;
		cache->cached = false;

		return BTRFS_FIEMAP_FLUSH_CACHE;
	}

	entry = &cache->entries[cache->entries_pos];
	entry->offset = cache->offset;
	entry->phys = cache->phys;
	entry->len = cache->len;
	entry->flags = cache->flags;
	cache->entries_pos++;
	cache->extents_mapped++;

	if (cache->extents_mapped == fieinfo->fi_extents_max) {
		cache->cached = false;
		return 1;
	}
assign:
	cache->cached = true;
	cache->offset = offset;
	cache->phys = phys;
	cache->len = len;
	cache->flags = flags;

	return 0;
}

/*
 * Emit last fiemap cache
 *
 * The last fiemap cache may still be cached in the following case:
 * 0		      4k		    8k
 * |<- Fiemap range ->|
 * |<------------  First extent ----------->|
 *
 * In this case, the first extent range will be cached but not emitted.
 * So we must emit it before ending extent_fiemap().
 */
static int emit_last_fiemap_cache(struct fiemap_extent_info *fieinfo,
				  struct fiemap_cache *cache)
{
	int ret;

	if (!cache->cached)
		return 0;

	ret = fiemap_fill_next_extent(fieinfo, cache->offset, cache->phys,
				      cache->len, cache->flags);
	cache->cached = false;
	if (ret > 0)
		ret = 0;
	return ret;
}

static int fiemap_next_leaf_item(struct btrfs_inode *inode, struct btrfs_path *path)
{
	struct extent_buffer *clone = path->nodes[0];
	struct btrfs_key key;
	int slot;
	int ret;

	path->slots[0]++;
	if (path->slots[0] < btrfs_header_nritems(path->nodes[0]))
		return 0;

	/*
	 * Add a temporary extra ref to an already cloned extent buffer to
	 * prevent btrfs_next_leaf() freeing it, we want to reuse it to avoid
	 * the cost of allocating a new one.
	 */
	ASSERT(test_bit(EXTENT_BUFFER_UNMAPPED, &clone->bflags));
	atomic_inc(&clone->refs);

	ret = btrfs_next_leaf(inode->root, path);
	if (ret != 0)
		goto out;

	/*
	 * Don't bother with cloning if there are no more file extent items for
	 * our inode.
	 */
	btrfs_item_key_to_cpu(path->nodes[0], &key, path->slots[0]);
	if (key.objectid != btrfs_ino(inode) || key.type != BTRFS_EXTENT_DATA_KEY) {
		ret = 1;
		goto out;
	}

	/* See the comment at fiemap_search_slot() about why we clone. */
	copy_extent_buffer_full(clone, path->nodes[0]);
	/*
	 * Important to preserve the start field, for the optimizations when
	 * checking if extents are shared (see extent_fiemap()).
	 */
	clone->start = path->nodes[0]->start;

	slot = path->slots[0];
	btrfs_release_path(path);
	path->nodes[0] = clone;
	path->slots[0] = slot;
out:
	if (ret)
		free_extent_buffer(clone);

	return ret;
}

/*
 * Search for the first file extent item that starts at a given file offset or
 * the one that starts immediately before that offset.
 * Returns: 0 on success, < 0 on error, 1 if not found.
 */
static int fiemap_search_slot(struct btrfs_inode *inode, struct btrfs_path *path,
			      u64 file_offset)
{
	const u64 ino = btrfs_ino(inode);
	struct btrfs_root *root = inode->root;
	struct extent_buffer *clone;
	struct btrfs_key key;
	int slot;
	int ret;

	key.objectid = ino;
	key.type = BTRFS_EXTENT_DATA_KEY;
	key.offset = file_offset;

	ret = btrfs_search_slot(NULL, root, &key, path, 0, 0);
	if (ret < 0)
		return ret;

	if (ret > 0 && path->slots[0] > 0) {
		btrfs_item_key_to_cpu(path->nodes[0], &key, path->slots[0] - 1);
		if (key.objectid == ino && key.type == BTRFS_EXTENT_DATA_KEY)
			path->slots[0]--;
	}

	if (path->slots[0] >= btrfs_header_nritems(path->nodes[0])) {
		ret = btrfs_next_leaf(root, path);
		if (ret != 0)
			return ret;

		btrfs_item_key_to_cpu(path->nodes[0], &key, path->slots[0]);
		if (key.objectid != ino || key.type != BTRFS_EXTENT_DATA_KEY)
			return 1;
	}

	/*
	 * We clone the leaf and use it during fiemap. This is because while
	 * using the leaf we do expensive things like checking if an extent is
	 * shared, which can take a long time. In order to prevent blocking
	 * other tasks for too long, we use a clone of the leaf. We have locked
	 * the file range in the inode's io tree, so we know none of our file
	 * extent items can change. This way we avoid blocking other tasks that
	 * want to insert items for other inodes in the same leaf or b+tree
	 * rebalance operations (triggered for example when someone is trying
	 * to push items into this leaf when trying to insert an item in a
	 * neighbour leaf).
	 * We also need the private clone because holding a read lock on an
	 * extent buffer of the subvolume's b+tree will make lockdep unhappy
	 * when we check if extents are shared, as backref walking may need to
	 * lock the same leaf we are processing.
	 */
	clone = btrfs_clone_extent_buffer(path->nodes[0]);
	if (!clone)
		return -ENOMEM;

	slot = path->slots[0];
	btrfs_release_path(path);
	path->nodes[0] = clone;
	path->slots[0] = slot;

	return 0;
}

/*
 * Process a range which is a hole or a prealloc extent in the inode's subvolume
 * btree. If @disk_bytenr is 0, we are dealing with a hole, otherwise a prealloc
 * extent. The end offset (@end) is inclusive.
 */
static int fiemap_process_hole(struct btrfs_inode *inode,
			       struct fiemap_extent_info *fieinfo,
			       struct fiemap_cache *cache,
			       struct extent_state **delalloc_cached_state,
			       struct btrfs_backref_share_check_ctx *backref_ctx,
			       u64 disk_bytenr, u64 extent_offset,
			       u64 extent_gen,
			       u64 start, u64 end)
{
	const u64 i_size = i_size_read(&inode->vfs_inode);
	u64 cur_offset = start;
	u64 last_delalloc_end = 0;
	u32 prealloc_flags = FIEMAP_EXTENT_UNWRITTEN;
	bool checked_extent_shared = false;
	int ret;

	/*
	 * There can be no delalloc past i_size, so don't waste time looking for
	 * it beyond i_size.
	 */
	while (cur_offset < end && cur_offset < i_size) {
		u64 delalloc_start;
		u64 delalloc_end;
		u64 prealloc_start;
		u64 prealloc_len = 0;
		bool delalloc;

		delalloc = btrfs_find_delalloc_in_range(inode, cur_offset, end,
							delalloc_cached_state,
							&delalloc_start,
							&delalloc_end);
		if (!delalloc)
			break;

		/*
		 * If this is a prealloc extent we have to report every section
		 * of it that has no delalloc.
		 */
		if (disk_bytenr != 0) {
			if (last_delalloc_end == 0) {
				prealloc_start = start;
				prealloc_len = delalloc_start - start;
			} else {
				prealloc_start = last_delalloc_end + 1;
				prealloc_len = delalloc_start - prealloc_start;
			}
		}

		if (prealloc_len > 0) {
			if (!checked_extent_shared && fieinfo->fi_extents_max) {
				ret = btrfs_is_data_extent_shared(inode,
								  disk_bytenr,
								  extent_gen,
								  backref_ctx);
				if (ret < 0)
					return ret;
				else if (ret > 0)
					prealloc_flags |= FIEMAP_EXTENT_SHARED;

				checked_extent_shared = true;
			}
			ret = emit_fiemap_extent(fieinfo, cache, prealloc_start,
						 disk_bytenr + extent_offset,
						 prealloc_len, prealloc_flags);
			if (ret)
				return ret;
			extent_offset += prealloc_len;
		}

		ret = emit_fiemap_extent(fieinfo, cache, delalloc_start, 0,
					 delalloc_end + 1 - delalloc_start,
					 FIEMAP_EXTENT_DELALLOC |
					 FIEMAP_EXTENT_UNKNOWN);
		if (ret)
			return ret;

		last_delalloc_end = delalloc_end;
		cur_offset = delalloc_end + 1;
		extent_offset += cur_offset - delalloc_start;
		cond_resched();
	}

	/*
	 * Either we found no delalloc for the whole prealloc extent or we have
	 * a prealloc extent that spans i_size or starts at or after i_size.
	 */
	if (disk_bytenr != 0 && last_delalloc_end < end) {
		u64 prealloc_start;
		u64 prealloc_len;

		if (last_delalloc_end == 0) {
			prealloc_start = start;
			prealloc_len = end + 1 - start;
		} else {
			prealloc_start = last_delalloc_end + 1;
			prealloc_len = end + 1 - prealloc_start;
		}

		if (!checked_extent_shared && fieinfo->fi_extents_max) {
			ret = btrfs_is_data_extent_shared(inode,
							  disk_bytenr,
							  extent_gen,
							  backref_ctx);
			if (ret < 0)
				return ret;
			else if (ret > 0)
				prealloc_flags |= FIEMAP_EXTENT_SHARED;
		}
		ret = emit_fiemap_extent(fieinfo, cache, prealloc_start,
					 disk_bytenr + extent_offset,
					 prealloc_len, prealloc_flags);
		if (ret)
			return ret;
	}

	return 0;
}

static int fiemap_find_last_extent_offset(struct btrfs_inode *inode,
					  struct btrfs_path *path,
					  u64 *last_extent_end_ret)
{
	const u64 ino = btrfs_ino(inode);
	struct btrfs_root *root = inode->root;
	struct extent_buffer *leaf;
	struct btrfs_file_extent_item *ei;
	struct btrfs_key key;
	u64 disk_bytenr;
	int ret;

	/*
	 * Lookup the last file extent. We're not using i_size here because
	 * there might be preallocation past i_size.
	 */
	ret = btrfs_lookup_file_extent(NULL, root, path, ino, (u64)-1, 0);
	/* There can't be a file extent item at offset (u64)-1 */
	ASSERT(ret != 0);
	if (ret < 0)
		return ret;

	/*
	 * For a non-existing key, btrfs_search_slot() always leaves us at a
	 * slot > 0, except if the btree is empty, which is impossible because
	 * at least it has the inode item for this inode and all the items for
	 * the root inode 256.
	 */
	ASSERT(path->slots[0] > 0);
	path->slots[0]--;
	leaf = path->nodes[0];
	btrfs_item_key_to_cpu(leaf, &key, path->slots[0]);
	if (key.objectid != ino || key.type != BTRFS_EXTENT_DATA_KEY) {
		/* No file extent items in the subvolume tree. */
		*last_extent_end_ret = 0;
		return 0;
	}

	/*
	 * For an inline extent, the disk_bytenr is where inline data starts at,
	 * so first check if we have an inline extent item before checking if we
	 * have an implicit hole (disk_bytenr == 0).
	 */
	ei = btrfs_item_ptr(leaf, path->slots[0], struct btrfs_file_extent_item);
	if (btrfs_file_extent_type(leaf, ei) == BTRFS_FILE_EXTENT_INLINE) {
		*last_extent_end_ret = btrfs_file_extent_end(path);
		return 0;
	}

	/*
	 * Find the last file extent item that is not a hole (when NO_HOLES is
	 * not enabled). This should take at most 2 iterations in the worst
	 * case: we have one hole file extent item at slot 0 of a leaf and
	 * another hole file extent item as the last item in the previous leaf.
	 * This is because we merge file extent items that represent holes.
	 */
	disk_bytenr = btrfs_file_extent_disk_bytenr(leaf, ei);
	while (disk_bytenr == 0) {
		ret = btrfs_previous_item(root, path, ino, BTRFS_EXTENT_DATA_KEY);
		if (ret < 0) {
			return ret;
		} else if (ret > 0) {
			/* No file extent items that are not holes. */
			*last_extent_end_ret = 0;
			return 0;
		}
		leaf = path->nodes[0];
		ei = btrfs_item_ptr(leaf, path->slots[0],
				    struct btrfs_file_extent_item);
		disk_bytenr = btrfs_file_extent_disk_bytenr(leaf, ei);
	}

	*last_extent_end_ret = btrfs_file_extent_end(path);
	return 0;
}

int extent_fiemap(struct btrfs_inode *inode, struct fiemap_extent_info *fieinfo,
		  u64 start, u64 len)
{
	const u64 ino = btrfs_ino(inode);
	struct extent_state *cached_state = NULL;
	struct extent_state *delalloc_cached_state = NULL;
	struct btrfs_path *path;
	struct fiemap_cache cache = { 0 };
	struct btrfs_backref_share_check_ctx *backref_ctx;
	u64 last_extent_end;
	u64 prev_extent_end;
	u64 range_start;
	u64 range_end;
	const u64 sectorsize = inode->root->fs_info->sectorsize;
	bool stopped = false;
	int ret;

	cache.entries_size = PAGE_SIZE / sizeof(struct btrfs_fiemap_entry);
	cache.entries = kmalloc_array(cache.entries_size,
				      sizeof(struct btrfs_fiemap_entry),
				      GFP_KERNEL);
	backref_ctx = btrfs_alloc_backref_share_check_ctx();
	path = btrfs_alloc_path();
	if (!cache.entries || !backref_ctx || !path) {
		ret = -ENOMEM;
		goto out;
	}

restart:
	range_start = round_down(start, sectorsize);
	range_end = round_up(start + len, sectorsize);
	prev_extent_end = range_start;

	lock_extent(&inode->io_tree, range_start, range_end, &cached_state);

	ret = fiemap_find_last_extent_offset(inode, path, &last_extent_end);
	if (ret < 0)
		goto out_unlock;
	btrfs_release_path(path);

	path->reada = READA_FORWARD;
	ret = fiemap_search_slot(inode, path, range_start);
	if (ret < 0) {
		goto out_unlock;
	} else if (ret > 0) {
		/*
		 * No file extent item found, but we may have delalloc between
		 * the current offset and i_size. So check for that.
		 */
		ret = 0;
		goto check_eof_delalloc;
	}

	while (prev_extent_end < range_end) {
		struct extent_buffer *leaf = path->nodes[0];
		struct btrfs_file_extent_item *ei;
		struct btrfs_key key;
		u64 extent_end;
		u64 extent_len;
		u64 extent_offset = 0;
		u64 extent_gen;
		u64 disk_bytenr = 0;
		u64 flags = 0;
		int extent_type;
		u8 compression;

		btrfs_item_key_to_cpu(leaf, &key, path->slots[0]);
		if (key.objectid != ino || key.type != BTRFS_EXTENT_DATA_KEY)
			break;

		extent_end = btrfs_file_extent_end(path);

		/*
		 * The first iteration can leave us at an extent item that ends
		 * before our range's start. Move to the next item.
		 */
		if (extent_end <= range_start)
			goto next_item;

		backref_ctx->curr_leaf_bytenr = leaf->start;

		/* We have in implicit hole (NO_HOLES feature enabled). */
		if (prev_extent_end < key.offset) {
			const u64 hole_end = min(key.offset, range_end) - 1;

			ret = fiemap_process_hole(inode, fieinfo, &cache,
						  &delalloc_cached_state,
						  backref_ctx, 0, 0, 0,
						  prev_extent_end, hole_end);
			if (ret < 0) {
				goto out_unlock;
			} else if (ret > 0) {
				/* fiemap_fill_next_extent() told us to stop. */
				stopped = true;
				break;
			}

			/* We've reached the end of the fiemap range, stop. */
			if (key.offset >= range_end) {
				stopped = true;
				break;
			}
		}

		extent_len = extent_end - key.offset;
		ei = btrfs_item_ptr(leaf, path->slots[0],
				    struct btrfs_file_extent_item);
		compression = btrfs_file_extent_compression(leaf, ei);
		extent_type = btrfs_file_extent_type(leaf, ei);
		extent_gen = btrfs_file_extent_generation(leaf, ei);

		if (extent_type != BTRFS_FILE_EXTENT_INLINE) {
			disk_bytenr = btrfs_file_extent_disk_bytenr(leaf, ei);
			if (compression == BTRFS_COMPRESS_NONE)
				extent_offset = btrfs_file_extent_offset(leaf, ei);
		}

		if (compression != BTRFS_COMPRESS_NONE)
			flags |= FIEMAP_EXTENT_ENCODED;

		if (extent_type == BTRFS_FILE_EXTENT_INLINE) {
			flags |= FIEMAP_EXTENT_DATA_INLINE;
			flags |= FIEMAP_EXTENT_NOT_ALIGNED;
			ret = emit_fiemap_extent(fieinfo, &cache, key.offset, 0,
						 extent_len, flags);
		} else if (extent_type == BTRFS_FILE_EXTENT_PREALLOC) {
			ret = fiemap_process_hole(inode, fieinfo, &cache,
						  &delalloc_cached_state,
						  backref_ctx,
						  disk_bytenr, extent_offset,
						  extent_gen, key.offset,
						  extent_end - 1);
		} else if (disk_bytenr == 0) {
			/* We have an explicit hole. */
			ret = fiemap_process_hole(inode, fieinfo, &cache,
						  &delalloc_cached_state,
						  backref_ctx, 0, 0, 0,
						  key.offset, extent_end - 1);
		} else {
			/* We have a regular extent. */
			if (fieinfo->fi_extents_max) {
				ret = btrfs_is_data_extent_shared(inode,
								  disk_bytenr,
								  extent_gen,
								  backref_ctx);
				if (ret < 0)
					goto out_unlock;
				else if (ret > 0)
					flags |= FIEMAP_EXTENT_SHARED;
			}

			ret = emit_fiemap_extent(fieinfo, &cache, key.offset,
						 disk_bytenr + extent_offset,
						 extent_len, flags);
		}

		if (ret < 0) {
			goto out_unlock;
		} else if (ret > 0) {
			/* emit_fiemap_extent() told us to stop. */
			stopped = true;
			break;
		}

		prev_extent_end = extent_end;
next_item:
		if (fatal_signal_pending(current)) {
			ret = -EINTR;
			goto out_unlock;
		}

		ret = fiemap_next_leaf_item(inode, path);
		if (ret < 0) {
			goto out_unlock;
		} else if (ret > 0) {
			/* No more file extent items for this inode. */
			break;
		}
		cond_resched();
	}

check_eof_delalloc:
	if (!stopped && prev_extent_end < range_end) {
		ret = fiemap_process_hole(inode, fieinfo, &cache,
					  &delalloc_cached_state, backref_ctx,
					  0, 0, 0, prev_extent_end, range_end - 1);
		if (ret < 0)
			goto out_unlock;
		prev_extent_end = range_end;
	}

	if (cache.cached && cache.offset + cache.len >= last_extent_end) {
		const u64 i_size = i_size_read(&inode->vfs_inode);

		if (prev_extent_end < i_size) {
			u64 delalloc_start;
			u64 delalloc_end;
			bool delalloc;

			delalloc = btrfs_find_delalloc_in_range(inode,
								prev_extent_end,
								i_size - 1,
								&delalloc_cached_state,
								&delalloc_start,
								&delalloc_end);
			if (!delalloc)
				cache.flags |= FIEMAP_EXTENT_LAST;
		} else {
			cache.flags |= FIEMAP_EXTENT_LAST;
		}
	}

out_unlock:
	unlock_extent(&inode->io_tree, range_start, range_end, &cached_state);

	if (ret == BTRFS_FIEMAP_FLUSH_CACHE) {
		btrfs_release_path(path);
		ret = flush_fiemap_cache(fieinfo, &cache);
		if (ret)
			goto out;
		len -= cache.next_search_offset - start;
		start = cache.next_search_offset;
		goto restart;
	} else if (ret < 0) {
		goto out;
	}

	/*
	 * Must free the path before emitting to the fiemap buffer because we
	 * may have a non-cloned leaf and if the fiemap buffer is memory mapped
	 * to a file, a write into it (through btrfs_page_mkwrite()) may trigger
	 * waiting for an ordered extent that in order to complete needs to
	 * modify that leaf, therefore leading to a deadlock.
	 */
	btrfs_free_path(path);
	path = NULL;

	ret = flush_fiemap_cache(fieinfo, &cache);
	if (ret)
		goto out;

	ret = emit_last_fiemap_cache(fieinfo, &cache);
out:
	free_extent_state(delalloc_cached_state);
	kfree(cache.entries);
	btrfs_free_backref_share_ctx(backref_ctx);
	btrfs_free_path(path);
	return ret;
}

static void __free_extent_buffer(struct extent_buffer *eb)
{
	kmem_cache_free(extent_buffer_cache, eb);
}

static int extent_buffer_under_io(const struct extent_buffer *eb)
{
	return (test_bit(EXTENT_BUFFER_WRITEBACK, &eb->bflags) ||
		test_bit(EXTENT_BUFFER_DIRTY, &eb->bflags));
}

static bool folio_range_has_eb(struct btrfs_fs_info *fs_info, struct folio *folio)
{
	struct btrfs_subpage *subpage;

	lockdep_assert_held(&folio->mapping->i_private_lock);

	if (folio_test_private(folio)) {
		subpage = folio_get_private(folio);
		if (atomic_read(&subpage->eb_refs))
			return true;
		/*
		 * Even there is no eb refs here, we may still have
		 * end_page_read() call relying on page::private.
		 */
		if (atomic_read(&subpage->readers))
			return true;
	}
	return false;
}

static void detach_extent_buffer_folio(struct extent_buffer *eb, struct folio *folio)
{
	struct btrfs_fs_info *fs_info = eb->fs_info;
	const bool mapped = !test_bit(EXTENT_BUFFER_UNMAPPED, &eb->bflags);

	/*
	 * For mapped eb, we're going to change the folio private, which should
	 * be done under the i_private_lock.
	 */
	if (mapped)
		spin_lock(&folio->mapping->i_private_lock);

	if (!folio_test_private(folio)) {
		if (mapped)
			spin_unlock(&folio->mapping->i_private_lock);
		return;
	}

	if (fs_info->nodesize >= PAGE_SIZE) {
		/*
		 * We do this since we'll remove the pages after we've
		 * removed the eb from the radix tree, so we could race
		 * and have this page now attached to the new eb.  So
		 * only clear folio if it's still connected to
		 * this eb.
		 */
		if (folio_test_private(folio) && folio_get_private(folio) == eb) {
			BUG_ON(test_bit(EXTENT_BUFFER_DIRTY, &eb->bflags));
			BUG_ON(folio_test_dirty(folio));
			BUG_ON(folio_test_writeback(folio));
			/* We need to make sure we haven't be attached to a new eb. */
			folio_detach_private(folio);
		}
		if (mapped)
			spin_unlock(&folio->mapping->i_private_lock);
		return;
	}

	/*
	 * For subpage, we can have dummy eb with folio private attached.  In
	 * this case, we can directly detach the private as such folio is only
	 * attached to one dummy eb, no sharing.
	 */
	if (!mapped) {
		btrfs_detach_subpage(fs_info, folio);
		return;
	}

	btrfs_folio_dec_eb_refs(fs_info, folio);

	/*
	 * We can only detach the folio private if there are no other ebs in the
	 * page range and no unfinished IO.
	 */
	if (!folio_range_has_eb(fs_info, folio))
		btrfs_detach_subpage(fs_info, folio);

	spin_unlock(&folio->mapping->i_private_lock);
}

/* Release all pages attached to the extent buffer */
static void btrfs_release_extent_buffer_pages(struct extent_buffer *eb)
{
	ASSERT(!extent_buffer_under_io(eb));

	for (int i = 0; i < INLINE_EXTENT_BUFFER_PAGES; i++) {
		struct folio *folio = eb->folios[i];

		if (!folio)
			continue;

		detach_extent_buffer_folio(eb, folio);

		/* One for when we allocated the folio. */
		folio_put(folio);
	}
}

/*
 * Helper for releasing the extent buffer.
 */
static inline void btrfs_release_extent_buffer(struct extent_buffer *eb)
{
	btrfs_release_extent_buffer_pages(eb);
	btrfs_leak_debug_del_eb(eb);
	__free_extent_buffer(eb);
}

static struct extent_buffer *
__alloc_extent_buffer(struct btrfs_fs_info *fs_info, u64 start,
		      unsigned long len)
{
	struct extent_buffer *eb = NULL;

	eb = kmem_cache_zalloc(extent_buffer_cache, GFP_NOFS|__GFP_NOFAIL);
	eb->start = start;
	eb->len = len;
	eb->fs_info = fs_info;
	init_rwsem(&eb->lock);

	btrfs_leak_debug_add_eb(eb);

	spin_lock_init(&eb->refs_lock);
	atomic_set(&eb->refs, 1);

	ASSERT(len <= BTRFS_MAX_METADATA_BLOCKSIZE);

	return eb;
}

struct extent_buffer *btrfs_clone_extent_buffer(const struct extent_buffer *src)
{
	struct extent_buffer *new;
	int num_folios = num_extent_folios(src);
	int ret;

	new = __alloc_extent_buffer(src->fs_info, src->start, src->len);
	if (new == NULL)
		return NULL;

	/*
	 * Set UNMAPPED before calling btrfs_release_extent_buffer(), as
	 * btrfs_release_extent_buffer() have different behavior for
	 * UNMAPPED subpage extent buffer.
	 */
	set_bit(EXTENT_BUFFER_UNMAPPED, &new->bflags);

	ret = alloc_eb_folio_array(new, 0, folio_order(src->folios[0]));
	if (ret) {
		btrfs_release_extent_buffer(new);
		return NULL;
	}

	for (int i = 0; i < num_folios; i++) {
		struct folio *folio = new->folios[i];
		int ret;

		ret = attach_extent_buffer_folio(new, folio, NULL);
		if (ret < 0) {
			btrfs_release_extent_buffer(new);
			return NULL;
		}
		WARN_ON(folio_test_dirty(folio));
	}
	copy_extent_buffer_full(new, src);
	set_extent_buffer_uptodate(new);

	return new;
}

struct extent_buffer *__alloc_dummy_extent_buffer(struct btrfs_fs_info *fs_info,
						  u64 start, unsigned long len)
{
	struct extent_buffer *eb;
	int num_folios = 0;
	int ret;

	eb = __alloc_extent_buffer(fs_info, start, len);
	if (!eb)
		return NULL;

	ret = alloc_eb_folio_array(eb, 0, 0);
	if (ret)
		goto err;

	num_folios = num_extent_folios(eb);
	for (int i = 0; i < num_folios; i++) {
		ret = attach_extent_buffer_folio(eb, eb->folios[i], NULL);
		if (ret < 0)
			goto err;
	}

	set_extent_buffer_uptodate(eb);
	btrfs_set_header_nritems(eb, 0);
	set_bit(EXTENT_BUFFER_UNMAPPED, &eb->bflags);

	return eb;
err:
	for (int i = 0; i < num_folios; i++) {
		if (eb->folios[i]) {
			detach_extent_buffer_folio(eb, eb->folios[i]);
			__folio_put(eb->folios[i]);
		}
	}
	__free_extent_buffer(eb);
	return NULL;
}

struct extent_buffer *alloc_dummy_extent_buffer(struct btrfs_fs_info *fs_info,
						u64 start)
{
	return __alloc_dummy_extent_buffer(fs_info, start, fs_info->nodesize);
}

static void check_buffer_tree_ref(struct extent_buffer *eb)
{
	int refs;
	/*
	 * The TREE_REF bit is first set when the extent_buffer is added
	 * to the radix tree. It is also reset, if unset, when a new reference
	 * is created by find_extent_buffer.
	 *
	 * It is only cleared in two cases: freeing the last non-tree
	 * reference to the extent_buffer when its STALE bit is set or
	 * calling release_folio when the tree reference is the only reference.
	 *
	 * In both cases, care is taken to ensure that the extent_buffer's
	 * pages are not under io. However, release_folio can be concurrently
	 * called with creating new references, which is prone to race
	 * conditions between the calls to check_buffer_tree_ref in those
	 * codepaths and clearing TREE_REF in try_release_extent_buffer.
	 *
	 * The actual lifetime of the extent_buffer in the radix tree is
	 * adequately protected by the refcount, but the TREE_REF bit and
	 * its corresponding reference are not. To protect against this
	 * class of races, we call check_buffer_tree_ref from the codepaths
	 * which trigger io. Note that once io is initiated, TREE_REF can no
	 * longer be cleared, so that is the moment at which any such race is
	 * best fixed.
	 */
	refs = atomic_read(&eb->refs);
	if (refs >= 2 && test_bit(EXTENT_BUFFER_TREE_REF, &eb->bflags))
		return;

	spin_lock(&eb->refs_lock);
	if (!test_and_set_bit(EXTENT_BUFFER_TREE_REF, &eb->bflags))
		atomic_inc(&eb->refs);
	spin_unlock(&eb->refs_lock);
}

static void mark_extent_buffer_accessed(struct extent_buffer *eb)
{
	int num_folios= num_extent_folios(eb);

	check_buffer_tree_ref(eb);

	for (int i = 0; i < num_folios; i++)
		folio_mark_accessed(eb->folios[i]);
}

struct extent_buffer *find_extent_buffer(struct btrfs_fs_info *fs_info,
					 u64 start)
{
	struct extent_buffer *eb;

	eb = find_extent_buffer_nolock(fs_info, start);
	if (!eb)
		return NULL;
	/*
	 * Lock our eb's refs_lock to avoid races with free_extent_buffer().
	 * When we get our eb it might be flagged with EXTENT_BUFFER_STALE and
	 * another task running free_extent_buffer() might have seen that flag
	 * set, eb->refs == 2, that the buffer isn't under IO (dirty and
	 * writeback flags not set) and it's still in the tree (flag
	 * EXTENT_BUFFER_TREE_REF set), therefore being in the process of
	 * decrementing the extent buffer's reference count twice.  So here we
	 * could race and increment the eb's reference count, clear its stale
	 * flag, mark it as dirty and drop our reference before the other task
	 * finishes executing free_extent_buffer, which would later result in
	 * an attempt to free an extent buffer that is dirty.
	 */
	if (test_bit(EXTENT_BUFFER_STALE, &eb->bflags)) {
		spin_lock(&eb->refs_lock);
		spin_unlock(&eb->refs_lock);
	}
	mark_extent_buffer_accessed(eb);
	return eb;
}

#ifdef CONFIG_BTRFS_FS_RUN_SANITY_TESTS
struct extent_buffer *alloc_test_extent_buffer(struct btrfs_fs_info *fs_info,
					u64 start)
{
	struct extent_buffer *eb, *exists = NULL;
	int ret;

	eb = find_extent_buffer(fs_info, start);
	if (eb)
		return eb;
	eb = alloc_dummy_extent_buffer(fs_info, start);
	if (!eb)
		return ERR_PTR(-ENOMEM);
	eb->fs_info = fs_info;
again:
	ret = radix_tree_preload(GFP_NOFS);
	if (ret) {
		exists = ERR_PTR(ret);
		goto free_eb;
	}
	spin_lock(&fs_info->buffer_lock);
	ret = radix_tree_insert(&fs_info->buffer_radix,
				start >> fs_info->sectorsize_bits, eb);
	spin_unlock(&fs_info->buffer_lock);
	radix_tree_preload_end();
	if (ret == -EEXIST) {
		exists = find_extent_buffer(fs_info, start);
		if (exists)
			goto free_eb;
		else
			goto again;
	}
	check_buffer_tree_ref(eb);
	set_bit(EXTENT_BUFFER_IN_TREE, &eb->bflags);

	return eb;
free_eb:
	btrfs_release_extent_buffer(eb);
	return exists;
}
#endif

static struct extent_buffer *grab_extent_buffer(
		struct btrfs_fs_info *fs_info, struct page *page)
{
	struct folio *folio = page_folio(page);
	struct extent_buffer *exists;

	/*
	 * For subpage case, we completely rely on radix tree to ensure we
	 * don't try to insert two ebs for the same bytenr.  So here we always
	 * return NULL and just continue.
	 */
	if (fs_info->nodesize < PAGE_SIZE)
		return NULL;

	/* Page not yet attached to an extent buffer */
	if (!folio_test_private(folio))
		return NULL;

	/*
	 * We could have already allocated an eb for this page and attached one
	 * so lets see if we can get a ref on the existing eb, and if we can we
	 * know it's good and we can just return that one, else we know we can
	 * just overwrite folio private.
	 */
	exists = folio_get_private(folio);
	if (atomic_inc_not_zero(&exists->refs))
		return exists;

	WARN_ON(PageDirty(page));
	folio_detach_private(folio);
	return NULL;
}

static int check_eb_alignment(struct btrfs_fs_info *fs_info, u64 start)
{
	if (!IS_ALIGNED(start, fs_info->sectorsize)) {
		btrfs_err(fs_info, "bad tree block start %llu", start);
		return -EINVAL;
	}

	if (fs_info->nodesize < PAGE_SIZE &&
	    offset_in_page(start) + fs_info->nodesize > PAGE_SIZE) {
		btrfs_err(fs_info,
		"tree block crosses page boundary, start %llu nodesize %u",
			  start, fs_info->nodesize);
		return -EINVAL;
	}
	if (fs_info->nodesize >= PAGE_SIZE &&
	    !PAGE_ALIGNED(start)) {
		btrfs_err(fs_info,
		"tree block is not page aligned, start %llu nodesize %u",
			  start, fs_info->nodesize);
		return -EINVAL;
	}
	if (!IS_ALIGNED(start, fs_info->nodesize) &&
	    !test_and_set_bit(BTRFS_FS_UNALIGNED_TREE_BLOCK, &fs_info->flags)) {
		btrfs_warn(fs_info,
"tree block not nodesize aligned, start %llu nodesize %u, can be resolved by a full metadata balance",
			      start, fs_info->nodesize);
	}
	return 0;
}

/*
 * A helper to free all eb folios, should only be utilized in eb allocation
 * path where we know all the folios are safe to be dropped.
 */
static void free_all_eb_folios(struct extent_buffer *eb)
{
	for (int i = 0; i < INLINE_EXTENT_BUFFER_PAGES; i++) {
		if (eb->folios[i])
			folio_put(eb->folios[i]);
		eb->folios[i] = NULL;
	}
}

/*
 * Return 0 if eb->folios[i] is attached to btree inode successfully.
 * Return >0 if there is already another extent buffer for the range,
 * and @found_eb_ret would be updated.
 * Return -EAGAIN if the filemap has an existing folio but with different size
 * than @eb.
 * The caller needs to free the existing folios and retry using the same order.
 */
static int attach_eb_folio_to_filemap(struct extent_buffer *eb, int i,
				      struct extent_buffer **found_eb_ret)
{

	struct btrfs_fs_info *fs_info = eb->fs_info;
	struct address_space *mapping = fs_info->btree_inode->i_mapping;
	const unsigned long index = eb->start >> PAGE_SHIFT;
	struct extent_buffer *existing_eb;
	struct folio *existing_folio;
	int eb_order = folio_order(eb->folios[0]);
	int existing_order;
	int ret;

	ASSERT(found_eb_ret);

	/* Caller should ensure the folio exists. */
	ASSERT(eb->folios[i]);

retry:
	ret = filemap_add_folio(mapping, eb->folios[i], index + i,
				GFP_NOFS | __GFP_NOFAIL);
	if (!ret)
		return 0;

	existing_folio = filemap_lock_folio(mapping, index + i);
	/* The page cache only exists for a very short time, just retry. */
	if (IS_ERR(existing_folio))
		goto retry;

	existing_order = folio_order(existing_folio);
	if (fs_info->nodesize < PAGE_SIZE) {
		/*
		 * We're going to reuse the existing page, can drop our page
		 * and subpage structure now.
		 */
		folio_put(eb->folios[i]);
		eb->folios[i] = existing_folio;
		return 0;
	}

	/* Non-subpage case, try if we can grab the eb from the existing folio. */
	existing_eb = grab_extent_buffer(fs_info,
				folio_page(existing_folio, 0));
	if (existing_eb) {
		/*
		 * The extent buffer still exists, we can use
		 * it directly.
		 */
		*found_eb_ret = existing_eb;
		folio_unlock(existing_folio);
		folio_put(existing_folio);
		return 1;
	}
	if (existing_order > eb_order) {
		/*
		 * The existing one has higher order, we need to drop
		 * ALL eb folios before reusing it.
		 * And this can only happen for the first folio.
		 */
		ASSERT(i == 0);
		free_all_eb_folios(eb);
		eb->folios[i] = existing_folio;
	} else if (existing_order == eb_order) {
		/*
		 * Can safely reuse the filemap folio, just
		 * release the eb one.
		 */
		folio_put(eb->folios[i]);
		eb->folios[i] = existing_folio;
	} else if (existing_order < eb_order) {
		/*
		 * The existing one has lower order (page based)
		 * meanwhile we have a better higher order eb.
		 *
		 * In theory we should be able to drop all the
		 * lower order folios in filemap and replace them
		 * with our better one.
		 * But we can not as the existing one still has
		 * private set.
		 * So here we force to fallback to 0 order folio
		 * and retry.
		 */
		ASSERT(i == 0);
		folio_unlock(existing_folio);
		folio_put(existing_folio);
		return -EAGAIN;
	}
	return 0;
}

struct extent_buffer *alloc_extent_buffer(struct btrfs_fs_info *fs_info,
					  u64 start, u64 owner_root, int level)
{
	unsigned long len = fs_info->nodesize;
	int num_folios;
	int attached = 0;
	struct extent_buffer *eb;
	struct extent_buffer *existing_eb = NULL;
	struct address_space *mapping = fs_info->btree_inode->i_mapping;
	struct btrfs_subpage *prealloc = NULL;
	u64 lockdep_owner = owner_root;
	bool page_contig = true;
	int order = 0;
	int uptodate = 1;
	int ret;

	if (check_eb_alignment(fs_info, start))
		return ERR_PTR(-EINVAL);

#if BITS_PER_LONG == 32
	if (start >= MAX_LFS_FILESIZE) {
		btrfs_err_rl(fs_info,
		"extent buffer %llu is beyond 32bit page cache limit", start);
		btrfs_err_32bit_limit(fs_info);
		return ERR_PTR(-EOVERFLOW);
	}
	if (start >= BTRFS_32BIT_EARLY_WARN_THRESHOLD)
		btrfs_warn_32bit_limit(fs_info);
#endif

	if (fs_info->nodesize > PAGE_SIZE &&
	    IS_ALIGNED(start, fs_info->nodesize))
		order = ilog2(fs_info->nodesize >> PAGE_SHIFT);

	eb = find_extent_buffer(fs_info, start);
	if (eb)
		return eb;

	eb = __alloc_extent_buffer(fs_info, start, len);
	if (!eb)
		return ERR_PTR(-ENOMEM);

	/*
	 * The reloc trees are just snapshots, so we need them to appear to be
	 * just like any other fs tree WRT lockdep.
	 */
	if (lockdep_owner == BTRFS_TREE_RELOC_OBJECTID)
		lockdep_owner = BTRFS_FS_TREE_OBJECTID;

	btrfs_set_buffer_lockdep_class(lockdep_owner, eb, level);

	/*
	 * Preallocate folio private for subpage case, so that we won't
	 * allocate memory with i_private_lock nor page lock hold.
	 *
	 * The memory will be freed by attach_extent_buffer_page() or freed
	 * manually if we exit earlier.
	 */
	if (fs_info->nodesize < PAGE_SIZE) {
		prealloc = btrfs_alloc_subpage(fs_info, BTRFS_SUBPAGE_METADATA);
		if (IS_ERR(prealloc)) {
			ret = PTR_ERR(prealloc);
			goto out;
		}
	}

reallocate:
	/* Allocate all pages first. */
	ret = alloc_eb_folio_array(eb, __GFP_NOFAIL, order);
	if (ret < 0) {
		btrfs_free_subpage(prealloc);
		goto out;
	}

	num_folios = num_extent_folios(eb);
	/* Attach all pages to the filemap. */
	for (int i = 0; i < num_folios; i++) {
		struct folio *folio;

		ret = attach_eb_folio_to_filemap(eb, i, &existing_eb);
		if (ret > 0) {
			ASSERT(existing_eb);
			goto out;
		}

		/*
		 * This happens when we got a higher order (better) folio, but
		 * the filemap still has lower order (single paged) folio.
		 * We don't have a good way to replace them yet.
		 * Thus has to retry with lower order (0) folio.
		 */
		if (unlikely(ret == -EAGAIN)) {
			order = 0;
			free_all_eb_folios(eb);
			goto reallocate;
		}
		attached++;

		/*
		 * Only after attach_eb_folio_to_filemap(), eb->folios[] is
		 * reliable, as we may choose to reuse the existing page cache
		 * and free the allocated page.
		 */
		folio = eb->folios[i];
		eb->folio_size = folio_size(folio);
		eb->folio_shift = folio_shift(folio);

		/*
		 * We may have changed from single page folios to a larger
		 * folios from filemap.
		 * Re-calculate num_folios;
		 */
		num_folios = num_extent_folios(eb);

		spin_lock(&mapping->i_private_lock);
		/* Should not fail, as we have preallocated the memory */
		ret = attach_extent_buffer_folio(eb, folio, prealloc);
		ASSERT(!ret);
		/*
		 * To inform we have extra eb under allocation, so that
		 * detach_extent_buffer_page() won't release the folio private
		 * when the eb hasn't yet been inserted into radix tree.
		 *
		 * The ref will be decreased when the eb released the page, in
		 * detach_extent_buffer_page().
		 * Thus needs no special handling in error path.
		 */
		btrfs_folio_inc_eb_refs(fs_info, folio);
		spin_unlock(&mapping->i_private_lock);

		WARN_ON(btrfs_folio_test_dirty(fs_info, folio, eb->start, eb->len));

		/*
		 * Check if the current page is physically contiguous with previous eb
		 * page.
		 * At this stage, either we allocated a large folio, thus @i
		 * would only be 0, or we fall back to per-page allocation.
		 */
		if (i && folio_page(eb->folios[i - 1], 0) + 1 != folio_page(folio, 0))
			page_contig = false;

		if (!btrfs_folio_test_uptodate(fs_info, folio, eb->start, eb->len))
			uptodate = 0;

		/*
		 * We can't unlock the pages just yet since the extent buffer
		 * hasn't been properly inserted in the radix tree, this
		 * opens a race with btree_release_folio which can free a page
		 * while we are still filling in all pages for the buffer and
		 * we could crash.
		 */
	}
	if (uptodate)
		set_bit(EXTENT_BUFFER_UPTODATE, &eb->bflags);
	/* All pages are physically contiguous, can skip cross page handling. */
	if (page_contig)
		eb->addr = folio_address(eb->folios[0]) + offset_in_page(eb->start);
again:
	ret = radix_tree_preload(GFP_NOFS);
	if (ret)
		goto out;

	spin_lock(&fs_info->buffer_lock);
	ret = radix_tree_insert(&fs_info->buffer_radix,
				start >> fs_info->sectorsize_bits, eb);
	spin_unlock(&fs_info->buffer_lock);
	radix_tree_preload_end();
	if (ret == -EEXIST) {
		ret = 0;
		existing_eb = find_extent_buffer(fs_info, start);
		if (existing_eb)
			goto out;
		else
			goto again;
	}
	/* add one reference for the tree */
	check_buffer_tree_ref(eb);
	set_bit(EXTENT_BUFFER_IN_TREE, &eb->bflags);

	/*
	 * Now it's safe to unlock the pages because any calls to
	 * btree_release_folio will correctly detect that a page belongs to a
	 * live buffer and won't free them prematurely.
	 */
	for (int i = 0; i < num_folios; i++)
		unlock_page(folio_page(eb->folios[i], 0));
	return eb;

out:
	WARN_ON(!atomic_dec_and_test(&eb->refs));

	/*
	 * Any attached folios need to be detached before we unlock them.  This
	 * is because when we're inserting our new folios into the mapping, and
	 * then attaching our eb to that folio.  If we fail to insert our folio
	 * we'll lookup the folio for that index, and grab that EB.  We do not
	 * want that to grab this eb, as we're getting ready to free it.  So we
	 * have to detach it first and then unlock it.
	 *
	 * We have to drop our reference and NULL it out here because in the
	 * subpage case detaching does a btrfs_folio_dec_eb_refs() for our eb.
	 * Below when we call btrfs_release_extent_buffer() we will call
	 * detach_extent_buffer_folio() on our remaining pages in the !subpage
	 * case.  If we left eb->folios[i] populated in the subpage case we'd
	 * double put our reference and be super sad.
	 */
	for (int i = 0; i < attached; i++) {
		ASSERT(eb->folios[i]);
		detach_extent_buffer_folio(eb, eb->folios[i]);
		unlock_page(folio_page(eb->folios[i], 0));
		folio_put(eb->folios[i]);
		eb->folios[i] = NULL;
	}
	/*
	 * Now all pages of that extent buffer is unmapped, set UNMAPPED flag,
	 * so it can be cleaned up without utlizing page->mapping.
	 */
	set_bit(EXTENT_BUFFER_UNMAPPED, &eb->bflags);

	btrfs_release_extent_buffer(eb);
	if (ret < 0)
		return ERR_PTR(ret);
	ASSERT(existing_eb);
	return existing_eb;
}

static inline void btrfs_release_extent_buffer_rcu(struct rcu_head *head)
{
	struct extent_buffer *eb =
			container_of(head, struct extent_buffer, rcu_head);

	__free_extent_buffer(eb);
}

static int release_extent_buffer(struct extent_buffer *eb)
	__releases(&eb->refs_lock)
{
	lockdep_assert_held(&eb->refs_lock);

	WARN_ON(atomic_read(&eb->refs) == 0);
	if (atomic_dec_and_test(&eb->refs)) {
		if (test_and_clear_bit(EXTENT_BUFFER_IN_TREE, &eb->bflags)) {
			struct btrfs_fs_info *fs_info = eb->fs_info;

			spin_unlock(&eb->refs_lock);

			spin_lock(&fs_info->buffer_lock);
			radix_tree_delete(&fs_info->buffer_radix,
					  eb->start >> fs_info->sectorsize_bits);
			spin_unlock(&fs_info->buffer_lock);
		} else {
			spin_unlock(&eb->refs_lock);
		}

		btrfs_leak_debug_del_eb(eb);
		/* Should be safe to release our pages at this point */
		btrfs_release_extent_buffer_pages(eb);
#ifdef CONFIG_BTRFS_FS_RUN_SANITY_TESTS
		if (unlikely(test_bit(EXTENT_BUFFER_UNMAPPED, &eb->bflags))) {
			__free_extent_buffer(eb);
			return 1;
		}
#endif
		call_rcu(&eb->rcu_head, btrfs_release_extent_buffer_rcu);
		return 1;
	}
	spin_unlock(&eb->refs_lock);

	return 0;
}

void free_extent_buffer(struct extent_buffer *eb)
{
	int refs;
	if (!eb)
		return;

	refs = atomic_read(&eb->refs);
	while (1) {
		if ((!test_bit(EXTENT_BUFFER_UNMAPPED, &eb->bflags) && refs <= 3)
		    || (test_bit(EXTENT_BUFFER_UNMAPPED, &eb->bflags) &&
			refs == 1))
			break;
		if (atomic_try_cmpxchg(&eb->refs, &refs, refs - 1))
			return;
	}

	spin_lock(&eb->refs_lock);
	if (atomic_read(&eb->refs) == 2 &&
	    test_bit(EXTENT_BUFFER_STALE, &eb->bflags) &&
	    !extent_buffer_under_io(eb) &&
	    test_and_clear_bit(EXTENT_BUFFER_TREE_REF, &eb->bflags))
		atomic_dec(&eb->refs);

	/*
	 * I know this is terrible, but it's temporary until we stop tracking
	 * the uptodate bits and such for the extent buffers.
	 */
	release_extent_buffer(eb);
}

void free_extent_buffer_stale(struct extent_buffer *eb)
{
	if (!eb)
		return;

	spin_lock(&eb->refs_lock);
	set_bit(EXTENT_BUFFER_STALE, &eb->bflags);

	if (atomic_read(&eb->refs) == 2 && !extent_buffer_under_io(eb) &&
	    test_and_clear_bit(EXTENT_BUFFER_TREE_REF, &eb->bflags))
		atomic_dec(&eb->refs);
	release_extent_buffer(eb);
}

static void btree_clear_folio_dirty(struct folio *folio)
{
	ASSERT(folio_test_dirty(folio));
	ASSERT(folio_test_locked(folio));
	folio_clear_dirty_for_io(folio);
	xa_lock_irq(&folio->mapping->i_pages);
	if (!folio_test_dirty(folio))
		__xa_clear_mark(&folio->mapping->i_pages,
				folio_index(folio), PAGECACHE_TAG_DIRTY);
	xa_unlock_irq(&folio->mapping->i_pages);
}

static void clear_subpage_extent_buffer_dirty(const struct extent_buffer *eb)
{
	struct btrfs_fs_info *fs_info = eb->fs_info;
	struct folio *folio = eb->folios[0];
	bool last;

	/* btree_clear_folio_dirty() needs page locked. */
	folio_lock(folio);
	last = btrfs_subpage_clear_and_test_dirty(fs_info, folio, eb->start, eb->len);
	if (last)
		btree_clear_folio_dirty(folio);
	folio_unlock(folio);
	WARN_ON(atomic_read(&eb->refs) == 0);
}

void btrfs_clear_buffer_dirty(struct btrfs_trans_handle *trans,
			      struct extent_buffer *eb)
{
	struct btrfs_fs_info *fs_info = eb->fs_info;
	int num_folios;

	btrfs_assert_tree_write_locked(eb);

	if (trans && btrfs_header_generation(eb) != trans->transid)
		return;

	/*
	 * Instead of clearing the dirty flag off of the buffer, mark it as
	 * EXTENT_BUFFER_ZONED_ZEROOUT. This allows us to preserve
	 * write-ordering in zoned mode, without the need to later re-dirty
	 * the extent_buffer.
	 *
	 * The actual zeroout of the buffer will happen later in
	 * btree_csum_one_bio.
	 */
	if (btrfs_is_zoned(fs_info)) {
		set_bit(EXTENT_BUFFER_ZONED_ZEROOUT, &eb->bflags);
		return;
	}

	if (!test_and_clear_bit(EXTENT_BUFFER_DIRTY, &eb->bflags))
		return;

	percpu_counter_add_batch(&fs_info->dirty_metadata_bytes, -eb->len,
				 fs_info->dirty_metadata_batch);

	if (eb->fs_info->nodesize < PAGE_SIZE)
		return clear_subpage_extent_buffer_dirty(eb);

	num_folios = num_extent_folios(eb);
	for (int i = 0; i < num_folios; i++) {
		struct folio *folio = eb->folios[i];

		if (!folio_test_dirty(folio))
			continue;
		folio_lock(folio);
		btree_clear_folio_dirty(folio);
		folio_unlock(folio);
	}
	WARN_ON(atomic_read(&eb->refs) == 0);
}

void set_extent_buffer_dirty(struct extent_buffer *eb)
{
	int num_folios;
	bool was_dirty;

	check_buffer_tree_ref(eb);

	was_dirty = test_and_set_bit(EXTENT_BUFFER_DIRTY, &eb->bflags);

	num_folios = num_extent_folios(eb);
	WARN_ON(atomic_read(&eb->refs) == 0);
	WARN_ON(!test_bit(EXTENT_BUFFER_TREE_REF, &eb->bflags));

	if (!was_dirty) {
		bool subpage = eb->fs_info->nodesize < PAGE_SIZE;

		/*
		 * For subpage case, we can have other extent buffers in the
		 * same page, and in clear_subpage_extent_buffer_dirty() we
		 * have to clear page dirty without subpage lock held.
		 * This can cause race where our page gets dirty cleared after
		 * we just set it.
		 *
		 * Thankfully, clear_subpage_extent_buffer_dirty() has locked
		 * its page for other reasons, we can use page lock to prevent
		 * the above race.
		 */
		if (subpage)
			lock_page(folio_page(eb->folios[0], 0));
		for (int i = 0; i < num_folios; i++)
			btrfs_folio_set_dirty(eb->fs_info, eb->folios[i],
					      eb->start, eb->len);
		if (subpage)
			unlock_page(folio_page(eb->folios[0], 0));
		percpu_counter_add_batch(&eb->fs_info->dirty_metadata_bytes,
					 eb->len,
					 eb->fs_info->dirty_metadata_batch);
	}
#ifdef CONFIG_BTRFS_DEBUG
	for (int i = 0; i < num_folios; i++)
		ASSERT(folio_test_dirty(eb->folios[i]));
#endif
}

void clear_extent_buffer_uptodate(struct extent_buffer *eb)
{
	struct btrfs_fs_info *fs_info = eb->fs_info;
	int num_folios = num_extent_folios(eb);

	clear_bit(EXTENT_BUFFER_UPTODATE, &eb->bflags);
	for (int i = 0; i < num_folios; i++) {
		struct folio *folio = eb->folios[i];

		if (!folio)
			continue;

		/*
		 * This is special handling for metadata subpage, as regular
		 * btrfs_is_subpage() can not handle cloned/dummy metadata.
		 */
		if (fs_info->nodesize >= PAGE_SIZE)
			folio_clear_uptodate(folio);
		else
			btrfs_subpage_clear_uptodate(fs_info, folio,
						     eb->start, eb->len);
	}
}

void set_extent_buffer_uptodate(struct extent_buffer *eb)
{
	struct btrfs_fs_info *fs_info = eb->fs_info;
	int num_folios = num_extent_folios(eb);

	set_bit(EXTENT_BUFFER_UPTODATE, &eb->bflags);
	for (int i = 0; i < num_folios; i++) {
		struct folio *folio = eb->folios[i];

		/*
		 * This is special handling for metadata subpage, as regular
		 * btrfs_is_subpage() can not handle cloned/dummy metadata.
		 */
		if (fs_info->nodesize >= PAGE_SIZE)
			folio_mark_uptodate(folio);
		else
			btrfs_subpage_set_uptodate(fs_info, folio,
						   eb->start, eb->len);
	}
}

static void clear_extent_buffer_reading(struct extent_buffer *eb)
{
	clear_bit(EXTENT_BUFFER_READING, &eb->bflags);
	smp_mb__after_atomic();
	wake_up_bit(&eb->bflags, EXTENT_BUFFER_READING);
}

static void end_bbio_meta_read(struct btrfs_bio *bbio)
{
	struct extent_buffer *eb = bbio->private;
	struct btrfs_fs_info *fs_info = eb->fs_info;
	bool uptodate = !bbio->bio.bi_status;
	struct folio_iter fi;
	u32 bio_offset = 0;

	/*
	 * If the extent buffer is marked UPTODATE before the read operation
	 * completes, other calls to read_extent_buffer_pages() will return
	 * early without waiting for the read to finish, causing data races.
	 */
	WARN_ON(test_bit(EXTENT_BUFFER_UPTODATE, &eb->bflags));

	eb->read_mirror = bbio->mirror_num;

	if (uptodate &&
	    btrfs_validate_extent_buffer(eb, &bbio->parent_check) < 0)
		uptodate = false;

	if (uptodate) {
		set_extent_buffer_uptodate(eb);
	} else {
		clear_extent_buffer_uptodate(eb);
		set_bit(EXTENT_BUFFER_READ_ERR, &eb->bflags);
	}

	bio_for_each_folio_all(fi, &bbio->bio) {
		struct folio *folio = fi.folio;
		u64 start = eb->start + bio_offset;
		u32 len = fi.length;

		if (uptodate)
			btrfs_folio_set_uptodate(fs_info, folio, start, len);
		else
			btrfs_folio_clear_uptodate(fs_info, folio, start, len);

		bio_offset += len;
	}

	clear_extent_buffer_reading(eb);
	free_extent_buffer(eb);

	bio_put(&bbio->bio);
}

int read_extent_buffer_pages(struct extent_buffer *eb, int wait, int mirror_num,
			     struct btrfs_tree_parent_check *check)
{
	struct btrfs_bio *bbio;
	bool ret;

	if (test_bit(EXTENT_BUFFER_UPTODATE, &eb->bflags))
		return 0;

	/*
	 * We could have had EXTENT_BUFFER_UPTODATE cleared by the write
	 * operation, which could potentially still be in flight.  In this case
	 * we simply want to return an error.
	 */
	if (unlikely(test_bit(EXTENT_BUFFER_WRITE_ERR, &eb->bflags)))
		return -EIO;

	/* Someone else is already reading the buffer, just wait for it. */
	if (test_and_set_bit(EXTENT_BUFFER_READING, &eb->bflags))
		goto done;

	/*
	 * Between the initial test_bit(EXTENT_BUFFER_UPTODATE) and the above
	 * test_and_set_bit(EXTENT_BUFFER_READING), someone else could have
	 * started and finished reading the same eb.  In this case, UPTODATE
	 * will now be set, and we shouldn't read it in again.
	 */
	if (unlikely(test_bit(EXTENT_BUFFER_UPTODATE, &eb->bflags))) {
<<<<<<< HEAD
		clear_bit(EXTENT_BUFFER_READING, &eb->bflags);
		smp_mb__after_atomic();
		wake_up_bit(&eb->bflags, EXTENT_BUFFER_READING);
=======
		clear_extent_buffer_reading(eb);
>>>>>>> e4e4c7a1
		return 0;
	}

	clear_bit(EXTENT_BUFFER_READ_ERR, &eb->bflags);
	eb->read_mirror = 0;
	check_buffer_tree_ref(eb);
	atomic_inc(&eb->refs);

	bbio = btrfs_bio_alloc(INLINE_EXTENT_BUFFER_PAGES,
			       REQ_OP_READ | REQ_META, eb->fs_info,
			       end_bbio_meta_read, eb);
	bbio->bio.bi_iter.bi_sector = eb->start >> SECTOR_SHIFT;
	bbio->inode = BTRFS_I(eb->fs_info->btree_inode);
	bbio->file_offset = eb->start;
	memcpy(&bbio->parent_check, check, sizeof(*check));
	if (eb->fs_info->nodesize < PAGE_SIZE) {
		ret = bio_add_folio(&bbio->bio, eb->folios[0], eb->len,
				    eb->start - folio_pos(eb->folios[0]));
		ASSERT(ret);
	} else {
		int num_folios = num_extent_folios(eb);

		for (int i = 0; i < num_folios; i++) {
			struct folio *folio = eb->folios[i];

			ret = bio_add_folio(&bbio->bio, folio, eb->folio_size, 0);
			ASSERT(ret);
		}
	}
	btrfs_submit_bio(bbio, mirror_num);

done:
	if (wait == WAIT_COMPLETE) {
		wait_on_bit_io(&eb->bflags, EXTENT_BUFFER_READING, TASK_UNINTERRUPTIBLE);
		if (!test_bit(EXTENT_BUFFER_UPTODATE, &eb->bflags))
			return -EIO;
	}

	return 0;
}

static bool report_eb_range(const struct extent_buffer *eb, unsigned long start,
			    unsigned long len)
{
	btrfs_warn(eb->fs_info,
		"access to eb bytenr %llu len %u out of range start %lu len %lu",
		eb->start, eb->len, start, len);
	WARN_ON(IS_ENABLED(CONFIG_BTRFS_DEBUG));

	return true;
}

/*
 * Check if the [start, start + len) range is valid before reading/writing
 * the eb.
 * NOTE: @start and @len are offset inside the eb, not logical address.
 *
 * Caller should not touch the dst/src memory if this function returns error.
 */
static inline int check_eb_range(const struct extent_buffer *eb,
				 unsigned long start, unsigned long len)
{
	unsigned long offset;

	/* start, start + len should not go beyond eb->len nor overflow */
	if (unlikely(check_add_overflow(start, len, &offset) || offset > eb->len))
		return report_eb_range(eb, start, len);

	return false;
}

void read_extent_buffer(const struct extent_buffer *eb, void *dstv,
			unsigned long start, unsigned long len)
{
	const int unit_size = eb->folio_size;
	size_t cur;
	size_t offset;
	char *dst = (char *)dstv;
	unsigned long i = get_eb_folio_index(eb, start);

	if (check_eb_range(eb, start, len)) {
		/*
		 * Invalid range hit, reset the memory, so callers won't get
		 * some random garbage for their uninitialized memory.
		 */
		memset(dstv, 0, len);
		return;
	}

	if (eb->addr) {
		memcpy(dstv, eb->addr + start, len);
		return;
	}

	offset = get_eb_offset_in_folio(eb, start);

	while (len > 0) {
		char *kaddr;

		cur = min(len, unit_size - offset);
		kaddr = folio_address(eb->folios[i]);
		memcpy(dst, kaddr + offset, cur);

		dst += cur;
		len -= cur;
		offset = 0;
		i++;
	}
}

int read_extent_buffer_to_user_nofault(const struct extent_buffer *eb,
				       void __user *dstv,
				       unsigned long start, unsigned long len)
{
	const int unit_size = eb->folio_size;
	size_t cur;
	size_t offset;
	char __user *dst = (char __user *)dstv;
	unsigned long i = get_eb_folio_index(eb, start);
	int ret = 0;

	WARN_ON(start > eb->len);
	WARN_ON(start + len > eb->start + eb->len);

	if (eb->addr) {
		if (copy_to_user_nofault(dstv, eb->addr + start, len))
			ret = -EFAULT;
		return ret;
	}

	offset = get_eb_offset_in_folio(eb, start);

	while (len > 0) {
		char *kaddr;

		cur = min(len, unit_size - offset);
		kaddr = folio_address(eb->folios[i]);
		if (copy_to_user_nofault(dst, kaddr + offset, cur)) {
			ret = -EFAULT;
			break;
		}

		dst += cur;
		len -= cur;
		offset = 0;
		i++;
	}

	return ret;
}

int memcmp_extent_buffer(const struct extent_buffer *eb, const void *ptrv,
			 unsigned long start, unsigned long len)
{
	const int unit_size = eb->folio_size;
	size_t cur;
	size_t offset;
	char *kaddr;
	char *ptr = (char *)ptrv;
	unsigned long i = get_eb_folio_index(eb, start);
	int ret = 0;

	if (check_eb_range(eb, start, len))
		return -EINVAL;

	if (eb->addr)
		return memcmp(ptrv, eb->addr + start, len);

	offset = get_eb_offset_in_folio(eb, start);

	while (len > 0) {
		cur = min(len, unit_size - offset);
		kaddr = folio_address(eb->folios[i]);
		ret = memcmp(ptr, kaddr + offset, cur);
		if (ret)
			break;

		ptr += cur;
		len -= cur;
		offset = 0;
		i++;
	}
	return ret;
}

/*
 * Check that the extent buffer is uptodate.
 *
 * For regular sector size == PAGE_SIZE case, check if @page is uptodate.
 * For subpage case, check if the range covered by the eb has EXTENT_UPTODATE.
 */
static void assert_eb_folio_uptodate(const struct extent_buffer *eb, int i)
{
	struct btrfs_fs_info *fs_info = eb->fs_info;
	struct folio *folio = eb->folios[i];

	ASSERT(folio);

	/*
	 * If we are using the commit root we could potentially clear a page
	 * Uptodate while we're using the extent buffer that we've previously
	 * looked up.  We don't want to complain in this case, as the page was
	 * valid before, we just didn't write it out.  Instead we want to catch
	 * the case where we didn't actually read the block properly, which
	 * would have !PageUptodate and !EXTENT_BUFFER_WRITE_ERR.
	 */
	if (test_bit(EXTENT_BUFFER_WRITE_ERR, &eb->bflags))
		return;

	if (fs_info->nodesize < PAGE_SIZE) {
		struct folio *folio = eb->folios[0];

		ASSERT(i == 0);
		if (WARN_ON(!btrfs_subpage_test_uptodate(fs_info, folio,
							 eb->start, eb->len)))
			btrfs_subpage_dump_bitmap(fs_info, folio, eb->start, eb->len);
	} else {
		WARN_ON(!folio_test_uptodate(folio));
	}
}

static void __write_extent_buffer(const struct extent_buffer *eb,
				  const void *srcv, unsigned long start,
				  unsigned long len, bool use_memmove)
{
	const int unit_size = eb->folio_size;
	size_t cur;
	size_t offset;
	char *kaddr;
	char *src = (char *)srcv;
	unsigned long i = get_eb_folio_index(eb, start);
	/* For unmapped (dummy) ebs, no need to check their uptodate status. */
	const bool check_uptodate = !test_bit(EXTENT_BUFFER_UNMAPPED, &eb->bflags);

	if (check_eb_range(eb, start, len))
		return;

	if (eb->addr) {
		if (use_memmove)
			memmove(eb->addr + start, srcv, len);
		else
			memcpy(eb->addr + start, srcv, len);
		return;
	}

	offset = get_eb_offset_in_folio(eb, start);

	while (len > 0) {
		if (check_uptodate)
			assert_eb_folio_uptodate(eb, i);

		cur = min(len, unit_size - offset);
		kaddr = folio_address(eb->folios[i]);
		if (use_memmove)
			memmove(kaddr + offset, src, cur);
		else
			memcpy(kaddr + offset, src, cur);

		src += cur;
		len -= cur;
		offset = 0;
		i++;
	}
}

void write_extent_buffer(const struct extent_buffer *eb, const void *srcv,
			 unsigned long start, unsigned long len)
{
	return __write_extent_buffer(eb, srcv, start, len, false);
}

static void memset_extent_buffer(const struct extent_buffer *eb, int c,
				 unsigned long start, unsigned long len)
{
	const int unit_size = eb->folio_size;
	unsigned long cur = start;

	if (eb->addr) {
		memset(eb->addr + start, c, len);
		return;
	}

	while (cur < start + len) {
		unsigned long index = get_eb_folio_index(eb, cur);
		unsigned int offset = get_eb_offset_in_folio(eb, cur);
		unsigned int cur_len = min(start + len - cur, unit_size - offset);

		assert_eb_folio_uptodate(eb, index);
		memset(folio_address(eb->folios[index]) + offset, c, cur_len);

		cur += cur_len;
	}
}

void memzero_extent_buffer(const struct extent_buffer *eb, unsigned long start,
			   unsigned long len)
{
	if (check_eb_range(eb, start, len))
		return;
	return memset_extent_buffer(eb, 0, start, len);
}

void copy_extent_buffer_full(const struct extent_buffer *dst,
			     const struct extent_buffer *src)
{
	const int unit_size = src->folio_size;
	unsigned long cur = 0;

	ASSERT(dst->len == src->len);

	while (cur < src->len) {
		unsigned long index = get_eb_folio_index(src, cur);
		unsigned long offset = get_eb_offset_in_folio(src, cur);
		unsigned long cur_len = min(src->len, unit_size - offset);
		void *addr = folio_address(src->folios[index]) + offset;

		write_extent_buffer(dst, addr, cur, cur_len);

		cur += cur_len;
	}
}

void copy_extent_buffer(const struct extent_buffer *dst,
			const struct extent_buffer *src,
			unsigned long dst_offset, unsigned long src_offset,
			unsigned long len)
{
	const int unit_size = dst->folio_size;
	u64 dst_len = dst->len;
	size_t cur;
	size_t offset;
	char *kaddr;
	unsigned long i = get_eb_folio_index(dst, dst_offset);

	if (check_eb_range(dst, dst_offset, len) ||
	    check_eb_range(src, src_offset, len))
		return;

	WARN_ON(src->len != dst_len);

	offset = get_eb_offset_in_folio(dst, dst_offset);

	while (len > 0) {
		assert_eb_folio_uptodate(dst, i);

		cur = min(len, (unsigned long)(unit_size - offset));

		kaddr = folio_address(dst->folios[i]);
		read_extent_buffer(src, kaddr + offset, src_offset, cur);

		src_offset += cur;
		len -= cur;
		offset = 0;
		i++;
	}
}

/*
 * Calculate the folio and offset of the byte containing the given bit number.
 *
 * @eb:           the extent buffer
 * @start:        offset of the bitmap item in the extent buffer
 * @nr:           bit number
 * @folio_index:  return index of the folio in the extent buffer that contains
 *                the given bit number
 * @folio_offset: return offset into the folio given by folio_index
 *
 * This helper hides the ugliness of finding the byte in an extent buffer which
 * contains a given bit.
 */
static inline void eb_bitmap_offset(const struct extent_buffer *eb,
				    unsigned long start, unsigned long nr,
				    unsigned long *folio_index,
				    size_t *folio_offset)
{
	size_t byte_offset = BIT_BYTE(nr);
	size_t offset;

	/*
	 * The byte we want is the offset of the extent buffer + the offset of
	 * the bitmap item in the extent buffer + the offset of the byte in the
	 * bitmap item.
	 */
	offset = start + offset_in_eb_folio(eb, eb->start) + byte_offset;

	*folio_index = offset >> eb->folio_shift;
	*folio_offset = offset_in_eb_folio(eb, offset);
}

/*
 * Determine whether a bit in a bitmap item is set.
 *
 * @eb:     the extent buffer
 * @start:  offset of the bitmap item in the extent buffer
 * @nr:     bit number to test
 */
int extent_buffer_test_bit(const struct extent_buffer *eb, unsigned long start,
			   unsigned long nr)
{
	unsigned long i;
	size_t offset;
	u8 *kaddr;

	eb_bitmap_offset(eb, start, nr, &i, &offset);
	assert_eb_folio_uptodate(eb, i);
	kaddr = folio_address(eb->folios[i]);
	return 1U & (kaddr[offset] >> (nr & (BITS_PER_BYTE - 1)));
}

static u8 *extent_buffer_get_byte(const struct extent_buffer *eb, unsigned long bytenr)
{
	unsigned long index = get_eb_folio_index(eb, bytenr);

	if (check_eb_range(eb, bytenr, 1))
		return NULL;
	return folio_address(eb->folios[index]) + get_eb_offset_in_folio(eb, bytenr);
}

/*
 * Set an area of a bitmap to 1.
 *
 * @eb:     the extent buffer
 * @start:  offset of the bitmap item in the extent buffer
 * @pos:    bit number of the first bit
 * @len:    number of bits to set
 */
void extent_buffer_bitmap_set(const struct extent_buffer *eb, unsigned long start,
			      unsigned long pos, unsigned long len)
{
	unsigned int first_byte = start + BIT_BYTE(pos);
	unsigned int last_byte = start + BIT_BYTE(pos + len - 1);
	const bool same_byte = (first_byte == last_byte);
	u8 mask = BITMAP_FIRST_BYTE_MASK(pos);
	u8 *kaddr;

	if (same_byte)
		mask &= BITMAP_LAST_BYTE_MASK(pos + len);

	/* Handle the first byte. */
	kaddr = extent_buffer_get_byte(eb, first_byte);
	*kaddr |= mask;
	if (same_byte)
		return;

	/* Handle the byte aligned part. */
	ASSERT(first_byte + 1 <= last_byte);
	memset_extent_buffer(eb, 0xff, first_byte + 1, last_byte - first_byte - 1);

	/* Handle the last byte. */
	kaddr = extent_buffer_get_byte(eb, last_byte);
	*kaddr |= BITMAP_LAST_BYTE_MASK(pos + len);
}


/*
 * Clear an area of a bitmap.
 *
 * @eb:     the extent buffer
 * @start:  offset of the bitmap item in the extent buffer
 * @pos:    bit number of the first bit
 * @len:    number of bits to clear
 */
void extent_buffer_bitmap_clear(const struct extent_buffer *eb,
				unsigned long start, unsigned long pos,
				unsigned long len)
{
	unsigned int first_byte = start + BIT_BYTE(pos);
	unsigned int last_byte = start + BIT_BYTE(pos + len - 1);
	const bool same_byte = (first_byte == last_byte);
	u8 mask = BITMAP_FIRST_BYTE_MASK(pos);
	u8 *kaddr;

	if (same_byte)
		mask &= BITMAP_LAST_BYTE_MASK(pos + len);

	/* Handle the first byte. */
	kaddr = extent_buffer_get_byte(eb, first_byte);
	*kaddr &= ~mask;
	if (same_byte)
		return;

	/* Handle the byte aligned part. */
	ASSERT(first_byte + 1 <= last_byte);
	memset_extent_buffer(eb, 0, first_byte + 1, last_byte - first_byte - 1);

	/* Handle the last byte. */
	kaddr = extent_buffer_get_byte(eb, last_byte);
	*kaddr &= ~BITMAP_LAST_BYTE_MASK(pos + len);
}

static inline bool areas_overlap(unsigned long src, unsigned long dst, unsigned long len)
{
	unsigned long distance = (src > dst) ? src - dst : dst - src;
	return distance < len;
}

void memcpy_extent_buffer(const struct extent_buffer *dst,
			  unsigned long dst_offset, unsigned long src_offset,
			  unsigned long len)
{
	const int unit_size = dst->folio_size;
	unsigned long cur_off = 0;

	if (check_eb_range(dst, dst_offset, len) ||
	    check_eb_range(dst, src_offset, len))
		return;

	if (dst->addr) {
		const bool use_memmove = areas_overlap(src_offset, dst_offset, len);

		if (use_memmove)
			memmove(dst->addr + dst_offset, dst->addr + src_offset, len);
		else
			memcpy(dst->addr + dst_offset, dst->addr + src_offset, len);
		return;
	}

	while (cur_off < len) {
		unsigned long cur_src = cur_off + src_offset;
		unsigned long folio_index = get_eb_folio_index(dst, cur_src);
		unsigned long folio_off = get_eb_offset_in_folio(dst, cur_src);
		unsigned long cur_len = min(src_offset + len - cur_src,
					    unit_size - folio_off);
		void *src_addr = folio_address(dst->folios[folio_index]) + folio_off;
		const bool use_memmove = areas_overlap(src_offset + cur_off,
						       dst_offset + cur_off, cur_len);

		__write_extent_buffer(dst, src_addr, dst_offset + cur_off, cur_len,
				      use_memmove);
		cur_off += cur_len;
	}
}

void memmove_extent_buffer(const struct extent_buffer *dst,
			   unsigned long dst_offset, unsigned long src_offset,
			   unsigned long len)
{
	unsigned long dst_end = dst_offset + len - 1;
	unsigned long src_end = src_offset + len - 1;

	if (check_eb_range(dst, dst_offset, len) ||
	    check_eb_range(dst, src_offset, len))
		return;

	if (dst_offset < src_offset) {
		memcpy_extent_buffer(dst, dst_offset, src_offset, len);
		return;
	}

	if (dst->addr) {
		memmove(dst->addr + dst_offset, dst->addr + src_offset, len);
		return;
	}

	while (len > 0) {
		unsigned long src_i;
		size_t cur;
		size_t dst_off_in_folio;
		size_t src_off_in_folio;
		void *src_addr;
		bool use_memmove;

		src_i = get_eb_folio_index(dst, src_end);

		dst_off_in_folio = get_eb_offset_in_folio(dst, dst_end);
		src_off_in_folio = get_eb_offset_in_folio(dst, src_end);

		cur = min_t(unsigned long, len, src_off_in_folio + 1);
		cur = min(cur, dst_off_in_folio + 1);

		src_addr = folio_address(dst->folios[src_i]) + src_off_in_folio -
					 cur + 1;
		use_memmove = areas_overlap(src_end - cur + 1, dst_end - cur + 1,
					    cur);

		__write_extent_buffer(dst, src_addr, dst_end - cur + 1, cur,
				      use_memmove);

		dst_end -= cur;
		src_end -= cur;
		len -= cur;
	}
}

#define GANG_LOOKUP_SIZE	16
static struct extent_buffer *get_next_extent_buffer(
		struct btrfs_fs_info *fs_info, struct page *page, u64 bytenr)
{
	struct extent_buffer *gang[GANG_LOOKUP_SIZE];
	struct extent_buffer *found = NULL;
	u64 page_start = page_offset(page);
	u64 cur = page_start;

	ASSERT(in_range(bytenr, page_start, PAGE_SIZE));
	lockdep_assert_held(&fs_info->buffer_lock);

	while (cur < page_start + PAGE_SIZE) {
		int ret;
		int i;

		ret = radix_tree_gang_lookup(&fs_info->buffer_radix,
				(void **)gang, cur >> fs_info->sectorsize_bits,
				min_t(unsigned int, GANG_LOOKUP_SIZE,
				      PAGE_SIZE / fs_info->nodesize));
		if (ret == 0)
			goto out;
		for (i = 0; i < ret; i++) {
			/* Already beyond page end */
			if (gang[i]->start >= page_start + PAGE_SIZE)
				goto out;
			/* Found one */
			if (gang[i]->start >= bytenr) {
				found = gang[i];
				goto out;
			}
		}
		cur = gang[ret - 1]->start + gang[ret - 1]->len;
	}
out:
	return found;
}

static int try_release_subpage_extent_buffer(struct page *page)
{
	struct btrfs_fs_info *fs_info = page_to_fs_info(page);
	u64 cur = page_offset(page);
	const u64 end = page_offset(page) + PAGE_SIZE;
	int ret;

	while (cur < end) {
		struct extent_buffer *eb = NULL;

		/*
		 * Unlike try_release_extent_buffer() which uses folio private
		 * to grab buffer, for subpage case we rely on radix tree, thus
		 * we need to ensure radix tree consistency.
		 *
		 * We also want an atomic snapshot of the radix tree, thus go
		 * with spinlock rather than RCU.
		 */
		spin_lock(&fs_info->buffer_lock);
		eb = get_next_extent_buffer(fs_info, page, cur);
		if (!eb) {
			/* No more eb in the page range after or at cur */
			spin_unlock(&fs_info->buffer_lock);
			break;
		}
		cur = eb->start + eb->len;

		/*
		 * The same as try_release_extent_buffer(), to ensure the eb
		 * won't disappear out from under us.
		 */
		spin_lock(&eb->refs_lock);
		if (atomic_read(&eb->refs) != 1 || extent_buffer_under_io(eb)) {
			spin_unlock(&eb->refs_lock);
			spin_unlock(&fs_info->buffer_lock);
			break;
		}
		spin_unlock(&fs_info->buffer_lock);

		/*
		 * If tree ref isn't set then we know the ref on this eb is a
		 * real ref, so just return, this eb will likely be freed soon
		 * anyway.
		 */
		if (!test_and_clear_bit(EXTENT_BUFFER_TREE_REF, &eb->bflags)) {
			spin_unlock(&eb->refs_lock);
			break;
		}

		/*
		 * Here we don't care about the return value, we will always
		 * check the folio private at the end.  And
		 * release_extent_buffer() will release the refs_lock.
		 */
		release_extent_buffer(eb);
	}
	/*
	 * Finally to check if we have cleared folio private, as if we have
	 * released all ebs in the page, the folio private should be cleared now.
	 */
	spin_lock(&page->mapping->i_private_lock);
	if (!folio_test_private(page_folio(page)))
		ret = 1;
	else
		ret = 0;
	spin_unlock(&page->mapping->i_private_lock);
	return ret;

}

int try_release_extent_buffer(struct page *page)
{
	struct folio *folio = page_folio(page);
	struct extent_buffer *eb;

	if (page_to_fs_info(page)->nodesize < PAGE_SIZE)
		return try_release_subpage_extent_buffer(page);

	/*
	 * We need to make sure nobody is changing folio private, as we rely on
	 * folio private as the pointer to extent buffer.
	 */
	spin_lock(&page->mapping->i_private_lock);
	if (!folio_test_private(folio)) {
		spin_unlock(&page->mapping->i_private_lock);
		return 1;
	}

	eb = folio_get_private(folio);
	BUG_ON(!eb);

	/*
	 * This is a little awful but should be ok, we need to make sure that
	 * the eb doesn't disappear out from under us while we're looking at
	 * this page.
	 */
	spin_lock(&eb->refs_lock);
	if (atomic_read(&eb->refs) != 1 || extent_buffer_under_io(eb)) {
		spin_unlock(&eb->refs_lock);
		spin_unlock(&page->mapping->i_private_lock);
		return 0;
	}
	spin_unlock(&page->mapping->i_private_lock);

	/*
	 * If tree ref isn't set then we know the ref on this eb is a real ref,
	 * so just return, this page will likely be freed soon anyway.
	 */
	if (!test_and_clear_bit(EXTENT_BUFFER_TREE_REF, &eb->bflags)) {
		spin_unlock(&eb->refs_lock);
		return 0;
	}

	return release_extent_buffer(eb);
}

/*
 * Attempt to readahead a child block.
 *
 * @fs_info:	the fs_info
 * @bytenr:	bytenr to read
 * @owner_root: objectid of the root that owns this eb
 * @gen:	generation for the uptodate check, can be 0
 * @level:	level for the eb
 *
 * Attempt to readahead a tree block at @bytenr.  If @gen is 0 then we do a
 * normal uptodate check of the eb, without checking the generation.  If we have
 * to read the block we will not block on anything.
 */
void btrfs_readahead_tree_block(struct btrfs_fs_info *fs_info,
				u64 bytenr, u64 owner_root, u64 gen, int level)
{
	struct btrfs_tree_parent_check check = {
		.has_first_key = 0,
		.level = level,
		.transid = gen
	};
	struct extent_buffer *eb;
	int ret;

	eb = btrfs_find_create_tree_block(fs_info, bytenr, owner_root, level);
	if (IS_ERR(eb))
		return;

	if (btrfs_buffer_uptodate(eb, gen, 1)) {
		free_extent_buffer(eb);
		return;
	}

	ret = read_extent_buffer_pages(eb, WAIT_NONE, 0, &check);
	if (ret < 0)
		free_extent_buffer_stale(eb);
	else
		free_extent_buffer(eb);
}

/*
 * Readahead a node's child block.
 *
 * @node:	parent node we're reading from
 * @slot:	slot in the parent node for the child we want to read
 *
 * A helper for btrfs_readahead_tree_block, we simply read the bytenr pointed at
 * the slot in the node provided.
 */
void btrfs_readahead_node_child(struct extent_buffer *node, int slot)
{
	btrfs_readahead_tree_block(node->fs_info,
				   btrfs_node_blockptr(node, slot),
				   btrfs_header_owner(node),
				   btrfs_node_ptr_generation(node, slot),
				   btrfs_header_level(node) - 1);
}<|MERGE_RESOLUTION|>--- conflicted
+++ resolved
@@ -40,50 +40,50 @@
 #ifdef CONFIG_BTRFS_DEBUG
 static inline void btrfs_leak_debug_add_eb(struct extent_buffer *eb)
 {
-	struct btrfs_fs_info *fs_info = eb->fs_info;
-	unsigned long flags;
-
-	spin_lock_irqsave(&fs_info->eb_leak_lock, flags);
-	list_add(&eb->leak_list, &fs_info->allocated_ebs);
-	spin_unlock_irqrestore(&fs_info->eb_leak_lock, flags);
+struct btrfs_fs_info *fs_info = eb->fs_info;
+unsigned long flags;
+
+spin_lock_irqsave(&fs_info->eb_leak_lock, flags);
+list_add(&eb->leak_list, &fs_info->allocated_ebs);
+spin_unlock_irqrestore(&fs_info->eb_leak_lock, flags);
 }
 
 static inline void btrfs_leak_debug_del_eb(struct extent_buffer *eb)
 {
-	struct btrfs_fs_info *fs_info = eb->fs_info;
-	unsigned long flags;
-
-	spin_lock_irqsave(&fs_info->eb_leak_lock, flags);
+struct btrfs_fs_info *fs_info = eb->fs_info;
+unsigned long flags;
+
+spin_lock_irqsave(&fs_info->eb_leak_lock, flags);
+list_del(&eb->leak_list);
+spin_unlock_irqrestore(&fs_info->eb_leak_lock, flags);
+}
+
+void btrfs_extent_buffer_leak_debug_check(struct btrfs_fs_info *fs_info)
+{
+struct extent_buffer *eb;
+unsigned long flags;
+
+/*
+ * If we didn't get into open_ctree our allocated_ebs will not be
+ * initialized, so just skip this.
+ */
+if (!fs_info->allocated_ebs.next)
+	return;
+
+WARN_ON(!list_empty(&fs_info->allocated_ebs));
+spin_lock_irqsave(&fs_info->eb_leak_lock, flags);
+while (!list_empty(&fs_info->allocated_ebs)) {
+	eb = list_first_entry(&fs_info->allocated_ebs,
+			      struct extent_buffer, leak_list);
+	pr_err(
+"BTRFS: buffer leak start %llu len %u refs %d bflags %lu owner %llu\n",
+	       eb->start, eb->len, atomic_read(&eb->refs), eb->bflags,
+	       btrfs_header_owner(eb));
 	list_del(&eb->leak_list);
-	spin_unlock_irqrestore(&fs_info->eb_leak_lock, flags);
-}
-
-void btrfs_extent_buffer_leak_debug_check(struct btrfs_fs_info *fs_info)
-{
-	struct extent_buffer *eb;
-	unsigned long flags;
-
-	/*
-	 * If we didn't get into open_ctree our allocated_ebs will not be
-	 * initialized, so just skip this.
-	 */
-	if (!fs_info->allocated_ebs.next)
-		return;
-
-	WARN_ON(!list_empty(&fs_info->allocated_ebs));
-	spin_lock_irqsave(&fs_info->eb_leak_lock, flags);
-	while (!list_empty(&fs_info->allocated_ebs)) {
-		eb = list_first_entry(&fs_info->allocated_ebs,
-				      struct extent_buffer, leak_list);
-		pr_err(
-	"BTRFS: buffer leak start %llu len %u refs %d bflags %lu owner %llu\n",
-		       eb->start, eb->len, atomic_read(&eb->refs), eb->bflags,
-		       btrfs_header_owner(eb));
-		list_del(&eb->leak_list);
-		WARN_ON_ONCE(1);
-		kmem_cache_free(extent_buffer_cache, eb);
-	}
-	spin_unlock_irqrestore(&fs_info->eb_leak_lock, flags);
+	WARN_ON_ONCE(1);
+	kmem_cache_free(extent_buffer_cache, eb);
+}
+spin_unlock_irqrestore(&fs_info->eb_leak_lock, flags);
 }
 #else
 #define btrfs_leak_debug_add_eb(eb)			do {} while (0)
@@ -91,2937 +91,2888 @@
 #endif
 
 /*
- * Structure to record info about the bio being assembled, and other info like
- * how many bytes are there before stripe/ordered extent boundary.
- */
+* Structure to record info about the bio being assembled, and other info like
+* how many bytes are there before stripe/ordered extent boundary.
+*/
 struct btrfs_bio_ctrl {
-	struct btrfs_bio *bbio;
-	enum btrfs_compression_type compress_type;
-	u32 len_to_oe_boundary;
-	blk_opf_t opf;
-	btrfs_bio_end_io_t end_io_func;
-	struct writeback_control *wbc;
+struct btrfs_bio *bbio;
+enum btrfs_compression_type compress_type;
+u32 len_to_oe_boundary;
+blk_opf_t opf;
+btrfs_bio_end_io_t end_io_func;
+struct writeback_control *wbc;
 };
 
 static void submit_one_bio(struct btrfs_bio_ctrl *bio_ctrl)
 {
-	struct btrfs_bio *bbio = bio_ctrl->bbio;
-
-	if (!bbio)
-		return;
-
-	/* Caller should ensure the bio has at least some range added */
-	ASSERT(bbio->bio.bi_iter.bi_size);
-
-	if (btrfs_op(&bbio->bio) == BTRFS_MAP_READ &&
-	    bio_ctrl->compress_type != BTRFS_COMPRESS_NONE)
-		btrfs_submit_compressed_read(bbio);
-	else
-		btrfs_submit_bio(bbio, 0);
-
-	/* The bbio is owned by the end_io handler now */
+struct btrfs_bio *bbio = bio_ctrl->bbio;
+
+if (!bbio)
+	return;
+
+/* Caller should ensure the bio has at least some range added */
+ASSERT(bbio->bio.bi_iter.bi_size);
+
+if (btrfs_op(&bbio->bio) == BTRFS_MAP_READ &&
+    bio_ctrl->compress_type != BTRFS_COMPRESS_NONE)
+	btrfs_submit_compressed_read(bbio);
+else
+	btrfs_submit_bio(bbio, 0);
+
+/* The bbio is owned by the end_io handler now */
+bio_ctrl->bbio = NULL;
+}
+
+/*
+* Submit or fail the current bio in the bio_ctrl structure.
+*/
+static void submit_write_bio(struct btrfs_bio_ctrl *bio_ctrl, int ret)
+{
+struct btrfs_bio *bbio = bio_ctrl->bbio;
+
+if (!bbio)
+	return;
+
+if (ret) {
+	ASSERT(ret < 0);
+	btrfs_bio_end_io(bbio, errno_to_blk_status(ret));
+	/* The bio is owned by the end_io handler now */
 	bio_ctrl->bbio = NULL;
-}
-
-/*
- * Submit or fail the current bio in the bio_ctrl structure.
- */
-static void submit_write_bio(struct btrfs_bio_ctrl *bio_ctrl, int ret)
-{
-	struct btrfs_bio *bbio = bio_ctrl->bbio;
-
-	if (!bbio)
-		return;
-
-	if (ret) {
-		ASSERT(ret < 0);
-		btrfs_bio_end_io(bbio, errno_to_blk_status(ret));
-		/* The bio is owned by the end_io handler now */
-		bio_ctrl->bbio = NULL;
-	} else {
-		submit_one_bio(bio_ctrl);
-	}
+} else {
+	submit_one_bio(bio_ctrl);
+}
 }
 
 int __init extent_buffer_init_cachep(void)
 {
-	extent_buffer_cache = kmem_cache_create("btrfs_extent_buffer",
-						sizeof(struct extent_buffer), 0, 0,
-						NULL);
-	if (!extent_buffer_cache)
-		return -ENOMEM;
-
+extent_buffer_cache = kmem_cache_create("btrfs_extent_buffer",
+					sizeof(struct extent_buffer), 0, 0,
+					NULL);
+if (!extent_buffer_cache)
+	return -ENOMEM;
+
+return 0;
+}
+
+void __cold extent_buffer_free_cachep(void)
+{
+/*
+ * Make sure all delayed rcu free are flushed before we
+ * destroy caches.
+ */
+rcu_barrier();
+kmem_cache_destroy(extent_buffer_cache);
+}
+
+void extent_range_clear_dirty_for_io(struct inode *inode, u64 start, u64 end)
+{
+unsigned long index = start >> PAGE_SHIFT;
+unsigned long end_index = end >> PAGE_SHIFT;
+struct page *page;
+
+while (index <= end_index) {
+	page = find_get_page(inode->i_mapping, index);
+	BUG_ON(!page); /* Pages should be in the extent_io_tree */
+	clear_page_dirty_for_io(page);
+	put_page(page);
+	index++;
+}
+}
+
+static void process_one_page(struct btrfs_fs_info *fs_info,
+		     struct page *page, struct page *locked_page,
+		     unsigned long page_ops, u64 start, u64 end)
+{
+struct folio *folio = page_folio(page);
+u32 len;
+
+ASSERT(end + 1 - start != 0 && end + 1 - start < U32_MAX);
+len = end + 1 - start;
+
+if (page_ops & PAGE_SET_ORDERED)
+	btrfs_folio_clamp_set_ordered(fs_info, folio, start, len);
+if (page_ops & PAGE_START_WRITEBACK) {
+	btrfs_folio_clamp_clear_dirty(fs_info, folio, start, len);
+	btrfs_folio_clamp_set_writeback(fs_info, folio, start, len);
+}
+if (page_ops & PAGE_END_WRITEBACK)
+	btrfs_folio_clamp_clear_writeback(fs_info, folio, start, len);
+
+if (page != locked_page && (page_ops & PAGE_UNLOCK))
+	btrfs_folio_end_writer_lock(fs_info, folio, start, len);
+}
+
+static void __process_pages_contig(struct address_space *mapping,
+			   struct page *locked_page, u64 start, u64 end,
+			   unsigned long page_ops)
+{
+struct btrfs_fs_info *fs_info = inode_to_fs_info(mapping->host);
+pgoff_t start_index = start >> PAGE_SHIFT;
+pgoff_t end_index = end >> PAGE_SHIFT;
+pgoff_t index = start_index;
+struct folio_batch fbatch;
+int i;
+
+folio_batch_init(&fbatch);
+while (index <= end_index) {
+	int found_folios;
+
+	found_folios = filemap_get_folios_contig(mapping, &index,
+			end_index, &fbatch);
+	for (i = 0; i < found_folios; i++) {
+		struct folio *folio = fbatch.folios[i];
+
+		process_one_page(fs_info, &folio->page, locked_page,
+				 page_ops, start, end);
+	}
+	folio_batch_release(&fbatch);
+	cond_resched();
+}
+}
+
+static noinline void __unlock_for_delalloc(struct inode *inode,
+				   struct page *locked_page,
+				   u64 start, u64 end)
+{
+unsigned long index = start >> PAGE_SHIFT;
+unsigned long end_index = end >> PAGE_SHIFT;
+
+ASSERT(locked_page);
+if (index == locked_page->index && end_index == index)
+	return;
+
+__process_pages_contig(inode->i_mapping, locked_page, start, end,
+		       PAGE_UNLOCK);
+}
+
+static noinline int lock_delalloc_pages(struct inode *inode,
+				struct page *locked_page,
+				u64 start,
+				u64 end)
+{
+struct btrfs_fs_info *fs_info = inode_to_fs_info(inode);
+struct address_space *mapping = inode->i_mapping;
+pgoff_t start_index = start >> PAGE_SHIFT;
+pgoff_t end_index = end >> PAGE_SHIFT;
+pgoff_t index = start_index;
+u64 processed_end = start;
+struct folio_batch fbatch;
+
+if (index == locked_page->index && index == end_index)
 	return 0;
-}
-
-void __cold extent_buffer_free_cachep(void)
-{
-	/*
-	 * Make sure all delayed rcu free are flushed before we
-	 * destroy caches.
-	 */
-	rcu_barrier();
-	kmem_cache_destroy(extent_buffer_cache);
-}
-
-void extent_range_clear_dirty_for_io(struct inode *inode, u64 start, u64 end)
-{
-	unsigned long index = start >> PAGE_SHIFT;
-	unsigned long end_index = end >> PAGE_SHIFT;
-	struct page *page;
-
-	while (index <= end_index) {
-		page = find_get_page(inode->i_mapping, index);
-		BUG_ON(!page); /* Pages should be in the extent_io_tree */
-		clear_page_dirty_for_io(page);
-		put_page(page);
-		index++;
-	}
-}
-
-static void process_one_page(struct btrfs_fs_info *fs_info,
-			     struct page *page, struct page *locked_page,
-			     unsigned long page_ops, u64 start, u64 end)
-{
-	struct folio *folio = page_folio(page);
-	u32 len;
-
-	ASSERT(end + 1 - start != 0 && end + 1 - start < U32_MAX);
-	len = end + 1 - start;
-
-	if (page_ops & PAGE_SET_ORDERED)
-		btrfs_folio_clamp_set_ordered(fs_info, folio, start, len);
-	if (page_ops & PAGE_START_WRITEBACK) {
-		btrfs_folio_clamp_clear_dirty(fs_info, folio, start, len);
-		btrfs_folio_clamp_set_writeback(fs_info, folio, start, len);
-	}
-	if (page_ops & PAGE_END_WRITEBACK)
-		btrfs_folio_clamp_clear_writeback(fs_info, folio, start, len);
-
-	if (page != locked_page && (page_ops & PAGE_UNLOCK))
-		btrfs_folio_end_writer_lock(fs_info, folio, start, len);
-}
-
-static void __process_pages_contig(struct address_space *mapping,
-				   struct page *locked_page, u64 start, u64 end,
-				   unsigned long page_ops)
-{
-	struct btrfs_fs_info *fs_info = inode_to_fs_info(mapping->host);
-	pgoff_t start_index = start >> PAGE_SHIFT;
-	pgoff_t end_index = end >> PAGE_SHIFT;
-	pgoff_t index = start_index;
-	struct folio_batch fbatch;
-	int i;
-
-	folio_batch_init(&fbatch);
-	while (index <= end_index) {
-		int found_folios;
-
-		found_folios = filemap_get_folios_contig(mapping, &index,
-				end_index, &fbatch);
-		for (i = 0; i < found_folios; i++) {
-			struct folio *folio = fbatch.folios[i];
-
-			process_one_page(fs_info, &folio->page, locked_page,
-					 page_ops, start, end);
+
+folio_batch_init(&fbatch);
+while (index <= end_index) {
+	unsigned int found_folios, i;
+
+	found_folios = filemap_get_folios_contig(mapping, &index,
+			end_index, &fbatch);
+	if (found_folios == 0)
+		goto out;
+
+	for (i = 0; i < found_folios; i++) {
+		struct folio *folio = fbatch.folios[i];
+		struct page *page = folio_page(folio, 0);
+		u32 len = end + 1 - start;
+
+		if (page == locked_page)
+			continue;
+
+		if (btrfs_folio_start_writer_lock(fs_info, folio, start,
+						  len))
+			goto out;
+
+		if (!PageDirty(page) || page->mapping != mapping) {
+			btrfs_folio_end_writer_lock(fs_info, folio, start,
+						    len);
+			goto out;
 		}
-		folio_batch_release(&fbatch);
-		cond_resched();
-	}
-}
-
-static noinline void __unlock_for_delalloc(struct inode *inode,
-					   struct page *locked_page,
-					   u64 start, u64 end)
-{
-	unsigned long index = start >> PAGE_SHIFT;
-	unsigned long end_index = end >> PAGE_SHIFT;
-
-	ASSERT(locked_page);
-	if (index == locked_page->index && end_index == index)
-		return;
-
-	__process_pages_contig(inode->i_mapping, locked_page, start, end,
-			       PAGE_UNLOCK);
-}
-
-static noinline int lock_delalloc_pages(struct inode *inode,
-					struct page *locked_page,
-					u64 start,
-					u64 end)
-{
-	struct btrfs_fs_info *fs_info = inode_to_fs_info(inode);
-	struct address_space *mapping = inode->i_mapping;
-	pgoff_t start_index = start >> PAGE_SHIFT;
-	pgoff_t end_index = end >> PAGE_SHIFT;
-	pgoff_t index = start_index;
-	u64 processed_end = start;
-	struct folio_batch fbatch;
-
-	if (index == locked_page->index && index == end_index)
-		return 0;
-
-	folio_batch_init(&fbatch);
-	while (index <= end_index) {
-		unsigned int found_folios, i;
-
-		found_folios = filemap_get_folios_contig(mapping, &index,
-				end_index, &fbatch);
-		if (found_folios == 0)
-			goto out;
-
-		for (i = 0; i < found_folios; i++) {
-			struct folio *folio = fbatch.folios[i];
-			struct page *page = folio_page(folio, 0);
-			u32 len = end + 1 - start;
-
-			if (page == locked_page)
-				continue;
-
-			if (btrfs_folio_start_writer_lock(fs_info, folio, start,
-							  len))
-				goto out;
-
-			if (!PageDirty(page) || page->mapping != mapping) {
-				btrfs_folio_end_writer_lock(fs_info, folio, start,
-							    len);
-				goto out;
-			}
-
-			processed_end = page_offset(page) + PAGE_SIZE - 1;
-		}
-		folio_batch_release(&fbatch);
-		cond_resched();
-	}
-
-	return 0;
+
+		processed_end = page_offset(page) + PAGE_SIZE - 1;
+	}
+	folio_batch_release(&fbatch);
+	cond_resched();
+}
+
+return 0;
 out:
-	folio_batch_release(&fbatch);
-	if (processed_end > start)
-		__unlock_for_delalloc(inode, locked_page, start, processed_end);
-	return -EAGAIN;
-}
-
-/*
- * Find and lock a contiguous range of bytes in the file marked as delalloc, no
- * more than @max_bytes.
- *
- * @start:	The original start bytenr to search.
- *		Will store the extent range start bytenr.
- * @end:	The original end bytenr of the search range
- *		Will store the extent range end bytenr.
- *
- * Return true if we find a delalloc range which starts inside the original
- * range, and @start/@end will store the delalloc range start/end.
- *
- * Return false if we can't find any delalloc range which starts inside the
- * original range, and @start/@end will be the non-delalloc range start/end.
- */
+folio_batch_release(&fbatch);
+if (processed_end > start)
+	__unlock_for_delalloc(inode, locked_page, start, processed_end);
+return -EAGAIN;
+}
+
+/*
+* Find and lock a contiguous range of bytes in the file marked as delalloc, no
+* more than @max_bytes.
+*
+* @start:	The original start bytenr to search.
+*		Will store the extent range start bytenr.
+* @end:	The original end bytenr of the search range
+*		Will store the extent range end bytenr.
+*
+* Return true if we find a delalloc range which starts inside the original
+* range, and @start/@end will store the delalloc range start/end.
+*
+* Return false if we can't find any delalloc range which starts inside the
+* original range, and @start/@end will be the non-delalloc range start/end.
+*/
 EXPORT_FOR_TESTS
 noinline_for_stack bool find_lock_delalloc_range(struct inode *inode,
-				    struct page *locked_page, u64 *start,
-				    u64 *end)
-{
-	struct btrfs_fs_info *fs_info = inode_to_fs_info(inode);
-	struct extent_io_tree *tree = &BTRFS_I(inode)->io_tree;
-	const u64 orig_start = *start;
-	const u64 orig_end = *end;
-	/* The sanity tests may not set a valid fs_info. */
-	u64 max_bytes = fs_info ? fs_info->max_extent_size : BTRFS_MAX_EXTENT_SIZE;
+			    struct page *locked_page, u64 *start,
+			    u64 *end)
+{
+struct btrfs_fs_info *fs_info = inode_to_fs_info(inode);
+struct extent_io_tree *tree = &BTRFS_I(inode)->io_tree;
+const u64 orig_start = *start;
+const u64 orig_end = *end;
+/* The sanity tests may not set a valid fs_info. */
+u64 max_bytes = fs_info ? fs_info->max_extent_size : BTRFS_MAX_EXTENT_SIZE;
+u64 delalloc_start;
+u64 delalloc_end;
+bool found;
+struct extent_state *cached_state = NULL;
+int ret;
+int loops = 0;
+
+/* Caller should pass a valid @end to indicate the search range end */
+ASSERT(orig_end > orig_start);
+
+/* The range should at least cover part of the page */
+ASSERT(!(orig_start >= page_offset(locked_page) + PAGE_SIZE ||
+	 orig_end <= page_offset(locked_page)));
+again:
+/* step one, find a bunch of delalloc bytes starting at start */
+delalloc_start = *start;
+delalloc_end = 0;
+found = btrfs_find_delalloc_range(tree, &delalloc_start, &delalloc_end,
+				  max_bytes, &cached_state);
+if (!found || delalloc_end <= *start || delalloc_start > orig_end) {
+	*start = delalloc_start;
+
+	/* @delalloc_end can be -1, never go beyond @orig_end */
+	*end = min(delalloc_end, orig_end);
+	free_extent_state(cached_state);
+	return false;
+}
+
+/*
+ * start comes from the offset of locked_page.  We have to lock
+ * pages in order, so we can't process delalloc bytes before
+ * locked_page
+ */
+if (delalloc_start < *start)
+	delalloc_start = *start;
+
+/*
+ * make sure to limit the number of pages we try to lock down
+ */
+if (delalloc_end + 1 - delalloc_start > max_bytes)
+	delalloc_end = delalloc_start + max_bytes - 1;
+
+/* step two, lock all the pages after the page that has start */
+ret = lock_delalloc_pages(inode, locked_page,
+			  delalloc_start, delalloc_end);
+ASSERT(!ret || ret == -EAGAIN);
+if (ret == -EAGAIN) {
+	/* some of the pages are gone, lets avoid looping by
+	 * shortening the size of the delalloc range we're searching
+	 */
+	free_extent_state(cached_state);
+	cached_state = NULL;
+	if (!loops) {
+		max_bytes = PAGE_SIZE;
+		loops = 1;
+		goto again;
+	} else {
+		found = false;
+		goto out_failed;
+	}
+}
+
+/* step three, lock the state bits for the whole range */
+lock_extent(tree, delalloc_start, delalloc_end, &cached_state);
+
+/* then test to make sure it is all still delalloc */
+ret = test_range_bit(tree, delalloc_start, delalloc_end,
+		     EXTENT_DELALLOC, cached_state);
+if (!ret) {
+	unlock_extent(tree, delalloc_start, delalloc_end,
+		      &cached_state);
+	__unlock_for_delalloc(inode, locked_page,
+		      delalloc_start, delalloc_end);
+	cond_resched();
+	goto again;
+}
+free_extent_state(cached_state);
+*start = delalloc_start;
+*end = delalloc_end;
+out_failed:
+return found;
+}
+
+void extent_clear_unlock_delalloc(struct btrfs_inode *inode, u64 start, u64 end,
+			  struct page *locked_page,
+			  u32 clear_bits, unsigned long page_ops)
+{
+clear_extent_bit(&inode->io_tree, start, end, clear_bits, NULL);
+
+__process_pages_contig(inode->vfs_inode.i_mapping, locked_page,
+		       start, end, page_ops);
+}
+
+static bool btrfs_verify_page(struct page *page, u64 start)
+{
+if (!fsverity_active(page->mapping->host) ||
+    PageUptodate(page) ||
+    start >= i_size_read(page->mapping->host))
+	return true;
+return fsverity_verify_page(page);
+}
+
+static void end_page_read(struct page *page, bool uptodate, u64 start, u32 len)
+{
+struct btrfs_fs_info *fs_info = page_to_fs_info(page);
+struct folio *folio = page_folio(page);
+
+ASSERT(page_offset(page) <= start &&
+       start + len <= page_offset(page) + PAGE_SIZE);
+
+if (uptodate && btrfs_verify_page(page, start))
+	btrfs_folio_set_uptodate(fs_info, folio, start, len);
+else
+	btrfs_folio_clear_uptodate(fs_info, folio, start, len);
+
+if (!btrfs_is_subpage(fs_info, page->mapping))
+	unlock_page(page);
+else
+	btrfs_subpage_end_reader(fs_info, folio, start, len);
+}
+
+/*
+* After a write IO is done, we need to:
+*
+* - clear the uptodate bits on error
+* - clear the writeback bits in the extent tree for the range
+* - filio_end_writeback()  if there is no more pending io for the folio
+*
+* Scheduling is not allowed, so the extent state tree is expected
+* to have one and only one object corresponding to this IO.
+*/
+static void end_bbio_data_write(struct btrfs_bio *bbio)
+{
+struct btrfs_fs_info *fs_info = bbio->fs_info;
+struct bio *bio = &bbio->bio;
+int error = blk_status_to_errno(bio->bi_status);
+struct folio_iter fi;
+const u32 sectorsize = fs_info->sectorsize;
+
+ASSERT(!bio_flagged(bio, BIO_CLONED));
+bio_for_each_folio_all(fi, bio) {
+	struct folio *folio = fi.folio;
+	u64 start = folio_pos(folio) + fi.offset;
+	u32 len = fi.length;
+
+	/* Only order 0 (single page) folios are allowed for data. */
+	ASSERT(folio_order(folio) == 0);
+
+	/* Our read/write should always be sector aligned. */
+	if (!IS_ALIGNED(fi.offset, sectorsize))
+		btrfs_err(fs_info,
+	"partial page write in btrfs with offset %zu and length %zu",
+			  fi.offset, fi.length);
+	else if (!IS_ALIGNED(fi.length, sectorsize))
+		btrfs_info(fs_info,
+	"incomplete page write with offset %zu and length %zu",
+			   fi.offset, fi.length);
+
+	btrfs_finish_ordered_extent(bbio->ordered,
+			folio_page(folio, 0), start, len, !error);
+	if (error)
+		mapping_set_error(folio->mapping, error);
+	btrfs_folio_clear_writeback(fs_info, folio, start, len);
+}
+
+bio_put(bio);
+}
+
+/*
+* Record previously processed extent range
+*
+* For endio_readpage_release_extent() to handle a full extent range, reducing
+* the extent io operations.
+*/
+struct processed_extent {
+struct btrfs_inode *inode;
+/* Start of the range in @inode */
+u64 start;
+/* End of the range in @inode */
+u64 end;
+bool uptodate;
+};
+
+/*
+* Try to release processed extent range
+*
+* May not release the extent range right now if the current range is
+* contiguous to processed extent.
+*
+* Will release processed extent when any of @inode, @uptodate, the range is
+* no longer contiguous to the processed range.
+*
+* Passing @inode == NULL will force processed extent to be released.
+*/
+static void endio_readpage_release_extent(struct processed_extent *processed,
+		      struct btrfs_inode *inode, u64 start, u64 end,
+		      bool uptodate)
+{
+struct extent_state *cached = NULL;
+struct extent_io_tree *tree;
+
+/* The first extent, initialize @processed */
+if (!processed->inode)
+	goto update;
+
+/*
+ * Contiguous to processed extent, just uptodate the end.
+ *
+ * Several things to notice:
+ *
+ * - bio can be merged as long as on-disk bytenr is contiguous
+ *   This means we can have page belonging to other inodes, thus need to
+ *   check if the inode still matches.
+ * - bvec can contain range beyond current page for multi-page bvec
+ *   Thus we need to do processed->end + 1 >= start check
+ */
+if (processed->inode == inode && processed->uptodate == uptodate &&
+    processed->end + 1 >= start && end >= processed->end) {
+	processed->end = end;
+	return;
+}
+
+tree = &processed->inode->io_tree;
+/*
+ * Now we don't have range contiguous to the processed range, release
+ * the processed range now.
+ */
+unlock_extent(tree, processed->start, processed->end, &cached);
+
+update:
+/* Update processed to current range */
+processed->inode = inode;
+processed->start = start;
+processed->end = end;
+processed->uptodate = uptodate;
+}
+
+static void begin_page_read(struct btrfs_fs_info *fs_info, struct page *page)
+{
+struct folio *folio = page_folio(page);
+
+ASSERT(folio_test_locked(folio));
+if (!btrfs_is_subpage(fs_info, folio->mapping))
+	return;
+
+ASSERT(folio_test_private(folio));
+btrfs_subpage_start_reader(fs_info, folio, page_offset(page), PAGE_SIZE);
+}
+
+/*
+* After a data read IO is done, we need to:
+*
+* - clear the uptodate bits on error
+* - set the uptodate bits if things worked
+* - set the folio up to date if all extents in the tree are uptodate
+* - clear the lock bit in the extent tree
+* - unlock the folio if there are no other extents locked for it
+*
+* Scheduling is not allowed, so the extent state tree is expected
+* to have one and only one object corresponding to this IO.
+*/
+static void end_bbio_data_read(struct btrfs_bio *bbio)
+{
+struct btrfs_fs_info *fs_info = bbio->fs_info;
+struct bio *bio = &bbio->bio;
+struct processed_extent processed = { 0 };
+struct folio_iter fi;
+const u32 sectorsize = fs_info->sectorsize;
+
+ASSERT(!bio_flagged(bio, BIO_CLONED));
+bio_for_each_folio_all(fi, &bbio->bio) {
+	bool uptodate = !bio->bi_status;
+	struct folio *folio = fi.folio;
+	struct inode *inode = folio->mapping->host;
+	u64 start;
+	u64 end;
+	u32 len;
+
+	/* For now only order 0 folios are supported for data. */
+	ASSERT(folio_order(folio) == 0);
+	btrfs_debug(fs_info,
+		"%s: bi_sector=%llu, err=%d, mirror=%u",
+		__func__, bio->bi_iter.bi_sector, bio->bi_status,
+		bbio->mirror_num);
+
+	/*
+	 * We always issue full-sector reads, but if some block in a
+	 * folio fails to read, blk_update_request() will advance
+	 * bv_offset and adjust bv_len to compensate.  Print a warning
+	 * for unaligned offsets, and an error if they don't add up to
+	 * a full sector.
+	 */
+	if (!IS_ALIGNED(fi.offset, sectorsize))
+		btrfs_err(fs_info,
+	"partial page read in btrfs with offset %zu and length %zu",
+			  fi.offset, fi.length);
+	else if (!IS_ALIGNED(fi.offset + fi.length, sectorsize))
+		btrfs_info(fs_info,
+	"incomplete page read with offset %zu and length %zu",
+			   fi.offset, fi.length);
+
+	start = folio_pos(folio) + fi.offset;
+	end = start + fi.length - 1;
+	len = fi.length;
+
+	if (likely(uptodate)) {
+		loff_t i_size = i_size_read(inode);
+		pgoff_t end_index = i_size >> folio_shift(folio);
+
+		/*
+		 * Zero out the remaining part if this range straddles
+		 * i_size.
+		 *
+		 * Here we should only zero the range inside the folio,
+		 * not touch anything else.
+		 *
+		 * NOTE: i_size is exclusive while end is inclusive.
+		 */
+		if (folio_index(folio) == end_index && i_size <= end) {
+			u32 zero_start = max(offset_in_folio(folio, i_size),
+					     offset_in_folio(folio, start));
+			u32 zero_len = offset_in_folio(folio, end) + 1 -
+				       zero_start;
+
+			folio_zero_range(folio, zero_start, zero_len);
+		}
+	}
+
+	/* Update page status and unlock. */
+	end_page_read(folio_page(folio, 0), uptodate, start, len);
+	endio_readpage_release_extent(&processed, BTRFS_I(inode),
+				      start, end, uptodate);
+}
+/* Release the last extent */
+endio_readpage_release_extent(&processed, NULL, 0, 0, false);
+bio_put(bio);
+}
+
+/*
+* Populate every free slot in a provided array with folios.
+*
+* @nr_folios:   number of foliosto allocate
+* @folio_array: the array to fill with folios; any existing non-null entries in
+*		 the array will be skipped
+* @extra_gfp:	 the extra GFP flags for the allocation.
+*
+* Return: 0        if all folios were able to be allocated;
+*         -ENOMEM  otherwise, the partially allocated folios would be freed and
+*                  the array slots zeroed
+*/
+int btrfs_alloc_folio_array(unsigned int nr_folios, struct folio **folio_array,
+		    gfp_t extra_gfp)
+{
+for (int i = 0; i < nr_folios; i++) {
+	if (folio_array[i])
+		continue;
+	folio_array[i] = folio_alloc(GFP_NOFS | extra_gfp, 0);
+	if (!folio_array[i])
+		goto error;
+}
+return 0;
+error:
+for (int i = 0; i < nr_folios; i++) {
+	if (folio_array[i])
+		folio_put(folio_array[i]);
+}
+return -ENOMEM;
+}
+
+/*
+* Populate every free slot in a provided array with pages.
+*
+* @nr_pages:   number of pages to allocate
+* @page_array: the array to fill with pages; any existing non-null entries in
+* 		the array will be skipped
+* @extra_gfp:	the extra GFP flags for the allocation.
+*
+* Return: 0        if all pages were able to be allocated;
+*         -ENOMEM  otherwise, the partially allocated pages would be freed and
+*                  the array slots zeroed
+*/
+int btrfs_alloc_page_array(unsigned int nr_pages, struct page **page_array,
+		   gfp_t extra_gfp)
+{
+unsigned int allocated;
+
+for (allocated = 0; allocated < nr_pages;) {
+	unsigned int last = allocated;
+
+	allocated = alloc_pages_bulk_array(GFP_NOFS | extra_gfp,
+					   nr_pages, page_array);
+
+	if (allocated == nr_pages)
+		return 0;
+
+	/*
+	 * During this iteration, no page could be allocated, even
+	 * though alloc_pages_bulk_array() falls back to alloc_page()
+	 * if  it could not bulk-allocate. So we must be out of memory.
+	 */
+	if (allocated == last) {
+		for (int i = 0; i < allocated; i++) {
+			__free_page(page_array[i]);
+			page_array[i] = NULL;
+		}
+		return -ENOMEM;
+	}
+
+	memalloc_retry_wait(GFP_NOFS);
+}
+return 0;
+}
+
+/*
+* Populate needed folios for the extent buffer.
+*
+* For now, the folios populated are always in order 0 (aka, single page).
+*/
+static int alloc_eb_folio_array(struct extent_buffer *eb, gfp_t extra_gfp,
+			int order)
+{
+struct page *page_array[INLINE_EXTENT_BUFFER_PAGES] = { 0 };
+int num_pages = num_extent_pages(eb);
+int ret;
+
+if (order) {
+	/*
+	 * For higher order folio allocation, we discard the extra_gfp
+	 * (should only be __GFP_NOFAIL, and conflicts with higher order
+	 * folio).
+	 *
+	 * Instead we want no warning when allocation failed, and no
+	 * extra retry (to get a faster allocation).
+	 * As we're completely fine to fall back to lower order.
+	 */
+	eb->folios[0] = folio_alloc(GFP_NOFS | __GFP_NOWARN |
+				    __GFP_NORETRY, order);
+	if (eb->folios[0]) {
+		eb->folio_size = folio_size(eb->folios[0]);
+		eb->folio_shift = folio_shift(eb->folios[0]);
+		return 0;
+	}
+	/* Fallback to 0 order (single page) folios. */
+}
+ret = btrfs_alloc_page_array(num_pages, page_array, extra_gfp);
+if (ret < 0)
+	return ret;
+
+for (int i = 0; i < num_pages; i++)
+	eb->folios[i] = page_folio(page_array[i]);
+eb->folio_size = PAGE_SIZE;
+eb->folio_shift = PAGE_SHIFT;
+return 0;
+}
+
+static bool btrfs_bio_is_contig(struct btrfs_bio_ctrl *bio_ctrl,
+			struct page *page, u64 disk_bytenr,
+			unsigned int pg_offset)
+{
+struct bio *bio = &bio_ctrl->bbio->bio;
+struct bio_vec *bvec = bio_last_bvec_all(bio);
+const sector_t sector = disk_bytenr >> SECTOR_SHIFT;
+
+if (bio_ctrl->compress_type != BTRFS_COMPRESS_NONE) {
+	/*
+	 * For compression, all IO should have its logical bytenr set
+	 * to the starting bytenr of the compressed extent.
+	 */
+	return bio->bi_iter.bi_sector == sector;
+}
+
+/*
+ * The contig check requires the following conditions to be met:
+ *
+ * 1) The pages are belonging to the same inode
+ *    This is implied by the call chain.
+ *
+ * 2) The range has adjacent logical bytenr
+ *
+ * 3) The range has adjacent file offset
+ *    This is required for the usage of btrfs_bio->file_offset.
+ */
+return bio_end_sector(bio) == sector &&
+	page_offset(bvec->bv_page) + bvec->bv_offset + bvec->bv_len ==
+	page_offset(page) + pg_offset;
+}
+
+static void alloc_new_bio(struct btrfs_inode *inode,
+		  struct btrfs_bio_ctrl *bio_ctrl,
+		  u64 disk_bytenr, u64 file_offset)
+{
+struct btrfs_fs_info *fs_info = inode->root->fs_info;
+struct btrfs_bio *bbio;
+
+bbio = btrfs_bio_alloc(BIO_MAX_VECS, bio_ctrl->opf, fs_info,
+		       bio_ctrl->end_io_func, NULL);
+bbio->bio.bi_iter.bi_sector = disk_bytenr >> SECTOR_SHIFT;
+bbio->inode = inode;
+bbio->file_offset = file_offset;
+bio_ctrl->bbio = bbio;
+bio_ctrl->len_to_oe_boundary = U32_MAX;
+
+/* Limit data write bios to the ordered boundary. */
+if (bio_ctrl->wbc) {
+	struct btrfs_ordered_extent *ordered;
+
+	ordered = btrfs_lookup_ordered_extent(inode, file_offset);
+	if (ordered) {
+		bio_ctrl->len_to_oe_boundary = min_t(u32, U32_MAX,
+				ordered->file_offset +
+				ordered->disk_num_bytes - file_offset);
+		bbio->ordered = ordered;
+	}
+
+	/*
+	 * Pick the last added device to support cgroup writeback.  For
+	 * multi-device file systems this means blk-cgroup policies have
+	 * to always be set on the last added/replaced device.
+	 * This is a bit odd but has been like that for a long time.
+	 */
+	bio_set_dev(&bbio->bio, fs_info->fs_devices->latest_dev->bdev);
+	wbc_init_bio(bio_ctrl->wbc, &bbio->bio);
+}
+}
+
+/*
+* @disk_bytenr: logical bytenr where the write will be
+* @page:	page to add to the bio
+* @size:	portion of page that we want to write to
+* @pg_offset:	offset of the new bio or to check whether we are adding
+*              a contiguous page to the previous one
+*
+* The will either add the page into the existing @bio_ctrl->bbio, or allocate a
+* new one in @bio_ctrl->bbio.
+* The mirror number for this IO should already be initizlied in
+* @bio_ctrl->mirror_num.
+*/
+static void submit_extent_page(struct btrfs_bio_ctrl *bio_ctrl,
+		       u64 disk_bytenr, struct page *page,
+		       size_t size, unsigned long pg_offset)
+{
+struct btrfs_inode *inode = page_to_inode(page);
+
+ASSERT(pg_offset + size <= PAGE_SIZE);
+ASSERT(bio_ctrl->end_io_func);
+
+if (bio_ctrl->bbio &&
+    !btrfs_bio_is_contig(bio_ctrl, page, disk_bytenr, pg_offset))
+	submit_one_bio(bio_ctrl);
+
+do {
+	u32 len = size;
+
+	/* Allocate new bio if needed */
+	if (!bio_ctrl->bbio) {
+		alloc_new_bio(inode, bio_ctrl, disk_bytenr,
+			      page_offset(page) + pg_offset);
+	}
+
+	/* Cap to the current ordered extent boundary if there is one. */
+	if (len > bio_ctrl->len_to_oe_boundary) {
+		ASSERT(bio_ctrl->compress_type == BTRFS_COMPRESS_NONE);
+		ASSERT(is_data_inode(&inode->vfs_inode));
+		len = bio_ctrl->len_to_oe_boundary;
+	}
+
+	if (bio_add_page(&bio_ctrl->bbio->bio, page, len, pg_offset) != len) {
+		/* bio full: move on to a new one */
+		submit_one_bio(bio_ctrl);
+		continue;
+	}
+
+	if (bio_ctrl->wbc)
+		wbc_account_cgroup_owner(bio_ctrl->wbc, page, len);
+
+	size -= len;
+	pg_offset += len;
+	disk_bytenr += len;
+
+	/*
+	 * len_to_oe_boundary defaults to U32_MAX, which isn't page or
+	 * sector aligned.  alloc_new_bio() then sets it to the end of
+	 * our ordered extent for writes into zoned devices.
+	 *
+	 * When len_to_oe_boundary is tracking an ordered extent, we
+	 * trust the ordered extent code to align things properly, and
+	 * the check above to cap our write to the ordered extent
+	 * boundary is correct.
+	 *
+	 * When len_to_oe_boundary is U32_MAX, the cap above would
+	 * result in a 4095 byte IO for the last page right before
+	 * we hit the bio limit of UINT_MAX.  bio_add_page() has all
+	 * the checks required to make sure we don't overflow the bio,
+	 * and we should just ignore len_to_oe_boundary completely
+	 * unless we're using it to track an ordered extent.
+	 *
+	 * It's pretty hard to make a bio sized U32_MAX, but it can
+	 * happen when the page cache is able to feed us contiguous
+	 * pages for large extents.
+	 */
+	if (bio_ctrl->len_to_oe_boundary != U32_MAX)
+		bio_ctrl->len_to_oe_boundary -= len;
+
+	/* Ordered extent boundary: move on to a new bio. */
+	if (bio_ctrl->len_to_oe_boundary == 0)
+		submit_one_bio(bio_ctrl);
+} while (size);
+}
+
+static int attach_extent_buffer_folio(struct extent_buffer *eb,
+			      struct folio *folio,
+			      struct btrfs_subpage *prealloc)
+{
+struct btrfs_fs_info *fs_info = eb->fs_info;
+int ret = 0;
+
+/*
+ * If the page is mapped to btree inode, we should hold the private
+ * lock to prevent race.
+ * For cloned or dummy extent buffers, their pages are not mapped and
+ * will not race with any other ebs.
+ */
+if (folio->mapping)
+	lockdep_assert_held(&folio->mapping->i_private_lock);
+
+if (fs_info->nodesize >= PAGE_SIZE) {
+	if (!folio_test_private(folio))
+		folio_attach_private(folio, eb);
+	else
+		WARN_ON(folio_get_private(folio) != eb);
+	return 0;
+}
+
+/* Already mapped, just free prealloc */
+if (folio_test_private(folio)) {
+	btrfs_free_subpage(prealloc);
+	return 0;
+}
+
+if (prealloc)
+	/* Has preallocated memory for subpage */
+	folio_attach_private(folio, prealloc);
+else
+	/* Do new allocation to attach subpage */
+	ret = btrfs_attach_subpage(fs_info, folio, BTRFS_SUBPAGE_METADATA);
+return ret;
+}
+
+int set_page_extent_mapped(struct page *page)
+{
+return set_folio_extent_mapped(page_folio(page));
+}
+
+int set_folio_extent_mapped(struct folio *folio)
+{
+struct btrfs_fs_info *fs_info;
+
+ASSERT(folio->mapping);
+
+if (folio_test_private(folio))
+	return 0;
+
+fs_info = folio_to_fs_info(folio);
+
+if (btrfs_is_subpage(fs_info, folio->mapping))
+	return btrfs_attach_subpage(fs_info, folio, BTRFS_SUBPAGE_DATA);
+
+folio_attach_private(folio, (void *)EXTENT_FOLIO_PRIVATE);
+return 0;
+}
+
+void clear_page_extent_mapped(struct page *page)
+{
+struct folio *folio = page_folio(page);
+struct btrfs_fs_info *fs_info;
+
+ASSERT(page->mapping);
+
+if (!folio_test_private(folio))
+	return;
+
+fs_info = page_to_fs_info(page);
+if (btrfs_is_subpage(fs_info, page->mapping))
+	return btrfs_detach_subpage(fs_info, folio);
+
+folio_detach_private(folio);
+}
+
+static struct extent_map *__get_extent_map(struct inode *inode, struct page *page,
+	 u64 start, u64 len, struct extent_map **em_cached)
+{
+struct extent_map *em;
+
+ASSERT(em_cached);
+
+if (*em_cached) {
+	em = *em_cached;
+	if (extent_map_in_tree(em) && start >= em->start &&
+	    start < extent_map_end(em)) {
+		refcount_inc(&em->refs);
+		return em;
+	}
+
+	free_extent_map(em);
+	*em_cached = NULL;
+}
+
+em = btrfs_get_extent(BTRFS_I(inode), page, start, len);
+if (!IS_ERR(em)) {
+	BUG_ON(*em_cached);
+	refcount_inc(&em->refs);
+	*em_cached = em;
+}
+return em;
+}
+/*
+* basic readpage implementation.  Locked extent state structs are inserted
+* into the tree that are removed when the IO is done (by the end_io
+* handlers)
+* XXX JDM: This needs looking at to ensure proper page locking
+* return 0 on success, otherwise return error
+*/
+static int btrfs_do_readpage(struct page *page, struct extent_map **em_cached,
+	      struct btrfs_bio_ctrl *bio_ctrl, u64 *prev_em_start)
+{
+struct inode *inode = page->mapping->host;
+struct btrfs_fs_info *fs_info = inode_to_fs_info(inode);
+u64 start = page_offset(page);
+const u64 end = start + PAGE_SIZE - 1;
+u64 cur = start;
+u64 extent_offset;
+u64 last_byte = i_size_read(inode);
+u64 block_start;
+struct extent_map *em;
+int ret = 0;
+size_t pg_offset = 0;
+size_t iosize;
+size_t blocksize = fs_info->sectorsize;
+struct extent_io_tree *tree = &BTRFS_I(inode)->io_tree;
+
+ret = set_page_extent_mapped(page);
+if (ret < 0) {
+	unlock_extent(tree, start, end, NULL);
+	unlock_page(page);
+	return ret;
+}
+
+if (page->index == last_byte >> PAGE_SHIFT) {
+	size_t zero_offset = offset_in_page(last_byte);
+
+	if (zero_offset) {
+		iosize = PAGE_SIZE - zero_offset;
+		memzero_page(page, zero_offset, iosize);
+	}
+}
+bio_ctrl->end_io_func = end_bbio_data_read;
+begin_page_read(fs_info, page);
+while (cur <= end) {
+	enum btrfs_compression_type compress_type = BTRFS_COMPRESS_NONE;
+	bool force_bio_submit = false;
+	u64 disk_bytenr;
+
+	ASSERT(IS_ALIGNED(cur, fs_info->sectorsize));
+	if (cur >= last_byte) {
+		iosize = PAGE_SIZE - pg_offset;
+		memzero_page(page, pg_offset, iosize);
+		unlock_extent(tree, cur, cur + iosize - 1, NULL);
+		end_page_read(page, true, cur, iosize);
+		break;
+	}
+	em = __get_extent_map(inode, page, cur, end - cur + 1, em_cached);
+	if (IS_ERR(em)) {
+		unlock_extent(tree, cur, end, NULL);
+		end_page_read(page, false, cur, end + 1 - cur);
+		return PTR_ERR(em);
+	}
+	extent_offset = cur - em->start;
+	BUG_ON(extent_map_end(em) <= cur);
+	BUG_ON(end < cur);
+
+	compress_type = extent_map_compression(em);
+
+	iosize = min(extent_map_end(em) - cur, end - cur + 1);
+	iosize = ALIGN(iosize, blocksize);
+	if (compress_type != BTRFS_COMPRESS_NONE)
+		disk_bytenr = em->block_start;
+	else
+		disk_bytenr = em->block_start + extent_offset;
+	block_start = em->block_start;
+	if (em->flags & EXTENT_FLAG_PREALLOC)
+		block_start = EXTENT_MAP_HOLE;
+
+	/*
+	 * If we have a file range that points to a compressed extent
+	 * and it's followed by a consecutive file range that points
+	 * to the same compressed extent (possibly with a different
+	 * offset and/or length, so it either points to the whole extent
+	 * or only part of it), we must make sure we do not submit a
+	 * single bio to populate the pages for the 2 ranges because
+	 * this makes the compressed extent read zero out the pages
+	 * belonging to the 2nd range. Imagine the following scenario:
+	 *
+	 *  File layout
+	 *  [0 - 8K]                     [8K - 24K]
+	 *    |                               |
+	 *    |                               |
+	 * points to extent X,         points to extent X,
+	 * offset 4K, length of 8K     offset 0, length 16K
+	 *
+	 * [extent X, compressed length = 4K uncompressed length = 16K]
+	 *
+	 * If the bio to read the compressed extent covers both ranges,
+	 * it will decompress extent X into the pages belonging to the
+	 * first range and then it will stop, zeroing out the remaining
+	 * pages that belong to the other range that points to extent X.
+	 * So here we make sure we submit 2 bios, one for the first
+	 * range and another one for the third range. Both will target
+	 * the same physical extent from disk, but we can't currently
+	 * make the compressed bio endio callback populate the pages
+	 * for both ranges because each compressed bio is tightly
+	 * coupled with a single extent map, and each range can have
+	 * an extent map with a different offset value relative to the
+	 * uncompressed data of our extent and different lengths. This
+	 * is a corner case so we prioritize correctness over
+	 * non-optimal behavior (submitting 2 bios for the same extent).
+	 */
+	if (compress_type != BTRFS_COMPRESS_NONE &&
+	    prev_em_start && *prev_em_start != (u64)-1 &&
+	    *prev_em_start != em->start)
+		force_bio_submit = true;
+
+	if (prev_em_start)
+		*prev_em_start = em->start;
+
+	free_extent_map(em);
+	em = NULL;
+
+	/* we've found a hole, just zero and go on */
+	if (block_start == EXTENT_MAP_HOLE) {
+		memzero_page(page, pg_offset, iosize);
+
+		unlock_extent(tree, cur, cur + iosize - 1, NULL);
+		end_page_read(page, true, cur, iosize);
+		cur = cur + iosize;
+		pg_offset += iosize;
+		continue;
+	}
+	/* the get_extent function already copied into the page */
+	if (block_start == EXTENT_MAP_INLINE) {
+		unlock_extent(tree, cur, cur + iosize - 1, NULL);
+		end_page_read(page, true, cur, iosize);
+		cur = cur + iosize;
+		pg_offset += iosize;
+		continue;
+	}
+
+	if (bio_ctrl->compress_type != compress_type) {
+		submit_one_bio(bio_ctrl);
+		bio_ctrl->compress_type = compress_type;
+	}
+
+	if (force_bio_submit)
+		submit_one_bio(bio_ctrl);
+	submit_extent_page(bio_ctrl, disk_bytenr, page, iosize,
+			   pg_offset);
+	cur = cur + iosize;
+	pg_offset += iosize;
+}
+
+return 0;
+}
+
+int btrfs_read_folio(struct file *file, struct folio *folio)
+{
+struct page *page = &folio->page;
+struct btrfs_inode *inode = page_to_inode(page);
+u64 start = page_offset(page);
+u64 end = start + PAGE_SIZE - 1;
+struct btrfs_bio_ctrl bio_ctrl = { .opf = REQ_OP_READ };
+struct extent_map *em_cached = NULL;
+int ret;
+
+btrfs_lock_and_flush_ordered_range(inode, start, end, NULL);
+
+ret = btrfs_do_readpage(page, &em_cached, &bio_ctrl, NULL);
+free_extent_map(em_cached);
+
+/*
+ * If btrfs_do_readpage() failed we will want to submit the assembled
+ * bio to do the cleanup.
+ */
+submit_one_bio(&bio_ctrl);
+return ret;
+}
+
+static inline void contiguous_readpages(struct page *pages[], int nr_pages,
+				u64 start, u64 end,
+				struct extent_map **em_cached,
+				struct btrfs_bio_ctrl *bio_ctrl,
+				u64 *prev_em_start)
+{
+struct btrfs_inode *inode = page_to_inode(pages[0]);
+int index;
+
+ASSERT(em_cached);
+
+btrfs_lock_and_flush_ordered_range(inode, start, end, NULL);
+
+for (index = 0; index < nr_pages; index++) {
+	btrfs_do_readpage(pages[index], em_cached, bio_ctrl,
+			  prev_em_start);
+	put_page(pages[index]);
+}
+}
+
+/*
+* helper for __extent_writepage, doing all of the delayed allocation setup.
+*
+* This returns 1 if btrfs_run_delalloc_range function did all the work required
+* to write the page (copy into inline extent).  In this case the IO has
+* been started and the page is already unlocked.
+*
+* This returns 0 if all went well (page still locked)
+* This returns < 0 if there were errors (page still locked)
+*/
+static noinline_for_stack int writepage_delalloc(struct btrfs_inode *inode,
+	struct page *page, struct writeback_control *wbc)
+{
+const u64 page_start = page_offset(page);
+const u64 page_end = page_start + PAGE_SIZE - 1;
+u64 delalloc_start = page_start;
+u64 delalloc_end = page_end;
+u64 delalloc_to_write = 0;
+int ret = 0;
+
+while (delalloc_start < page_end) {
+	delalloc_end = page_end;
+	if (!find_lock_delalloc_range(&inode->vfs_inode, page,
+				      &delalloc_start, &delalloc_end)) {
+		delalloc_start = delalloc_end + 1;
+		continue;
+	}
+
+	ret = btrfs_run_delalloc_range(inode, page, delalloc_start,
+				       delalloc_end, wbc);
+	if (ret < 0)
+		return ret;
+
+	delalloc_start = delalloc_end + 1;
+}
+
+/*
+ * delalloc_end is already one less than the total length, so
+ * we don't subtract one from PAGE_SIZE
+ */
+delalloc_to_write +=
+	DIV_ROUND_UP(delalloc_end + 1 - page_start, PAGE_SIZE);
+
+/*
+ * If btrfs_run_dealloc_range() already started I/O and unlocked
+ * the pages, we just need to account for them here.
+ */
+if (ret == 1) {
+	wbc->nr_to_write -= delalloc_to_write;
+	return 1;
+}
+
+if (wbc->nr_to_write < delalloc_to_write) {
+	int thresh = 8192;
+
+	if (delalloc_to_write < thresh * 2)
+		thresh = delalloc_to_write;
+	wbc->nr_to_write = min_t(u64, delalloc_to_write,
+				 thresh);
+}
+
+return 0;
+}
+
+/*
+* Find the first byte we need to write.
+*
+* For subpage, one page can contain several sectors, and
+* __extent_writepage_io() will just grab all extent maps in the page
+* range and try to submit all non-inline/non-compressed extents.
+*
+* This is a big problem for subpage, we shouldn't re-submit already written
+* data at all.
+* This function will lookup subpage dirty bit to find which range we really
+* need to submit.
+*
+* Return the next dirty range in [@start, @end).
+* If no dirty range is found, @start will be page_offset(page) + PAGE_SIZE.
+*/
+static void find_next_dirty_byte(struct btrfs_fs_info *fs_info,
+			 struct page *page, u64 *start, u64 *end)
+{
+struct folio *folio = page_folio(page);
+struct btrfs_subpage *subpage = folio_get_private(folio);
+struct btrfs_subpage_info *spi = fs_info->subpage_info;
+u64 orig_start = *start;
+/* Declare as unsigned long so we can use bitmap ops */
+unsigned long flags;
+int range_start_bit;
+int range_end_bit;
+
+/*
+ * For regular sector size == page size case, since one page only
+ * contains one sector, we return the page offset directly.
+ */
+if (!btrfs_is_subpage(fs_info, page->mapping)) {
+	*start = page_offset(page);
+	*end = page_offset(page) + PAGE_SIZE;
+	return;
+}
+
+range_start_bit = spi->dirty_offset +
+		  (offset_in_page(orig_start) >> fs_info->sectorsize_bits);
+
+/* We should have the page locked, but just in case */
+spin_lock_irqsave(&subpage->lock, flags);
+bitmap_next_set_region(subpage->bitmaps, &range_start_bit, &range_end_bit,
+		       spi->dirty_offset + spi->bitmap_nr_bits);
+spin_unlock_irqrestore(&subpage->lock, flags);
+
+range_start_bit -= spi->dirty_offset;
+range_end_bit -= spi->dirty_offset;
+
+*start = page_offset(page) + range_start_bit * fs_info->sectorsize;
+*end = page_offset(page) + range_end_bit * fs_info->sectorsize;
+}
+
+/*
+* helper for __extent_writepage.  This calls the writepage start hooks,
+* and does the loop to map the page into extents and bios.
+*
+* We return 1 if the IO is started and the page is unlocked,
+* 0 if all went well (page still locked)
+* < 0 if there were errors (page still locked)
+*/
+static noinline_for_stack int __extent_writepage_io(struct btrfs_inode *inode,
+			 struct page *page,
+			 struct btrfs_bio_ctrl *bio_ctrl,
+			 loff_t i_size,
+			 int *nr_ret)
+{
+struct btrfs_fs_info *fs_info = inode->root->fs_info;
+u64 cur = page_offset(page);
+u64 end = cur + PAGE_SIZE - 1;
+u64 extent_offset;
+u64 block_start;
+struct extent_map *em;
+int ret = 0;
+int nr = 0;
+
+ret = btrfs_writepage_cow_fixup(page);
+if (ret) {
+	/* Fixup worker will requeue */
+	redirty_page_for_writepage(bio_ctrl->wbc, page);
+	unlock_page(page);
+	return 1;
+}
+
+bio_ctrl->end_io_func = end_bbio_data_write;
+while (cur <= end) {
+	u32 len = end - cur + 1;
+	u64 disk_bytenr;
+	u64 em_end;
+	u64 dirty_range_start = cur;
+	u64 dirty_range_end;
+	u32 iosize;
+
+	if (cur >= i_size) {
+		btrfs_mark_ordered_io_finished(inode, page, cur, len,
+					       true);
+		/*
+		 * This range is beyond i_size, thus we don't need to
+		 * bother writing back.
+		 * But we still need to clear the dirty subpage bit, or
+		 * the next time the page gets dirtied, we will try to
+		 * writeback the sectors with subpage dirty bits,
+		 * causing writeback without ordered extent.
+		 */
+		btrfs_folio_clear_dirty(fs_info, page_folio(page), cur, len);
+		break;
+	}
+
+	find_next_dirty_byte(fs_info, page, &dirty_range_start,
+			     &dirty_range_end);
+	if (cur < dirty_range_start) {
+		cur = dirty_range_start;
+		continue;
+	}
+
+	em = btrfs_get_extent(inode, NULL, cur, len);
+	if (IS_ERR(em)) {
+		ret = PTR_ERR_OR_ZERO(em);
+		goto out_error;
+	}
+
+	extent_offset = cur - em->start;
+	em_end = extent_map_end(em);
+	ASSERT(cur <= em_end);
+	ASSERT(cur < end);
+	ASSERT(IS_ALIGNED(em->start, fs_info->sectorsize));
+	ASSERT(IS_ALIGNED(em->len, fs_info->sectorsize));
+
+	block_start = em->block_start;
+	disk_bytenr = em->block_start + extent_offset;
+
+	ASSERT(!extent_map_is_compressed(em));
+	ASSERT(block_start != EXTENT_MAP_HOLE);
+	ASSERT(block_start != EXTENT_MAP_INLINE);
+
+	/*
+	 * Note that em_end from extent_map_end() and dirty_range_end from
+	 * find_next_dirty_byte() are all exclusive
+	 */
+	iosize = min(min(em_end, end + 1), dirty_range_end) - cur;
+	free_extent_map(em);
+	em = NULL;
+
+	btrfs_set_range_writeback(inode, cur, cur + iosize - 1);
+	if (!PageWriteback(page)) {
+		btrfs_err(inode->root->fs_info,
+			   "page %lu not writeback, cur %llu end %llu",
+		       page->index, cur, end);
+	}
+
+	/*
+	 * Although the PageDirty bit is cleared before entering this
+	 * function, subpage dirty bit is not cleared.
+	 * So clear subpage dirty bit here so next time we won't submit
+	 * page for range already written to disk.
+	 */
+	btrfs_folio_clear_dirty(fs_info, page_folio(page), cur, iosize);
+
+	submit_extent_page(bio_ctrl, disk_bytenr, page, iosize,
+			   cur - page_offset(page));
+	cur += iosize;
+	nr++;
+}
+
+btrfs_folio_assert_not_dirty(fs_info, page_folio(page));
+*nr_ret = nr;
+return 0;
+
+out_error:
+/*
+ * If we finish without problem, we should not only clear page dirty,
+ * but also empty subpage dirty bits
+ */
+*nr_ret = nr;
+return ret;
+}
+
+/*
+* the writepage semantics are similar to regular writepage.  extent
+* records are inserted to lock ranges in the tree, and as dirty areas
+* are found, they are marked writeback.  Then the lock bits are removed
+* and the end_io handler clears the writeback ranges
+*
+* Return 0 if everything goes well.
+* Return <0 for error.
+*/
+static int __extent_writepage(struct page *page, struct btrfs_bio_ctrl *bio_ctrl)
+{
+struct folio *folio = page_folio(page);
+struct inode *inode = page->mapping->host;
+const u64 page_start = page_offset(page);
+int ret;
+int nr = 0;
+size_t pg_offset;
+loff_t i_size = i_size_read(inode);
+unsigned long end_index = i_size >> PAGE_SHIFT;
+
+trace___extent_writepage(page, inode, bio_ctrl->wbc);
+
+WARN_ON(!PageLocked(page));
+
+pg_offset = offset_in_page(i_size);
+if (page->index > end_index ||
+   (page->index == end_index && !pg_offset)) {
+	folio_invalidate(folio, 0, folio_size(folio));
+	folio_unlock(folio);
+	return 0;
+}
+
+if (page->index == end_index)
+	memzero_page(page, pg_offset, PAGE_SIZE - pg_offset);
+
+ret = set_page_extent_mapped(page);
+if (ret < 0)
+	goto done;
+
+ret = writepage_delalloc(BTRFS_I(inode), page, bio_ctrl->wbc);
+if (ret == 1)
+	return 0;
+if (ret)
+	goto done;
+
+ret = __extent_writepage_io(BTRFS_I(inode), page, bio_ctrl, i_size, &nr);
+if (ret == 1)
+	return 0;
+
+bio_ctrl->wbc->nr_to_write--;
+
+done:
+if (nr == 0) {
+	/* make sure the mapping tag for page dirty gets cleared */
+	set_page_writeback(page);
+	end_page_writeback(page);
+}
+if (ret) {
+	btrfs_mark_ordered_io_finished(BTRFS_I(inode), page, page_start,
+				       PAGE_SIZE, !ret);
+	mapping_set_error(page->mapping, ret);
+}
+unlock_page(page);
+ASSERT(ret <= 0);
+return ret;
+}
+
+void wait_on_extent_buffer_writeback(struct extent_buffer *eb)
+{
+wait_on_bit_io(&eb->bflags, EXTENT_BUFFER_WRITEBACK,
+	       TASK_UNINTERRUPTIBLE);
+}
+
+/*
+* Lock extent buffer status and pages for writeback.
+*
+* Return %false if the extent buffer doesn't need to be submitted (e.g. the
+* extent buffer is not dirty)
+* Return %true is the extent buffer is submitted to bio.
+*/
+static noinline_for_stack bool lock_extent_buffer_for_io(struct extent_buffer *eb,
+		  struct writeback_control *wbc)
+{
+struct btrfs_fs_info *fs_info = eb->fs_info;
+bool ret = false;
+
+btrfs_tree_lock(eb);
+while (test_bit(EXTENT_BUFFER_WRITEBACK, &eb->bflags)) {
+	btrfs_tree_unlock(eb);
+	if (wbc->sync_mode != WB_SYNC_ALL)
+		return false;
+	wait_on_extent_buffer_writeback(eb);
+	btrfs_tree_lock(eb);
+}
+
+/*
+ * We need to do this to prevent races in people who check if the eb is
+ * under IO since we can end up having no IO bits set for a short period
+ * of time.
+ */
+spin_lock(&eb->refs_lock);
+if (test_and_clear_bit(EXTENT_BUFFER_DIRTY, &eb->bflags)) {
+	set_bit(EXTENT_BUFFER_WRITEBACK, &eb->bflags);
+	spin_unlock(&eb->refs_lock);
+	btrfs_set_header_flag(eb, BTRFS_HEADER_FLAG_WRITTEN);
+	percpu_counter_add_batch(&fs_info->dirty_metadata_bytes,
+				 -eb->len,
+				 fs_info->dirty_metadata_batch);
+	ret = true;
+} else {
+	spin_unlock(&eb->refs_lock);
+}
+btrfs_tree_unlock(eb);
+return ret;
+}
+
+static void set_btree_ioerr(struct extent_buffer *eb)
+{
+struct btrfs_fs_info *fs_info = eb->fs_info;
+
+set_bit(EXTENT_BUFFER_WRITE_ERR, &eb->bflags);
+
+/*
+ * A read may stumble upon this buffer later, make sure that it gets an
+ * error and knows there was an error.
+ */
+clear_bit(EXTENT_BUFFER_UPTODATE, &eb->bflags);
+
+/*
+ * We need to set the mapping with the io error as well because a write
+ * error will flip the file system readonly, and then syncfs() will
+ * return a 0 because we are readonly if we don't modify the err seq for
+ * the superblock.
+ */
+mapping_set_error(eb->fs_info->btree_inode->i_mapping, -EIO);
+
+/*
+ * If writeback for a btree extent that doesn't belong to a log tree
+ * failed, increment the counter transaction->eb_write_errors.
+ * We do this because while the transaction is running and before it's
+ * committing (when we call filemap_fdata[write|wait]_range against
+ * the btree inode), we might have
+ * btree_inode->i_mapping->a_ops->writepages() called by the VM - if it
+ * returns an error or an error happens during writeback, when we're
+ * committing the transaction we wouldn't know about it, since the pages
+ * can be no longer dirty nor marked anymore for writeback (if a
+ * subsequent modification to the extent buffer didn't happen before the
+ * transaction commit), which makes filemap_fdata[write|wait]_range not
+ * able to find the pages tagged with SetPageError at transaction
+ * commit time. So if this happens we must abort the transaction,
+ * otherwise we commit a super block with btree roots that point to
+ * btree nodes/leafs whose content on disk is invalid - either garbage
+ * or the content of some node/leaf from a past generation that got
+ * cowed or deleted and is no longer valid.
+ *
+ * Note: setting AS_EIO/AS_ENOSPC in the btree inode's i_mapping would
+ * not be enough - we need to distinguish between log tree extents vs
+ * non-log tree extents, and the next filemap_fdatawait_range() call
+ * will catch and clear such errors in the mapping - and that call might
+ * be from a log sync and not from a transaction commit. Also, checking
+ * for the eb flag EXTENT_BUFFER_WRITE_ERR at transaction commit time is
+ * not done and would not be reliable - the eb might have been released
+ * from memory and reading it back again means that flag would not be
+ * set (since it's a runtime flag, not persisted on disk).
+ *
+ * Using the flags below in the btree inode also makes us achieve the
+ * goal of AS_EIO/AS_ENOSPC when writepages() returns success, started
+ * writeback for all dirty pages and before filemap_fdatawait_range()
+ * is called, the writeback for all dirty pages had already finished
+ * with errors - because we were not using AS_EIO/AS_ENOSPC,
+ * filemap_fdatawait_range() would return success, as it could not know
+ * that writeback errors happened (the pages were no longer tagged for
+ * writeback).
+ */
+switch (eb->log_index) {
+case -1:
+	set_bit(BTRFS_FS_BTREE_ERR, &fs_info->flags);
+	break;
+case 0:
+	set_bit(BTRFS_FS_LOG1_ERR, &fs_info->flags);
+	break;
+case 1:
+	set_bit(BTRFS_FS_LOG2_ERR, &fs_info->flags);
+	break;
+default:
+	BUG(); /* unexpected, logic error */
+}
+}
+
+/*
+* The endio specific version which won't touch any unsafe spinlock in endio
+* context.
+*/
+static struct extent_buffer *find_extent_buffer_nolock(
+	struct btrfs_fs_info *fs_info, u64 start)
+{
+struct extent_buffer *eb;
+
+rcu_read_lock();
+eb = radix_tree_lookup(&fs_info->buffer_radix,
+		       start >> fs_info->sectorsize_bits);
+if (eb && atomic_inc_not_zero(&eb->refs)) {
+	rcu_read_unlock();
+	return eb;
+}
+rcu_read_unlock();
+return NULL;
+}
+
+static void end_bbio_meta_write(struct btrfs_bio *bbio)
+{
+struct extent_buffer *eb = bbio->private;
+struct btrfs_fs_info *fs_info = eb->fs_info;
+bool uptodate = !bbio->bio.bi_status;
+struct folio_iter fi;
+u32 bio_offset = 0;
+
+if (!uptodate)
+	set_btree_ioerr(eb);
+
+bio_for_each_folio_all(fi, &bbio->bio) {
+	u64 start = eb->start + bio_offset;
+	struct folio *folio = fi.folio;
+	u32 len = fi.length;
+
+	btrfs_folio_clear_writeback(fs_info, folio, start, len);
+	bio_offset += len;
+}
+
+clear_bit(EXTENT_BUFFER_WRITEBACK, &eb->bflags);
+smp_mb__after_atomic();
+wake_up_bit(&eb->bflags, EXTENT_BUFFER_WRITEBACK);
+
+bio_put(&bbio->bio);
+}
+
+static void prepare_eb_write(struct extent_buffer *eb)
+{
+u32 nritems;
+unsigned long start;
+unsigned long end;
+
+clear_bit(EXTENT_BUFFER_WRITE_ERR, &eb->bflags);
+
+/* Set btree blocks beyond nritems with 0 to avoid stale content */
+nritems = btrfs_header_nritems(eb);
+if (btrfs_header_level(eb) > 0) {
+	end = btrfs_node_key_ptr_offset(eb, nritems);
+	memzero_extent_buffer(eb, end, eb->len - end);
+} else {
+	/*
+	 * Leaf:
+	 * header 0 1 2 .. N ... data_N .. data_2 data_1 data_0
+	 */
+	start = btrfs_item_nr_offset(eb, nritems);
+	end = btrfs_item_nr_offset(eb, 0);
+	if (nritems == 0)
+		end += BTRFS_LEAF_DATA_SIZE(eb->fs_info);
+	else
+		end += btrfs_item_offset(eb, nritems - 1);
+	memzero_extent_buffer(eb, start, end - start);
+}
+}
+
+static noinline_for_stack void write_one_eb(struct extent_buffer *eb,
+				    struct writeback_control *wbc)
+{
+struct btrfs_fs_info *fs_info = eb->fs_info;
+struct btrfs_bio *bbio;
+
+prepare_eb_write(eb);
+
+bbio = btrfs_bio_alloc(INLINE_EXTENT_BUFFER_PAGES,
+		       REQ_OP_WRITE | REQ_META | wbc_to_write_flags(wbc),
+		       eb->fs_info, end_bbio_meta_write, eb);
+bbio->bio.bi_iter.bi_sector = eb->start >> SECTOR_SHIFT;
+bio_set_dev(&bbio->bio, fs_info->fs_devices->latest_dev->bdev);
+wbc_init_bio(wbc, &bbio->bio);
+bbio->inode = BTRFS_I(eb->fs_info->btree_inode);
+bbio->file_offset = eb->start;
+if (fs_info->nodesize < PAGE_SIZE) {
+	struct folio *folio = eb->folios[0];
+	bool ret;
+
+	folio_lock(folio);
+	btrfs_subpage_set_writeback(fs_info, folio, eb->start, eb->len);
+	if (btrfs_subpage_clear_and_test_dirty(fs_info, folio, eb->start,
+					       eb->len)) {
+		folio_clear_dirty_for_io(folio);
+		wbc->nr_to_write--;
+	}
+	ret = bio_add_folio(&bbio->bio, folio, eb->len,
+			    eb->start - folio_pos(folio));
+	ASSERT(ret);
+	wbc_account_cgroup_owner(wbc, folio_page(folio, 0), eb->len);
+	folio_unlock(folio);
+} else {
+	int num_folios = num_extent_folios(eb);
+
+	for (int i = 0; i < num_folios; i++) {
+		struct folio *folio = eb->folios[i];
+		bool ret;
+
+		folio_lock(folio);
+		folio_clear_dirty_for_io(folio);
+		folio_start_writeback(folio);
+		ret = bio_add_folio(&bbio->bio, folio, eb->folio_size, 0);
+		ASSERT(ret);
+		wbc_account_cgroup_owner(wbc, folio_page(folio, 0),
+					 eb->folio_size);
+		wbc->nr_to_write -= folio_nr_pages(folio);
+		folio_unlock(folio);
+	}
+}
+btrfs_submit_bio(bbio, 0);
+}
+
+/*
+* Submit one subpage btree page.
+*
+* The main difference to submit_eb_page() is:
+* - Page locking
+*   For subpage, we don't rely on page locking at all.
+*
+* - Flush write bio
+*   We only flush bio if we may be unable to fit current extent buffers into
+*   current bio.
+*
+* Return >=0 for the number of submitted extent buffers.
+* Return <0 for fatal error.
+*/
+static int submit_eb_subpage(struct page *page, struct writeback_control *wbc)
+{
+struct btrfs_fs_info *fs_info = page_to_fs_info(page);
+struct folio *folio = page_folio(page);
+int submitted = 0;
+u64 page_start = page_offset(page);
+int bit_start = 0;
+int sectors_per_node = fs_info->nodesize >> fs_info->sectorsize_bits;
+
+/* Lock and write each dirty extent buffers in the range */
+while (bit_start < fs_info->subpage_info->bitmap_nr_bits) {
+	struct btrfs_subpage *subpage = folio_get_private(folio);
+	struct extent_buffer *eb;
+	unsigned long flags;
+	u64 start;
+
+	/*
+	 * Take private lock to ensure the subpage won't be detached
+	 * in the meantime.
+	 */
+	spin_lock(&page->mapping->i_private_lock);
+	if (!folio_test_private(folio)) {
+		spin_unlock(&page->mapping->i_private_lock);
+		break;
+	}
+	spin_lock_irqsave(&subpage->lock, flags);
+	if (!test_bit(bit_start + fs_info->subpage_info->dirty_offset,
+		      subpage->bitmaps)) {
+		spin_unlock_irqrestore(&subpage->lock, flags);
+		spin_unlock(&page->mapping->i_private_lock);
+		bit_start++;
+		continue;
+	}
+
+	start = page_start + bit_start * fs_info->sectorsize;
+	bit_start += sectors_per_node;
+
+	/*
+	 * Here we just want to grab the eb without touching extra
+	 * spin locks, so call find_extent_buffer_nolock().
+	 */
+	eb = find_extent_buffer_nolock(fs_info, start);
+	spin_unlock_irqrestore(&subpage->lock, flags);
+	spin_unlock(&page->mapping->i_private_lock);
+
+	/*
+	 * The eb has already reached 0 refs thus find_extent_buffer()
+	 * doesn't return it. We don't need to write back such eb
+	 * anyway.
+	 */
+	if (!eb)
+		continue;
+
+	if (lock_extent_buffer_for_io(eb, wbc)) {
+		write_one_eb(eb, wbc);
+		submitted++;
+	}
+	free_extent_buffer(eb);
+}
+return submitted;
+}
+
+/*
+* Submit all page(s) of one extent buffer.
+*
+* @page:	the page of one extent buffer
+* @eb_context:	to determine if we need to submit this page, if current page
+*		belongs to this eb, we don't need to submit
+*
+* The caller should pass each page in their bytenr order, and here we use
+* @eb_context to determine if we have submitted pages of one extent buffer.
+*
+* If we have, we just skip until we hit a new page that doesn't belong to
+* current @eb_context.
+*
+* If not, we submit all the page(s) of the extent buffer.
+*
+* Return >0 if we have submitted the extent buffer successfully.
+* Return 0 if we don't need to submit the page, as it's already submitted by
+* previous call.
+* Return <0 for fatal error.
+*/
+static int submit_eb_page(struct page *page, struct btrfs_eb_write_context *ctx)
+{
+struct writeback_control *wbc = ctx->wbc;
+struct address_space *mapping = page->mapping;
+struct folio *folio = page_folio(page);
+struct extent_buffer *eb;
+int ret;
+
+if (!folio_test_private(folio))
+	return 0;
+
+if (page_to_fs_info(page)->nodesize < PAGE_SIZE)
+	return submit_eb_subpage(page, wbc);
+
+spin_lock(&mapping->i_private_lock);
+if (!folio_test_private(folio)) {
+	spin_unlock(&mapping->i_private_lock);
+	return 0;
+}
+
+eb = folio_get_private(folio);
+
+/*
+ * Shouldn't happen and normally this would be a BUG_ON but no point
+ * crashing the machine for something we can survive anyway.
+ */
+if (WARN_ON(!eb)) {
+	spin_unlock(&mapping->i_private_lock);
+	return 0;
+}
+
+if (eb == ctx->eb) {
+	spin_unlock(&mapping->i_private_lock);
+	return 0;
+}
+ret = atomic_inc_not_zero(&eb->refs);
+spin_unlock(&mapping->i_private_lock);
+if (!ret)
+	return 0;
+
+ctx->eb = eb;
+
+ret = btrfs_check_meta_write_pointer(eb->fs_info, ctx);
+if (ret) {
+	if (ret == -EBUSY)
+		ret = 0;
+	free_extent_buffer(eb);
+	return ret;
+}
+
+if (!lock_extent_buffer_for_io(eb, wbc)) {
+	free_extent_buffer(eb);
+	return 0;
+}
+/* Implies write in zoned mode. */
+if (ctx->zoned_bg) {
+	/* Mark the last eb in the block group. */
+	btrfs_schedule_zone_finish_bg(ctx->zoned_bg, eb);
+	ctx->zoned_bg->meta_write_pointer += eb->len;
+}
+write_one_eb(eb, wbc);
+free_extent_buffer(eb);
+return 1;
+}
+
+int btree_write_cache_pages(struct address_space *mapping,
+			   struct writeback_control *wbc)
+{
+struct btrfs_eb_write_context ctx = { .wbc = wbc };
+struct btrfs_fs_info *fs_info = inode_to_fs_info(mapping->host);
+int ret = 0;
+int done = 0;
+int nr_to_write_done = 0;
+struct folio_batch fbatch;
+unsigned int nr_folios;
+pgoff_t index;
+pgoff_t end;		/* Inclusive */
+int scanned = 0;
+xa_mark_t tag;
+
+folio_batch_init(&fbatch);
+if (wbc->range_cyclic) {
+	index = mapping->writeback_index; /* Start from prev offset */
+	end = -1;
+	/*
+	 * Start from the beginning does not need to cycle over the
+	 * range, mark it as scanned.
+	 */
+	scanned = (index == 0);
+} else {
+	index = wbc->range_start >> PAGE_SHIFT;
+	end = wbc->range_end >> PAGE_SHIFT;
+	scanned = 1;
+}
+if (wbc->sync_mode == WB_SYNC_ALL)
+	tag = PAGECACHE_TAG_TOWRITE;
+else
+	tag = PAGECACHE_TAG_DIRTY;
+btrfs_zoned_meta_io_lock(fs_info);
+retry:
+if (wbc->sync_mode == WB_SYNC_ALL)
+	tag_pages_for_writeback(mapping, index, end);
+while (!done && !nr_to_write_done && (index <= end) &&
+       (nr_folios = filemap_get_folios_tag(mapping, &index, end,
+				    tag, &fbatch))) {
+	unsigned i;
+
+	for (i = 0; i < nr_folios; i++) {
+		struct folio *folio = fbatch.folios[i];
+
+		ret = submit_eb_page(&folio->page, &ctx);
+		if (ret == 0)
+			continue;
+		if (ret < 0) {
+			done = 1;
+			break;
+		}
+
+		/*
+		 * the filesystem may choose to bump up nr_to_write.
+		 * We have to make sure to honor the new nr_to_write
+		 * at any time
+		 */
+		nr_to_write_done = wbc->nr_to_write <= 0;
+	}
+	folio_batch_release(&fbatch);
+	cond_resched();
+}
+if (!scanned && !done) {
+	/*
+	 * We hit the last page and there is more work to be done: wrap
+	 * back to the start of the file
+	 */
+	scanned = 1;
+	index = 0;
+	goto retry;
+}
+/*
+ * If something went wrong, don't allow any metadata write bio to be
+ * submitted.
+ *
+ * This would prevent use-after-free if we had dirty pages not
+ * cleaned up, which can still happen by fuzzed images.
+ *
+ * - Bad extent tree
+ *   Allowing existing tree block to be allocated for other trees.
+ *
+ * - Log tree operations
+ *   Exiting tree blocks get allocated to log tree, bumps its
+ *   generation, then get cleaned in tree re-balance.
+ *   Such tree block will not be written back, since it's clean,
+ *   thus no WRITTEN flag set.
+ *   And after log writes back, this tree block is not traced by
+ *   any dirty extent_io_tree.
+ *
+ * - Offending tree block gets re-dirtied from its original owner
+ *   Since it has bumped generation, no WRITTEN flag, it can be
+ *   reused without COWing. This tree block will not be traced
+ *   by btrfs_transaction::dirty_pages.
+ *
+ *   Now such dirty tree block will not be cleaned by any dirty
+ *   extent io tree. Thus we don't want to submit such wild eb
+ *   if the fs already has error.
+ *
+ * We can get ret > 0 from submit_extent_page() indicating how many ebs
+ * were submitted. Reset it to 0 to avoid false alerts for the caller.
+ */
+if (ret > 0)
+	ret = 0;
+if (!ret && BTRFS_FS_ERROR(fs_info))
+	ret = -EROFS;
+
+if (ctx.zoned_bg)
+	btrfs_put_block_group(ctx.zoned_bg);
+btrfs_zoned_meta_io_unlock(fs_info);
+return ret;
+}
+
+/*
+* Walk the list of dirty pages of the given address space and write all of them.
+*
+* @mapping:   address space structure to write
+* @wbc:       subtract the number of written pages from *@wbc->nr_to_write
+* @bio_ctrl:  holds context for the write, namely the bio
+*
+* If a page is already under I/O, write_cache_pages() skips it, even
+* if it's dirty.  This is desirable behaviour for memory-cleaning writeback,
+* but it is INCORRECT for data-integrity system calls such as fsync().  fsync()
+* and msync() need to guarantee that all the data which was dirty at the time
+* the call was made get new I/O started against them.  If wbc->sync_mode is
+* WB_SYNC_ALL then we were called for data integrity and we must wait for
+* existing IO to complete.
+*/
+static int extent_write_cache_pages(struct address_space *mapping,
+		     struct btrfs_bio_ctrl *bio_ctrl)
+{
+struct writeback_control *wbc = bio_ctrl->wbc;
+struct inode *inode = mapping->host;
+int ret = 0;
+int done = 0;
+int nr_to_write_done = 0;
+struct folio_batch fbatch;
+unsigned int nr_folios;
+pgoff_t index;
+pgoff_t end;		/* Inclusive */
+pgoff_t done_index;
+int range_whole = 0;
+int scanned = 0;
+xa_mark_t tag;
+
+/*
+ * We have to hold onto the inode so that ordered extents can do their
+ * work when the IO finishes.  The alternative to this is failing to add
+ * an ordered extent if the igrab() fails there and that is a huge pain
+ * to deal with, so instead just hold onto the inode throughout the
+ * writepages operation.  If it fails here we are freeing up the inode
+ * anyway and we'd rather not waste our time writing out stuff that is
+ * going to be truncated anyway.
+ */
+if (!igrab(inode))
+	return 0;
+
+folio_batch_init(&fbatch);
+if (wbc->range_cyclic) {
+	index = mapping->writeback_index; /* Start from prev offset */
+	end = -1;
+	/*
+	 * Start from the beginning does not need to cycle over the
+	 * range, mark it as scanned.
+	 */
+	scanned = (index == 0);
+} else {
+	index = wbc->range_start >> PAGE_SHIFT;
+	end = wbc->range_end >> PAGE_SHIFT;
+	if (wbc->range_start == 0 && wbc->range_end == LLONG_MAX)
+		range_whole = 1;
+	scanned = 1;
+}
+
+/*
+ * We do the tagged writepage as long as the snapshot flush bit is set
+ * and we are the first one who do the filemap_flush() on this inode.
+ *
+ * The nr_to_write == LONG_MAX is needed to make sure other flushers do
+ * not race in and drop the bit.
+ */
+if (range_whole && wbc->nr_to_write == LONG_MAX &&
+    test_and_clear_bit(BTRFS_INODE_SNAPSHOT_FLUSH,
+		       &BTRFS_I(inode)->runtime_flags))
+	wbc->tagged_writepages = 1;
+
+if (wbc->sync_mode == WB_SYNC_ALL || wbc->tagged_writepages)
+	tag = PAGECACHE_TAG_TOWRITE;
+else
+	tag = PAGECACHE_TAG_DIRTY;
+retry:
+if (wbc->sync_mode == WB_SYNC_ALL || wbc->tagged_writepages)
+	tag_pages_for_writeback(mapping, index, end);
+done_index = index;
+while (!done && !nr_to_write_done && (index <= end) &&
+		(nr_folios = filemap_get_folios_tag(mapping, &index,
+						end, tag, &fbatch))) {
+	unsigned i;
+
+	for (i = 0; i < nr_folios; i++) {
+		struct folio *folio = fbatch.folios[i];
+
+		done_index = folio_next_index(folio);
+		/*
+		 * At this point we hold neither the i_pages lock nor
+		 * the page lock: the page may be truncated or
+		 * invalidated (changing page->mapping to NULL),
+		 * or even swizzled back from swapper_space to
+		 * tmpfs file mapping
+		 */
+		if (!folio_trylock(folio)) {
+			submit_write_bio(bio_ctrl, 0);
+			folio_lock(folio);
+		}
+
+		if (unlikely(folio->mapping != mapping)) {
+			folio_unlock(folio);
+			continue;
+		}
+
+		if (!folio_test_dirty(folio)) {
+			/* Someone wrote it for us. */
+			folio_unlock(folio);
+			continue;
+		}
+
+		if (wbc->sync_mode != WB_SYNC_NONE) {
+			if (folio_test_writeback(folio))
+				submit_write_bio(bio_ctrl, 0);
+			folio_wait_writeback(folio);
+		}
+
+		if (folio_test_writeback(folio) ||
+		    !folio_clear_dirty_for_io(folio)) {
+			folio_unlock(folio);
+			continue;
+		}
+
+		ret = __extent_writepage(&folio->page, bio_ctrl);
+		if (ret < 0) {
+			done = 1;
+			break;
+		}
+
+		/*
+		 * The filesystem may choose to bump up nr_to_write.
+		 * We have to make sure to honor the new nr_to_write
+		 * at any time.
+		 */
+		nr_to_write_done = (wbc->sync_mode == WB_SYNC_NONE &&
+				    wbc->nr_to_write <= 0);
+	}
+	folio_batch_release(&fbatch);
+	cond_resched();
+}
+if (!scanned && !done) {
+	/*
+	 * We hit the last page and there is more work to be done: wrap
+	 * back to the start of the file
+	 */
+	scanned = 1;
+	index = 0;
+
+	/*
+	 * If we're looping we could run into a page that is locked by a
+	 * writer and that writer could be waiting on writeback for a
+	 * page in our current bio, and thus deadlock, so flush the
+	 * write bio here.
+	 */
+	submit_write_bio(bio_ctrl, 0);
+	goto retry;
+}
+
+if (wbc->range_cyclic || (wbc->nr_to_write > 0 && range_whole))
+	mapping->writeback_index = done_index;
+
+btrfs_add_delayed_iput(BTRFS_I(inode));
+return ret;
+}
+
+/*
+* Submit the pages in the range to bio for call sites which delalloc range has
+* already been ran (aka, ordered extent inserted) and all pages are still
+* locked.
+*/
+void extent_write_locked_range(struct inode *inode, struct page *locked_page,
+		       u64 start, u64 end, struct writeback_control *wbc,
+		       bool pages_dirty)
+{
+bool found_error = false;
+int ret = 0;
+struct address_space *mapping = inode->i_mapping;
+struct btrfs_fs_info *fs_info = inode_to_fs_info(inode);
+const u32 sectorsize = fs_info->sectorsize;
+loff_t i_size = i_size_read(inode);
+u64 cur = start;
+struct btrfs_bio_ctrl bio_ctrl = {
+	.wbc = wbc,
+	.opf = REQ_OP_WRITE | wbc_to_write_flags(wbc),
+};
+
+if (wbc->no_cgroup_owner)
+	bio_ctrl.opf |= REQ_BTRFS_CGROUP_PUNT;
+
+ASSERT(IS_ALIGNED(start, sectorsize) && IS_ALIGNED(end + 1, sectorsize));
+
+while (cur <= end) {
+	u64 cur_end = min(round_down(cur, PAGE_SIZE) + PAGE_SIZE - 1, end);
+	u32 cur_len = cur_end + 1 - cur;
+	struct page *page;
+	int nr = 0;
+
+	page = find_get_page(mapping, cur >> PAGE_SHIFT);
+	ASSERT(PageLocked(page));
+	if (pages_dirty && page != locked_page) {
+		ASSERT(PageDirty(page));
+		clear_page_dirty_for_io(page);
+	}
+
+	ret = __extent_writepage_io(BTRFS_I(inode), page, &bio_ctrl,
+				    i_size, &nr);
+	if (ret == 1)
+		goto next_page;
+
+	/* Make sure the mapping tag for page dirty gets cleared. */
+	if (nr == 0) {
+		set_page_writeback(page);
+		end_page_writeback(page);
+	}
+	if (ret) {
+		btrfs_mark_ordered_io_finished(BTRFS_I(inode), page,
+					       cur, cur_len, !ret);
+		mapping_set_error(page->mapping, ret);
+	}
+	btrfs_folio_unlock_writer(fs_info, page_folio(page), cur, cur_len);
+	if (ret < 0)
+		found_error = true;
+next_page:
+	put_page(page);
+	cur = cur_end + 1;
+}
+
+submit_write_bio(&bio_ctrl, found_error ? ret : 0);
+}
+
+int btrfs_writepages(struct address_space *mapping, struct writeback_control *wbc)
+{
+struct inode *inode = mapping->host;
+int ret = 0;
+struct btrfs_bio_ctrl bio_ctrl = {
+	.wbc = wbc,
+	.opf = REQ_OP_WRITE | wbc_to_write_flags(wbc),
+};
+
+/*
+ * Allow only a single thread to do the reloc work in zoned mode to
+ * protect the write pointer updates.
+ */
+btrfs_zoned_data_reloc_lock(BTRFS_I(inode));
+ret = extent_write_cache_pages(mapping, &bio_ctrl);
+submit_write_bio(&bio_ctrl, ret);
+btrfs_zoned_data_reloc_unlock(BTRFS_I(inode));
+return ret;
+}
+
+void btrfs_readahead(struct readahead_control *rac)
+{
+struct btrfs_bio_ctrl bio_ctrl = { .opf = REQ_OP_READ | REQ_RAHEAD };
+struct page *pagepool[16];
+struct extent_map *em_cached = NULL;
+u64 prev_em_start = (u64)-1;
+int nr;
+
+while ((nr = readahead_page_batch(rac, pagepool))) {
+	u64 contig_start = readahead_pos(rac);
+	u64 contig_end = contig_start + readahead_batch_length(rac) - 1;
+
+	contiguous_readpages(pagepool, nr, contig_start, contig_end,
+			&em_cached, &bio_ctrl, &prev_em_start);
+}
+
+if (em_cached)
+	free_extent_map(em_cached);
+submit_one_bio(&bio_ctrl);
+}
+
+/*
+* basic invalidate_folio code, this waits on any locked or writeback
+* ranges corresponding to the folio, and then deletes any extent state
+* records from the tree
+*/
+int extent_invalidate_folio(struct extent_io_tree *tree,
+		  struct folio *folio, size_t offset)
+{
+struct extent_state *cached_state = NULL;
+u64 start = folio_pos(folio);
+u64 end = start + folio_size(folio) - 1;
+size_t blocksize = folio_to_fs_info(folio)->sectorsize;
+
+/* This function is only called for the btree inode */
+ASSERT(tree->owner == IO_TREE_BTREE_INODE_IO);
+
+start += ALIGN(offset, blocksize);
+if (start > end)
+	return 0;
+
+lock_extent(tree, start, end, &cached_state);
+folio_wait_writeback(folio);
+
+/*
+ * Currently for btree io tree, only EXTENT_LOCKED is utilized,
+ * so here we only need to unlock the extent range to free any
+ * existing extent state.
+ */
+unlock_extent(tree, start, end, &cached_state);
+return 0;
+}
+
+/*
+* a helper for release_folio, this tests for areas of the page that
+* are locked or under IO and drops the related state bits if it is safe
+* to drop the page.
+*/
+static int try_release_extent_state(struct extent_io_tree *tree,
+			    struct page *page, gfp_t mask)
+{
+u64 start = page_offset(page);
+u64 end = start + PAGE_SIZE - 1;
+int ret = 1;
+
+if (test_range_bit_exists(tree, start, end, EXTENT_LOCKED)) {
+	ret = 0;
+} else {
+	u32 clear_bits = ~(EXTENT_LOCKED | EXTENT_NODATASUM |
+			   EXTENT_DELALLOC_NEW | EXTENT_CTLBITS |
+			   EXTENT_QGROUP_RESERVED);
+
+	/*
+	 * At this point we can safely clear everything except the
+	 * locked bit, the nodatasum bit and the delalloc new bit.
+	 * The delalloc new bit will be cleared by ordered extent
+	 * completion.
+	 */
+	ret = __clear_extent_bit(tree, start, end, clear_bits, NULL, NULL);
+
+	/* if clear_extent_bit failed for enomem reasons,
+	 * we can't allow the release to continue.
+	 */
+	if (ret < 0)
+		ret = 0;
+	else
+		ret = 1;
+}
+return ret;
+}
+
+/*
+* a helper for release_folio.  As long as there are no locked extents
+* in the range corresponding to the page, both state records and extent
+* map records are removed
+*/
+int try_release_extent_mapping(struct page *page, gfp_t mask)
+{
+struct extent_map *em;
+u64 start = page_offset(page);
+u64 end = start + PAGE_SIZE - 1;
+struct btrfs_inode *btrfs_inode = page_to_inode(page);
+struct extent_io_tree *tree = &btrfs_inode->io_tree;
+struct extent_map_tree *map = &btrfs_inode->extent_tree;
+
+if (gfpflags_allow_blocking(mask) &&
+    page->mapping->host->i_size > SZ_16M) {
+	u64 len;
+	while (start <= end) {
+		struct btrfs_fs_info *fs_info;
+		u64 cur_gen;
+
+		len = end - start + 1;
+		write_lock(&map->lock);
+		em = lookup_extent_mapping(map, start, len);
+		if (!em) {
+			write_unlock(&map->lock);
+			break;
+		}
+		if ((em->flags & EXTENT_FLAG_PINNED) ||
+		    em->start != start) {
+			write_unlock(&map->lock);
+			free_extent_map(em);
+			break;
+		}
+		if (test_range_bit_exists(tree, em->start,
+					  extent_map_end(em) - 1,
+					  EXTENT_LOCKED))
+			goto next;
+		/*
+		 * If it's not in the list of modified extents, used
+		 * by a fast fsync, we can remove it. If it's being
+		 * logged we can safely remove it since fsync took an
+		 * extra reference on the em.
+		 */
+		if (list_empty(&em->list) ||
+		    (em->flags & EXTENT_FLAG_LOGGING))
+			goto remove_em;
+		/*
+		 * If it's in the list of modified extents, remove it
+		 * only if its generation is older then the current one,
+		 * in which case we don't need it for a fast fsync.
+		 * Otherwise don't remove it, we could be racing with an
+		 * ongoing fast fsync that could miss the new extent.
+		 */
+		fs_info = btrfs_inode->root->fs_info;
+		spin_lock(&fs_info->trans_lock);
+		cur_gen = fs_info->generation;
+		spin_unlock(&fs_info->trans_lock);
+		if (em->generation >= cur_gen)
+			goto next;
+remove_em:
+		/*
+		 * We only remove extent maps that are not in the list of
+		 * modified extents or that are in the list but with a
+		 * generation lower then the current generation, so there
+		 * is no need to set the full fsync flag on the inode (it
+		 * hurts the fsync performance for workloads with a data
+		 * size that exceeds or is close to the system's memory).
+		 */
+		remove_extent_mapping(map, em);
+		/* once for the rb tree */
+		free_extent_map(em);
+next:
+		start = extent_map_end(em);
+		write_unlock(&map->lock);
+
+		/* once for us */
+		free_extent_map(em);
+
+		cond_resched(); /* Allow large-extent preemption. */
+	}
+}
+return try_release_extent_state(tree, page, mask);
+}
+
+struct btrfs_fiemap_entry {
+u64 offset;
+u64 phys;
+u64 len;
+u32 flags;
+};
+
+/*
+* Indicate the caller of emit_fiemap_extent() that it needs to unlock the file
+* range from the inode's io tree, unlock the subvolume tree search path, flush
+* the fiemap cache and relock the file range and research the subvolume tree.
+* The value here is something negative that can't be confused with a valid
+* errno value and different from 1 because that's also a return value from
+* fiemap_fill_next_extent() and also it's often used to mean some btree search
+* did not find a key, so make it some distinct negative value.
+*/
+#define BTRFS_FIEMAP_FLUSH_CACHE (-(MAX_ERRNO + 1))
+
+/*
+* Used to:
+*
+* - Cache the next entry to be emitted to the fiemap buffer, so that we can
+*   merge extents that are contiguous and can be grouped as a single one;
+*
+* - Store extents ready to be written to the fiemap buffer in an intermediary
+*   buffer. This intermediary buffer is to ensure that in case the fiemap
+*   buffer is memory mapped to the fiemap target file, we don't deadlock
+*   during btrfs_page_mkwrite(). This is because during fiemap we are locking
+*   an extent range in order to prevent races with delalloc flushing and
+*   ordered extent completion, which is needed in order to reliably detect
+*   delalloc in holes and prealloc extents. And this can lead to a deadlock
+*   if the fiemap buffer is memory mapped to the file we are running fiemap
+*   against (a silly, useless in practice scenario, but possible) because
+*   btrfs_page_mkwrite() will try to lock the same extent range.
+*/
+struct fiemap_cache {
+/* An array of ready fiemap entries. */
+struct btrfs_fiemap_entry *entries;
+/* Number of entries in the entries array. */
+int entries_size;
+/* Index of the next entry in the entries array to write to. */
+int entries_pos;
+/*
+ * Once the entries array is full, this indicates what's the offset for
+ * the next file extent item we must search for in the inode's subvolume
+ * tree after unlocking the extent range in the inode's io tree and
+ * releasing the search path.
+ */
+u64 next_search_offset;
+/*
+ * This matches struct fiemap_extent_info::fi_mapped_extents, we use it
+ * to count ourselves emitted extents and stop instead of relying on
+ * fiemap_fill_next_extent() because we buffer ready fiemap entries at
+ * the @entries array, and we want to stop as soon as we hit the max
+ * amount of extents to map, not just to save time but also to make the
+ * logic at extent_fiemap() simpler.
+ */
+unsigned int extents_mapped;
+/* Fields for the cached extent (unsubmitted, not ready, extent). */
+u64 offset;
+u64 phys;
+u64 len;
+u32 flags;
+bool cached;
+};
+
+static int flush_fiemap_cache(struct fiemap_extent_info *fieinfo,
+		      struct fiemap_cache *cache)
+{
+for (int i = 0; i < cache->entries_pos; i++) {
+	struct btrfs_fiemap_entry *entry = &cache->entries[i];
+	int ret;
+
+	ret = fiemap_fill_next_extent(fieinfo, entry->offset,
+				      entry->phys, entry->len,
+				      entry->flags);
+	/*
+	 * Ignore 1 (reached max entries) because we keep track of that
+	 * ourselves in emit_fiemap_extent().
+	 */
+	if (ret < 0)
+		return ret;
+}
+cache->entries_pos = 0;
+
+return 0;
+}
+
+/*
+* Helper to submit fiemap extent.
+*
+* Will try to merge current fiemap extent specified by @offset, @phys,
+* @len and @flags with cached one.
+* And only when we fails to merge, cached one will be submitted as
+* fiemap extent.
+*
+* Return value is the same as fiemap_fill_next_extent().
+*/
+static int emit_fiemap_extent(struct fiemap_extent_info *fieinfo,
+			struct fiemap_cache *cache,
+			u64 offset, u64 phys, u64 len, u32 flags)
+{
+struct btrfs_fiemap_entry *entry;
+u64 cache_end;
+
+/* Set at the end of extent_fiemap(). */
+ASSERT((flags & FIEMAP_EXTENT_LAST) == 0);
+
+if (!cache->cached)
+	goto assign;
+
+/*
+ * When iterating the extents of the inode, at extent_fiemap(), we may
+ * find an extent that starts at an offset behind the end offset of the
+ * previous extent we processed. This happens if fiemap is called
+ * without FIEMAP_FLAG_SYNC and there are ordered extents completing
+ * after we had to unlock the file range, release the search path, emit
+ * the fiemap extents stored in the buffer (cache->entries array) and
+ * the lock the remainder of the range and re-search the btree.
+ *
+ * For example we are in leaf X processing its last item, which is the
+ * file extent item for file range [512K, 1M[, and after
+ * btrfs_next_leaf() releases the path, there's an ordered extent that
+ * completes for the file range [768K, 2M[, and that results in trimming
+ * the file extent item so that it now corresponds to the file range
+ * [512K, 768K[ and a new file extent item is inserted for the file
+ * range [768K, 2M[, which may end up as the last item of leaf X or as
+ * the first item of the next leaf - in either case btrfs_next_leaf()
+ * will leave us with a path pointing to the new extent item, for the
+ * file range [768K, 2M[, since that's the first key that follows the
+ * last one we processed. So in order not to report overlapping extents
+ * to user space, we trim the length of the previously cached extent and
+ * emit it.
+ *
+ * Upon calling btrfs_next_leaf() we may also find an extent with an
+ * offset smaller than or equals to cache->offset, and this happens
+ * when we had a hole or prealloc extent with several delalloc ranges in
+ * it, but after btrfs_next_leaf() released the path, delalloc was
+ * flushed and the resulting ordered extents were completed, so we can
+ * now have found a file extent item for an offset that is smaller than
+ * or equals to what we have in cache->offset. We deal with this as
+ * described below.
+ */
+cache_end = cache->offset + cache->len;
+if (cache_end > offset) {
+	if (offset == cache->offset) {
+		/*
+		 * We cached a dealloc range (found in the io tree) for
+		 * a hole or prealloc extent and we have now found a
+		 * file extent item for the same offset. What we have
+		 * now is more recent and up to date, so discard what
+		 * we had in the cache and use what we have just found.
+		 */
+		goto assign;
+	} else if (offset > cache->offset) {
+		/*
+		 * The extent range we previously found ends after the
+		 * offset of the file extent item we found and that
+		 * offset falls somewhere in the middle of that previous
+		 * extent range. So adjust the range we previously found
+		 * to end at the offset of the file extent item we have
+		 * just found, since this extent is more up to date.
+		 * Emit that adjusted range and cache the file extent
+		 * item we have just found. This corresponds to the case
+		 * where a previously found file extent item was split
+		 * due to an ordered extent completing.
+		 */
+		cache->len = offset - cache->offset;
+		goto emit;
+	} else {
+		const u64 range_end = offset + len;
+
+		/*
+		 * The offset of the file extent item we have just found
+		 * is behind the cached offset. This means we were
+		 * processing a hole or prealloc extent for which we
+		 * have found delalloc ranges (in the io tree), so what
+		 * we have in the cache is the last delalloc range we
+		 * found while the file extent item we found can be
+		 * either for a whole delalloc range we previously
+		 * emmitted or only a part of that range.
+		 *
+		 * We have two cases here:
+		 *
+		 * 1) The file extent item's range ends at or behind the
+		 *    cached extent's end. In this case just ignore the
+		 *    current file extent item because we don't want to
+		 *    overlap with previous ranges that may have been
+		 *    emmitted already;
+		 *
+		 * 2) The file extent item starts behind the currently
+		 *    cached extent but its end offset goes beyond the
+		 *    end offset of the cached extent. We don't want to
+		 *    overlap with a previous range that may have been
+		 *    emmitted already, so we emit the currently cached
+		 *    extent and then partially store the current file
+		 *    extent item's range in the cache, for the subrange
+		 *    going the cached extent's end to the end of the
+		 *    file extent item.
+		 */
+		if (range_end <= cache_end)
+			return 0;
+
+		if (!(flags & (FIEMAP_EXTENT_ENCODED | FIEMAP_EXTENT_DELALLOC)))
+			phys += cache_end - offset;
+
+		offset = cache_end;
+		len = range_end - cache_end;
+		goto emit;
+	}
+}
+
+/*
+ * Only merges fiemap extents if
+ * 1) Their logical addresses are continuous
+ *
+ * 2) Their physical addresses are continuous
+ *    So truly compressed (physical size smaller than logical size)
+ *    extents won't get merged with each other
+ *
+ * 3) Share same flags
+ */
+if (cache->offset + cache->len  == offset &&
+    cache->phys + cache->len == phys  &&
+    cache->flags == flags) {
+	cache->len += len;
+	return 0;
+}
+
+emit:
+/* Not mergeable, need to submit cached one */
+
+if (cache->entries_pos == cache->entries_size) {
+	/*
+	 * We will need to research for the end offset of the last
+	 * stored extent and not from the current offset, because after
+	 * unlocking the range and releasing the path, if there's a hole
+	 * between that end offset and this current offset, a new extent
+	 * may have been inserted due to a new write, so we don't want
+	 * to miss it.
+	 */
+	entry = &cache->entries[cache->entries_size - 1];
+	cache->next_search_offset = entry->offset + entry->len;
+	cache->cached = false;
+
+	return BTRFS_FIEMAP_FLUSH_CACHE;
+}
+
+entry = &cache->entries[cache->entries_pos];
+entry->offset = cache->offset;
+entry->phys = cache->phys;
+entry->len = cache->len;
+entry->flags = cache->flags;
+cache->entries_pos++;
+cache->extents_mapped++;
+
+if (cache->extents_mapped == fieinfo->fi_extents_max) {
+	cache->cached = false;
+	return 1;
+}
+assign:
+cache->cached = true;
+cache->offset = offset;
+cache->phys = phys;
+cache->len = len;
+cache->flags = flags;
+
+return 0;
+}
+
+/*
+* Emit last fiemap cache
+*
+* The last fiemap cache may still be cached in the following case:
+* 0		      4k		    8k
+* |<- Fiemap range ->|
+* |<------------  First extent ----------->|
+*
+* In this case, the first extent range will be cached but not emitted.
+* So we must emit it before ending extent_fiemap().
+*/
+static int emit_last_fiemap_cache(struct fiemap_extent_info *fieinfo,
+			  struct fiemap_cache *cache)
+{
+int ret;
+
+if (!cache->cached)
+	return 0;
+
+ret = fiemap_fill_next_extent(fieinfo, cache->offset, cache->phys,
+			      cache->len, cache->flags);
+cache->cached = false;
+if (ret > 0)
+	ret = 0;
+return ret;
+}
+
+static int fiemap_next_leaf_item(struct btrfs_inode *inode, struct btrfs_path *path)
+{
+struct extent_buffer *clone = path->nodes[0];
+struct btrfs_key key;
+int slot;
+int ret;
+
+path->slots[0]++;
+if (path->slots[0] < btrfs_header_nritems(path->nodes[0]))
+	return 0;
+
+/*
+ * Add a temporary extra ref to an already cloned extent buffer to
+ * prevent btrfs_next_leaf() freeing it, we want to reuse it to avoid
+ * the cost of allocating a new one.
+ */
+ASSERT(test_bit(EXTENT_BUFFER_UNMAPPED, &clone->bflags));
+atomic_inc(&clone->refs);
+
+ret = btrfs_next_leaf(inode->root, path);
+if (ret != 0)
+	goto out;
+
+/*
+ * Don't bother with cloning if there are no more file extent items for
+ * our inode.
+ */
+btrfs_item_key_to_cpu(path->nodes[0], &key, path->slots[0]);
+if (key.objectid != btrfs_ino(inode) || key.type != BTRFS_EXTENT_DATA_KEY) {
+	ret = 1;
+	goto out;
+}
+
+/* See the comment at fiemap_search_slot() about why we clone. */
+copy_extent_buffer_full(clone, path->nodes[0]);
+/*
+ * Important to preserve the start field, for the optimizations when
+ * checking if extents are shared (see extent_fiemap()).
+ */
+clone->start = path->nodes[0]->start;
+
+slot = path->slots[0];
+btrfs_release_path(path);
+path->nodes[0] = clone;
+path->slots[0] = slot;
+out:
+if (ret)
+	free_extent_buffer(clone);
+
+return ret;
+}
+
+/*
+* Search for the first file extent item that starts at a given file offset or
+* the one that starts immediately before that offset.
+* Returns: 0 on success, < 0 on error, 1 if not found.
+*/
+static int fiemap_search_slot(struct btrfs_inode *inode, struct btrfs_path *path,
+		      u64 file_offset)
+{
+const u64 ino = btrfs_ino(inode);
+struct btrfs_root *root = inode->root;
+struct extent_buffer *clone;
+struct btrfs_key key;
+int slot;
+int ret;
+
+key.objectid = ino;
+key.type = BTRFS_EXTENT_DATA_KEY;
+key.offset = file_offset;
+
+ret = btrfs_search_slot(NULL, root, &key, path, 0, 0);
+if (ret < 0)
+	return ret;
+
+if (ret > 0 && path->slots[0] > 0) {
+	btrfs_item_key_to_cpu(path->nodes[0], &key, path->slots[0] - 1);
+	if (key.objectid == ino && key.type == BTRFS_EXTENT_DATA_KEY)
+		path->slots[0]--;
+}
+
+if (path->slots[0] >= btrfs_header_nritems(path->nodes[0])) {
+	ret = btrfs_next_leaf(root, path);
+	if (ret != 0)
+		return ret;
+
+	btrfs_item_key_to_cpu(path->nodes[0], &key, path->slots[0]);
+	if (key.objectid != ino || key.type != BTRFS_EXTENT_DATA_KEY)
+		return 1;
+}
+
+/*
+ * We clone the leaf and use it during fiemap. This is because while
+ * using the leaf we do expensive things like checking if an extent is
+ * shared, which can take a long time. In order to prevent blocking
+ * other tasks for too long, we use a clone of the leaf. We have locked
+ * the file range in the inode's io tree, so we know none of our file
+ * extent items can change. This way we avoid blocking other tasks that
+ * want to insert items for other inodes in the same leaf or b+tree
+ * rebalance operations (triggered for example when someone is trying
+ * to push items into this leaf when trying to insert an item in a
+ * neighbour leaf).
+ * We also need the private clone because holding a read lock on an
+ * extent buffer of the subvolume's b+tree will make lockdep unhappy
+ * when we check if extents are shared, as backref walking may need to
+ * lock the same leaf we are processing.
+ */
+clone = btrfs_clone_extent_buffer(path->nodes[0]);
+if (!clone)
+	return -ENOMEM;
+
+slot = path->slots[0];
+btrfs_release_path(path);
+path->nodes[0] = clone;
+path->slots[0] = slot;
+
+return 0;
+}
+
+/*
+* Process a range which is a hole or a prealloc extent in the inode's subvolume
+* btree. If @disk_bytenr is 0, we are dealing with a hole, otherwise a prealloc
+* extent. The end offset (@end) is inclusive.
+*/
+static int fiemap_process_hole(struct btrfs_inode *inode,
+		       struct fiemap_extent_info *fieinfo,
+		       struct fiemap_cache *cache,
+		       struct extent_state **delalloc_cached_state,
+		       struct btrfs_backref_share_check_ctx *backref_ctx,
+		       u64 disk_bytenr, u64 extent_offset,
+		       u64 extent_gen,
+		       u64 start, u64 end)
+{
+const u64 i_size = i_size_read(&inode->vfs_inode);
+u64 cur_offset = start;
+u64 last_delalloc_end = 0;
+u32 prealloc_flags = FIEMAP_EXTENT_UNWRITTEN;
+bool checked_extent_shared = false;
+int ret;
+
+/*
+ * There can be no delalloc past i_size, so don't waste time looking for
+ * it beyond i_size.
+ */
+while (cur_offset < end && cur_offset < i_size) {
 	u64 delalloc_start;
 	u64 delalloc_end;
-	bool found;
-	struct extent_state *cached_state = NULL;
-	int ret;
-	int loops = 0;
-
-	/* Caller should pass a valid @end to indicate the search range end */
-	ASSERT(orig_end > orig_start);
-
-	/* The range should at least cover part of the page */
-	ASSERT(!(orig_start >= page_offset(locked_page) + PAGE_SIZE ||
-		 orig_end <= page_offset(locked_page)));
-again:
-	/* step one, find a bunch of delalloc bytes starting at start */
-	delalloc_start = *start;
-	delalloc_end = 0;
-	found = btrfs_find_delalloc_range(tree, &delalloc_start, &delalloc_end,
-					  max_bytes, &cached_state);
-	if (!found || delalloc_end <= *start || delalloc_start > orig_end) {
-		*start = delalloc_start;
-
-		/* @delalloc_end can be -1, never go beyond @orig_end */
-		*end = min(delalloc_end, orig_end);
-		free_extent_state(cached_state);
-		return false;
-	}
+	u64 prealloc_start;
+	u64 prealloc_len = 0;
+	bool delalloc;
+
+	delalloc = btrfs_find_delalloc_in_range(inode, cur_offset, end,
+						delalloc_cached_state,
+						&delalloc_start,
+						&delalloc_end);
+	if (!delalloc)
+		break;
 
 	/*
-	 * start comes from the offset of locked_page.  We have to lock
-	 * pages in order, so we can't process delalloc bytes before
-	 * locked_page
+	 * If this is a prealloc extent we have to report every section
+	 * of it that has no delalloc.
 	 */
-	if (delalloc_start < *start)
-		delalloc_start = *start;
-
-	/*
-	 * make sure to limit the number of pages we try to lock down
-	 */
-	if (delalloc_end + 1 - delalloc_start > max_bytes)
-		delalloc_end = delalloc_start + max_bytes - 1;
-
-	/* step two, lock all the pages after the page that has start */
-	ret = lock_delalloc_pages(inode, locked_page,
-				  delalloc_start, delalloc_end);
-	ASSERT(!ret || ret == -EAGAIN);
-	if (ret == -EAGAIN) {
-		/* some of the pages are gone, lets avoid looping by
-		 * shortening the size of the delalloc range we're searching
-		 */
-		free_extent_state(cached_state);
-		cached_state = NULL;
-		if (!loops) {
-			max_bytes = PAGE_SIZE;
-			loops = 1;
-			goto again;
-		} else {
-			found = false;
-			goto out_failed;
-		}
-	}
-
-	/* step three, lock the state bits for the whole range */
-	lock_extent(tree, delalloc_start, delalloc_end, &cached_state);
-
-	/* then test to make sure it is all still delalloc */
-	ret = test_range_bit(tree, delalloc_start, delalloc_end,
-			     EXTENT_DELALLOC, cached_state);
-	if (!ret) {
-		unlock_extent(tree, delalloc_start, delalloc_end,
-			      &cached_state);
-		__unlock_for_delalloc(inode, locked_page,
-			      delalloc_start, delalloc_end);
-		cond_resched();
-		goto again;
-	}
-	free_extent_state(cached_state);
-	*start = delalloc_start;
-	*end = delalloc_end;
-out_failed:
-	return found;
-}
-
-void extent_clear_unlock_delalloc(struct btrfs_inode *inode, u64 start, u64 end,
-				  struct page *locked_page,
-				  u32 clear_bits, unsigned long page_ops)
-{
-	clear_extent_bit(&inode->io_tree, start, end, clear_bits, NULL);
-
-	__process_pages_contig(inode->vfs_inode.i_mapping, locked_page,
-			       start, end, page_ops);
-}
-
-static bool btrfs_verify_page(struct page *page, u64 start)
-{
-	if (!fsverity_active(page->mapping->host) ||
-	    PageUptodate(page) ||
-	    start >= i_size_read(page->mapping->host))
-		return true;
-	return fsverity_verify_page(page);
-}
-
-static void end_page_read(struct page *page, bool uptodate, u64 start, u32 len)
-{
-	struct btrfs_fs_info *fs_info = page_to_fs_info(page);
-	struct folio *folio = page_folio(page);
-
-	ASSERT(page_offset(page) <= start &&
-	       start + len <= page_offset(page) + PAGE_SIZE);
-
-	if (uptodate && btrfs_verify_page(page, start))
-		btrfs_folio_set_uptodate(fs_info, folio, start, len);
-	else
-		btrfs_folio_clear_uptodate(fs_info, folio, start, len);
-
-	if (!btrfs_is_subpage(fs_info, page->mapping))
-		unlock_page(page);
-	else
-		btrfs_subpage_end_reader(fs_info, folio, start, len);
-}
-
-/*
- * After a write IO is done, we need to:
- *
- * - clear the uptodate bits on error
- * - clear the writeback bits in the extent tree for the range
- * - filio_end_writeback()  if there is no more pending io for the folio
- *
- * Scheduling is not allowed, so the extent state tree is expected
- * to have one and only one object corresponding to this IO.
- */
-static void end_bbio_data_write(struct btrfs_bio *bbio)
-{
-	struct btrfs_fs_info *fs_info = bbio->fs_info;
-	struct bio *bio = &bbio->bio;
-	int error = blk_status_to_errno(bio->bi_status);
-	struct folio_iter fi;
-	const u32 sectorsize = fs_info->sectorsize;
-
-	ASSERT(!bio_flagged(bio, BIO_CLONED));
-	bio_for_each_folio_all(fi, bio) {
-		struct folio *folio = fi.folio;
-		u64 start = folio_pos(folio) + fi.offset;
-		u32 len = fi.length;
-
-		/* Only order 0 (single page) folios are allowed for data. */
-		ASSERT(folio_order(folio) == 0);
-
-		/* Our read/write should always be sector aligned. */
-		if (!IS_ALIGNED(fi.offset, sectorsize))
-			btrfs_err(fs_info,
-		"partial page write in btrfs with offset %zu and length %zu",
-				  fi.offset, fi.length);
-		else if (!IS_ALIGNED(fi.length, sectorsize))
-			btrfs_info(fs_info,
-		"incomplete page write with offset %zu and length %zu",
-				   fi.offset, fi.length);
-
-		btrfs_finish_ordered_extent(bbio->ordered,
-				folio_page(folio, 0), start, len, !error);
-		if (error)
-			mapping_set_error(folio->mapping, error);
-		btrfs_folio_clear_writeback(fs_info, folio, start, len);
-	}
-
-	bio_put(bio);
-}
-
-/*
- * Record previously processed extent range
- *
- * For endio_readpage_release_extent() to handle a full extent range, reducing
- * the extent io operations.
- */
-struct processed_extent {
-	struct btrfs_inode *inode;
-	/* Start of the range in @inode */
-	u64 start;
-	/* End of the range in @inode */
-	u64 end;
-	bool uptodate;
-};
-
-/*
- * Try to release processed extent range
- *
- * May not release the extent range right now if the current range is
- * contiguous to processed extent.
- *
- * Will release processed extent when any of @inode, @uptodate, the range is
- * no longer contiguous to the processed range.
- *
- * Passing @inode == NULL will force processed extent to be released.
- */
-static void endio_readpage_release_extent(struct processed_extent *processed,
-			      struct btrfs_inode *inode, u64 start, u64 end,
-			      bool uptodate)
-{
-	struct extent_state *cached = NULL;
-	struct extent_io_tree *tree;
-
-	/* The first extent, initialize @processed */
-	if (!processed->inode)
-		goto update;
-
-	/*
-	 * Contiguous to processed extent, just uptodate the end.
-	 *
-	 * Several things to notice:
-	 *
-	 * - bio can be merged as long as on-disk bytenr is contiguous
-	 *   This means we can have page belonging to other inodes, thus need to
-	 *   check if the inode still matches.
-	 * - bvec can contain range beyond current page for multi-page bvec
-	 *   Thus we need to do processed->end + 1 >= start check
-	 */
-	if (processed->inode == inode && processed->uptodate == uptodate &&
-	    processed->end + 1 >= start && end >= processed->end) {
-		processed->end = end;
-		return;
-	}
-
-	tree = &processed->inode->io_tree;
-	/*
-	 * Now we don't have range contiguous to the processed range, release
-	 * the processed range now.
-	 */
-	unlock_extent(tree, processed->start, processed->end, &cached);
-
-update:
-	/* Update processed to current range */
-	processed->inode = inode;
-	processed->start = start;
-	processed->end = end;
-	processed->uptodate = uptodate;
-}
-
-static void begin_page_read(struct btrfs_fs_info *fs_info, struct page *page)
-{
-	struct folio *folio = page_folio(page);
-
-	ASSERT(folio_test_locked(folio));
-	if (!btrfs_is_subpage(fs_info, folio->mapping))
-		return;
-
-	ASSERT(folio_test_private(folio));
-	btrfs_subpage_start_reader(fs_info, folio, page_offset(page), PAGE_SIZE);
-}
-
-/*
- * After a data read IO is done, we need to:
- *
- * - clear the uptodate bits on error
- * - set the uptodate bits if things worked
- * - set the folio up to date if all extents in the tree are uptodate
- * - clear the lock bit in the extent tree
- * - unlock the folio if there are no other extents locked for it
- *
- * Scheduling is not allowed, so the extent state tree is expected
- * to have one and only one object corresponding to this IO.
- */
-static void end_bbio_data_read(struct btrfs_bio *bbio)
-{
-	struct btrfs_fs_info *fs_info = bbio->fs_info;
-	struct bio *bio = &bbio->bio;
-	struct processed_extent processed = { 0 };
-	struct folio_iter fi;
-	const u32 sectorsize = fs_info->sectorsize;
-
-	ASSERT(!bio_flagged(bio, BIO_CLONED));
-	bio_for_each_folio_all(fi, &bbio->bio) {
-		bool uptodate = !bio->bi_status;
-		struct folio *folio = fi.folio;
-		struct inode *inode = folio->mapping->host;
-		u64 start;
-		u64 end;
-		u32 len;
-
-		/* For now only order 0 folios are supported for data. */
-		ASSERT(folio_order(folio) == 0);
-		btrfs_debug(fs_info,
-			"%s: bi_sector=%llu, err=%d, mirror=%u",
-			__func__, bio->bi_iter.bi_sector, bio->bi_status,
-			bbio->mirror_num);
-
-		/*
-		 * We always issue full-sector reads, but if some block in a
-		 * folio fails to read, blk_update_request() will advance
-		 * bv_offset and adjust bv_len to compensate.  Print a warning
-		 * for unaligned offsets, and an error if they don't add up to
-		 * a full sector.
-		 */
-		if (!IS_ALIGNED(fi.offset, sectorsize))
-			btrfs_err(fs_info,
-		"partial page read in btrfs with offset %zu and length %zu",
-				  fi.offset, fi.length);
-		else if (!IS_ALIGNED(fi.offset + fi.length, sectorsize))
-			btrfs_info(fs_info,
-		"incomplete page read with offset %zu and length %zu",
-				   fi.offset, fi.length);
-
-		start = folio_pos(folio) + fi.offset;
-		end = start + fi.length - 1;
-		len = fi.length;
-
-		if (likely(uptodate)) {
-			loff_t i_size = i_size_read(inode);
-			pgoff_t end_index = i_size >> folio_shift(folio);
-
-			/*
-			 * Zero out the remaining part if this range straddles
-			 * i_size.
-			 *
-			 * Here we should only zero the range inside the folio,
-			 * not touch anything else.
-			 *
-			 * NOTE: i_size is exclusive while end is inclusive.
-			 */
-			if (folio_index(folio) == end_index && i_size <= end) {
-				u32 zero_start = max(offset_in_folio(folio, i_size),
-						     offset_in_folio(folio, start));
-				u32 zero_len = offset_in_folio(folio, end) + 1 -
-					       zero_start;
-
-				folio_zero_range(folio, zero_start, zero_len);
-			}
-		}
-
-		/* Update page status and unlock. */
-		end_page_read(folio_page(folio, 0), uptodate, start, len);
-		endio_readpage_release_extent(&processed, BTRFS_I(inode),
-					      start, end, uptodate);
-	}
-	/* Release the last extent */
-	endio_readpage_release_extent(&processed, NULL, 0, 0, false);
-	bio_put(bio);
-}
-
-/*
- * Populate every free slot in a provided array with folios.
- *
- * @nr_folios:   number of foliosto allocate
- * @folio_array: the array to fill with folios; any existing non-null entries in
- *		 the array will be skipped
- * @extra_gfp:	 the extra GFP flags for the allocation.
- *
- * Return: 0        if all folios were able to be allocated;
- *         -ENOMEM  otherwise, the partially allocated folios would be freed and
- *                  the array slots zeroed
- */
-int btrfs_alloc_folio_array(unsigned int nr_folios, struct folio **folio_array,
-			    gfp_t extra_gfp)
-{
-	for (int i = 0; i < nr_folios; i++) {
-		if (folio_array[i])
-			continue;
-		folio_array[i] = folio_alloc(GFP_NOFS | extra_gfp, 0);
-		if (!folio_array[i])
-			goto error;
-	}
-	return 0;
-error:
-	for (int i = 0; i < nr_folios; i++) {
-		if (folio_array[i])
-			folio_put(folio_array[i]);
-	}
-	return -ENOMEM;
-}
-
-/*
- * Populate every free slot in a provided array with pages.
- *
- * @nr_pages:   number of pages to allocate
- * @page_array: the array to fill with pages; any existing non-null entries in
- * 		the array will be skipped
- * @extra_gfp:	the extra GFP flags for the allocation.
- *
- * Return: 0        if all pages were able to be allocated;
- *         -ENOMEM  otherwise, the partially allocated pages would be freed and
- *                  the array slots zeroed
- */
-int btrfs_alloc_page_array(unsigned int nr_pages, struct page **page_array,
-			   gfp_t extra_gfp)
-{
-	unsigned int allocated;
-
-	for (allocated = 0; allocated < nr_pages;) {
-		unsigned int last = allocated;
-
-		allocated = alloc_pages_bulk_array(GFP_NOFS | extra_gfp,
-						   nr_pages, page_array);
-
-		if (allocated == nr_pages)
-			return 0;
-
-		/*
-		 * During this iteration, no page could be allocated, even
-		 * though alloc_pages_bulk_array() falls back to alloc_page()
-		 * if  it could not bulk-allocate. So we must be out of memory.
-		 */
-		if (allocated == last) {
-			for (int i = 0; i < allocated; i++) {
-				__free_page(page_array[i]);
-				page_array[i] = NULL;
-			}
-			return -ENOMEM;
-		}
-
-		memalloc_retry_wait(GFP_NOFS);
-	}
-	return 0;
-}
-
-/*
- * Populate needed folios for the extent buffer.
- *
- * For now, the folios populated are always in order 0 (aka, single page).
- */
-static int alloc_eb_folio_array(struct extent_buffer *eb, gfp_t extra_gfp,
-				int order)
-{
-	struct page *page_array[INLINE_EXTENT_BUFFER_PAGES] = { 0 };
-	int num_pages = num_extent_pages(eb);
-	int ret;
-
-	if (order) {
-		/*
-		 * For higher order folio allocation, we discard the extra_gfp
-		 * (should only be __GFP_NOFAIL, and conflicts with higher order
-		 * folio).
-		 *
-		 * Instead we want no warning when allocation failed, and no
-		 * extra retry (to get a faster allocation).
-		 * As we're completely fine to fall back to lower order.
-		 */
-		eb->folios[0] = folio_alloc(GFP_NOFS | __GFP_NOWARN |
-					    __GFP_NORETRY, order);
-		if (eb->folios[0]) {
-			eb->folio_size = folio_size(eb->folios[0]);
-			eb->folio_shift = folio_shift(eb->folios[0]);
-			return 0;
-		}
-		/* Fallback to 0 order (single page) folios. */
-	}
-	ret = btrfs_alloc_page_array(num_pages, page_array, extra_gfp);
-	if (ret < 0)
-		return ret;
-
-	for (int i = 0; i < num_pages; i++)
-		eb->folios[i] = page_folio(page_array[i]);
-	eb->folio_size = PAGE_SIZE;
-	eb->folio_shift = PAGE_SHIFT;
-	return 0;
-}
-
-static bool btrfs_bio_is_contig(struct btrfs_bio_ctrl *bio_ctrl,
-				struct page *page, u64 disk_bytenr,
-				unsigned int pg_offset)
-{
-	struct bio *bio = &bio_ctrl->bbio->bio;
-	struct bio_vec *bvec = bio_last_bvec_all(bio);
-	const sector_t sector = disk_bytenr >> SECTOR_SHIFT;
-
-	if (bio_ctrl->compress_type != BTRFS_COMPRESS_NONE) {
-		/*
-		 * For compression, all IO should have its logical bytenr set
-		 * to the starting bytenr of the compressed extent.
-		 */
-		return bio->bi_iter.bi_sector == sector;
-	}
-
-	/*
-	 * The contig check requires the following conditions to be met:
-	 *
-	 * 1) The pages are belonging to the same inode
-	 *    This is implied by the call chain.
-	 *
-	 * 2) The range has adjacent logical bytenr
-	 *
-	 * 3) The range has adjacent file offset
-	 *    This is required for the usage of btrfs_bio->file_offset.
-	 */
-	return bio_end_sector(bio) == sector &&
-		page_offset(bvec->bv_page) + bvec->bv_offset + bvec->bv_len ==
-		page_offset(page) + pg_offset;
-}
-
-static void alloc_new_bio(struct btrfs_inode *inode,
-			  struct btrfs_bio_ctrl *bio_ctrl,
-			  u64 disk_bytenr, u64 file_offset)
-{
-	struct btrfs_fs_info *fs_info = inode->root->fs_info;
-	struct btrfs_bio *bbio;
-
-	bbio = btrfs_bio_alloc(BIO_MAX_VECS, bio_ctrl->opf, fs_info,
-			       bio_ctrl->end_io_func, NULL);
-	bbio->bio.bi_iter.bi_sector = disk_bytenr >> SECTOR_SHIFT;
-	bbio->inode = inode;
-	bbio->file_offset = file_offset;
-	bio_ctrl->bbio = bbio;
-	bio_ctrl->len_to_oe_boundary = U32_MAX;
-
-	/* Limit data write bios to the ordered boundary. */
-	if (bio_ctrl->wbc) {
-		struct btrfs_ordered_extent *ordered;
-
-		ordered = btrfs_lookup_ordered_extent(inode, file_offset);
-		if (ordered) {
-			bio_ctrl->len_to_oe_boundary = min_t(u32, U32_MAX,
-					ordered->file_offset +
-					ordered->disk_num_bytes - file_offset);
-			bbio->ordered = ordered;
-		}
-
-		/*
-		 * Pick the last added device to support cgroup writeback.  For
-		 * multi-device file systems this means blk-cgroup policies have
-		 * to always be set on the last added/replaced device.
-		 * This is a bit odd but has been like that for a long time.
-		 */
-		bio_set_dev(&bbio->bio, fs_info->fs_devices->latest_dev->bdev);
-		wbc_init_bio(bio_ctrl->wbc, &bbio->bio);
-	}
-}
-
-/*
- * @disk_bytenr: logical bytenr where the write will be
- * @page:	page to add to the bio
- * @size:	portion of page that we want to write to
- * @pg_offset:	offset of the new bio or to check whether we are adding
- *              a contiguous page to the previous one
- *
- * The will either add the page into the existing @bio_ctrl->bbio, or allocate a
- * new one in @bio_ctrl->bbio.
- * The mirror number for this IO should already be initizlied in
- * @bio_ctrl->mirror_num.
- */
-static void submit_extent_page(struct btrfs_bio_ctrl *bio_ctrl,
-			       u64 disk_bytenr, struct page *page,
-			       size_t size, unsigned long pg_offset)
-{
-	struct btrfs_inode *inode = page_to_inode(page);
-
-	ASSERT(pg_offset + size <= PAGE_SIZE);
-	ASSERT(bio_ctrl->end_io_func);
-
-	if (bio_ctrl->bbio &&
-	    !btrfs_bio_is_contig(bio_ctrl, page, disk_bytenr, pg_offset))
-		submit_one_bio(bio_ctrl);
-
-	do {
-		u32 len = size;
-
-		/* Allocate new bio if needed */
-		if (!bio_ctrl->bbio) {
-			alloc_new_bio(inode, bio_ctrl, disk_bytenr,
-				      page_offset(page) + pg_offset);
-		}
-
-		/* Cap to the current ordered extent boundary if there is one. */
-		if (len > bio_ctrl->len_to_oe_boundary) {
-			ASSERT(bio_ctrl->compress_type == BTRFS_COMPRESS_NONE);
-			ASSERT(is_data_inode(&inode->vfs_inode));
-			len = bio_ctrl->len_to_oe_boundary;
-		}
-
-		if (bio_add_page(&bio_ctrl->bbio->bio, page, len, pg_offset) != len) {
-			/* bio full: move on to a new one */
-			submit_one_bio(bio_ctrl);
-			continue;
-		}
-
-		if (bio_ctrl->wbc)
-			wbc_account_cgroup_owner(bio_ctrl->wbc, page, len);
-
-		size -= len;
-		pg_offset += len;
-		disk_bytenr += len;
-
-		/*
-		 * len_to_oe_boundary defaults to U32_MAX, which isn't page or
-		 * sector aligned.  alloc_new_bio() then sets it to the end of
-		 * our ordered extent for writes into zoned devices.
-		 *
-		 * When len_to_oe_boundary is tracking an ordered extent, we
-		 * trust the ordered extent code to align things properly, and
-		 * the check above to cap our write to the ordered extent
-		 * boundary is correct.
-		 *
-		 * When len_to_oe_boundary is U32_MAX, the cap above would
-		 * result in a 4095 byte IO for the last page right before
-		 * we hit the bio limit of UINT_MAX.  bio_add_page() has all
-		 * the checks required to make sure we don't overflow the bio,
-		 * and we should just ignore len_to_oe_boundary completely
-		 * unless we're using it to track an ordered extent.
-		 *
-		 * It's pretty hard to make a bio sized U32_MAX, but it can
-		 * happen when the page cache is able to feed us contiguous
-		 * pages for large extents.
-		 */
-		if (bio_ctrl->len_to_oe_boundary != U32_MAX)
-			bio_ctrl->len_to_oe_boundary -= len;
-
-		/* Ordered extent boundary: move on to a new bio. */
-		if (bio_ctrl->len_to_oe_boundary == 0)
-			submit_one_bio(bio_ctrl);
-	} while (size);
-}
-
-static int attach_extent_buffer_folio(struct extent_buffer *eb,
-				      struct folio *folio,
-				      struct btrfs_subpage *prealloc)
-{
-	struct btrfs_fs_info *fs_info = eb->fs_info;
-	int ret = 0;
-
-	/*
-	 * If the page is mapped to btree inode, we should hold the private
-	 * lock to prevent race.
-	 * For cloned or dummy extent buffers, their pages are not mapped and
-	 * will not race with any other ebs.
-	 */
-	if (folio->mapping)
-		lockdep_assert_held(&folio->mapping->i_private_lock);
-
-	if (fs_info->nodesize >= PAGE_SIZE) {
-		if (!folio_test_private(folio))
-			folio_attach_private(folio, eb);
-		else
-			WARN_ON(folio_get_private(folio) != eb);
-		return 0;
-	}
-
-	/* Already mapped, just free prealloc */
-	if (folio_test_private(folio)) {
-		btrfs_free_subpage(prealloc);
-		return 0;
-	}
-
-	if (prealloc)
-		/* Has preallocated memory for subpage */
-		folio_attach_private(folio, prealloc);
-	else
-		/* Do new allocation to attach subpage */
-		ret = btrfs_attach_subpage(fs_info, folio, BTRFS_SUBPAGE_METADATA);
-	return ret;
-}
-
-int set_page_extent_mapped(struct page *page)
-{
-	return set_folio_extent_mapped(page_folio(page));
-}
-
-int set_folio_extent_mapped(struct folio *folio)
-{
-	struct btrfs_fs_info *fs_info;
-
-	ASSERT(folio->mapping);
-
-	if (folio_test_private(folio))
-		return 0;
-
-	fs_info = folio_to_fs_info(folio);
-
-	if (btrfs_is_subpage(fs_info, folio->mapping))
-		return btrfs_attach_subpage(fs_info, folio, BTRFS_SUBPAGE_DATA);
-
-	folio_attach_private(folio, (void *)EXTENT_FOLIO_PRIVATE);
-	return 0;
-}
-
-void clear_page_extent_mapped(struct page *page)
-{
-	struct folio *folio = page_folio(page);
-	struct btrfs_fs_info *fs_info;
-
-	ASSERT(page->mapping);
-
-	if (!folio_test_private(folio))
-		return;
-
-	fs_info = page_to_fs_info(page);
-	if (btrfs_is_subpage(fs_info, page->mapping))
-		return btrfs_detach_subpage(fs_info, folio);
-
-	folio_detach_private(folio);
-}
-
-static struct extent_map *__get_extent_map(struct inode *inode, struct page *page,
-		 u64 start, u64 len, struct extent_map **em_cached)
-{
-	struct extent_map *em;
-
-	ASSERT(em_cached);
-
-	if (*em_cached) {
-		em = *em_cached;
-		if (extent_map_in_tree(em) && start >= em->start &&
-		    start < extent_map_end(em)) {
-			refcount_inc(&em->refs);
-			return em;
-		}
-
-		free_extent_map(em);
-		*em_cached = NULL;
-	}
-
-	em = btrfs_get_extent(BTRFS_I(inode), page, start, len);
-	if (!IS_ERR(em)) {
-		BUG_ON(*em_cached);
-		refcount_inc(&em->refs);
-		*em_cached = em;
-	}
-	return em;
-}
-/*
- * basic readpage implementation.  Locked extent state structs are inserted
- * into the tree that are removed when the IO is done (by the end_io
- * handlers)
- * XXX JDM: This needs looking at to ensure proper page locking
- * return 0 on success, otherwise return error
- */
-static int btrfs_do_readpage(struct page *page, struct extent_map **em_cached,
-		      struct btrfs_bio_ctrl *bio_ctrl, u64 *prev_em_start)
-{
-	struct inode *inode = page->mapping->host;
-	struct btrfs_fs_info *fs_info = inode_to_fs_info(inode);
-	u64 start = page_offset(page);
-	const u64 end = start + PAGE_SIZE - 1;
-	u64 cur = start;
-	u64 extent_offset;
-	u64 last_byte = i_size_read(inode);
-	u64 block_start;
-	struct extent_map *em;
-	int ret = 0;
-	size_t pg_offset = 0;
-	size_t iosize;
-	size_t blocksize = fs_info->sectorsize;
-	struct extent_io_tree *tree = &BTRFS_I(inode)->io_tree;
-
-	ret = set_page_extent_mapped(page);
-	if (ret < 0) {
-		unlock_extent(tree, start, end, NULL);
-		unlock_page(page);
-		return ret;
-	}
-
-	if (page->index == last_byte >> PAGE_SHIFT) {
-		size_t zero_offset = offset_in_page(last_byte);
-
-		if (zero_offset) {
-			iosize = PAGE_SIZE - zero_offset;
-			memzero_page(page, zero_offset, iosize);
-		}
-	}
-	bio_ctrl->end_io_func = end_bbio_data_read;
-	begin_page_read(fs_info, page);
-	while (cur <= end) {
-		enum btrfs_compression_type compress_type = BTRFS_COMPRESS_NONE;
-		bool force_bio_submit = false;
-		u64 disk_bytenr;
-
-		ASSERT(IS_ALIGNED(cur, fs_info->sectorsize));
-		if (cur >= last_byte) {
-			iosize = PAGE_SIZE - pg_offset;
-			memzero_page(page, pg_offset, iosize);
-			unlock_extent(tree, cur, cur + iosize - 1, NULL);
-			end_page_read(page, true, cur, iosize);
-			break;
-		}
-		em = __get_extent_map(inode, page, cur, end - cur + 1, em_cached);
-		if (IS_ERR(em)) {
-			unlock_extent(tree, cur, end, NULL);
-			end_page_read(page, false, cur, end + 1 - cur);
-			return PTR_ERR(em);
-		}
-		extent_offset = cur - em->start;
-		BUG_ON(extent_map_end(em) <= cur);
-		BUG_ON(end < cur);
-
-		compress_type = extent_map_compression(em);
-
-		iosize = min(extent_map_end(em) - cur, end - cur + 1);
-		iosize = ALIGN(iosize, blocksize);
-		if (compress_type != BTRFS_COMPRESS_NONE)
-			disk_bytenr = em->block_start;
-		else
-			disk_bytenr = em->block_start + extent_offset;
-		block_start = em->block_start;
-		if (em->flags & EXTENT_FLAG_PREALLOC)
-			block_start = EXTENT_MAP_HOLE;
-
-		/*
-		 * If we have a file range that points to a compressed extent
-		 * and it's followed by a consecutive file range that points
-		 * to the same compressed extent (possibly with a different
-		 * offset and/or length, so it either points to the whole extent
-		 * or only part of it), we must make sure we do not submit a
-		 * single bio to populate the pages for the 2 ranges because
-		 * this makes the compressed extent read zero out the pages
-		 * belonging to the 2nd range. Imagine the following scenario:
-		 *
-		 *  File layout
-		 *  [0 - 8K]                     [8K - 24K]
-		 *    |                               |
-		 *    |                               |
-		 * points to extent X,         points to extent X,
-		 * offset 4K, length of 8K     offset 0, length 16K
-		 *
-		 * [extent X, compressed length = 4K uncompressed length = 16K]
-		 *
-		 * If the bio to read the compressed extent covers both ranges,
-		 * it will decompress extent X into the pages belonging to the
-		 * first range and then it will stop, zeroing out the remaining
-		 * pages that belong to the other range that points to extent X.
-		 * So here we make sure we submit 2 bios, one for the first
-		 * range and another one for the third range. Both will target
-		 * the same physical extent from disk, but we can't currently
-		 * make the compressed bio endio callback populate the pages
-		 * for both ranges because each compressed bio is tightly
-		 * coupled with a single extent map, and each range can have
-		 * an extent map with a different offset value relative to the
-		 * uncompressed data of our extent and different lengths. This
-		 * is a corner case so we prioritize correctness over
-		 * non-optimal behavior (submitting 2 bios for the same extent).
-		 */
-		if (compress_type != BTRFS_COMPRESS_NONE &&
-		    prev_em_start && *prev_em_start != (u64)-1 &&
-		    *prev_em_start != em->start)
-			force_bio_submit = true;
-
-		if (prev_em_start)
-			*prev_em_start = em->start;
-
-		free_extent_map(em);
-		em = NULL;
-
-		/* we've found a hole, just zero and go on */
-		if (block_start == EXTENT_MAP_HOLE) {
-			memzero_page(page, pg_offset, iosize);
-
-			unlock_extent(tree, cur, cur + iosize - 1, NULL);
-			end_page_read(page, true, cur, iosize);
-			cur = cur + iosize;
-			pg_offset += iosize;
-			continue;
-		}
-		/* the get_extent function already copied into the page */
-		if (block_start == EXTENT_MAP_INLINE) {
-			unlock_extent(tree, cur, cur + iosize - 1, NULL);
-			end_page_read(page, true, cur, iosize);
-			cur = cur + iosize;
-			pg_offset += iosize;
-			continue;
-		}
-
-		if (bio_ctrl->compress_type != compress_type) {
-			submit_one_bio(bio_ctrl);
-			bio_ctrl->compress_type = compress_type;
-		}
-
-		if (force_bio_submit)
-			submit_one_bio(bio_ctrl);
-		submit_extent_page(bio_ctrl, disk_bytenr, page, iosize,
-				   pg_offset);
-		cur = cur + iosize;
-		pg_offset += iosize;
-	}
-
-	return 0;
-}
-
-int btrfs_read_folio(struct file *file, struct folio *folio)
-{
-	struct page *page = &folio->page;
-	struct btrfs_inode *inode = page_to_inode(page);
-	u64 start = page_offset(page);
-	u64 end = start + PAGE_SIZE - 1;
-	struct btrfs_bio_ctrl bio_ctrl = { .opf = REQ_OP_READ };
-	struct extent_map *em_cached = NULL;
-	int ret;
-
-	btrfs_lock_and_flush_ordered_range(inode, start, end, NULL);
-
-	ret = btrfs_do_readpage(page, &em_cached, &bio_ctrl, NULL);
-	free_extent_map(em_cached);
-
-	/*
-	 * If btrfs_do_readpage() failed we will want to submit the assembled
-	 * bio to do the cleanup.
-	 */
-	submit_one_bio(&bio_ctrl);
-	return ret;
-}
-
-static inline void contiguous_readpages(struct page *pages[], int nr_pages,
-					u64 start, u64 end,
-					struct extent_map **em_cached,
-					struct btrfs_bio_ctrl *bio_ctrl,
-					u64 *prev_em_start)
-{
-	struct btrfs_inode *inode = page_to_inode(pages[0]);
-	int index;
-
-	ASSERT(em_cached);
-
-	btrfs_lock_and_flush_ordered_range(inode, start, end, NULL);
-
-	for (index = 0; index < nr_pages; index++) {
-		btrfs_do_readpage(pages[index], em_cached, bio_ctrl,
-				  prev_em_start);
-		put_page(pages[index]);
-	}
-}
-
-/*
- * helper for __extent_writepage, doing all of the delayed allocation setup.
- *
- * This returns 1 if btrfs_run_delalloc_range function did all the work required
- * to write the page (copy into inline extent).  In this case the IO has
- * been started and the page is already unlocked.
- *
- * This returns 0 if all went well (page still locked)
- * This returns < 0 if there were errors (page still locked)
- */
-static noinline_for_stack int writepage_delalloc(struct btrfs_inode *inode,
-		struct page *page, struct writeback_control *wbc)
-{
-	const u64 page_start = page_offset(page);
-	const u64 page_end = page_start + PAGE_SIZE - 1;
-	u64 delalloc_start = page_start;
-	u64 delalloc_end = page_end;
-	u64 delalloc_to_write = 0;
-	int ret = 0;
-
-	while (delalloc_start < page_end) {
-		delalloc_end = page_end;
-		if (!find_lock_delalloc_range(&inode->vfs_inode, page,
-					      &delalloc_start, &delalloc_end)) {
-			delalloc_start = delalloc_end + 1;
-			continue;
-		}
-
-		ret = btrfs_run_delalloc_range(inode, page, delalloc_start,
-					       delalloc_end, wbc);
-		if (ret < 0)
-			return ret;
-
-		delalloc_start = delalloc_end + 1;
-	}
-
-	/*
-	 * delalloc_end is already one less than the total length, so
-	 * we don't subtract one from PAGE_SIZE
-	 */
-	delalloc_to_write +=
-		DIV_ROUND_UP(delalloc_end + 1 - page_start, PAGE_SIZE);
-
-	/*
-	 * If btrfs_run_dealloc_range() already started I/O and unlocked
-	 * the pages, we just need to account for them here.
-	 */
-	if (ret == 1) {
-		wbc->nr_to_write -= delalloc_to_write;
-		return 1;
-	}
-
-	if (wbc->nr_to_write < delalloc_to_write) {
-		int thresh = 8192;
-
-		if (delalloc_to_write < thresh * 2)
-			thresh = delalloc_to_write;
-		wbc->nr_to_write = min_t(u64, delalloc_to_write,
-					 thresh);
-	}
-
-	return 0;
-}
-
-/*
- * Find the first byte we need to write.
- *
- * For subpage, one page can contain several sectors, and
- * __extent_writepage_io() will just grab all extent maps in the page
- * range and try to submit all non-inline/non-compressed extents.
- *
- * This is a big problem for subpage, we shouldn't re-submit already written
- * data at all.
- * This function will lookup subpage dirty bit to find which range we really
- * need to submit.
- *
- * Return the next dirty range in [@start, @end).
- * If no dirty range is found, @start will be page_offset(page) + PAGE_SIZE.
- */
-static void find_next_dirty_byte(struct btrfs_fs_info *fs_info,
-				 struct page *page, u64 *start, u64 *end)
-{
-	struct folio *folio = page_folio(page);
-	struct btrfs_subpage *subpage = folio_get_private(folio);
-	struct btrfs_subpage_info *spi = fs_info->subpage_info;
-	u64 orig_start = *start;
-	/* Declare as unsigned long so we can use bitmap ops */
-	unsigned long flags;
-	int range_start_bit;
-	int range_end_bit;
-
-	/*
-	 * For regular sector size == page size case, since one page only
-	 * contains one sector, we return the page offset directly.
-	 */
-	if (!btrfs_is_subpage(fs_info, page->mapping)) {
-		*start = page_offset(page);
-		*end = page_offset(page) + PAGE_SIZE;
-		return;
-	}
-
-	range_start_bit = spi->dirty_offset +
-			  (offset_in_page(orig_start) >> fs_info->sectorsize_bits);
-
-	/* We should have the page locked, but just in case */
-	spin_lock_irqsave(&subpage->lock, flags);
-	bitmap_next_set_region(subpage->bitmaps, &range_start_bit, &range_end_bit,
-			       spi->dirty_offset + spi->bitmap_nr_bits);
-	spin_unlock_irqrestore(&subpage->lock, flags);
-
-	range_start_bit -= spi->dirty_offset;
-	range_end_bit -= spi->dirty_offset;
-
-	*start = page_offset(page) + range_start_bit * fs_info->sectorsize;
-	*end = page_offset(page) + range_end_bit * fs_info->sectorsize;
-}
-
-/*
- * helper for __extent_writepage.  This calls the writepage start hooks,
- * and does the loop to map the page into extents and bios.
- *
- * We return 1 if the IO is started and the page is unlocked,
- * 0 if all went well (page still locked)
- * < 0 if there were errors (page still locked)
- */
-static noinline_for_stack int __extent_writepage_io(struct btrfs_inode *inode,
-				 struct page *page,
-				 struct btrfs_bio_ctrl *bio_ctrl,
-				 loff_t i_size,
-				 int *nr_ret)
-{
-	struct btrfs_fs_info *fs_info = inode->root->fs_info;
-	u64 cur = page_offset(page);
-	u64 end = cur + PAGE_SIZE - 1;
-	u64 extent_offset;
-	u64 block_start;
-	struct extent_map *em;
-	int ret = 0;
-	int nr = 0;
-
-	ret = btrfs_writepage_cow_fixup(page);
-	if (ret) {
-		/* Fixup worker will requeue */
-		redirty_page_for_writepage(bio_ctrl->wbc, page);
-		unlock_page(page);
-		return 1;
-	}
-
-	bio_ctrl->end_io_func = end_bbio_data_write;
-	while (cur <= end) {
-		u32 len = end - cur + 1;
-		u64 disk_bytenr;
-		u64 em_end;
-		u64 dirty_range_start = cur;
-		u64 dirty_range_end;
-		u32 iosize;
-
-		if (cur >= i_size) {
-			btrfs_mark_ordered_io_finished(inode, page, cur, len,
-						       true);
-			/*
-			 * This range is beyond i_size, thus we don't need to
-			 * bother writing back.
-			 * But we still need to clear the dirty subpage bit, or
-			 * the next time the page gets dirtied, we will try to
-			 * writeback the sectors with subpage dirty bits,
-			 * causing writeback without ordered extent.
-			 */
-			btrfs_folio_clear_dirty(fs_info, page_folio(page), cur, len);
-			break;
-		}
-
-		find_next_dirty_byte(fs_info, page, &dirty_range_start,
-				     &dirty_range_end);
-		if (cur < dirty_range_start) {
-			cur = dirty_range_start;
-			continue;
-		}
-
-		em = btrfs_get_extent(inode, NULL, cur, len);
-		if (IS_ERR(em)) {
-			ret = PTR_ERR_OR_ZERO(em);
-			goto out_error;
-		}
-
-		extent_offset = cur - em->start;
-		em_end = extent_map_end(em);
-		ASSERT(cur <= em_end);
-		ASSERT(cur < end);
-		ASSERT(IS_ALIGNED(em->start, fs_info->sectorsize));
-		ASSERT(IS_ALIGNED(em->len, fs_info->sectorsize));
-
-		block_start = em->block_start;
-		disk_bytenr = em->block_start + extent_offset;
-
-		ASSERT(!extent_map_is_compressed(em));
-		ASSERT(block_start != EXTENT_MAP_HOLE);
-		ASSERT(block_start != EXTENT_MAP_INLINE);
-
-		/*
-		 * Note that em_end from extent_map_end() and dirty_range_end from
-		 * find_next_dirty_byte() are all exclusive
-		 */
-		iosize = min(min(em_end, end + 1), dirty_range_end) - cur;
-		free_extent_map(em);
-		em = NULL;
-
-		btrfs_set_range_writeback(inode, cur, cur + iosize - 1);
-		if (!PageWriteback(page)) {
-			btrfs_err(inode->root->fs_info,
-				   "page %lu not writeback, cur %llu end %llu",
-			       page->index, cur, end);
-		}
-
-		/*
-		 * Although the PageDirty bit is cleared before entering this
-		 * function, subpage dirty bit is not cleared.
-		 * So clear subpage dirty bit here so next time we won't submit
-		 * page for range already written to disk.
-		 */
-		btrfs_folio_clear_dirty(fs_info, page_folio(page), cur, iosize);
-
-		submit_extent_page(bio_ctrl, disk_bytenr, page, iosize,
-				   cur - page_offset(page));
-		cur += iosize;
-		nr++;
-	}
-
-	btrfs_folio_assert_not_dirty(fs_info, page_folio(page));
-	*nr_ret = nr;
-	return 0;
-
-out_error:
-	/*
-	 * If we finish without problem, we should not only clear page dirty,
-	 * but also empty subpage dirty bits
-	 */
-	*nr_ret = nr;
-	return ret;
-}
-
-/*
- * the writepage semantics are similar to regular writepage.  extent
- * records are inserted to lock ranges in the tree, and as dirty areas
- * are found, they are marked writeback.  Then the lock bits are removed
- * and the end_io handler clears the writeback ranges
- *
- * Return 0 if everything goes well.
- * Return <0 for error.
- */
-static int __extent_writepage(struct page *page, struct btrfs_bio_ctrl *bio_ctrl)
-{
-	struct folio *folio = page_folio(page);
-	struct inode *inode = page->mapping->host;
-	const u64 page_start = page_offset(page);
-	int ret;
-	int nr = 0;
-	size_t pg_offset;
-	loff_t i_size = i_size_read(inode);
-	unsigned long end_index = i_size >> PAGE_SHIFT;
-
-	trace___extent_writepage(page, inode, bio_ctrl->wbc);
-
-	WARN_ON(!PageLocked(page));
-
-	pg_offset = offset_in_page(i_size);
-	if (page->index > end_index ||
-	   (page->index == end_index && !pg_offset)) {
-		folio_invalidate(folio, 0, folio_size(folio));
-		folio_unlock(folio);
-		return 0;
-	}
-
-	if (page->index == end_index)
-		memzero_page(page, pg_offset, PAGE_SIZE - pg_offset);
-
-	ret = set_page_extent_mapped(page);
-	if (ret < 0)
-		goto done;
-
-	ret = writepage_delalloc(BTRFS_I(inode), page, bio_ctrl->wbc);
-	if (ret == 1)
-		return 0;
-	if (ret)
-		goto done;
-
-	ret = __extent_writepage_io(BTRFS_I(inode), page, bio_ctrl, i_size, &nr);
-	if (ret == 1)
-		return 0;
-
-	bio_ctrl->wbc->nr_to_write--;
-
-done:
-	if (nr == 0) {
-		/* make sure the mapping tag for page dirty gets cleared */
-		set_page_writeback(page);
-		end_page_writeback(page);
-	}
-	if (ret) {
-		btrfs_mark_ordered_io_finished(BTRFS_I(inode), page, page_start,
-					       PAGE_SIZE, !ret);
-		mapping_set_error(page->mapping, ret);
-	}
-	unlock_page(page);
-	ASSERT(ret <= 0);
-	return ret;
-}
-
-void wait_on_extent_buffer_writeback(struct extent_buffer *eb)
-{
-	wait_on_bit_io(&eb->bflags, EXTENT_BUFFER_WRITEBACK,
-		       TASK_UNINTERRUPTIBLE);
-}
-
-/*
- * Lock extent buffer status and pages for writeback.
- *
- * Return %false if the extent buffer doesn't need to be submitted (e.g. the
- * extent buffer is not dirty)
- * Return %true is the extent buffer is submitted to bio.
- */
-static noinline_for_stack bool lock_extent_buffer_for_io(struct extent_buffer *eb,
-			  struct writeback_control *wbc)
-{
-	struct btrfs_fs_info *fs_info = eb->fs_info;
-	bool ret = false;
-
-	btrfs_tree_lock(eb);
-	while (test_bit(EXTENT_BUFFER_WRITEBACK, &eb->bflags)) {
-		btrfs_tree_unlock(eb);
-		if (wbc->sync_mode != WB_SYNC_ALL)
-			return false;
-		wait_on_extent_buffer_writeback(eb);
-		btrfs_tree_lock(eb);
-	}
-
-	/*
-	 * We need to do this to prevent races in people who check if the eb is
-	 * under IO since we can end up having no IO bits set for a short period
-	 * of time.
-	 */
-	spin_lock(&eb->refs_lock);
-	if (test_and_clear_bit(EXTENT_BUFFER_DIRTY, &eb->bflags)) {
-		set_bit(EXTENT_BUFFER_WRITEBACK, &eb->bflags);
-		spin_unlock(&eb->refs_lock);
-		btrfs_set_header_flag(eb, BTRFS_HEADER_FLAG_WRITTEN);
-		percpu_counter_add_batch(&fs_info->dirty_metadata_bytes,
-					 -eb->len,
-					 fs_info->dirty_metadata_batch);
-		ret = true;
-	} else {
-		spin_unlock(&eb->refs_lock);
-	}
-	btrfs_tree_unlock(eb);
-	return ret;
-}
-
-static void set_btree_ioerr(struct extent_buffer *eb)
-{
-	struct btrfs_fs_info *fs_info = eb->fs_info;
-
-	set_bit(EXTENT_BUFFER_WRITE_ERR, &eb->bflags);
-
-	/*
-	 * A read may stumble upon this buffer later, make sure that it gets an
-	 * error and knows there was an error.
-	 */
-	clear_bit(EXTENT_BUFFER_UPTODATE, &eb->bflags);
-
-	/*
-	 * We need to set the mapping with the io error as well because a write
-	 * error will flip the file system readonly, and then syncfs() will
-	 * return a 0 because we are readonly if we don't modify the err seq for
-	 * the superblock.
-	 */
-	mapping_set_error(eb->fs_info->btree_inode->i_mapping, -EIO);
-
-	/*
-	 * If writeback for a btree extent that doesn't belong to a log tree
-	 * failed, increment the counter transaction->eb_write_errors.
-	 * We do this because while the transaction is running and before it's
-	 * committing (when we call filemap_fdata[write|wait]_range against
-	 * the btree inode), we might have
-	 * btree_inode->i_mapping->a_ops->writepages() called by the VM - if it
-	 * returns an error or an error happens during writeback, when we're
-	 * committing the transaction we wouldn't know about it, since the pages
-	 * can be no longer dirty nor marked anymore for writeback (if a
-	 * subsequent modification to the extent buffer didn't happen before the
-	 * transaction commit), which makes filemap_fdata[write|wait]_range not
-	 * able to find the pages tagged with SetPageError at transaction
-	 * commit time. So if this happens we must abort the transaction,
-	 * otherwise we commit a super block with btree roots that point to
-	 * btree nodes/leafs whose content on disk is invalid - either garbage
-	 * or the content of some node/leaf from a past generation that got
-	 * cowed or deleted and is no longer valid.
-	 *
-	 * Note: setting AS_EIO/AS_ENOSPC in the btree inode's i_mapping would
-	 * not be enough - we need to distinguish between log tree extents vs
-	 * non-log tree extents, and the next filemap_fdatawait_range() call
-	 * will catch and clear such errors in the mapping - and that call might
-	 * be from a log sync and not from a transaction commit. Also, checking
-	 * for the eb flag EXTENT_BUFFER_WRITE_ERR at transaction commit time is
-	 * not done and would not be reliable - the eb might have been released
-	 * from memory and reading it back again means that flag would not be
-	 * set (since it's a runtime flag, not persisted on disk).
-	 *
-	 * Using the flags below in the btree inode also makes us achieve the
-	 * goal of AS_EIO/AS_ENOSPC when writepages() returns success, started
-	 * writeback for all dirty pages and before filemap_fdatawait_range()
-	 * is called, the writeback for all dirty pages had already finished
-	 * with errors - because we were not using AS_EIO/AS_ENOSPC,
-	 * filemap_fdatawait_range() would return success, as it could not know
-	 * that writeback errors happened (the pages were no longer tagged for
-	 * writeback).
-	 */
-	switch (eb->log_index) {
-	case -1:
-		set_bit(BTRFS_FS_BTREE_ERR, &fs_info->flags);
-		break;
-	case 0:
-		set_bit(BTRFS_FS_LOG1_ERR, &fs_info->flags);
-		break;
-	case 1:
-		set_bit(BTRFS_FS_LOG2_ERR, &fs_info->flags);
-		break;
-	default:
-		BUG(); /* unexpected, logic error */
-	}
-}
-
-/*
- * The endio specific version which won't touch any unsafe spinlock in endio
- * context.
- */
-static struct extent_buffer *find_extent_buffer_nolock(
-		struct btrfs_fs_info *fs_info, u64 start)
-{
-	struct extent_buffer *eb;
-
-	rcu_read_lock();
-	eb = radix_tree_lookup(&fs_info->buffer_radix,
-			       start >> fs_info->sectorsize_bits);
-	if (eb && atomic_inc_not_zero(&eb->refs)) {
-		rcu_read_unlock();
-		return eb;
-	}
-	rcu_read_unlock();
-	return NULL;
-}
-
-static void end_bbio_meta_write(struct btrfs_bio *bbio)
-{
-	struct extent_buffer *eb = bbio->private;
-	struct btrfs_fs_info *fs_info = eb->fs_info;
-	bool uptodate = !bbio->bio.bi_status;
-	struct folio_iter fi;
-	u32 bio_offset = 0;
-
-	if (!uptodate)
-		set_btree_ioerr(eb);
-
-	bio_for_each_folio_all(fi, &bbio->bio) {
-		u64 start = eb->start + bio_offset;
-		struct folio *folio = fi.folio;
-		u32 len = fi.length;
-
-		btrfs_folio_clear_writeback(fs_info, folio, start, len);
-		bio_offset += len;
-	}
-
-	clear_bit(EXTENT_BUFFER_WRITEBACK, &eb->bflags);
-	smp_mb__after_atomic();
-	wake_up_bit(&eb->bflags, EXTENT_BUFFER_WRITEBACK);
-
-	bio_put(&bbio->bio);
-}
-
-static void prepare_eb_write(struct extent_buffer *eb)
-{
-	u32 nritems;
-	unsigned long start;
-	unsigned long end;
-
-	clear_bit(EXTENT_BUFFER_WRITE_ERR, &eb->bflags);
-
-	/* Set btree blocks beyond nritems with 0 to avoid stale content */
-	nritems = btrfs_header_nritems(eb);
-	if (btrfs_header_level(eb) > 0) {
-		end = btrfs_node_key_ptr_offset(eb, nritems);
-		memzero_extent_buffer(eb, end, eb->len - end);
-	} else {
-		/*
-		 * Leaf:
-		 * header 0 1 2 .. N ... data_N .. data_2 data_1 data_0
-		 */
-		start = btrfs_item_nr_offset(eb, nritems);
-		end = btrfs_item_nr_offset(eb, 0);
-		if (nritems == 0)
-			end += BTRFS_LEAF_DATA_SIZE(eb->fs_info);
-		else
-			end += btrfs_item_offset(eb, nritems - 1);
-		memzero_extent_buffer(eb, start, end - start);
-	}
-}
-
-static noinline_for_stack void write_one_eb(struct extent_buffer *eb,
-					    struct writeback_control *wbc)
-{
-	struct btrfs_fs_info *fs_info = eb->fs_info;
-	struct btrfs_bio *bbio;
-
-	prepare_eb_write(eb);
-
-	bbio = btrfs_bio_alloc(INLINE_EXTENT_BUFFER_PAGES,
-			       REQ_OP_WRITE | REQ_META | wbc_to_write_flags(wbc),
-			       eb->fs_info, end_bbio_meta_write, eb);
-	bbio->bio.bi_iter.bi_sector = eb->start >> SECTOR_SHIFT;
-	bio_set_dev(&bbio->bio, fs_info->fs_devices->latest_dev->bdev);
-	wbc_init_bio(wbc, &bbio->bio);
-	bbio->inode = BTRFS_I(eb->fs_info->btree_inode);
-	bbio->file_offset = eb->start;
-	if (fs_info->nodesize < PAGE_SIZE) {
-		struct folio *folio = eb->folios[0];
-		bool ret;
-
-		folio_lock(folio);
-		btrfs_subpage_set_writeback(fs_info, folio, eb->start, eb->len);
-		if (btrfs_subpage_clear_and_test_dirty(fs_info, folio, eb->start,
-						       eb->len)) {
-			folio_clear_dirty_for_io(folio);
-			wbc->nr_to_write--;
-		}
-		ret = bio_add_folio(&bbio->bio, folio, eb->len,
-				    eb->start - folio_pos(folio));
-		ASSERT(ret);
-		wbc_account_cgroup_owner(wbc, folio_page(folio, 0), eb->len);
-		folio_unlock(folio);
-	} else {
-		int num_folios = num_extent_folios(eb);
-
-		for (int i = 0; i < num_folios; i++) {
-			struct folio *folio = eb->folios[i];
-			bool ret;
-
-			folio_lock(folio);
-			folio_clear_dirty_for_io(folio);
-			folio_start_writeback(folio);
-			ret = bio_add_folio(&bbio->bio, folio, eb->folio_size, 0);
-			ASSERT(ret);
-			wbc_account_cgroup_owner(wbc, folio_page(folio, 0),
-						 eb->folio_size);
-			wbc->nr_to_write -= folio_nr_pages(folio);
-			folio_unlock(folio);
-		}
-	}
-	btrfs_submit_bio(bbio, 0);
-}
-
-/*
- * Submit one subpage btree page.
- *
- * The main difference to submit_eb_page() is:
- * - Page locking
- *   For subpage, we don't rely on page locking at all.
- *
- * - Flush write bio
- *   We only flush bio if we may be unable to fit current extent buffers into
- *   current bio.
- *
- * Return >=0 for the number of submitted extent buffers.
- * Return <0 for fatal error.
- */
-static int submit_eb_subpage(struct page *page, struct writeback_control *wbc)
-{
-	struct btrfs_fs_info *fs_info = page_to_fs_info(page);
-	struct folio *folio = page_folio(page);
-	int submitted = 0;
-	u64 page_start = page_offset(page);
-	int bit_start = 0;
-	int sectors_per_node = fs_info->nodesize >> fs_info->sectorsize_bits;
-
-	/* Lock and write each dirty extent buffers in the range */
-	while (bit_start < fs_info->subpage_info->bitmap_nr_bits) {
-		struct btrfs_subpage *subpage = folio_get_private(folio);
-		struct extent_buffer *eb;
-		unsigned long flags;
-		u64 start;
-
-		/*
-		 * Take private lock to ensure the subpage won't be detached
-		 * in the meantime.
-		 */
-		spin_lock(&page->mapping->i_private_lock);
-		if (!folio_test_private(folio)) {
-			spin_unlock(&page->mapping->i_private_lock);
-			break;
-		}
-		spin_lock_irqsave(&subpage->lock, flags);
-		if (!test_bit(bit_start + fs_info->subpage_info->dirty_offset,
-			      subpage->bitmaps)) {
-			spin_unlock_irqrestore(&subpage->lock, flags);
-			spin_unlock(&page->mapping->i_private_lock);
-			bit_start++;
-			continue;
-		}
-
-		start = page_start + bit_start * fs_info->sectorsize;
-		bit_start += sectors_per_node;
-
-		/*
-		 * Here we just want to grab the eb without touching extra
-		 * spin locks, so call find_extent_buffer_nolock().
-		 */
-		eb = find_extent_buffer_nolock(fs_info, start);
-		spin_unlock_irqrestore(&subpage->lock, flags);
-		spin_unlock(&page->mapping->i_private_lock);
-
-		/*
-		 * The eb has already reached 0 refs thus find_extent_buffer()
-		 * doesn't return it. We don't need to write back such eb
-		 * anyway.
-		 */
-		if (!eb)
-			continue;
-
-		if (lock_extent_buffer_for_io(eb, wbc)) {
-			write_one_eb(eb, wbc);
-			submitted++;
-		}
-		free_extent_buffer(eb);
-	}
-	return submitted;
-}
-
-/*
- * Submit all page(s) of one extent buffer.
- *
- * @page:	the page of one extent buffer
- * @eb_context:	to determine if we need to submit this page, if current page
- *		belongs to this eb, we don't need to submit
- *
- * The caller should pass each page in their bytenr order, and here we use
- * @eb_context to determine if we have submitted pages of one extent buffer.
- *
- * If we have, we just skip until we hit a new page that doesn't belong to
- * current @eb_context.
- *
- * If not, we submit all the page(s) of the extent buffer.
- *
- * Return >0 if we have submitted the extent buffer successfully.
- * Return 0 if we don't need to submit the page, as it's already submitted by
- * previous call.
- * Return <0 for fatal error.
- */
-static int submit_eb_page(struct page *page, struct btrfs_eb_write_context *ctx)
-{
-	struct writeback_control *wbc = ctx->wbc;
-	struct address_space *mapping = page->mapping;
-	struct folio *folio = page_folio(page);
-	struct extent_buffer *eb;
-	int ret;
-
-	if (!folio_test_private(folio))
-		return 0;
-
-	if (page_to_fs_info(page)->nodesize < PAGE_SIZE)
-		return submit_eb_subpage(page, wbc);
-
-	spin_lock(&mapping->i_private_lock);
-	if (!folio_test_private(folio)) {
-		spin_unlock(&mapping->i_private_lock);
-		return 0;
-	}
-
-	eb = folio_get_private(folio);
-
-	/*
-	 * Shouldn't happen and normally this would be a BUG_ON but no point
-	 * crashing the machine for something we can survive anyway.
-	 */
-	if (WARN_ON(!eb)) {
-		spin_unlock(&mapping->i_private_lock);
-		return 0;
-	}
-
-	if (eb == ctx->eb) {
-		spin_unlock(&mapping->i_private_lock);
-		return 0;
-	}
-	ret = atomic_inc_not_zero(&eb->refs);
-	spin_unlock(&mapping->i_private_lock);
-	if (!ret)
-		return 0;
-
-	ctx->eb = eb;
-
-	ret = btrfs_check_meta_write_pointer(eb->fs_info, ctx);
-	if (ret) {
-		if (ret == -EBUSY)
-			ret = 0;
-		free_extent_buffer(eb);
-		return ret;
-	}
-
-	if (!lock_extent_buffer_for_io(eb, wbc)) {
-		free_extent_buffer(eb);
-		return 0;
-	}
-	/* Implies write in zoned mode. */
-	if (ctx->zoned_bg) {
-		/* Mark the last eb in the block group. */
-		btrfs_schedule_zone_finish_bg(ctx->zoned_bg, eb);
-		ctx->zoned_bg->meta_write_pointer += eb->len;
-	}
-	write_one_eb(eb, wbc);
-	free_extent_buffer(eb);
-	return 1;
-}
-
-int btree_write_cache_pages(struct address_space *mapping,
-				   struct writeback_control *wbc)
-{
-	struct btrfs_eb_write_context ctx = { .wbc = wbc };
-	struct btrfs_fs_info *fs_info = inode_to_fs_info(mapping->host);
-	int ret = 0;
-	int done = 0;
-	int nr_to_write_done = 0;
-	struct folio_batch fbatch;
-	unsigned int nr_folios;
-	pgoff_t index;
-	pgoff_t end;		/* Inclusive */
-	int scanned = 0;
-	xa_mark_t tag;
-
-	folio_batch_init(&fbatch);
-	if (wbc->range_cyclic) {
-		index = mapping->writeback_index; /* Start from prev offset */
-		end = -1;
-		/*
-		 * Start from the beginning does not need to cycle over the
-		 * range, mark it as scanned.
-		 */
-		scanned = (index == 0);
-	} else {
-		index = wbc->range_start >> PAGE_SHIFT;
-		end = wbc->range_end >> PAGE_SHIFT;
-		scanned = 1;
-	}
-	if (wbc->sync_mode == WB_SYNC_ALL)
-		tag = PAGECACHE_TAG_TOWRITE;
-	else
-		tag = PAGECACHE_TAG_DIRTY;
-	btrfs_zoned_meta_io_lock(fs_info);
-retry:
-	if (wbc->sync_mode == WB_SYNC_ALL)
-		tag_pages_for_writeback(mapping, index, end);
-	while (!done && !nr_to_write_done && (index <= end) &&
-	       (nr_folios = filemap_get_folios_tag(mapping, &index, end,
-					    tag, &fbatch))) {
-		unsigned i;
-
-		for (i = 0; i < nr_folios; i++) {
-			struct folio *folio = fbatch.folios[i];
-
-			ret = submit_eb_page(&folio->page, &ctx);
-			if (ret == 0)
-				continue;
-			if (ret < 0) {
-				done = 1;
-				break;
-			}
-
-			/*
-			 * the filesystem may choose to bump up nr_to_write.
-			 * We have to make sure to honor the new nr_to_write
-			 * at any time
-			 */
-			nr_to_write_done = wbc->nr_to_write <= 0;
-		}
-		folio_batch_release(&fbatch);
-		cond_resched();
-	}
-	if (!scanned && !done) {
-		/*
-		 * We hit the last page and there is more work to be done: wrap
-		 * back to the start of the file
-		 */
-		scanned = 1;
-		index = 0;
-		goto retry;
-	}
-	/*
-	 * If something went wrong, don't allow any metadata write bio to be
-	 * submitted.
-	 *
-	 * This would prevent use-after-free if we had dirty pages not
-	 * cleaned up, which can still happen by fuzzed images.
-	 *
-	 * - Bad extent tree
-	 *   Allowing existing tree block to be allocated for other trees.
-	 *
-	 * - Log tree operations
-	 *   Exiting tree blocks get allocated to log tree, bumps its
-	 *   generation, then get cleaned in tree re-balance.
-	 *   Such tree block will not be written back, since it's clean,
-	 *   thus no WRITTEN flag set.
-	 *   And after log writes back, this tree block is not traced by
-	 *   any dirty extent_io_tree.
-	 *
-	 * - Offending tree block gets re-dirtied from its original owner
-	 *   Since it has bumped generation, no WRITTEN flag, it can be
-	 *   reused without COWing. This tree block will not be traced
-	 *   by btrfs_transaction::dirty_pages.
-	 *
-	 *   Now such dirty tree block will not be cleaned by any dirty
-	 *   extent io tree. Thus we don't want to submit such wild eb
-	 *   if the fs already has error.
-	 *
-	 * We can get ret > 0 from submit_extent_page() indicating how many ebs
-	 * were submitted. Reset it to 0 to avoid false alerts for the caller.
-	 */
-	if (ret > 0)
-		ret = 0;
-	if (!ret && BTRFS_FS_ERROR(fs_info))
-		ret = -EROFS;
-
-	if (ctx.zoned_bg)
-		btrfs_put_block_group(ctx.zoned_bg);
-	btrfs_zoned_meta_io_unlock(fs_info);
-	return ret;
-}
-
-/*
- * Walk the list of dirty pages of the given address space and write all of them.
- *
- * @mapping:   address space structure to write
- * @wbc:       subtract the number of written pages from *@wbc->nr_to_write
- * @bio_ctrl:  holds context for the write, namely the bio
- *
- * If a page is already under I/O, write_cache_pages() skips it, even
- * if it's dirty.  This is desirable behaviour for memory-cleaning writeback,
- * but it is INCORRECT for data-integrity system calls such as fsync().  fsync()
- * and msync() need to guarantee that all the data which was dirty at the time
- * the call was made get new I/O started against them.  If wbc->sync_mode is
- * WB_SYNC_ALL then we were called for data integrity and we must wait for
- * existing IO to complete.
- */
-static int extent_write_cache_pages(struct address_space *mapping,
-			     struct btrfs_bio_ctrl *bio_ctrl)
-{
-	struct writeback_control *wbc = bio_ctrl->wbc;
-	struct inode *inode = mapping->host;
-	int ret = 0;
-	int done = 0;
-	int nr_to_write_done = 0;
-	struct folio_batch fbatch;
-	unsigned int nr_folios;
-	pgoff_t index;
-	pgoff_t end;		/* Inclusive */
-	pgoff_t done_index;
-	int range_whole = 0;
-	int scanned = 0;
-	xa_mark_t tag;
-
-	/*
-	 * We have to hold onto the inode so that ordered extents can do their
-	 * work when the IO finishes.  The alternative to this is failing to add
-	 * an ordered extent if the igrab() fails there and that is a huge pain
-	 * to deal with, so instead just hold onto the inode throughout the
-	 * writepages operation.  If it fails here we are freeing up the inode
-	 * anyway and we'd rather not waste our time writing out stuff that is
-	 * going to be truncated anyway.
-	 */
-	if (!igrab(inode))
-		return 0;
-
-	folio_batch_init(&fbatch);
-	if (wbc->range_cyclic) {
-		index = mapping->writeback_index; /* Start from prev offset */
-		end = -1;
-		/*
-		 * Start from the beginning does not need to cycle over the
-		 * range, mark it as scanned.
-		 */
-		scanned = (index == 0);
-	} else {
-		index = wbc->range_start >> PAGE_SHIFT;
-		end = wbc->range_end >> PAGE_SHIFT;
-		if (wbc->range_start == 0 && wbc->range_end == LLONG_MAX)
-			range_whole = 1;
-		scanned = 1;
-	}
-
-	/*
-	 * We do the tagged writepage as long as the snapshot flush bit is set
-	 * and we are the first one who do the filemap_flush() on this inode.
-	 *
-	 * The nr_to_write == LONG_MAX is needed to make sure other flushers do
-	 * not race in and drop the bit.
-	 */
-	if (range_whole && wbc->nr_to_write == LONG_MAX &&
-	    test_and_clear_bit(BTRFS_INODE_SNAPSHOT_FLUSH,
-			       &BTRFS_I(inode)->runtime_flags))
-		wbc->tagged_writepages = 1;
-
-	if (wbc->sync_mode == WB_SYNC_ALL || wbc->tagged_writepages)
-		tag = PAGECACHE_TAG_TOWRITE;
-	else
-		tag = PAGECACHE_TAG_DIRTY;
-retry:
-	if (wbc->sync_mode == WB_SYNC_ALL || wbc->tagged_writepages)
-		tag_pages_for_writeback(mapping, index, end);
-	done_index = index;
-	while (!done && !nr_to_write_done && (index <= end) &&
-			(nr_folios = filemap_get_folios_tag(mapping, &index,
-							end, tag, &fbatch))) {
-		unsigned i;
-
-		for (i = 0; i < nr_folios; i++) {
-			struct folio *folio = fbatch.folios[i];
-
-			done_index = folio_next_index(folio);
-			/*
-			 * At this point we hold neither the i_pages lock nor
-			 * the page lock: the page may be truncated or
-			 * invalidated (changing page->mapping to NULL),
-			 * or even swizzled back from swapper_space to
-			 * tmpfs file mapping
-			 */
-			if (!folio_trylock(folio)) {
-				submit_write_bio(bio_ctrl, 0);
-				folio_lock(folio);
-			}
-
-			if (unlikely(folio->mapping != mapping)) {
-				folio_unlock(folio);
-				continue;
-			}
-
-			if (!folio_test_dirty(folio)) {
-				/* Someone wrote it for us. */
-				folio_unlock(folio);
-				continue;
-			}
-
-			if (wbc->sync_mode != WB_SYNC_NONE) {
-				if (folio_test_writeback(folio))
-					submit_write_bio(bio_ctrl, 0);
-				folio_wait_writeback(folio);
-			}
-
-			if (folio_test_writeback(folio) ||
-			    !folio_clear_dirty_for_io(folio)) {
-				folio_unlock(folio);
-				continue;
-			}
-
-			ret = __extent_writepage(&folio->page, bio_ctrl);
-			if (ret < 0) {
-				done = 1;
-				break;
-			}
-
-			/*
-			 * The filesystem may choose to bump up nr_to_write.
-			 * We have to make sure to honor the new nr_to_write
-			 * at any time.
-			 */
-			nr_to_write_done = (wbc->sync_mode == WB_SYNC_NONE &&
-					    wbc->nr_to_write <= 0);
-		}
-		folio_batch_release(&fbatch);
-		cond_resched();
-	}
-	if (!scanned && !done) {
-		/*
-		 * We hit the last page and there is more work to be done: wrap
-		 * back to the start of the file
-		 */
-		scanned = 1;
-		index = 0;
-
-		/*
-		 * If we're looping we could run into a page that is locked by a
-		 * writer and that writer could be waiting on writeback for a
-		 * page in our current bio, and thus deadlock, so flush the
-		 * write bio here.
-		 */
-		submit_write_bio(bio_ctrl, 0);
-		goto retry;
-	}
-
-	if (wbc->range_cyclic || (wbc->nr_to_write > 0 && range_whole))
-		mapping->writeback_index = done_index;
-
-	btrfs_add_delayed_iput(BTRFS_I(inode));
-	return ret;
-}
-
-/*
- * Submit the pages in the range to bio for call sites which delalloc range has
- * already been ran (aka, ordered extent inserted) and all pages are still
- * locked.
- */
-void extent_write_locked_range(struct inode *inode, struct page *locked_page,
-			       u64 start, u64 end, struct writeback_control *wbc,
-			       bool pages_dirty)
-{
-	bool found_error = false;
-	int ret = 0;
-	struct address_space *mapping = inode->i_mapping;
-	struct btrfs_fs_info *fs_info = inode_to_fs_info(inode);
-	const u32 sectorsize = fs_info->sectorsize;
-	loff_t i_size = i_size_read(inode);
-	u64 cur = start;
-	struct btrfs_bio_ctrl bio_ctrl = {
-		.wbc = wbc,
-		.opf = REQ_OP_WRITE | wbc_to_write_flags(wbc),
-	};
-
-	if (wbc->no_cgroup_owner)
-		bio_ctrl.opf |= REQ_BTRFS_CGROUP_PUNT;
-
-	ASSERT(IS_ALIGNED(start, sectorsize) && IS_ALIGNED(end + 1, sectorsize));
-
-	while (cur <= end) {
-		u64 cur_end = min(round_down(cur, PAGE_SIZE) + PAGE_SIZE - 1, end);
-		u32 cur_len = cur_end + 1 - cur;
-		struct page *page;
-		int nr = 0;
-
-		page = find_get_page(mapping, cur >> PAGE_SHIFT);
-		ASSERT(PageLocked(page));
-		if (pages_dirty && page != locked_page) {
-			ASSERT(PageDirty(page));
-			clear_page_dirty_for_io(page);
-		}
-
-		ret = __extent_writepage_io(BTRFS_I(inode), page, &bio_ctrl,
-					    i_size, &nr);
-		if (ret == 1)
-			goto next_page;
-
-		/* Make sure the mapping tag for page dirty gets cleared. */
-		if (nr == 0) {
-			set_page_writeback(page);
-			end_page_writeback(page);
-		}
-		if (ret) {
-			btrfs_mark_ordered_io_finished(BTRFS_I(inode), page,
-						       cur, cur_len, !ret);
-			mapping_set_error(page->mapping, ret);
-		}
-		btrfs_folio_unlock_writer(fs_info, page_folio(page), cur, cur_len);
-		if (ret < 0)
-			found_error = true;
-next_page:
-		put_page(page);
-		cur = cur_end + 1;
-	}
-
-	submit_write_bio(&bio_ctrl, found_error ? ret : 0);
-}
-
-int btrfs_writepages(struct address_space *mapping, struct writeback_control *wbc)
-{
-	struct inode *inode = mapping->host;
-	int ret = 0;
-	struct btrfs_bio_ctrl bio_ctrl = {
-		.wbc = wbc,
-		.opf = REQ_OP_WRITE | wbc_to_write_flags(wbc),
-	};
-
-	/*
-	 * Allow only a single thread to do the reloc work in zoned mode to
-	 * protect the write pointer updates.
-	 */
-	btrfs_zoned_data_reloc_lock(BTRFS_I(inode));
-	ret = extent_write_cache_pages(mapping, &bio_ctrl);
-	submit_write_bio(&bio_ctrl, ret);
-	btrfs_zoned_data_reloc_unlock(BTRFS_I(inode));
-	return ret;
-}
-
-void btrfs_readahead(struct readahead_control *rac)
-{
-	struct btrfs_bio_ctrl bio_ctrl = { .opf = REQ_OP_READ | REQ_RAHEAD };
-	struct page *pagepool[16];
-	struct extent_map *em_cached = NULL;
-	u64 prev_em_start = (u64)-1;
-	int nr;
-
-	while ((nr = readahead_page_batch(rac, pagepool))) {
-		u64 contig_start = readahead_pos(rac);
-		u64 contig_end = contig_start + readahead_batch_length(rac) - 1;
-
-		contiguous_readpages(pagepool, nr, contig_start, contig_end,
-				&em_cached, &bio_ctrl, &prev_em_start);
-	}
-
-	if (em_cached)
-		free_extent_map(em_cached);
-	submit_one_bio(&bio_ctrl);
-}
-
-/*
- * basic invalidate_folio code, this waits on any locked or writeback
- * ranges corresponding to the folio, and then deletes any extent state
- * records from the tree
- */
-int extent_invalidate_folio(struct extent_io_tree *tree,
-			  struct folio *folio, size_t offset)
-{
-	struct extent_state *cached_state = NULL;
-	u64 start = folio_pos(folio);
-	u64 end = start + folio_size(folio) - 1;
-	size_t blocksize = folio_to_fs_info(folio)->sectorsize;
-
-	/* This function is only called for the btree inode */
-	ASSERT(tree->owner == IO_TREE_BTREE_INODE_IO);
-
-	start += ALIGN(offset, blocksize);
-	if (start > end)
-		return 0;
-
-	lock_extent(tree, start, end, &cached_state);
-	folio_wait_writeback(folio);
-
-	/*
-	 * Currently for btree io tree, only EXTENT_LOCKED is utilized,
-	 * so here we only need to unlock the extent range to free any
-	 * existing extent state.
-	 */
-	unlock_extent(tree, start, end, &cached_state);
-	return 0;
-}
-
-/*
- * a helper for release_folio, this tests for areas of the page that
- * are locked or under IO and drops the related state bits if it is safe
- * to drop the page.
- */
-static int try_release_extent_state(struct extent_io_tree *tree,
-				    struct page *page, gfp_t mask)
-{
-	u64 start = page_offset(page);
-	u64 end = start + PAGE_SIZE - 1;
-	int ret = 1;
-
-	if (test_range_bit_exists(tree, start, end, EXTENT_LOCKED)) {
-		ret = 0;
-	} else {
-		u32 clear_bits = ~(EXTENT_LOCKED | EXTENT_NODATASUM |
-				   EXTENT_DELALLOC_NEW | EXTENT_CTLBITS |
-				   EXTENT_QGROUP_RESERVED);
-
-		/*
-		 * At this point we can safely clear everything except the
-		 * locked bit, the nodatasum bit and the delalloc new bit.
-		 * The delalloc new bit will be cleared by ordered extent
-		 * completion.
-		 */
-		ret = __clear_extent_bit(tree, start, end, clear_bits, NULL, NULL);
-
-		/* if clear_extent_bit failed for enomem reasons,
-		 * we can't allow the release to continue.
-		 */
-		if (ret < 0)
-			ret = 0;
-		else
-			ret = 1;
-	}
-	return ret;
-}
-
-/*
- * a helper for release_folio.  As long as there are no locked extents
- * in the range corresponding to the page, both state records and extent
- * map records are removed
- */
-int try_release_extent_mapping(struct page *page, gfp_t mask)
-{
-	struct extent_map *em;
-	u64 start = page_offset(page);
-	u64 end = start + PAGE_SIZE - 1;
-	struct btrfs_inode *btrfs_inode = page_to_inode(page);
-	struct extent_io_tree *tree = &btrfs_inode->io_tree;
-	struct extent_map_tree *map = &btrfs_inode->extent_tree;
-
-	if (gfpflags_allow_blocking(mask) &&
-	    page->mapping->host->i_size > SZ_16M) {
-		u64 len;
-		while (start <= end) {
-			struct btrfs_fs_info *fs_info;
-			u64 cur_gen;
-
-			len = end - start + 1;
-			write_lock(&map->lock);
-			em = lookup_extent_mapping(map, start, len);
-			if (!em) {
-				write_unlock(&map->lock);
-				break;
-			}
-			if ((em->flags & EXTENT_FLAG_PINNED) ||
-			    em->start != start) {
-				write_unlock(&map->lock);
-				free_extent_map(em);
-				break;
-			}
-			if (test_range_bit_exists(tree, em->start,
-						  extent_map_end(em) - 1,
-						  EXTENT_LOCKED))
-				goto next;
-			/*
-			 * If it's not in the list of modified extents, used
-			 * by a fast fsync, we can remove it. If it's being
-			 * logged we can safely remove it since fsync took an
-			 * extra reference on the em.
-			 */
-			if (list_empty(&em->list) ||
-			    (em->flags & EXTENT_FLAG_LOGGING))
-				goto remove_em;
-			/*
-			 * If it's in the list of modified extents, remove it
-			 * only if its generation is older then the current one,
-			 * in which case we don't need it for a fast fsync.
-			 * Otherwise don't remove it, we could be racing with an
-			 * ongoing fast fsync that could miss the new extent.
-			 */
-			fs_info = btrfs_inode->root->fs_info;
-			spin_lock(&fs_info->trans_lock);
-			cur_gen = fs_info->generation;
-			spin_unlock(&fs_info->trans_lock);
-			if (em->generation >= cur_gen)
-				goto next;
-remove_em:
-			/*
-			 * We only remove extent maps that are not in the list of
-			 * modified extents or that are in the list but with a
-			 * generation lower then the current generation, so there
-			 * is no need to set the full fsync flag on the inode (it
-			 * hurts the fsync performance for workloads with a data
-			 * size that exceeds or is close to the system's memory).
-			 */
-			remove_extent_mapping(map, em);
-			/* once for the rb tree */
-			free_extent_map(em);
-next:
-			start = extent_map_end(em);
-			write_unlock(&map->lock);
-
-			/* once for us */
-			free_extent_map(em);
-
-			cond_resched(); /* Allow large-extent preemption. */
-		}
-	}
-	return try_release_extent_state(tree, page, mask);
-}
-
-struct btrfs_fiemap_entry {
-	u64 offset;
-	u64 phys;
-	u64 len;
-	u32 flags;
-};
-
-/*
- * Indicate the caller of emit_fiemap_extent() that it needs to unlock the file
- * range from the inode's io tree, unlock the subvolume tree search path, flush
- * the fiemap cache and relock the file range and research the subvolume tree.
- * The value here is something negative that can't be confused with a valid
- * errno value and different from 1 because that's also a return value from
- * fiemap_fill_next_extent() and also it's often used to mean some btree search
- * did not find a key, so make it some distinct negative value.
- */
-#define BTRFS_FIEMAP_FLUSH_CACHE (-(MAX_ERRNO + 1))
-
-/*
- * Used to:
- *
- * - Cache the next entry to be emitted to the fiemap buffer, so that we can
- *   merge extents that are contiguous and can be grouped as a single one;
- *
- * - Store extents ready to be written to the fiemap buffer in an intermediary
- *   buffer. This intermediary buffer is to ensure that in case the fiemap
- *   buffer is memory mapped to the fiemap target file, we don't deadlock
- *   during btrfs_page_mkwrite(). This is because during fiemap we are locking
- *   an extent range in order to prevent races with delalloc flushing and
- *   ordered extent completion, which is needed in order to reliably detect
- *   delalloc in holes and prealloc extents. And this can lead to a deadlock
- *   if the fiemap buffer is memory mapped to the file we are running fiemap
- *   against (a silly, useless in practice scenario, but possible) because
- *   btrfs_page_mkwrite() will try to lock the same extent range.
- */
-struct fiemap_cache {
-	/* An array of ready fiemap entries. */
-	struct btrfs_fiemap_entry *entries;
-	/* Number of entries in the entries array. */
-	int entries_size;
-	/* Index of the next entry in the entries array to write to. */
-	int entries_pos;
-	/*
-	 * Once the entries array is full, this indicates what's the offset for
-	 * the next file extent item we must search for in the inode's subvolume
-	 * tree after unlocking the extent range in the inode's io tree and
-	 * releasing the search path.
-	 */
-	u64 next_search_offset;
-	/*
-	 * This matches struct fiemap_extent_info::fi_mapped_extents, we use it
-	 * to count ourselves emitted extents and stop instead of relying on
-	 * fiemap_fill_next_extent() because we buffer ready fiemap entries at
-	 * the @entries array, and we want to stop as soon as we hit the max
-	 * amount of extents to map, not just to save time but also to make the
-	 * logic at extent_fiemap() simpler.
-	 */
-	unsigned int extents_mapped;
-	/* Fields for the cached extent (unsubmitted, not ready, extent). */
-	u64 offset;
-	u64 phys;
-	u64 len;
-	u32 flags;
-	bool cached;
-};
-
-static int flush_fiemap_cache(struct fiemap_extent_info *fieinfo,
-			      struct fiemap_cache *cache)
-{
-	for (int i = 0; i < cache->entries_pos; i++) {
-		struct btrfs_fiemap_entry *entry = &cache->entries[i];
-		int ret;
-
-		ret = fiemap_fill_next_extent(fieinfo, entry->offset,
-					      entry->phys, entry->len,
-					      entry->flags);
-		/*
-		 * Ignore 1 (reached max entries) because we keep track of that
-		 * ourselves in emit_fiemap_extent().
-		 */
-		if (ret < 0)
-			return ret;
-	}
-	cache->entries_pos = 0;
-
-	return 0;
-}
-
-/*
- * Helper to submit fiemap extent.
- *
- * Will try to merge current fiemap extent specified by @offset, @phys,
- * @len and @flags with cached one.
- * And only when we fails to merge, cached one will be submitted as
- * fiemap extent.
- *
- * Return value is the same as fiemap_fill_next_extent().
- */
-static int emit_fiemap_extent(struct fiemap_extent_info *fieinfo,
-				struct fiemap_cache *cache,
-				u64 offset, u64 phys, u64 len, u32 flags)
-{
-	struct btrfs_fiemap_entry *entry;
-	u64 cache_end;
-
-	/* Set at the end of extent_fiemap(). */
-	ASSERT((flags & FIEMAP_EXTENT_LAST) == 0);
-
-	if (!cache->cached)
-		goto assign;
-
-	/*
-	 * When iterating the extents of the inode, at extent_fiemap(), we may
-	 * find an extent that starts at an offset behind the end offset of the
-	 * previous extent we processed. This happens if fiemap is called
-	 * without FIEMAP_FLAG_SYNC and there are ordered extents completing
-	 * after we had to unlock the file range, release the search path, emit
-	 * the fiemap extents stored in the buffer (cache->entries array) and
-	 * the lock the remainder of the range and re-search the btree.
-	 *
-	 * For example we are in leaf X processing its last item, which is the
-	 * file extent item for file range [512K, 1M[, and after
-	 * btrfs_next_leaf() releases the path, there's an ordered extent that
-	 * completes for the file range [768K, 2M[, and that results in trimming
-	 * the file extent item so that it now corresponds to the file range
-	 * [512K, 768K[ and a new file extent item is inserted for the file
-	 * range [768K, 2M[, which may end up as the last item of leaf X or as
-	 * the first item of the next leaf - in either case btrfs_next_leaf()
-	 * will leave us with a path pointing to the new extent item, for the
-	 * file range [768K, 2M[, since that's the first key that follows the
-	 * last one we processed. So in order not to report overlapping extents
-	 * to user space, we trim the length of the previously cached extent and
-	 * emit it.
-	 *
-	 * Upon calling btrfs_next_leaf() we may also find an extent with an
-	 * offset smaller than or equals to cache->offset, and this happens
-	 * when we had a hole or prealloc extent with several delalloc ranges in
-	 * it, but after btrfs_next_leaf() released the path, delalloc was
-	 * flushed and the resulting ordered extents were completed, so we can
-	 * now have found a file extent item for an offset that is smaller than
-	 * or equals to what we have in cache->offset. We deal with this as
-	 * described below.
-	 */
-	cache_end = cache->offset + cache->len;
-	if (cache_end > offset) {
-		if (offset == cache->offset) {
-			/*
-			 * We cached a dealloc range (found in the io tree) for
-			 * a hole or prealloc extent and we have now found a
-			 * file extent item for the same offset. What we have
-			 * now is more recent and up to date, so discard what
-			 * we had in the cache and use what we have just found.
-			 */
-			goto assign;
-		} else if (offset > cache->offset) {
-			/*
-			 * The extent range we previously found ends after the
-			 * offset of the file extent item we found and that
-			 * offset falls somewhere in the middle of that previous
-			 * extent range. So adjust the range we previously found
-			 * to end at the offset of the file extent item we have
-			 * just found, since this extent is more up to date.
-			 * Emit that adjusted range and cache the file extent
-			 * item we have just found. This corresponds to the case
-			 * where a previously found file extent item was split
-			 * due to an ordered extent completing.
-			 */
-			cache->len = offset - cache->offset;
-			goto emit;
-		} else {
-			const u64 range_end = offset + len;
-
-			/*
-			 * The offset of the file extent item we have just found
-			 * is behind the cached offset. This means we were
-			 * processing a hole or prealloc extent for which we
-			 * have found delalloc ranges (in the io tree), so what
-			 * we have in the cache is the last delalloc range we
-			 * found while the file extent item we found can be
-			 * either for a whole delalloc range we previously
-			 * emmitted or only a part of that range.
-			 *
-			 * We have two cases here:
-			 *
-			 * 1) The file extent item's range ends at or behind the
-			 *    cached extent's end. In this case just ignore the
-			 *    current file extent item because we don't want to
-			 *    overlap with previous ranges that may have been
-			 *    emmitted already;
-			 *
-			 * 2) The file extent item starts behind the currently
-			 *    cached extent but its end offset goes beyond the
-			 *    end offset of the cached extent. We don't want to
-			 *    overlap with a previous range that may have been
-			 *    emmitted already, so we emit the currently cached
-			 *    extent and then partially store the current file
-			 *    extent item's range in the cache, for the subrange
-			 *    going the cached extent's end to the end of the
-			 *    file extent item.
-			 */
-			if (range_end <= cache_end)
-				return 0;
-
-			if (!(flags & (FIEMAP_EXTENT_ENCODED | FIEMAP_EXTENT_DELALLOC)))
-				phys += cache_end - offset;
-
-			offset = cache_end;
-			len = range_end - cache_end;
-			goto emit;
-		}
-	}
-
-	/*
-	 * Only merges fiemap extents if
-	 * 1) Their logical addresses are continuous
-	 *
-	 * 2) Their physical addresses are continuous
-	 *    So truly compressed (physical size smaller than logical size)
-	 *    extents won't get merged with each other
-	 *
-	 * 3) Share same flags
-	 */
-	if (cache->offset + cache->len  == offset &&
-	    cache->phys + cache->len == phys  &&
-	    cache->flags == flags) {
-		cache->len += len;
-		return 0;
-	}
-
-emit:
-	/* Not mergeable, need to submit cached one */
-
-	if (cache->entries_pos == cache->entries_size) {
-		/*
-		 * We will need to research for the end offset of the last
-		 * stored extent and not from the current offset, because after
-		 * unlocking the range and releasing the path, if there's a hole
-		 * between that end offset and this current offset, a new extent
-		 * may have been inserted due to a new write, so we don't want
-		 * to miss it.
-		 */
-		entry = &cache->entries[cache->entries_size - 1];
-		cache->next_search_offset = entry->offset + entry->len;
-		cache->cached = false;
-
-		return BTRFS_FIEMAP_FLUSH_CACHE;
-	}
-
-	entry = &cache->entries[cache->entries_pos];
-	entry->offset = cache->offset;
-	entry->phys = cache->phys;
-	entry->len = cache->len;
-	entry->flags = cache->flags;
-	cache->entries_pos++;
-	cache->extents_mapped++;
-
-	if (cache->extents_mapped == fieinfo->fi_extents_max) {
-		cache->cached = false;
-		return 1;
-	}
-assign:
-	cache->cached = true;
-	cache->offset = offset;
-	cache->phys = phys;
-	cache->len = len;
-	cache->flags = flags;
-
-	return 0;
-}
-
-/*
- * Emit last fiemap cache
- *
- * The last fiemap cache may still be cached in the following case:
- * 0		      4k		    8k
- * |<- Fiemap range ->|
- * |<------------  First extent ----------->|
- *
- * In this case, the first extent range will be cached but not emitted.
- * So we must emit it before ending extent_fiemap().
- */
-static int emit_last_fiemap_cache(struct fiemap_extent_info *fieinfo,
-				  struct fiemap_cache *cache)
-{
-	int ret;
-
-	if (!cache->cached)
-		return 0;
-
-	ret = fiemap_fill_next_extent(fieinfo, cache->offset, cache->phys,
-				      cache->len, cache->flags);
-	cache->cached = false;
-	if (ret > 0)
-		ret = 0;
-	return ret;
-}
-
-static int fiemap_next_leaf_item(struct btrfs_inode *inode, struct btrfs_path *path)
-{
-	struct extent_buffer *clone = path->nodes[0];
-	struct btrfs_key key;
-	int slot;
-	int ret;
-
-	path->slots[0]++;
-	if (path->slots[0] < btrfs_header_nritems(path->nodes[0]))
-		return 0;
-
-	/*
-	 * Add a temporary extra ref to an already cloned extent buffer to
-	 * prevent btrfs_next_leaf() freeing it, we want to reuse it to avoid
-	 * the cost of allocating a new one.
-	 */
-	ASSERT(test_bit(EXTENT_BUFFER_UNMAPPED, &clone->bflags));
-	atomic_inc(&clone->refs);
-
-	ret = btrfs_next_leaf(inode->root, path);
-	if (ret != 0)
-		goto out;
-
-	/*
-	 * Don't bother with cloning if there are no more file extent items for
-	 * our inode.
-	 */
-	btrfs_item_key_to_cpu(path->nodes[0], &key, path->slots[0]);
-	if (key.objectid != btrfs_ino(inode) || key.type != BTRFS_EXTENT_DATA_KEY) {
-		ret = 1;
-		goto out;
-	}
-
-	/* See the comment at fiemap_search_slot() about why we clone. */
-	copy_extent_buffer_full(clone, path->nodes[0]);
-	/*
-	 * Important to preserve the start field, for the optimizations when
-	 * checking if extents are shared (see extent_fiemap()).
-	 */
-	clone->start = path->nodes[0]->start;
-
-	slot = path->slots[0];
-	btrfs_release_path(path);
-	path->nodes[0] = clone;
-	path->slots[0] = slot;
-out:
-	if (ret)
-		free_extent_buffer(clone);
-
-	return ret;
-}
-
-/*
- * Search for the first file extent item that starts at a given file offset or
- * the one that starts immediately before that offset.
- * Returns: 0 on success, < 0 on error, 1 if not found.
- */
-static int fiemap_search_slot(struct btrfs_inode *inode, struct btrfs_path *path,
-			      u64 file_offset)
-{
-	const u64 ino = btrfs_ino(inode);
-	struct btrfs_root *root = inode->root;
-	struct extent_buffer *clone;
-	struct btrfs_key key;
-	int slot;
-	int ret;
-
-	key.objectid = ino;
-	key.type = BTRFS_EXTENT_DATA_KEY;
-	key.offset = file_offset;
-
-	ret = btrfs_search_slot(NULL, root, &key, path, 0, 0);
-	if (ret < 0)
-		return ret;
-
-	if (ret > 0 && path->slots[0] > 0) {
-		btrfs_item_key_to_cpu(path->nodes[0], &key, path->slots[0] - 1);
-		if (key.objectid == ino && key.type == BTRFS_EXTENT_DATA_KEY)
-			path->slots[0]--;
-	}
-
-	if (path->slots[0] >= btrfs_header_nritems(path->nodes[0])) {
-		ret = btrfs_next_leaf(root, path);
-		if (ret != 0)
-			return ret;
-
-		btrfs_item_key_to_cpu(path->nodes[0], &key, path->slots[0]);
-		if (key.objectid != ino || key.type != BTRFS_EXTENT_DATA_KEY)
-			return 1;
-	}
-
-	/*
-	 * We clone the leaf and use it during fiemap. This is because while
-	 * using the leaf we do expensive things like checking if an extent is
-	 * shared, which can take a long time. In order to prevent blocking
-	 * other tasks for too long, we use a clone of the leaf. We have locked
-	 * the file range in the inode's io tree, so we know none of our file
-	 * extent items can change. This way we avoid blocking other tasks that
-	 * want to insert items for other inodes in the same leaf or b+tree
-	 * rebalance operations (triggered for example when someone is trying
-	 * to push items into this leaf when trying to insert an item in a
-	 * neighbour leaf).
-	 * We also need the private clone because holding a read lock on an
-	 * extent buffer of the subvolume's b+tree will make lockdep unhappy
-	 * when we check if extents are shared, as backref walking may need to
-	 * lock the same leaf we are processing.
-	 */
-	clone = btrfs_clone_extent_buffer(path->nodes[0]);
-	if (!clone)
-		return -ENOMEM;
-
-	slot = path->slots[0];
-	btrfs_release_path(path);
-	path->nodes[0] = clone;
-	path->slots[0] = slot;
-
-	return 0;
-}
-
-/*
- * Process a range which is a hole or a prealloc extent in the inode's subvolume
- * btree. If @disk_bytenr is 0, we are dealing with a hole, otherwise a prealloc
- * extent. The end offset (@end) is inclusive.
- */
-static int fiemap_process_hole(struct btrfs_inode *inode,
-			       struct fiemap_extent_info *fieinfo,
-			       struct fiemap_cache *cache,
-			       struct extent_state **delalloc_cached_state,
-			       struct btrfs_backref_share_check_ctx *backref_ctx,
-			       u64 disk_bytenr, u64 extent_offset,
-			       u64 extent_gen,
-			       u64 start, u64 end)
-{
-	const u64 i_size = i_size_read(&inode->vfs_inode);
-	u64 cur_offset = start;
-	u64 last_delalloc_end = 0;
-	u32 prealloc_flags = FIEMAP_EXTENT_UNWRITTEN;
-	bool checked_extent_shared = false;
-	int ret;
-
-	/*
-	 * There can be no delalloc past i_size, so don't waste time looking for
-	 * it beyond i_size.
-	 */
-	while (cur_offset < end && cur_offset < i_size) {
-		u64 delalloc_start;
-		u64 delalloc_end;
-		u64 prealloc_start;
-		u64 prealloc_len = 0;
-		bool delalloc;
-
-		delalloc = btrfs_find_delalloc_in_range(inode, cur_offset, end,
-							delalloc_cached_state,
-							&delalloc_start,
-							&delalloc_end);
-		if (!delalloc)
-			break;
-
-		/*
-		 * If this is a prealloc extent we have to report every section
-		 * of it that has no delalloc.
-		 */
-		if (disk_bytenr != 0) {
-			if (last_delalloc_end == 0) {
-				prealloc_start = start;
-				prealloc_len = delalloc_start - start;
-			} else {
-				prealloc_start = last_delalloc_end + 1;
-				prealloc_len = delalloc_start - prealloc_start;
-			}
-		}
-
-		if (prealloc_len > 0) {
-			if (!checked_extent_shared && fieinfo->fi_extents_max) {
-				ret = btrfs_is_data_extent_shared(inode,
-								  disk_bytenr,
-								  extent_gen,
-								  backref_ctx);
-				if (ret < 0)
-					return ret;
-				else if (ret > 0)
-					prealloc_flags |= FIEMAP_EXTENT_SHARED;
-
-				checked_extent_shared = true;
-			}
-			ret = emit_fiemap_extent(fieinfo, cache, prealloc_start,
-						 disk_bytenr + extent_offset,
-						 prealloc_len, prealloc_flags);
-			if (ret)
-				return ret;
-			extent_offset += prealloc_len;
-		}
-
-		ret = emit_fiemap_extent(fieinfo, cache, delalloc_start, 0,
-					 delalloc_end + 1 - delalloc_start,
-					 FIEMAP_EXTENT_DELALLOC |
-					 FIEMAP_EXTENT_UNKNOWN);
-		if (ret)
-			return ret;
-
-		last_delalloc_end = delalloc_end;
-		cur_offset = delalloc_end + 1;
-		extent_offset += cur_offset - delalloc_start;
-		cond_resched();
-	}
-
-	/*
-	 * Either we found no delalloc for the whole prealloc extent or we have
-	 * a prealloc extent that spans i_size or starts at or after i_size.
-	 */
-	if (disk_bytenr != 0 && last_delalloc_end < end) {
-		u64 prealloc_start;
-		u64 prealloc_len;
-
+	if (disk_bytenr != 0) {
 		if (last_delalloc_end == 0) {
 			prealloc_start = start;
-			prealloc_len = end + 1 - start;
+			prealloc_len = delalloc_start - start;
 		} else {
 			prealloc_start = last_delalloc_end + 1;
-			prealloc_len = end + 1 - prealloc_start;
+			prealloc_len = delalloc_start - prealloc_start;
 		}
-
+	}
+
+	if (prealloc_len > 0) {
 		if (!checked_extent_shared && fieinfo->fi_extents_max) {
 			ret = btrfs_is_data_extent_shared(inode,
 							  disk_bytenr,
@@ -3031,1331 +2982,1380 @@
 				return ret;
 			else if (ret > 0)
 				prealloc_flags |= FIEMAP_EXTENT_SHARED;
+
+			checked_extent_shared = true;
 		}
 		ret = emit_fiemap_extent(fieinfo, cache, prealloc_start,
 					 disk_bytenr + extent_offset,
 					 prealloc_len, prealloc_flags);
 		if (ret)
 			return ret;
-	}
-
+		extent_offset += prealloc_len;
+	}
+
+	ret = emit_fiemap_extent(fieinfo, cache, delalloc_start, 0,
+				 delalloc_end + 1 - delalloc_start,
+				 FIEMAP_EXTENT_DELALLOC |
+				 FIEMAP_EXTENT_UNKNOWN);
+	if (ret)
+		return ret;
+
+	last_delalloc_end = delalloc_end;
+	cur_offset = delalloc_end + 1;
+	extent_offset += cur_offset - delalloc_start;
+	cond_resched();
+}
+
+/*
+ * Either we found no delalloc for the whole prealloc extent or we have
+ * a prealloc extent that spans i_size or starts at or after i_size.
+ */
+if (disk_bytenr != 0 && last_delalloc_end < end) {
+	u64 prealloc_start;
+	u64 prealloc_len;
+
+	if (last_delalloc_end == 0) {
+		prealloc_start = start;
+		prealloc_len = end + 1 - start;
+	} else {
+		prealloc_start = last_delalloc_end + 1;
+		prealloc_len = end + 1 - prealloc_start;
+	}
+
+	if (!checked_extent_shared && fieinfo->fi_extents_max) {
+		ret = btrfs_is_data_extent_shared(inode,
+						  disk_bytenr,
+						  extent_gen,
+						  backref_ctx);
+		if (ret < 0)
+			return ret;
+		else if (ret > 0)
+			prealloc_flags |= FIEMAP_EXTENT_SHARED;
+	}
+	ret = emit_fiemap_extent(fieinfo, cache, prealloc_start,
+				 disk_bytenr + extent_offset,
+				 prealloc_len, prealloc_flags);
+	if (ret)
+		return ret;
+}
+
+return 0;
+}
+
+static int fiemap_find_last_extent_offset(struct btrfs_inode *inode,
+				  struct btrfs_path *path,
+				  u64 *last_extent_end_ret)
+{
+const u64 ino = btrfs_ino(inode);
+struct btrfs_root *root = inode->root;
+struct extent_buffer *leaf;
+struct btrfs_file_extent_item *ei;
+struct btrfs_key key;
+u64 disk_bytenr;
+int ret;
+
+/*
+ * Lookup the last file extent. We're not using i_size here because
+ * there might be preallocation past i_size.
+ */
+ret = btrfs_lookup_file_extent(NULL, root, path, ino, (u64)-1, 0);
+/* There can't be a file extent item at offset (u64)-1 */
+ASSERT(ret != 0);
+if (ret < 0)
+	return ret;
+
+/*
+ * For a non-existing key, btrfs_search_slot() always leaves us at a
+ * slot > 0, except if the btree is empty, which is impossible because
+ * at least it has the inode item for this inode and all the items for
+ * the root inode 256.
+ */
+ASSERT(path->slots[0] > 0);
+path->slots[0]--;
+leaf = path->nodes[0];
+btrfs_item_key_to_cpu(leaf, &key, path->slots[0]);
+if (key.objectid != ino || key.type != BTRFS_EXTENT_DATA_KEY) {
+	/* No file extent items in the subvolume tree. */
+	*last_extent_end_ret = 0;
 	return 0;
 }
 
-static int fiemap_find_last_extent_offset(struct btrfs_inode *inode,
-					  struct btrfs_path *path,
-					  u64 *last_extent_end_ret)
-{
-	const u64 ino = btrfs_ino(inode);
-	struct btrfs_root *root = inode->root;
-	struct extent_buffer *leaf;
+/*
+ * For an inline extent, the disk_bytenr is where inline data starts at,
+ * so first check if we have an inline extent item before checking if we
+ * have an implicit hole (disk_bytenr == 0).
+ */
+ei = btrfs_item_ptr(leaf, path->slots[0], struct btrfs_file_extent_item);
+if (btrfs_file_extent_type(leaf, ei) == BTRFS_FILE_EXTENT_INLINE) {
+	*last_extent_end_ret = btrfs_file_extent_end(path);
+	return 0;
+}
+
+/*
+ * Find the last file extent item that is not a hole (when NO_HOLES is
+ * not enabled). This should take at most 2 iterations in the worst
+ * case: we have one hole file extent item at slot 0 of a leaf and
+ * another hole file extent item as the last item in the previous leaf.
+ * This is because we merge file extent items that represent holes.
+ */
+disk_bytenr = btrfs_file_extent_disk_bytenr(leaf, ei);
+while (disk_bytenr == 0) {
+	ret = btrfs_previous_item(root, path, ino, BTRFS_EXTENT_DATA_KEY);
+	if (ret < 0) {
+		return ret;
+	} else if (ret > 0) {
+		/* No file extent items that are not holes. */
+		*last_extent_end_ret = 0;
+		return 0;
+	}
+	leaf = path->nodes[0];
+	ei = btrfs_item_ptr(leaf, path->slots[0],
+			    struct btrfs_file_extent_item);
+	disk_bytenr = btrfs_file_extent_disk_bytenr(leaf, ei);
+}
+
+*last_extent_end_ret = btrfs_file_extent_end(path);
+return 0;
+}
+
+int extent_fiemap(struct btrfs_inode *inode, struct fiemap_extent_info *fieinfo,
+	  u64 start, u64 len)
+{
+const u64 ino = btrfs_ino(inode);
+struct extent_state *cached_state = NULL;
+struct extent_state *delalloc_cached_state = NULL;
+struct btrfs_path *path;
+struct fiemap_cache cache = { 0 };
+struct btrfs_backref_share_check_ctx *backref_ctx;
+u64 last_extent_end;
+u64 prev_extent_end;
+u64 range_start;
+u64 range_end;
+const u64 sectorsize = inode->root->fs_info->sectorsize;
+bool stopped = false;
+int ret;
+
+cache.entries_size = PAGE_SIZE / sizeof(struct btrfs_fiemap_entry);
+cache.entries = kmalloc_array(cache.entries_size,
+			      sizeof(struct btrfs_fiemap_entry),
+			      GFP_KERNEL);
+backref_ctx = btrfs_alloc_backref_share_check_ctx();
+path = btrfs_alloc_path();
+if (!cache.entries || !backref_ctx || !path) {
+	ret = -ENOMEM;
+	goto out;
+}
+
+restart:
+range_start = round_down(start, sectorsize);
+range_end = round_up(start + len, sectorsize);
+prev_extent_end = range_start;
+
+lock_extent(&inode->io_tree, range_start, range_end, &cached_state);
+
+ret = fiemap_find_last_extent_offset(inode, path, &last_extent_end);
+if (ret < 0)
+	goto out_unlock;
+btrfs_release_path(path);
+
+path->reada = READA_FORWARD;
+ret = fiemap_search_slot(inode, path, range_start);
+if (ret < 0) {
+	goto out_unlock;
+} else if (ret > 0) {
+	/*
+	 * No file extent item found, but we may have delalloc between
+	 * the current offset and i_size. So check for that.
+	 */
+	ret = 0;
+	goto check_eof_delalloc;
+}
+
+while (prev_extent_end < range_end) {
+	struct extent_buffer *leaf = path->nodes[0];
 	struct btrfs_file_extent_item *ei;
 	struct btrfs_key key;
-	u64 disk_bytenr;
-	int ret;
+	u64 extent_end;
+	u64 extent_len;
+	u64 extent_offset = 0;
+	u64 extent_gen;
+	u64 disk_bytenr = 0;
+	u64 flags = 0;
+	int extent_type;
+	u8 compression;
+
+	btrfs_item_key_to_cpu(leaf, &key, path->slots[0]);
+	if (key.objectid != ino || key.type != BTRFS_EXTENT_DATA_KEY)
+		break;
+
+	extent_end = btrfs_file_extent_end(path);
 
 	/*
-	 * Lookup the last file extent. We're not using i_size here because
-	 * there might be preallocation past i_size.
+	 * The first iteration can leave us at an extent item that ends
+	 * before our range's start. Move to the next item.
 	 */
-	ret = btrfs_lookup_file_extent(NULL, root, path, ino, (u64)-1, 0);
-	/* There can't be a file extent item at offset (u64)-1 */
-	ASSERT(ret != 0);
-	if (ret < 0)
-		return ret;
-
-	/*
-	 * For a non-existing key, btrfs_search_slot() always leaves us at a
-	 * slot > 0, except if the btree is empty, which is impossible because
-	 * at least it has the inode item for this inode and all the items for
-	 * the root inode 256.
-	 */
-	ASSERT(path->slots[0] > 0);
-	path->slots[0]--;
-	leaf = path->nodes[0];
-	btrfs_item_key_to_cpu(leaf, &key, path->slots[0]);
-	if (key.objectid != ino || key.type != BTRFS_EXTENT_DATA_KEY) {
-		/* No file extent items in the subvolume tree. */
-		*last_extent_end_ret = 0;
-		return 0;
-	}
-
-	/*
-	 * For an inline extent, the disk_bytenr is where inline data starts at,
-	 * so first check if we have an inline extent item before checking if we
-	 * have an implicit hole (disk_bytenr == 0).
-	 */
-	ei = btrfs_item_ptr(leaf, path->slots[0], struct btrfs_file_extent_item);
-	if (btrfs_file_extent_type(leaf, ei) == BTRFS_FILE_EXTENT_INLINE) {
-		*last_extent_end_ret = btrfs_file_extent_end(path);
-		return 0;
-	}
-
-	/*
-	 * Find the last file extent item that is not a hole (when NO_HOLES is
-	 * not enabled). This should take at most 2 iterations in the worst
-	 * case: we have one hole file extent item at slot 0 of a leaf and
-	 * another hole file extent item as the last item in the previous leaf.
-	 * This is because we merge file extent items that represent holes.
-	 */
-	disk_bytenr = btrfs_file_extent_disk_bytenr(leaf, ei);
-	while (disk_bytenr == 0) {
-		ret = btrfs_previous_item(root, path, ino, BTRFS_EXTENT_DATA_KEY);
+	if (extent_end <= range_start)
+		goto next_item;
+
+	backref_ctx->curr_leaf_bytenr = leaf->start;
+
+	/* We have in implicit hole (NO_HOLES feature enabled). */
+	if (prev_extent_end < key.offset) {
+		const u64 hole_end = min(key.offset, range_end) - 1;
+
+		ret = fiemap_process_hole(inode, fieinfo, &cache,
+					  &delalloc_cached_state,
+					  backref_ctx, 0, 0, 0,
+					  prev_extent_end, hole_end);
 		if (ret < 0) {
-			return ret;
+			goto out_unlock;
 		} else if (ret > 0) {
-			/* No file extent items that are not holes. */
-			*last_extent_end_ret = 0;
-			return 0;
+			/* fiemap_fill_next_extent() told us to stop. */
+			stopped = true;
+			break;
 		}
-		leaf = path->nodes[0];
-		ei = btrfs_item_ptr(leaf, path->slots[0],
-				    struct btrfs_file_extent_item);
+
+		/* We've reached the end of the fiemap range, stop. */
+		if (key.offset >= range_end) {
+			stopped = true;
+			break;
+		}
+	}
+
+	extent_len = extent_end - key.offset;
+	ei = btrfs_item_ptr(leaf, path->slots[0],
+			    struct btrfs_file_extent_item);
+	compression = btrfs_file_extent_compression(leaf, ei);
+	extent_type = btrfs_file_extent_type(leaf, ei);
+	extent_gen = btrfs_file_extent_generation(leaf, ei);
+
+	if (extent_type != BTRFS_FILE_EXTENT_INLINE) {
 		disk_bytenr = btrfs_file_extent_disk_bytenr(leaf, ei);
-	}
-
-	*last_extent_end_ret = btrfs_file_extent_end(path);
-	return 0;
-}
-
-int extent_fiemap(struct btrfs_inode *inode, struct fiemap_extent_info *fieinfo,
-		  u64 start, u64 len)
-{
-	const u64 ino = btrfs_ino(inode);
-	struct extent_state *cached_state = NULL;
-	struct extent_state *delalloc_cached_state = NULL;
-	struct btrfs_path *path;
-	struct fiemap_cache cache = { 0 };
-	struct btrfs_backref_share_check_ctx *backref_ctx;
-	u64 last_extent_end;
-	u64 prev_extent_end;
-	u64 range_start;
-	u64 range_end;
-	const u64 sectorsize = inode->root->fs_info->sectorsize;
-	bool stopped = false;
-	int ret;
-
-	cache.entries_size = PAGE_SIZE / sizeof(struct btrfs_fiemap_entry);
-	cache.entries = kmalloc_array(cache.entries_size,
-				      sizeof(struct btrfs_fiemap_entry),
-				      GFP_KERNEL);
-	backref_ctx = btrfs_alloc_backref_share_check_ctx();
-	path = btrfs_alloc_path();
-	if (!cache.entries || !backref_ctx || !path) {
-		ret = -ENOMEM;
-		goto out;
-	}
-
-restart:
-	range_start = round_down(start, sectorsize);
-	range_end = round_up(start + len, sectorsize);
-	prev_extent_end = range_start;
-
-	lock_extent(&inode->io_tree, range_start, range_end, &cached_state);
-
-	ret = fiemap_find_last_extent_offset(inode, path, &last_extent_end);
-	if (ret < 0)
-		goto out_unlock;
-	btrfs_release_path(path);
-
-	path->reada = READA_FORWARD;
-	ret = fiemap_search_slot(inode, path, range_start);
+		if (compression == BTRFS_COMPRESS_NONE)
+			extent_offset = btrfs_file_extent_offset(leaf, ei);
+	}
+
+	if (compression != BTRFS_COMPRESS_NONE)
+		flags |= FIEMAP_EXTENT_ENCODED;
+
+	if (extent_type == BTRFS_FILE_EXTENT_INLINE) {
+		flags |= FIEMAP_EXTENT_DATA_INLINE;
+		flags |= FIEMAP_EXTENT_NOT_ALIGNED;
+		ret = emit_fiemap_extent(fieinfo, &cache, key.offset, 0,
+					 extent_len, flags);
+	} else if (extent_type == BTRFS_FILE_EXTENT_PREALLOC) {
+		ret = fiemap_process_hole(inode, fieinfo, &cache,
+					  &delalloc_cached_state,
+					  backref_ctx,
+					  disk_bytenr, extent_offset,
+					  extent_gen, key.offset,
+					  extent_end - 1);
+	} else if (disk_bytenr == 0) {
+		/* We have an explicit hole. */
+		ret = fiemap_process_hole(inode, fieinfo, &cache,
+					  &delalloc_cached_state,
+					  backref_ctx, 0, 0, 0,
+					  key.offset, extent_end - 1);
+	} else {
+		/* We have a regular extent. */
+		if (fieinfo->fi_extents_max) {
+			ret = btrfs_is_data_extent_shared(inode,
+							  disk_bytenr,
+							  extent_gen,
+							  backref_ctx);
+			if (ret < 0)
+				goto out_unlock;
+			else if (ret > 0)
+				flags |= FIEMAP_EXTENT_SHARED;
+		}
+
+		ret = emit_fiemap_extent(fieinfo, &cache, key.offset,
+					 disk_bytenr + extent_offset,
+					 extent_len, flags);
+	}
+
 	if (ret < 0) {
 		goto out_unlock;
 	} else if (ret > 0) {
-		/*
-		 * No file extent item found, but we may have delalloc between
-		 * the current offset and i_size. So check for that.
-		 */
-		ret = 0;
-		goto check_eof_delalloc;
-	}
-
-	while (prev_extent_end < range_end) {
-		struct extent_buffer *leaf = path->nodes[0];
-		struct btrfs_file_extent_item *ei;
-		struct btrfs_key key;
-		u64 extent_end;
-		u64 extent_len;
-		u64 extent_offset = 0;
-		u64 extent_gen;
-		u64 disk_bytenr = 0;
-		u64 flags = 0;
-		int extent_type;
-		u8 compression;
-
-		btrfs_item_key_to_cpu(leaf, &key, path->slots[0]);
-		if (key.objectid != ino || key.type != BTRFS_EXTENT_DATA_KEY)
-			break;
-
-		extent_end = btrfs_file_extent_end(path);
-
-		/*
-		 * The first iteration can leave us at an extent item that ends
-		 * before our range's start. Move to the next item.
-		 */
-		if (extent_end <= range_start)
-			goto next_item;
-
-		backref_ctx->curr_leaf_bytenr = leaf->start;
-
-		/* We have in implicit hole (NO_HOLES feature enabled). */
-		if (prev_extent_end < key.offset) {
-			const u64 hole_end = min(key.offset, range_end) - 1;
-
-			ret = fiemap_process_hole(inode, fieinfo, &cache,
-						  &delalloc_cached_state,
-						  backref_ctx, 0, 0, 0,
-						  prev_extent_end, hole_end);
-			if (ret < 0) {
-				goto out_unlock;
-			} else if (ret > 0) {
-				/* fiemap_fill_next_extent() told us to stop. */
-				stopped = true;
-				break;
-			}
-
-			/* We've reached the end of the fiemap range, stop. */
-			if (key.offset >= range_end) {
-				stopped = true;
-				break;
-			}
-		}
-
-		extent_len = extent_end - key.offset;
-		ei = btrfs_item_ptr(leaf, path->slots[0],
-				    struct btrfs_file_extent_item);
-		compression = btrfs_file_extent_compression(leaf, ei);
-		extent_type = btrfs_file_extent_type(leaf, ei);
-		extent_gen = btrfs_file_extent_generation(leaf, ei);
-
-		if (extent_type != BTRFS_FILE_EXTENT_INLINE) {
-			disk_bytenr = btrfs_file_extent_disk_bytenr(leaf, ei);
-			if (compression == BTRFS_COMPRESS_NONE)
-				extent_offset = btrfs_file_extent_offset(leaf, ei);
-		}
-
-		if (compression != BTRFS_COMPRESS_NONE)
-			flags |= FIEMAP_EXTENT_ENCODED;
-
-		if (extent_type == BTRFS_FILE_EXTENT_INLINE) {
-			flags |= FIEMAP_EXTENT_DATA_INLINE;
-			flags |= FIEMAP_EXTENT_NOT_ALIGNED;
-			ret = emit_fiemap_extent(fieinfo, &cache, key.offset, 0,
-						 extent_len, flags);
-		} else if (extent_type == BTRFS_FILE_EXTENT_PREALLOC) {
-			ret = fiemap_process_hole(inode, fieinfo, &cache,
-						  &delalloc_cached_state,
-						  backref_ctx,
-						  disk_bytenr, extent_offset,
-						  extent_gen, key.offset,
-						  extent_end - 1);
-		} else if (disk_bytenr == 0) {
-			/* We have an explicit hole. */
-			ret = fiemap_process_hole(inode, fieinfo, &cache,
-						  &delalloc_cached_state,
-						  backref_ctx, 0, 0, 0,
-						  key.offset, extent_end - 1);
-		} else {
-			/* We have a regular extent. */
-			if (fieinfo->fi_extents_max) {
-				ret = btrfs_is_data_extent_shared(inode,
-								  disk_bytenr,
-								  extent_gen,
-								  backref_ctx);
-				if (ret < 0)
-					goto out_unlock;
-				else if (ret > 0)
-					flags |= FIEMAP_EXTENT_SHARED;
-			}
-
-			ret = emit_fiemap_extent(fieinfo, &cache, key.offset,
-						 disk_bytenr + extent_offset,
-						 extent_len, flags);
-		}
-
-		if (ret < 0) {
-			goto out_unlock;
-		} else if (ret > 0) {
-			/* emit_fiemap_extent() told us to stop. */
-			stopped = true;
-			break;
-		}
-
-		prev_extent_end = extent_end;
+		/* emit_fiemap_extent() told us to stop. */
+		stopped = true;
+		break;
+	}
+
+	prev_extent_end = extent_end;
 next_item:
-		if (fatal_signal_pending(current)) {
-			ret = -EINTR;
-			goto out_unlock;
-		}
-
-		ret = fiemap_next_leaf_item(inode, path);
-		if (ret < 0) {
-			goto out_unlock;
-		} else if (ret > 0) {
-			/* No more file extent items for this inode. */
-			break;
-		}
-		cond_resched();
-	}
+	if (fatal_signal_pending(current)) {
+		ret = -EINTR;
+		goto out_unlock;
+	}
+
+	ret = fiemap_next_leaf_item(inode, path);
+	if (ret < 0) {
+		goto out_unlock;
+	} else if (ret > 0) {
+		/* No more file extent items for this inode. */
+		break;
+	}
+	cond_resched();
+}
 
 check_eof_delalloc:
-	if (!stopped && prev_extent_end < range_end) {
-		ret = fiemap_process_hole(inode, fieinfo, &cache,
-					  &delalloc_cached_state, backref_ctx,
-					  0, 0, 0, prev_extent_end, range_end - 1);
-		if (ret < 0)
-			goto out_unlock;
-		prev_extent_end = range_end;
-	}
-
-	if (cache.cached && cache.offset + cache.len >= last_extent_end) {
-		const u64 i_size = i_size_read(&inode->vfs_inode);
-
-		if (prev_extent_end < i_size) {
-			u64 delalloc_start;
-			u64 delalloc_end;
-			bool delalloc;
-
-			delalloc = btrfs_find_delalloc_in_range(inode,
-								prev_extent_end,
-								i_size - 1,
-								&delalloc_cached_state,
-								&delalloc_start,
-								&delalloc_end);
-			if (!delalloc)
-				cache.flags |= FIEMAP_EXTENT_LAST;
-		} else {
+if (!stopped && prev_extent_end < range_end) {
+	ret = fiemap_process_hole(inode, fieinfo, &cache,
+				  &delalloc_cached_state, backref_ctx,
+				  0, 0, 0, prev_extent_end, range_end - 1);
+	if (ret < 0)
+		goto out_unlock;
+	prev_extent_end = range_end;
+}
+
+if (cache.cached && cache.offset + cache.len >= last_extent_end) {
+	const u64 i_size = i_size_read(&inode->vfs_inode);
+
+	if (prev_extent_end < i_size) {
+		u64 delalloc_start;
+		u64 delalloc_end;
+		bool delalloc;
+
+		delalloc = btrfs_find_delalloc_in_range(inode,
+							prev_extent_end,
+							i_size - 1,
+							&delalloc_cached_state,
+							&delalloc_start,
+							&delalloc_end);
+		if (!delalloc)
 			cache.flags |= FIEMAP_EXTENT_LAST;
-		}
-	}
+	} else {
+		cache.flags |= FIEMAP_EXTENT_LAST;
+	}
+}
 
 out_unlock:
-	unlock_extent(&inode->io_tree, range_start, range_end, &cached_state);
-
-	if (ret == BTRFS_FIEMAP_FLUSH_CACHE) {
-		btrfs_release_path(path);
-		ret = flush_fiemap_cache(fieinfo, &cache);
-		if (ret)
-			goto out;
-		len -= cache.next_search_offset - start;
-		start = cache.next_search_offset;
-		goto restart;
-	} else if (ret < 0) {
-		goto out;
-	}
-
-	/*
-	 * Must free the path before emitting to the fiemap buffer because we
-	 * may have a non-cloned leaf and if the fiemap buffer is memory mapped
-	 * to a file, a write into it (through btrfs_page_mkwrite()) may trigger
-	 * waiting for an ordered extent that in order to complete needs to
-	 * modify that leaf, therefore leading to a deadlock.
-	 */
-	btrfs_free_path(path);
-	path = NULL;
-
+unlock_extent(&inode->io_tree, range_start, range_end, &cached_state);
+
+if (ret == BTRFS_FIEMAP_FLUSH_CACHE) {
+	btrfs_release_path(path);
 	ret = flush_fiemap_cache(fieinfo, &cache);
 	if (ret)
 		goto out;
-
-	ret = emit_last_fiemap_cache(fieinfo, &cache);
+	len -= cache.next_search_offset - start;
+	start = cache.next_search_offset;
+	goto restart;
+} else if (ret < 0) {
+	goto out;
+}
+
+/*
+ * Must free the path before emitting to the fiemap buffer because we
+ * may have a non-cloned leaf and if the fiemap buffer is memory mapped
+ * to a file, a write into it (through btrfs_page_mkwrite()) may trigger
+ * waiting for an ordered extent that in order to complete needs to
+ * modify that leaf, therefore leading to a deadlock.
+ */
+btrfs_free_path(path);
+path = NULL;
+
+ret = flush_fiemap_cache(fieinfo, &cache);
+if (ret)
+	goto out;
+
+ret = emit_last_fiemap_cache(fieinfo, &cache);
 out:
-	free_extent_state(delalloc_cached_state);
-	kfree(cache.entries);
-	btrfs_free_backref_share_ctx(backref_ctx);
-	btrfs_free_path(path);
-	return ret;
+free_extent_state(delalloc_cached_state);
+kfree(cache.entries);
+btrfs_free_backref_share_ctx(backref_ctx);
+btrfs_free_path(path);
+return ret;
 }
 
 static void __free_extent_buffer(struct extent_buffer *eb)
 {
-	kmem_cache_free(extent_buffer_cache, eb);
+kmem_cache_free(extent_buffer_cache, eb);
 }
 
 static int extent_buffer_under_io(const struct extent_buffer *eb)
 {
-	return (test_bit(EXTENT_BUFFER_WRITEBACK, &eb->bflags) ||
-		test_bit(EXTENT_BUFFER_DIRTY, &eb->bflags));
+return (test_bit(EXTENT_BUFFER_WRITEBACK, &eb->bflags) ||
+	test_bit(EXTENT_BUFFER_DIRTY, &eb->bflags));
 }
 
 static bool folio_range_has_eb(struct btrfs_fs_info *fs_info, struct folio *folio)
 {
-	struct btrfs_subpage *subpage;
-
-	lockdep_assert_held(&folio->mapping->i_private_lock);
-
-	if (folio_test_private(folio)) {
-		subpage = folio_get_private(folio);
-		if (atomic_read(&subpage->eb_refs))
-			return true;
-		/*
-		 * Even there is no eb refs here, we may still have
-		 * end_page_read() call relying on page::private.
-		 */
-		if (atomic_read(&subpage->readers))
-			return true;
-	}
-	return false;
+struct btrfs_subpage *subpage;
+
+lockdep_assert_held(&folio->mapping->i_private_lock);
+
+if (folio_test_private(folio)) {
+	subpage = folio_get_private(folio);
+	if (atomic_read(&subpage->eb_refs))
+		return true;
+	/*
+	 * Even there is no eb refs here, we may still have
+	 * end_page_read() call relying on page::private.
+	 */
+	if (atomic_read(&subpage->readers))
+		return true;
+}
+return false;
 }
 
 static void detach_extent_buffer_folio(struct extent_buffer *eb, struct folio *folio)
 {
-	struct btrfs_fs_info *fs_info = eb->fs_info;
-	const bool mapped = !test_bit(EXTENT_BUFFER_UNMAPPED, &eb->bflags);
-
+struct btrfs_fs_info *fs_info = eb->fs_info;
+const bool mapped = !test_bit(EXTENT_BUFFER_UNMAPPED, &eb->bflags);
+
+/*
+ * For mapped eb, we're going to change the folio private, which should
+ * be done under the i_private_lock.
+ */
+if (mapped)
+	spin_lock(&folio->mapping->i_private_lock);
+
+if (!folio_test_private(folio)) {
+	if (mapped)
+		spin_unlock(&folio->mapping->i_private_lock);
+	return;
+}
+
+if (fs_info->nodesize >= PAGE_SIZE) {
 	/*
-	 * For mapped eb, we're going to change the folio private, which should
-	 * be done under the i_private_lock.
+	 * We do this since we'll remove the pages after we've
+	 * removed the eb from the radix tree, so we could race
+	 * and have this page now attached to the new eb.  So
+	 * only clear folio if it's still connected to
+	 * this eb.
 	 */
+	if (folio_test_private(folio) && folio_get_private(folio) == eb) {
+		BUG_ON(test_bit(EXTENT_BUFFER_DIRTY, &eb->bflags));
+		BUG_ON(folio_test_dirty(folio));
+		BUG_ON(folio_test_writeback(folio));
+		/* We need to make sure we haven't be attached to a new eb. */
+		folio_detach_private(folio);
+	}
 	if (mapped)
-		spin_lock(&folio->mapping->i_private_lock);
-
-	if (!folio_test_private(folio)) {
-		if (mapped)
-			spin_unlock(&folio->mapping->i_private_lock);
-		return;
-	}
-
-	if (fs_info->nodesize >= PAGE_SIZE) {
-		/*
-		 * We do this since we'll remove the pages after we've
-		 * removed the eb from the radix tree, so we could race
-		 * and have this page now attached to the new eb.  So
-		 * only clear folio if it's still connected to
-		 * this eb.
-		 */
-		if (folio_test_private(folio) && folio_get_private(folio) == eb) {
-			BUG_ON(test_bit(EXTENT_BUFFER_DIRTY, &eb->bflags));
-			BUG_ON(folio_test_dirty(folio));
-			BUG_ON(folio_test_writeback(folio));
-			/* We need to make sure we haven't be attached to a new eb. */
-			folio_detach_private(folio);
-		}
-		if (mapped)
-			spin_unlock(&folio->mapping->i_private_lock);
-		return;
-	}
-
-	/*
-	 * For subpage, we can have dummy eb with folio private attached.  In
-	 * this case, we can directly detach the private as such folio is only
-	 * attached to one dummy eb, no sharing.
-	 */
-	if (!mapped) {
-		btrfs_detach_subpage(fs_info, folio);
-		return;
-	}
-
-	btrfs_folio_dec_eb_refs(fs_info, folio);
-
-	/*
-	 * We can only detach the folio private if there are no other ebs in the
-	 * page range and no unfinished IO.
-	 */
-	if (!folio_range_has_eb(fs_info, folio))
-		btrfs_detach_subpage(fs_info, folio);
-
-	spin_unlock(&folio->mapping->i_private_lock);
+		spin_unlock(&folio->mapping->i_private_lock);
+	return;
+}
+
+/*
+ * For subpage, we can have dummy eb with folio private attached.  In
+ * this case, we can directly detach the private as such folio is only
+ * attached to one dummy eb, no sharing.
+ */
+if (!mapped) {
+	btrfs_detach_subpage(fs_info, folio);
+	return;
+}
+
+btrfs_folio_dec_eb_refs(fs_info, folio);
+
+/*
+ * We can only detach the folio private if there are no other ebs in the
+ * page range and no unfinished IO.
+ */
+if (!folio_range_has_eb(fs_info, folio))
+	btrfs_detach_subpage(fs_info, folio);
+
+spin_unlock(&folio->mapping->i_private_lock);
 }
 
 /* Release all pages attached to the extent buffer */
 static void btrfs_release_extent_buffer_pages(struct extent_buffer *eb)
 {
-	ASSERT(!extent_buffer_under_io(eb));
-
-	for (int i = 0; i < INLINE_EXTENT_BUFFER_PAGES; i++) {
-		struct folio *folio = eb->folios[i];
-
-		if (!folio)
-			continue;
-
-		detach_extent_buffer_folio(eb, folio);
-
-		/* One for when we allocated the folio. */
-		folio_put(folio);
-	}
-}
-
-/*
- * Helper for releasing the extent buffer.
- */
+ASSERT(!extent_buffer_under_io(eb));
+
+for (int i = 0; i < INLINE_EXTENT_BUFFER_PAGES; i++) {
+	struct folio *folio = eb->folios[i];
+
+	if (!folio)
+		continue;
+
+	detach_extent_buffer_folio(eb, folio);
+
+	/* One for when we allocated the folio. */
+	folio_put(folio);
+}
+}
+
+/*
+* Helper for releasing the extent buffer.
+*/
 static inline void btrfs_release_extent_buffer(struct extent_buffer *eb)
 {
-	btrfs_release_extent_buffer_pages(eb);
-	btrfs_leak_debug_del_eb(eb);
-	__free_extent_buffer(eb);
+btrfs_release_extent_buffer_pages(eb);
+btrfs_leak_debug_del_eb(eb);
+__free_extent_buffer(eb);
 }
 
 static struct extent_buffer *
 __alloc_extent_buffer(struct btrfs_fs_info *fs_info, u64 start,
-		      unsigned long len)
-{
-	struct extent_buffer *eb = NULL;
-
-	eb = kmem_cache_zalloc(extent_buffer_cache, GFP_NOFS|__GFP_NOFAIL);
-	eb->start = start;
-	eb->len = len;
-	eb->fs_info = fs_info;
-	init_rwsem(&eb->lock);
-
-	btrfs_leak_debug_add_eb(eb);
-
-	spin_lock_init(&eb->refs_lock);
-	atomic_set(&eb->refs, 1);
-
-	ASSERT(len <= BTRFS_MAX_METADATA_BLOCKSIZE);
-
-	return eb;
+	      unsigned long len)
+{
+struct extent_buffer *eb = NULL;
+
+eb = kmem_cache_zalloc(extent_buffer_cache, GFP_NOFS|__GFP_NOFAIL);
+eb->start = start;
+eb->len = len;
+eb->fs_info = fs_info;
+init_rwsem(&eb->lock);
+
+btrfs_leak_debug_add_eb(eb);
+
+spin_lock_init(&eb->refs_lock);
+atomic_set(&eb->refs, 1);
+
+ASSERT(len <= BTRFS_MAX_METADATA_BLOCKSIZE);
+
+return eb;
 }
 
 struct extent_buffer *btrfs_clone_extent_buffer(const struct extent_buffer *src)
 {
-	struct extent_buffer *new;
-	int num_folios = num_extent_folios(src);
+struct extent_buffer *new;
+int num_folios = num_extent_folios(src);
+int ret;
+
+new = __alloc_extent_buffer(src->fs_info, src->start, src->len);
+if (new == NULL)
+	return NULL;
+
+/*
+ * Set UNMAPPED before calling btrfs_release_extent_buffer(), as
+ * btrfs_release_extent_buffer() have different behavior for
+ * UNMAPPED subpage extent buffer.
+ */
+set_bit(EXTENT_BUFFER_UNMAPPED, &new->bflags);
+
+ret = alloc_eb_folio_array(new, 0, folio_order(src->folios[0]));
+if (ret) {
+	btrfs_release_extent_buffer(new);
+	return NULL;
+}
+
+for (int i = 0; i < num_folios; i++) {
+	struct folio *folio = new->folios[i];
 	int ret;
 
-	new = __alloc_extent_buffer(src->fs_info, src->start, src->len);
-	if (new == NULL)
-		return NULL;
-
-	/*
-	 * Set UNMAPPED before calling btrfs_release_extent_buffer(), as
-	 * btrfs_release_extent_buffer() have different behavior for
-	 * UNMAPPED subpage extent buffer.
-	 */
-	set_bit(EXTENT_BUFFER_UNMAPPED, &new->bflags);
-
-	ret = alloc_eb_folio_array(new, 0, folio_order(src->folios[0]));
-	if (ret) {
+	ret = attach_extent_buffer_folio(new, folio, NULL);
+	if (ret < 0) {
 		btrfs_release_extent_buffer(new);
 		return NULL;
 	}
-
-	for (int i = 0; i < num_folios; i++) {
-		struct folio *folio = new->folios[i];
-		int ret;
-
-		ret = attach_extent_buffer_folio(new, folio, NULL);
-		if (ret < 0) {
-			btrfs_release_extent_buffer(new);
-			return NULL;
-		}
-		WARN_ON(folio_test_dirty(folio));
-	}
-	copy_extent_buffer_full(new, src);
-	set_extent_buffer_uptodate(new);
-
-	return new;
+	WARN_ON(folio_test_dirty(folio));
+}
+copy_extent_buffer_full(new, src);
+set_extent_buffer_uptodate(new);
+
+return new;
 }
 
 struct extent_buffer *__alloc_dummy_extent_buffer(struct btrfs_fs_info *fs_info,
-						  u64 start, unsigned long len)
-{
-	struct extent_buffer *eb;
-	int num_folios = 0;
-	int ret;
-
-	eb = __alloc_extent_buffer(fs_info, start, len);
-	if (!eb)
-		return NULL;
-
-	ret = alloc_eb_folio_array(eb, 0, 0);
-	if (ret)
+					  u64 start, unsigned long len)
+{
+struct extent_buffer *eb;
+int num_folios = 0;
+int ret;
+
+eb = __alloc_extent_buffer(fs_info, start, len);
+if (!eb)
+	return NULL;
+
+ret = alloc_eb_folio_array(eb, 0, 0);
+if (ret)
+	goto err;
+
+num_folios = num_extent_folios(eb);
+for (int i = 0; i < num_folios; i++) {
+	ret = attach_extent_buffer_folio(eb, eb->folios[i], NULL);
+	if (ret < 0)
 		goto err;
-
-	num_folios = num_extent_folios(eb);
-	for (int i = 0; i < num_folios; i++) {
-		ret = attach_extent_buffer_folio(eb, eb->folios[i], NULL);
-		if (ret < 0)
-			goto err;
-	}
-
-	set_extent_buffer_uptodate(eb);
-	btrfs_set_header_nritems(eb, 0);
-	set_bit(EXTENT_BUFFER_UNMAPPED, &eb->bflags);
-
-	return eb;
+}
+
+set_extent_buffer_uptodate(eb);
+btrfs_set_header_nritems(eb, 0);
+set_bit(EXTENT_BUFFER_UNMAPPED, &eb->bflags);
+
+return eb;
 err:
-	for (int i = 0; i < num_folios; i++) {
-		if (eb->folios[i]) {
-			detach_extent_buffer_folio(eb, eb->folios[i]);
-			__folio_put(eb->folios[i]);
-		}
-	}
-	__free_extent_buffer(eb);
+for (int i = 0; i < num_folios; i++) {
+	if (eb->folios[i]) {
+		detach_extent_buffer_folio(eb, eb->folios[i]);
+		__folio_put(eb->folios[i]);
+	}
+}
+__free_extent_buffer(eb);
+return NULL;
+}
+
+struct extent_buffer *alloc_dummy_extent_buffer(struct btrfs_fs_info *fs_info,
+					u64 start)
+{
+return __alloc_dummy_extent_buffer(fs_info, start, fs_info->nodesize);
+}
+
+static void check_buffer_tree_ref(struct extent_buffer *eb)
+{
+int refs;
+/*
+ * The TREE_REF bit is first set when the extent_buffer is added
+ * to the radix tree. It is also reset, if unset, when a new reference
+ * is created by find_extent_buffer.
+ *
+ * It is only cleared in two cases: freeing the last non-tree
+ * reference to the extent_buffer when its STALE bit is set or
+ * calling release_folio when the tree reference is the only reference.
+ *
+ * In both cases, care is taken to ensure that the extent_buffer's
+ * pages are not under io. However, release_folio can be concurrently
+ * called with creating new references, which is prone to race
+ * conditions between the calls to check_buffer_tree_ref in those
+ * codepaths and clearing TREE_REF in try_release_extent_buffer.
+ *
+ * The actual lifetime of the extent_buffer in the radix tree is
+ * adequately protected by the refcount, but the TREE_REF bit and
+ * its corresponding reference are not. To protect against this
+ * class of races, we call check_buffer_tree_ref from the codepaths
+ * which trigger io. Note that once io is initiated, TREE_REF can no
+ * longer be cleared, so that is the moment at which any such race is
+ * best fixed.
+ */
+refs = atomic_read(&eb->refs);
+if (refs >= 2 && test_bit(EXTENT_BUFFER_TREE_REF, &eb->bflags))
+	return;
+
+spin_lock(&eb->refs_lock);
+if (!test_and_set_bit(EXTENT_BUFFER_TREE_REF, &eb->bflags))
+	atomic_inc(&eb->refs);
+spin_unlock(&eb->refs_lock);
+}
+
+static void mark_extent_buffer_accessed(struct extent_buffer *eb)
+{
+int num_folios= num_extent_folios(eb);
+
+check_buffer_tree_ref(eb);
+
+for (int i = 0; i < num_folios; i++)
+	folio_mark_accessed(eb->folios[i]);
+}
+
+struct extent_buffer *find_extent_buffer(struct btrfs_fs_info *fs_info,
+				 u64 start)
+{
+struct extent_buffer *eb;
+
+eb = find_extent_buffer_nolock(fs_info, start);
+if (!eb)
 	return NULL;
-}
-
-struct extent_buffer *alloc_dummy_extent_buffer(struct btrfs_fs_info *fs_info,
-						u64 start)
-{
-	return __alloc_dummy_extent_buffer(fs_info, start, fs_info->nodesize);
-}
-
-static void check_buffer_tree_ref(struct extent_buffer *eb)
-{
-	int refs;
-	/*
-	 * The TREE_REF bit is first set when the extent_buffer is added
-	 * to the radix tree. It is also reset, if unset, when a new reference
-	 * is created by find_extent_buffer.
-	 *
-	 * It is only cleared in two cases: freeing the last non-tree
-	 * reference to the extent_buffer when its STALE bit is set or
-	 * calling release_folio when the tree reference is the only reference.
-	 *
-	 * In both cases, care is taken to ensure that the extent_buffer's
-	 * pages are not under io. However, release_folio can be concurrently
-	 * called with creating new references, which is prone to race
-	 * conditions between the calls to check_buffer_tree_ref in those
-	 * codepaths and clearing TREE_REF in try_release_extent_buffer.
-	 *
-	 * The actual lifetime of the extent_buffer in the radix tree is
-	 * adequately protected by the refcount, but the TREE_REF bit and
-	 * its corresponding reference are not. To protect against this
-	 * class of races, we call check_buffer_tree_ref from the codepaths
-	 * which trigger io. Note that once io is initiated, TREE_REF can no
-	 * longer be cleared, so that is the moment at which any such race is
-	 * best fixed.
-	 */
-	refs = atomic_read(&eb->refs);
-	if (refs >= 2 && test_bit(EXTENT_BUFFER_TREE_REF, &eb->bflags))
-		return;
-
+/*
+ * Lock our eb's refs_lock to avoid races with free_extent_buffer().
+ * When we get our eb it might be flagged with EXTENT_BUFFER_STALE and
+ * another task running free_extent_buffer() might have seen that flag
+ * set, eb->refs == 2, that the buffer isn't under IO (dirty and
+ * writeback flags not set) and it's still in the tree (flag
+ * EXTENT_BUFFER_TREE_REF set), therefore being in the process of
+ * decrementing the extent buffer's reference count twice.  So here we
+ * could race and increment the eb's reference count, clear its stale
+ * flag, mark it as dirty and drop our reference before the other task
+ * finishes executing free_extent_buffer, which would later result in
+ * an attempt to free an extent buffer that is dirty.
+ */
+if (test_bit(EXTENT_BUFFER_STALE, &eb->bflags)) {
 	spin_lock(&eb->refs_lock);
-	if (!test_and_set_bit(EXTENT_BUFFER_TREE_REF, &eb->bflags))
-		atomic_inc(&eb->refs);
 	spin_unlock(&eb->refs_lock);
 }
-
-static void mark_extent_buffer_accessed(struct extent_buffer *eb)
-{
-	int num_folios= num_extent_folios(eb);
-
-	check_buffer_tree_ref(eb);
-
-	for (int i = 0; i < num_folios; i++)
-		folio_mark_accessed(eb->folios[i]);
-}
-
-struct extent_buffer *find_extent_buffer(struct btrfs_fs_info *fs_info,
-					 u64 start)
-{
-	struct extent_buffer *eb;
-
-	eb = find_extent_buffer_nolock(fs_info, start);
-	if (!eb)
-		return NULL;
-	/*
-	 * Lock our eb's refs_lock to avoid races with free_extent_buffer().
-	 * When we get our eb it might be flagged with EXTENT_BUFFER_STALE and
-	 * another task running free_extent_buffer() might have seen that flag
-	 * set, eb->refs == 2, that the buffer isn't under IO (dirty and
-	 * writeback flags not set) and it's still in the tree (flag
-	 * EXTENT_BUFFER_TREE_REF set), therefore being in the process of
-	 * decrementing the extent buffer's reference count twice.  So here we
-	 * could race and increment the eb's reference count, clear its stale
-	 * flag, mark it as dirty and drop our reference before the other task
-	 * finishes executing free_extent_buffer, which would later result in
-	 * an attempt to free an extent buffer that is dirty.
-	 */
-	if (test_bit(EXTENT_BUFFER_STALE, &eb->bflags)) {
-		spin_lock(&eb->refs_lock);
-		spin_unlock(&eb->refs_lock);
-	}
-	mark_extent_buffer_accessed(eb);
-	return eb;
+mark_extent_buffer_accessed(eb);
+return eb;
 }
 
 #ifdef CONFIG_BTRFS_FS_RUN_SANITY_TESTS
 struct extent_buffer *alloc_test_extent_buffer(struct btrfs_fs_info *fs_info,
-					u64 start)
-{
-	struct extent_buffer *eb, *exists = NULL;
-	int ret;
-
-	eb = find_extent_buffer(fs_info, start);
-	if (eb)
-		return eb;
-	eb = alloc_dummy_extent_buffer(fs_info, start);
-	if (!eb)
-		return ERR_PTR(-ENOMEM);
-	eb->fs_info = fs_info;
+				u64 start)
+{
+struct extent_buffer *eb, *exists = NULL;
+int ret;
+
+eb = find_extent_buffer(fs_info, start);
+if (eb)
+	return eb;
+eb = alloc_dummy_extent_buffer(fs_info, start);
+if (!eb)
+	return ERR_PTR(-ENOMEM);
+eb->fs_info = fs_info;
 again:
-	ret = radix_tree_preload(GFP_NOFS);
-	if (ret) {
-		exists = ERR_PTR(ret);
+ret = radix_tree_preload(GFP_NOFS);
+if (ret) {
+	exists = ERR_PTR(ret);
+	goto free_eb;
+}
+spin_lock(&fs_info->buffer_lock);
+ret = radix_tree_insert(&fs_info->buffer_radix,
+			start >> fs_info->sectorsize_bits, eb);
+spin_unlock(&fs_info->buffer_lock);
+radix_tree_preload_end();
+if (ret == -EEXIST) {
+	exists = find_extent_buffer(fs_info, start);
+	if (exists)
 		goto free_eb;
-	}
-	spin_lock(&fs_info->buffer_lock);
-	ret = radix_tree_insert(&fs_info->buffer_radix,
-				start >> fs_info->sectorsize_bits, eb);
-	spin_unlock(&fs_info->buffer_lock);
-	radix_tree_preload_end();
-	if (ret == -EEXIST) {
-		exists = find_extent_buffer(fs_info, start);
-		if (exists)
-			goto free_eb;
-		else
-			goto again;
-	}
-	check_buffer_tree_ref(eb);
-	set_bit(EXTENT_BUFFER_IN_TREE, &eb->bflags);
-
+	else
+		goto again;
+}
+check_buffer_tree_ref(eb);
+set_bit(EXTENT_BUFFER_IN_TREE, &eb->bflags);
+
+return eb;
+free_eb:
+btrfs_release_extent_buffer(eb);
+return exists;
+}
+#endif
+
+static struct extent_buffer *grab_extent_buffer(
+	struct btrfs_fs_info *fs_info, struct page *page)
+{
+struct folio *folio = page_folio(page);
+struct extent_buffer *exists;
+
+/*
+ * For subpage case, we completely rely on radix tree to ensure we
+ * don't try to insert two ebs for the same bytenr.  So here we always
+ * return NULL and just continue.
+ */
+if (fs_info->nodesize < PAGE_SIZE)
+	return NULL;
+
+/* Page not yet attached to an extent buffer */
+if (!folio_test_private(folio))
+	return NULL;
+
+/*
+ * We could have already allocated an eb for this page and attached one
+ * so lets see if we can get a ref on the existing eb, and if we can we
+ * know it's good and we can just return that one, else we know we can
+ * just overwrite folio private.
+ */
+exists = folio_get_private(folio);
+if (atomic_inc_not_zero(&exists->refs))
+	return exists;
+
+WARN_ON(PageDirty(page));
+folio_detach_private(folio);
+return NULL;
+}
+
+static int check_eb_alignment(struct btrfs_fs_info *fs_info, u64 start)
+{
+if (!IS_ALIGNED(start, fs_info->sectorsize)) {
+	btrfs_err(fs_info, "bad tree block start %llu", start);
+	return -EINVAL;
+}
+
+if (fs_info->nodesize < PAGE_SIZE &&
+    offset_in_page(start) + fs_info->nodesize > PAGE_SIZE) {
+	btrfs_err(fs_info,
+	"tree block crosses page boundary, start %llu nodesize %u",
+		  start, fs_info->nodesize);
+	return -EINVAL;
+}
+if (fs_info->nodesize >= PAGE_SIZE &&
+    !PAGE_ALIGNED(start)) {
+	btrfs_err(fs_info,
+	"tree block is not page aligned, start %llu nodesize %u",
+		  start, fs_info->nodesize);
+	return -EINVAL;
+}
+if (!IS_ALIGNED(start, fs_info->nodesize) &&
+    !test_and_set_bit(BTRFS_FS_UNALIGNED_TREE_BLOCK, &fs_info->flags)) {
+	btrfs_warn(fs_info,
+"tree block not nodesize aligned, start %llu nodesize %u, can be resolved by a full metadata balance",
+		      start, fs_info->nodesize);
+}
+return 0;
+}
+
+/*
+* A helper to free all eb folios, should only be utilized in eb allocation
+* path where we know all the folios are safe to be dropped.
+*/
+static void free_all_eb_folios(struct extent_buffer *eb)
+{
+for (int i = 0; i < INLINE_EXTENT_BUFFER_PAGES; i++) {
+	if (eb->folios[i])
+		folio_put(eb->folios[i]);
+	eb->folios[i] = NULL;
+}
+}
+
+/*
+* Return 0 if eb->folios[i] is attached to btree inode successfully.
+* Return >0 if there is already another extent buffer for the range,
+* and @found_eb_ret would be updated.
+* Return -EAGAIN if the filemap has an existing folio but with different size
+* than @eb.
+* The caller needs to free the existing folios and retry using the same order.
+*/
+static int attach_eb_folio_to_filemap(struct extent_buffer *eb, int i,
+			      struct extent_buffer **found_eb_ret)
+{
+
+struct btrfs_fs_info *fs_info = eb->fs_info;
+struct address_space *mapping = fs_info->btree_inode->i_mapping;
+const unsigned long index = eb->start >> PAGE_SHIFT;
+struct extent_buffer *existing_eb;
+struct folio *existing_folio;
+int eb_order = folio_order(eb->folios[0]);
+int existing_order;
+int ret;
+
+ASSERT(found_eb_ret);
+
+/* Caller should ensure the folio exists. */
+ASSERT(eb->folios[i]);
+
+retry:
+ret = filemap_add_folio(mapping, eb->folios[i], index + i,
+			GFP_NOFS | __GFP_NOFAIL);
+if (!ret)
+	return 0;
+
+existing_folio = filemap_lock_folio(mapping, index + i);
+/* The page cache only exists for a very short time, just retry. */
+if (IS_ERR(existing_folio))
+	goto retry;
+
+existing_order = folio_order(existing_folio);
+if (fs_info->nodesize < PAGE_SIZE) {
+	/*
+	 * We're going to reuse the existing page, can drop our page
+	 * and subpage structure now.
+	 */
+	folio_put(eb->folios[i]);
+	eb->folios[i] = existing_folio;
+	return 0;
+}
+
+/* Non-subpage case, try if we can grab the eb from the existing folio. */
+existing_eb = grab_extent_buffer(fs_info,
+			folio_page(existing_folio, 0));
+if (existing_eb) {
+	/*
+	 * The extent buffer still exists, we can use
+	 * it directly.
+	 */
+	*found_eb_ret = existing_eb;
+	folio_unlock(existing_folio);
+	folio_put(existing_folio);
+	return 1;
+}
+if (existing_order > eb_order) {
+	/*
+	 * The existing one has higher order, we need to drop
+	 * ALL eb folios before reusing it.
+	 * And this can only happen for the first folio.
+	 */
+	ASSERT(i == 0);
+	free_all_eb_folios(eb);
+	eb->folios[i] = existing_folio;
+} else if (existing_order == eb_order) {
+	/*
+	 * Can safely reuse the filemap folio, just
+	 * release the eb one.
+	 */
+	folio_put(eb->folios[i]);
+	eb->folios[i] = existing_folio;
+} else if (existing_order < eb_order) {
+	/*
+	 * The existing one has lower order (page based)
+	 * meanwhile we have a better higher order eb.
+	 *
+	 * In theory we should be able to drop all the
+	 * lower order folios in filemap and replace them
+	 * with our better one.
+	 * But we can not as the existing one still has
+	 * private set.
+	 * So here we force to fallback to 0 order folio
+	 * and retry.
+	 */
+	ASSERT(i == 0);
+	folio_unlock(existing_folio);
+	folio_put(existing_folio);
+	return -EAGAIN;
+}
+return 0;
+}
+
+struct extent_buffer *alloc_extent_buffer(struct btrfs_fs_info *fs_info,
+				  u64 start, u64 owner_root, int level)
+{
+unsigned long len = fs_info->nodesize;
+int num_folios;
+int attached = 0;
+struct extent_buffer *eb;
+struct extent_buffer *existing_eb = NULL;
+struct address_space *mapping = fs_info->btree_inode->i_mapping;
+struct btrfs_subpage *prealloc = NULL;
+u64 lockdep_owner = owner_root;
+bool page_contig = true;
+int order = 0;
+int uptodate = 1;
+int ret;
+
+if (check_eb_alignment(fs_info, start))
+	return ERR_PTR(-EINVAL);
+
+#if BITS_PER_LONG == 32
+if (start >= MAX_LFS_FILESIZE) {
+	btrfs_err_rl(fs_info,
+	"extent buffer %llu is beyond 32bit page cache limit", start);
+	btrfs_err_32bit_limit(fs_info);
+	return ERR_PTR(-EOVERFLOW);
+}
+if (start >= BTRFS_32BIT_EARLY_WARN_THRESHOLD)
+	btrfs_warn_32bit_limit(fs_info);
+#endif
+
+if (fs_info->nodesize > PAGE_SIZE &&
+    IS_ALIGNED(start, fs_info->nodesize))
+	order = ilog2(fs_info->nodesize >> PAGE_SHIFT);
+
+eb = find_extent_buffer(fs_info, start);
+if (eb)
 	return eb;
-free_eb:
-	btrfs_release_extent_buffer(eb);
-	return exists;
-}
+
+eb = __alloc_extent_buffer(fs_info, start, len);
+if (!eb)
+	return ERR_PTR(-ENOMEM);
+
+/*
+ * The reloc trees are just snapshots, so we need them to appear to be
+ * just like any other fs tree WRT lockdep.
+ */
+if (lockdep_owner == BTRFS_TREE_RELOC_OBJECTID)
+	lockdep_owner = BTRFS_FS_TREE_OBJECTID;
+
+btrfs_set_buffer_lockdep_class(lockdep_owner, eb, level);
+
+/*
+ * Preallocate folio private for subpage case, so that we won't
+ * allocate memory with i_private_lock nor page lock hold.
+ *
+ * The memory will be freed by attach_extent_buffer_page() or freed
+ * manually if we exit earlier.
+ */
+if (fs_info->nodesize < PAGE_SIZE) {
+	prealloc = btrfs_alloc_subpage(fs_info, BTRFS_SUBPAGE_METADATA);
+	if (IS_ERR(prealloc)) {
+		ret = PTR_ERR(prealloc);
+		goto out;
+	}
+}
+
+reallocate:
+/* Allocate all pages first. */
+ret = alloc_eb_folio_array(eb, __GFP_NOFAIL, order);
+if (ret < 0) {
+	btrfs_free_subpage(prealloc);
+	goto out;
+}
+
+num_folios = num_extent_folios(eb);
+/* Attach all pages to the filemap. */
+for (int i = 0; i < num_folios; i++) {
+	struct folio *folio;
+
+	ret = attach_eb_folio_to_filemap(eb, i, &existing_eb);
+	if (ret > 0) {
+		ASSERT(existing_eb);
+		goto out;
+	}
+
+	/*
+	 * This happens when we got a higher order (better) folio, but
+	 * the filemap still has lower order (single paged) folio.
+	 * We don't have a good way to replace them yet.
+	 * Thus has to retry with lower order (0) folio.
+	 */
+	if (unlikely(ret == -EAGAIN)) {
+		order = 0;
+		free_all_eb_folios(eb);
+		goto reallocate;
+	}
+	attached++;
+
+	/*
+	 * Only after attach_eb_folio_to_filemap(), eb->folios[] is
+	 * reliable, as we may choose to reuse the existing page cache
+	 * and free the allocated page.
+	 */
+	folio = eb->folios[i];
+	eb->folio_size = folio_size(folio);
+	eb->folio_shift = folio_shift(folio);
+
+	/*
+	 * We may have changed from single page folios to a larger
+	 * folios from filemap.
+	 * Re-calculate num_folios;
+	 */
+	num_folios = num_extent_folios(eb);
+
+	spin_lock(&mapping->i_private_lock);
+	/* Should not fail, as we have preallocated the memory */
+	ret = attach_extent_buffer_folio(eb, folio, prealloc);
+	ASSERT(!ret);
+	/*
+	 * To inform we have extra eb under allocation, so that
+	 * detach_extent_buffer_page() won't release the folio private
+	 * when the eb hasn't yet been inserted into radix tree.
+	 *
+	 * The ref will be decreased when the eb released the page, in
+	 * detach_extent_buffer_page().
+	 * Thus needs no special handling in error path.
+	 */
+	btrfs_folio_inc_eb_refs(fs_info, folio);
+	spin_unlock(&mapping->i_private_lock);
+
+	WARN_ON(btrfs_folio_test_dirty(fs_info, folio, eb->start, eb->len));
+
+	/*
+	 * Check if the current page is physically contiguous with previous eb
+	 * page.
+	 * At this stage, either we allocated a large folio, thus @i
+	 * would only be 0, or we fall back to per-page allocation.
+	 */
+	if (i && folio_page(eb->folios[i - 1], 0) + 1 != folio_page(folio, 0))
+		page_contig = false;
+
+	if (!btrfs_folio_test_uptodate(fs_info, folio, eb->start, eb->len))
+		uptodate = 0;
+
+	/*
+	 * We can't unlock the pages just yet since the extent buffer
+	 * hasn't been properly inserted in the radix tree, this
+	 * opens a race with btree_release_folio which can free a page
+	 * while we are still filling in all pages for the buffer and
+	 * we could crash.
+	 */
+}
+if (uptodate)
+	set_bit(EXTENT_BUFFER_UPTODATE, &eb->bflags);
+/* All pages are physically contiguous, can skip cross page handling. */
+if (page_contig)
+	eb->addr = folio_address(eb->folios[0]) + offset_in_page(eb->start);
+again:
+ret = radix_tree_preload(GFP_NOFS);
+if (ret)
+	goto out;
+
+spin_lock(&fs_info->buffer_lock);
+ret = radix_tree_insert(&fs_info->buffer_radix,
+			start >> fs_info->sectorsize_bits, eb);
+spin_unlock(&fs_info->buffer_lock);
+radix_tree_preload_end();
+if (ret == -EEXIST) {
+	ret = 0;
+	existing_eb = find_extent_buffer(fs_info, start);
+	if (existing_eb)
+		goto out;
+	else
+		goto again;
+}
+/* add one reference for the tree */
+check_buffer_tree_ref(eb);
+set_bit(EXTENT_BUFFER_IN_TREE, &eb->bflags);
+
+/*
+ * Now it's safe to unlock the pages because any calls to
+ * btree_release_folio will correctly detect that a page belongs to a
+ * live buffer and won't free them prematurely.
+ */
+for (int i = 0; i < num_folios; i++)
+	unlock_page(folio_page(eb->folios[i], 0));
+return eb;
+
+out:
+WARN_ON(!atomic_dec_and_test(&eb->refs));
+
+/*
+ * Any attached folios need to be detached before we unlock them.  This
+ * is because when we're inserting our new folios into the mapping, and
+ * then attaching our eb to that folio.  If we fail to insert our folio
+ * we'll lookup the folio for that index, and grab that EB.  We do not
+ * want that to grab this eb, as we're getting ready to free it.  So we
+ * have to detach it first and then unlock it.
+ *
+ * We have to drop our reference and NULL it out here because in the
+ * subpage case detaching does a btrfs_folio_dec_eb_refs() for our eb.
+ * Below when we call btrfs_release_extent_buffer() we will call
+ * detach_extent_buffer_folio() on our remaining pages in the !subpage
+ * case.  If we left eb->folios[i] populated in the subpage case we'd
+ * double put our reference and be super sad.
+ */
+for (int i = 0; i < attached; i++) {
+	ASSERT(eb->folios[i]);
+	detach_extent_buffer_folio(eb, eb->folios[i]);
+	unlock_page(folio_page(eb->folios[i], 0));
+	folio_put(eb->folios[i]);
+	eb->folios[i] = NULL;
+}
+/*
+ * Now all pages of that extent buffer is unmapped, set UNMAPPED flag,
+ * so it can be cleaned up without utlizing page->mapping.
+ */
+set_bit(EXTENT_BUFFER_UNMAPPED, &eb->bflags);
+
+btrfs_release_extent_buffer(eb);
+if (ret < 0)
+	return ERR_PTR(ret);
+ASSERT(existing_eb);
+return existing_eb;
+}
+
+static inline void btrfs_release_extent_buffer_rcu(struct rcu_head *head)
+{
+struct extent_buffer *eb =
+		container_of(head, struct extent_buffer, rcu_head);
+
+__free_extent_buffer(eb);
+}
+
+static int release_extent_buffer(struct extent_buffer *eb)
+__releases(&eb->refs_lock)
+{
+lockdep_assert_held(&eb->refs_lock);
+
+WARN_ON(atomic_read(&eb->refs) == 0);
+if (atomic_dec_and_test(&eb->refs)) {
+	if (test_and_clear_bit(EXTENT_BUFFER_IN_TREE, &eb->bflags)) {
+		struct btrfs_fs_info *fs_info = eb->fs_info;
+
+		spin_unlock(&eb->refs_lock);
+
+		spin_lock(&fs_info->buffer_lock);
+		radix_tree_delete(&fs_info->buffer_radix,
+				  eb->start >> fs_info->sectorsize_bits);
+		spin_unlock(&fs_info->buffer_lock);
+	} else {
+		spin_unlock(&eb->refs_lock);
+	}
+
+	btrfs_leak_debug_del_eb(eb);
+	/* Should be safe to release our pages at this point */
+	btrfs_release_extent_buffer_pages(eb);
+#ifdef CONFIG_BTRFS_FS_RUN_SANITY_TESTS
+	if (unlikely(test_bit(EXTENT_BUFFER_UNMAPPED, &eb->bflags))) {
+		__free_extent_buffer(eb);
+		return 1;
+	}
 #endif
-
-static struct extent_buffer *grab_extent_buffer(
-		struct btrfs_fs_info *fs_info, struct page *page)
-{
-	struct folio *folio = page_folio(page);
-	struct extent_buffer *exists;
+	call_rcu(&eb->rcu_head, btrfs_release_extent_buffer_rcu);
+	return 1;
+}
+spin_unlock(&eb->refs_lock);
+
+return 0;
+}
+
+void free_extent_buffer(struct extent_buffer *eb)
+{
+int refs;
+if (!eb)
+	return;
+
+refs = atomic_read(&eb->refs);
+while (1) {
+	if ((!test_bit(EXTENT_BUFFER_UNMAPPED, &eb->bflags) && refs <= 3)
+	    || (test_bit(EXTENT_BUFFER_UNMAPPED, &eb->bflags) &&
+		refs == 1))
+		break;
+	if (atomic_try_cmpxchg(&eb->refs, &refs, refs - 1))
+		return;
+}
+
+spin_lock(&eb->refs_lock);
+if (atomic_read(&eb->refs) == 2 &&
+    test_bit(EXTENT_BUFFER_STALE, &eb->bflags) &&
+    !extent_buffer_under_io(eb) &&
+    test_and_clear_bit(EXTENT_BUFFER_TREE_REF, &eb->bflags))
+	atomic_dec(&eb->refs);
+
+/*
+ * I know this is terrible, but it's temporary until we stop tracking
+ * the uptodate bits and such for the extent buffers.
+ */
+release_extent_buffer(eb);
+}
+
+void free_extent_buffer_stale(struct extent_buffer *eb)
+{
+if (!eb)
+	return;
+
+spin_lock(&eb->refs_lock);
+set_bit(EXTENT_BUFFER_STALE, &eb->bflags);
+
+if (atomic_read(&eb->refs) == 2 && !extent_buffer_under_io(eb) &&
+    test_and_clear_bit(EXTENT_BUFFER_TREE_REF, &eb->bflags))
+	atomic_dec(&eb->refs);
+release_extent_buffer(eb);
+}
+
+static void btree_clear_folio_dirty(struct folio *folio)
+{
+ASSERT(folio_test_dirty(folio));
+ASSERT(folio_test_locked(folio));
+folio_clear_dirty_for_io(folio);
+xa_lock_irq(&folio->mapping->i_pages);
+if (!folio_test_dirty(folio))
+	__xa_clear_mark(&folio->mapping->i_pages,
+			folio_index(folio), PAGECACHE_TAG_DIRTY);
+xa_unlock_irq(&folio->mapping->i_pages);
+}
+
+static void clear_subpage_extent_buffer_dirty(const struct extent_buffer *eb)
+{
+struct btrfs_fs_info *fs_info = eb->fs_info;
+struct folio *folio = eb->folios[0];
+bool last;
+
+/* btree_clear_folio_dirty() needs page locked. */
+folio_lock(folio);
+last = btrfs_subpage_clear_and_test_dirty(fs_info, folio, eb->start, eb->len);
+if (last)
+	btree_clear_folio_dirty(folio);
+folio_unlock(folio);
+WARN_ON(atomic_read(&eb->refs) == 0);
+}
+
+void btrfs_clear_buffer_dirty(struct btrfs_trans_handle *trans,
+		      struct extent_buffer *eb)
+{
+struct btrfs_fs_info *fs_info = eb->fs_info;
+int num_folios;
+
+btrfs_assert_tree_write_locked(eb);
+
+if (trans && btrfs_header_generation(eb) != trans->transid)
+	return;
+
+/*
+ * Instead of clearing the dirty flag off of the buffer, mark it as
+ * EXTENT_BUFFER_ZONED_ZEROOUT. This allows us to preserve
+ * write-ordering in zoned mode, without the need to later re-dirty
+ * the extent_buffer.
+ *
+ * The actual zeroout of the buffer will happen later in
+ * btree_csum_one_bio.
+ */
+if (btrfs_is_zoned(fs_info)) {
+	set_bit(EXTENT_BUFFER_ZONED_ZEROOUT, &eb->bflags);
+	return;
+}
+
+if (!test_and_clear_bit(EXTENT_BUFFER_DIRTY, &eb->bflags))
+	return;
+
+percpu_counter_add_batch(&fs_info->dirty_metadata_bytes, -eb->len,
+			 fs_info->dirty_metadata_batch);
+
+if (eb->fs_info->nodesize < PAGE_SIZE)
+	return clear_subpage_extent_buffer_dirty(eb);
+
+num_folios = num_extent_folios(eb);
+for (int i = 0; i < num_folios; i++) {
+	struct folio *folio = eb->folios[i];
+
+	if (!folio_test_dirty(folio))
+		continue;
+	folio_lock(folio);
+	btree_clear_folio_dirty(folio);
+	folio_unlock(folio);
+}
+WARN_ON(atomic_read(&eb->refs) == 0);
+}
+
+void set_extent_buffer_dirty(struct extent_buffer *eb)
+{
+int num_folios;
+bool was_dirty;
+
+check_buffer_tree_ref(eb);
+
+was_dirty = test_and_set_bit(EXTENT_BUFFER_DIRTY, &eb->bflags);
+
+num_folios = num_extent_folios(eb);
+WARN_ON(atomic_read(&eb->refs) == 0);
+WARN_ON(!test_bit(EXTENT_BUFFER_TREE_REF, &eb->bflags));
+
+if (!was_dirty) {
+	bool subpage = eb->fs_info->nodesize < PAGE_SIZE;
 
 	/*
-	 * For subpage case, we completely rely on radix tree to ensure we
-	 * don't try to insert two ebs for the same bytenr.  So here we always
-	 * return NULL and just continue.
+	 * For subpage case, we can have other extent buffers in the
+	 * same page, and in clear_subpage_extent_buffer_dirty() we
+	 * have to clear page dirty without subpage lock held.
+	 * This can cause race where our page gets dirty cleared after
+	 * we just set it.
+	 *
+	 * Thankfully, clear_subpage_extent_buffer_dirty() has locked
+	 * its page for other reasons, we can use page lock to prevent
+	 * the above race.
 	 */
-	if (fs_info->nodesize < PAGE_SIZE)
-		return NULL;
-
-	/* Page not yet attached to an extent buffer */
-	if (!folio_test_private(folio))
-		return NULL;
+	if (subpage)
+		lock_page(folio_page(eb->folios[0], 0));
+	for (int i = 0; i < num_folios; i++)
+		btrfs_folio_set_dirty(eb->fs_info, eb->folios[i],
+				      eb->start, eb->len);
+	if (subpage)
+		unlock_page(folio_page(eb->folios[0], 0));
+	percpu_counter_add_batch(&eb->fs_info->dirty_metadata_bytes,
+				 eb->len,
+				 eb->fs_info->dirty_metadata_batch);
+}
+#ifdef CONFIG_BTRFS_DEBUG
+for (int i = 0; i < num_folios; i++)
+	ASSERT(folio_test_dirty(eb->folios[i]));
+#endif
+}
+
+void clear_extent_buffer_uptodate(struct extent_buffer *eb)
+{
+struct btrfs_fs_info *fs_info = eb->fs_info;
+int num_folios = num_extent_folios(eb);
+
+clear_bit(EXTENT_BUFFER_UPTODATE, &eb->bflags);
+for (int i = 0; i < num_folios; i++) {
+	struct folio *folio = eb->folios[i];
+
+	if (!folio)
+		continue;
 
 	/*
-	 * We could have already allocated an eb for this page and attached one
-	 * so lets see if we can get a ref on the existing eb, and if we can we
-	 * know it's good and we can just return that one, else we know we can
-	 * just overwrite folio private.
+	 * This is special handling for metadata subpage, as regular
+	 * btrfs_is_subpage() can not handle cloned/dummy metadata.
 	 */
-	exists = folio_get_private(folio);
-	if (atomic_inc_not_zero(&exists->refs))
-		return exists;
-
-	WARN_ON(PageDirty(page));
-	folio_detach_private(folio);
-	return NULL;
-}
-
-static int check_eb_alignment(struct btrfs_fs_info *fs_info, u64 start)
-{
-	if (!IS_ALIGNED(start, fs_info->sectorsize)) {
-		btrfs_err(fs_info, "bad tree block start %llu", start);
-		return -EINVAL;
-	}
-
-	if (fs_info->nodesize < PAGE_SIZE &&
-	    offset_in_page(start) + fs_info->nodesize > PAGE_SIZE) {
-		btrfs_err(fs_info,
-		"tree block crosses page boundary, start %llu nodesize %u",
-			  start, fs_info->nodesize);
-		return -EINVAL;
-	}
-	if (fs_info->nodesize >= PAGE_SIZE &&
-	    !PAGE_ALIGNED(start)) {
-		btrfs_err(fs_info,
-		"tree block is not page aligned, start %llu nodesize %u",
-			  start, fs_info->nodesize);
-		return -EINVAL;
-	}
-	if (!IS_ALIGNED(start, fs_info->nodesize) &&
-	    !test_and_set_bit(BTRFS_FS_UNALIGNED_TREE_BLOCK, &fs_info->flags)) {
-		btrfs_warn(fs_info,
-"tree block not nodesize aligned, start %llu nodesize %u, can be resolved by a full metadata balance",
-			      start, fs_info->nodesize);
-	}
-	return 0;
-}
-
-/*
- * A helper to free all eb folios, should only be utilized in eb allocation
- * path where we know all the folios are safe to be dropped.
- */
-static void free_all_eb_folios(struct extent_buffer *eb)
-{
-	for (int i = 0; i < INLINE_EXTENT_BUFFER_PAGES; i++) {
-		if (eb->folios[i])
-			folio_put(eb->folios[i]);
-		eb->folios[i] = NULL;
-	}
-}
-
-/*
- * Return 0 if eb->folios[i] is attached to btree inode successfully.
- * Return >0 if there is already another extent buffer for the range,
- * and @found_eb_ret would be updated.
- * Return -EAGAIN if the filemap has an existing folio but with different size
- * than @eb.
- * The caller needs to free the existing folios and retry using the same order.
- */
-static int attach_eb_folio_to_filemap(struct extent_buffer *eb, int i,
-				      struct extent_buffer **found_eb_ret)
-{
-
-	struct btrfs_fs_info *fs_info = eb->fs_info;
-	struct address_space *mapping = fs_info->btree_inode->i_mapping;
-	const unsigned long index = eb->start >> PAGE_SHIFT;
-	struct extent_buffer *existing_eb;
-	struct folio *existing_folio;
-	int eb_order = folio_order(eb->folios[0]);
-	int existing_order;
-	int ret;
-
-	ASSERT(found_eb_ret);
-
-	/* Caller should ensure the folio exists. */
-	ASSERT(eb->folios[i]);
-
-retry:
-	ret = filemap_add_folio(mapping, eb->folios[i], index + i,
-				GFP_NOFS | __GFP_NOFAIL);
-	if (!ret)
-		return 0;
-
-	existing_folio = filemap_lock_folio(mapping, index + i);
-	/* The page cache only exists for a very short time, just retry. */
-	if (IS_ERR(existing_folio))
-		goto retry;
-
-	existing_order = folio_order(existing_folio);
-	if (fs_info->nodesize < PAGE_SIZE) {
-		/*
-		 * We're going to reuse the existing page, can drop our page
-		 * and subpage structure now.
-		 */
-		folio_put(eb->folios[i]);
-		eb->folios[i] = existing_folio;
-		return 0;
-	}
-
-	/* Non-subpage case, try if we can grab the eb from the existing folio. */
-	existing_eb = grab_extent_buffer(fs_info,
-				folio_page(existing_folio, 0));
-	if (existing_eb) {
-		/*
-		 * The extent buffer still exists, we can use
-		 * it directly.
-		 */
-		*found_eb_ret = existing_eb;
-		folio_unlock(existing_folio);
-		folio_put(existing_folio);
-		return 1;
-	}
-	if (existing_order > eb_order) {
-		/*
-		 * The existing one has higher order, we need to drop
-		 * ALL eb folios before reusing it.
-		 * And this can only happen for the first folio.
-		 */
-		ASSERT(i == 0);
-		free_all_eb_folios(eb);
-		eb->folios[i] = existing_folio;
-	} else if (existing_order == eb_order) {
-		/*
-		 * Can safely reuse the filemap folio, just
-		 * release the eb one.
-		 */
-		folio_put(eb->folios[i]);
-		eb->folios[i] = existing_folio;
-	} else if (existing_order < eb_order) {
-		/*
-		 * The existing one has lower order (page based)
-		 * meanwhile we have a better higher order eb.
-		 *
-		 * In theory we should be able to drop all the
-		 * lower order folios in filemap and replace them
-		 * with our better one.
-		 * But we can not as the existing one still has
-		 * private set.
-		 * So here we force to fallback to 0 order folio
-		 * and retry.
-		 */
-		ASSERT(i == 0);
-		folio_unlock(existing_folio);
-		folio_put(existing_folio);
-		return -EAGAIN;
-	}
-	return 0;
-}
-
-struct extent_buffer *alloc_extent_buffer(struct btrfs_fs_info *fs_info,
-					  u64 start, u64 owner_root, int level)
-{
-	unsigned long len = fs_info->nodesize;
-	int num_folios;
-	int attached = 0;
-	struct extent_buffer *eb;
-	struct extent_buffer *existing_eb = NULL;
-	struct address_space *mapping = fs_info->btree_inode->i_mapping;
-	struct btrfs_subpage *prealloc = NULL;
-	u64 lockdep_owner = owner_root;
-	bool page_contig = true;
-	int order = 0;
-	int uptodate = 1;
-	int ret;
-
-	if (check_eb_alignment(fs_info, start))
-		return ERR_PTR(-EINVAL);
-
-#if BITS_PER_LONG == 32
-	if (start >= MAX_LFS_FILESIZE) {
-		btrfs_err_rl(fs_info,
-		"extent buffer %llu is beyond 32bit page cache limit", start);
-		btrfs_err_32bit_limit(fs_info);
-		return ERR_PTR(-EOVERFLOW);
-	}
-	if (start >= BTRFS_32BIT_EARLY_WARN_THRESHOLD)
-		btrfs_warn_32bit_limit(fs_info);
-#endif
-
-	if (fs_info->nodesize > PAGE_SIZE &&
-	    IS_ALIGNED(start, fs_info->nodesize))
-		order = ilog2(fs_info->nodesize >> PAGE_SHIFT);
-
-	eb = find_extent_buffer(fs_info, start);
-	if (eb)
-		return eb;
-
-	eb = __alloc_extent_buffer(fs_info, start, len);
-	if (!eb)
-		return ERR_PTR(-ENOMEM);
+	if (fs_info->nodesize >= PAGE_SIZE)
+		folio_clear_uptodate(folio);
+	else
+		btrfs_subpage_clear_uptodate(fs_info, folio,
+					     eb->start, eb->len);
+}
+}
+
+void set_extent_buffer_uptodate(struct extent_buffer *eb)
+{
+struct btrfs_fs_info *fs_info = eb->fs_info;
+int num_folios = num_extent_folios(eb);
+
+set_bit(EXTENT_BUFFER_UPTODATE, &eb->bflags);
+for (int i = 0; i < num_folios; i++) {
+	struct folio *folio = eb->folios[i];
 
 	/*
-	 * The reloc trees are just snapshots, so we need them to appear to be
-	 * just like any other fs tree WRT lockdep.
+	 * This is special handling for metadata subpage, as regular
+	 * btrfs_is_subpage() can not handle cloned/dummy metadata.
 	 */
-	if (lockdep_owner == BTRFS_TREE_RELOC_OBJECTID)
-		lockdep_owner = BTRFS_FS_TREE_OBJECTID;
-
-	btrfs_set_buffer_lockdep_class(lockdep_owner, eb, level);
-
-	/*
-	 * Preallocate folio private for subpage case, so that we won't
-	 * allocate memory with i_private_lock nor page lock hold.
-	 *
-	 * The memory will be freed by attach_extent_buffer_page() or freed
-	 * manually if we exit earlier.
-	 */
-	if (fs_info->nodesize < PAGE_SIZE) {
-		prealloc = btrfs_alloc_subpage(fs_info, BTRFS_SUBPAGE_METADATA);
-		if (IS_ERR(prealloc)) {
-			ret = PTR_ERR(prealloc);
-			goto out;
-		}
-	}
-
-reallocate:
-	/* Allocate all pages first. */
-	ret = alloc_eb_folio_array(eb, __GFP_NOFAIL, order);
-	if (ret < 0) {
-		btrfs_free_subpage(prealloc);
-		goto out;
-	}
-
-	num_folios = num_extent_folios(eb);
-	/* Attach all pages to the filemap. */
-	for (int i = 0; i < num_folios; i++) {
-		struct folio *folio;
-
-		ret = attach_eb_folio_to_filemap(eb, i, &existing_eb);
-		if (ret > 0) {
-			ASSERT(existing_eb);
-			goto out;
-		}
-
-		/*
-		 * This happens when we got a higher order (better) folio, but
-		 * the filemap still has lower order (single paged) folio.
-		 * We don't have a good way to replace them yet.
-		 * Thus has to retry with lower order (0) folio.
-		 */
-		if (unlikely(ret == -EAGAIN)) {
-			order = 0;
-			free_all_eb_folios(eb);
-			goto reallocate;
-		}
-		attached++;
-
-		/*
-		 * Only after attach_eb_folio_to_filemap(), eb->folios[] is
-		 * reliable, as we may choose to reuse the existing page cache
-		 * and free the allocated page.
-		 */
-		folio = eb->folios[i];
-		eb->folio_size = folio_size(folio);
-		eb->folio_shift = folio_shift(folio);
-
-		/*
-		 * We may have changed from single page folios to a larger
-		 * folios from filemap.
-		 * Re-calculate num_folios;
-		 */
-		num_folios = num_extent_folios(eb);
-
-		spin_lock(&mapping->i_private_lock);
-		/* Should not fail, as we have preallocated the memory */
-		ret = attach_extent_buffer_folio(eb, folio, prealloc);
-		ASSERT(!ret);
-		/*
-		 * To inform we have extra eb under allocation, so that
-		 * detach_extent_buffer_page() won't release the folio private
-		 * when the eb hasn't yet been inserted into radix tree.
-		 *
-		 * The ref will be decreased when the eb released the page, in
-		 * detach_extent_buffer_page().
-		 * Thus needs no special handling in error path.
-		 */
-		btrfs_folio_inc_eb_refs(fs_info, folio);
-		spin_unlock(&mapping->i_private_lock);
-
-		WARN_ON(btrfs_folio_test_dirty(fs_info, folio, eb->start, eb->len));
-
-		/*
-		 * Check if the current page is physically contiguous with previous eb
-		 * page.
-		 * At this stage, either we allocated a large folio, thus @i
-		 * would only be 0, or we fall back to per-page allocation.
-		 */
-		if (i && folio_page(eb->folios[i - 1], 0) + 1 != folio_page(folio, 0))
-			page_contig = false;
-
-		if (!btrfs_folio_test_uptodate(fs_info, folio, eb->start, eb->len))
-			uptodate = 0;
-
-		/*
-		 * We can't unlock the pages just yet since the extent buffer
-		 * hasn't been properly inserted in the radix tree, this
-		 * opens a race with btree_release_folio which can free a page
-		 * while we are still filling in all pages for the buffer and
-		 * we could crash.
-		 */
-	}
-	if (uptodate)
-		set_bit(EXTENT_BUFFER_UPTODATE, &eb->bflags);
-	/* All pages are physically contiguous, can skip cross page handling. */
-	if (page_contig)
-		eb->addr = folio_address(eb->folios[0]) + offset_in_page(eb->start);
-again:
-	ret = radix_tree_preload(GFP_NOFS);
-	if (ret)
-		goto out;
-
-	spin_lock(&fs_info->buffer_lock);
-	ret = radix_tree_insert(&fs_info->buffer_radix,
-				start >> fs_info->sectorsize_bits, eb);
-	spin_unlock(&fs_info->buffer_lock);
-	radix_tree_preload_end();
-	if (ret == -EEXIST) {
-		ret = 0;
-		existing_eb = find_extent_buffer(fs_info, start);
-		if (existing_eb)
-			goto out;
-		else
-			goto again;
-	}
-	/* add one reference for the tree */
-	check_buffer_tree_ref(eb);
-	set_bit(EXTENT_BUFFER_IN_TREE, &eb->bflags);
-
-	/*
-	 * Now it's safe to unlock the pages because any calls to
-	 * btree_release_folio will correctly detect that a page belongs to a
-	 * live buffer and won't free them prematurely.
-	 */
-	for (int i = 0; i < num_folios; i++)
-		unlock_page(folio_page(eb->folios[i], 0));
-	return eb;
-
-out:
-	WARN_ON(!atomic_dec_and_test(&eb->refs));
-
-	/*
-	 * Any attached folios need to be detached before we unlock them.  This
-	 * is because when we're inserting our new folios into the mapping, and
-	 * then attaching our eb to that folio.  If we fail to insert our folio
-	 * we'll lookup the folio for that index, and grab that EB.  We do not
-	 * want that to grab this eb, as we're getting ready to free it.  So we
-	 * have to detach it first and then unlock it.
-	 *
-	 * We have to drop our reference and NULL it out here because in the
-	 * subpage case detaching does a btrfs_folio_dec_eb_refs() for our eb.
-	 * Below when we call btrfs_release_extent_buffer() we will call
-	 * detach_extent_buffer_folio() on our remaining pages in the !subpage
-	 * case.  If we left eb->folios[i] populated in the subpage case we'd
-	 * double put our reference and be super sad.
-	 */
-	for (int i = 0; i < attached; i++) {
-		ASSERT(eb->folios[i]);
-		detach_extent_buffer_folio(eb, eb->folios[i]);
-		unlock_page(folio_page(eb->folios[i], 0));
-		folio_put(eb->folios[i]);
-		eb->folios[i] = NULL;
-	}
-	/*
-	 * Now all pages of that extent buffer is unmapped, set UNMAPPED flag,
-	 * so it can be cleaned up without utlizing page->mapping.
-	 */
-	set_bit(EXTENT_BUFFER_UNMAPPED, &eb->bflags);
-
-	btrfs_release_extent_buffer(eb);
-	if (ret < 0)
-		return ERR_PTR(ret);
-	ASSERT(existing_eb);
-	return existing_eb;
-}
-
-static inline void btrfs_release_extent_buffer_rcu(struct rcu_head *head)
-{
-	struct extent_buffer *eb =
-			container_of(head, struct extent_buffer, rcu_head);
-
-	__free_extent_buffer(eb);
-}
-
-static int release_extent_buffer(struct extent_buffer *eb)
-	__releases(&eb->refs_lock)
-{
-	lockdep_assert_held(&eb->refs_lock);
-
-	WARN_ON(atomic_read(&eb->refs) == 0);
-	if (atomic_dec_and_test(&eb->refs)) {
-		if (test_and_clear_bit(EXTENT_BUFFER_IN_TREE, &eb->bflags)) {
-			struct btrfs_fs_info *fs_info = eb->fs_info;
-
-			spin_unlock(&eb->refs_lock);
-
-			spin_lock(&fs_info->buffer_lock);
-			radix_tree_delete(&fs_info->buffer_radix,
-					  eb->start >> fs_info->sectorsize_bits);
-			spin_unlock(&fs_info->buffer_lock);
-		} else {
-			spin_unlock(&eb->refs_lock);
-		}
-
-		btrfs_leak_debug_del_eb(eb);
-		/* Should be safe to release our pages at this point */
-		btrfs_release_extent_buffer_pages(eb);
-#ifdef CONFIG_BTRFS_FS_RUN_SANITY_TESTS
-		if (unlikely(test_bit(EXTENT_BUFFER_UNMAPPED, &eb->bflags))) {
-			__free_extent_buffer(eb);
-			return 1;
-		}
-#endif
-		call_rcu(&eb->rcu_head, btrfs_release_extent_buffer_rcu);
-		return 1;
-	}
-	spin_unlock(&eb->refs_lock);
-
-	return 0;
-}
-
-void free_extent_buffer(struct extent_buffer *eb)
-{
-	int refs;
-	if (!eb)
-		return;
-
-	refs = atomic_read(&eb->refs);
-	while (1) {
-		if ((!test_bit(EXTENT_BUFFER_UNMAPPED, &eb->bflags) && refs <= 3)
-		    || (test_bit(EXTENT_BUFFER_UNMAPPED, &eb->bflags) &&
-			refs == 1))
-			break;
-		if (atomic_try_cmpxchg(&eb->refs, &refs, refs - 1))
-			return;
-	}
-
-	spin_lock(&eb->refs_lock);
-	if (atomic_read(&eb->refs) == 2 &&
-	    test_bit(EXTENT_BUFFER_STALE, &eb->bflags) &&
-	    !extent_buffer_under_io(eb) &&
-	    test_and_clear_bit(EXTENT_BUFFER_TREE_REF, &eb->bflags))
-		atomic_dec(&eb->refs);
-
-	/*
-	 * I know this is terrible, but it's temporary until we stop tracking
-	 * the uptodate bits and such for the extent buffers.
-	 */
-	release_extent_buffer(eb);
-}
-
-void free_extent_buffer_stale(struct extent_buffer *eb)
-{
-	if (!eb)
-		return;
-
-	spin_lock(&eb->refs_lock);
-	set_bit(EXTENT_BUFFER_STALE, &eb->bflags);
-
-	if (atomic_read(&eb->refs) == 2 && !extent_buffer_under_io(eb) &&
-	    test_and_clear_bit(EXTENT_BUFFER_TREE_REF, &eb->bflags))
-		atomic_dec(&eb->refs);
-	release_extent_buffer(eb);
-}
-
-static void btree_clear_folio_dirty(struct folio *folio)
-{
-	ASSERT(folio_test_dirty(folio));
-	ASSERT(folio_test_locked(folio));
-	folio_clear_dirty_for_io(folio);
-	xa_lock_irq(&folio->mapping->i_pages);
-	if (!folio_test_dirty(folio))
-		__xa_clear_mark(&folio->mapping->i_pages,
-				folio_index(folio), PAGECACHE_TAG_DIRTY);
-	xa_unlock_irq(&folio->mapping->i_pages);
-}
-
-static void clear_subpage_extent_buffer_dirty(const struct extent_buffer *eb)
-{
-	struct btrfs_fs_info *fs_info = eb->fs_info;
-	struct folio *folio = eb->folios[0];
-	bool last;
-
-	/* btree_clear_folio_dirty() needs page locked. */
-	folio_lock(folio);
-	last = btrfs_subpage_clear_and_test_dirty(fs_info, folio, eb->start, eb->len);
-	if (last)
-		btree_clear_folio_dirty(folio);
-	folio_unlock(folio);
-	WARN_ON(atomic_read(&eb->refs) == 0);
-}
-
-void btrfs_clear_buffer_dirty(struct btrfs_trans_handle *trans,
-			      struct extent_buffer *eb)
-{
-	struct btrfs_fs_info *fs_info = eb->fs_info;
-	int num_folios;
-
-	btrfs_assert_tree_write_locked(eb);
-
-	if (trans && btrfs_header_generation(eb) != trans->transid)
-		return;
-
-	/*
-	 * Instead of clearing the dirty flag off of the buffer, mark it as
-	 * EXTENT_BUFFER_ZONED_ZEROOUT. This allows us to preserve
-	 * write-ordering in zoned mode, without the need to later re-dirty
-	 * the extent_buffer.
-	 *
-	 * The actual zeroout of the buffer will happen later in
-	 * btree_csum_one_bio.
-	 */
-	if (btrfs_is_zoned(fs_info)) {
-		set_bit(EXTENT_BUFFER_ZONED_ZEROOUT, &eb->bflags);
-		return;
-	}
-
-	if (!test_and_clear_bit(EXTENT_BUFFER_DIRTY, &eb->bflags))
-		return;
-
-	percpu_counter_add_batch(&fs_info->dirty_metadata_bytes, -eb->len,
-				 fs_info->dirty_metadata_batch);
-
-	if (eb->fs_info->nodesize < PAGE_SIZE)
-		return clear_subpage_extent_buffer_dirty(eb);
-
-	num_folios = num_extent_folios(eb);
-	for (int i = 0; i < num_folios; i++) {
-		struct folio *folio = eb->folios[i];
-
-		if (!folio_test_dirty(folio))
-			continue;
-		folio_lock(folio);
-		btree_clear_folio_dirty(folio);
-		folio_unlock(folio);
-	}
-	WARN_ON(atomic_read(&eb->refs) == 0);
-}
-
-void set_extent_buffer_dirty(struct extent_buffer *eb)
-{
-	int num_folios;
-	bool was_dirty;
-
-	check_buffer_tree_ref(eb);
-
-	was_dirty = test_and_set_bit(EXTENT_BUFFER_DIRTY, &eb->bflags);
-
-	num_folios = num_extent_folios(eb);
-	WARN_ON(atomic_read(&eb->refs) == 0);
-	WARN_ON(!test_bit(EXTENT_BUFFER_TREE_REF, &eb->bflags));
-
-	if (!was_dirty) {
-		bool subpage = eb->fs_info->nodesize < PAGE_SIZE;
-
-		/*
-		 * For subpage case, we can have other extent buffers in the
-		 * same page, and in clear_subpage_extent_buffer_dirty() we
-		 * have to clear page dirty without subpage lock held.
-		 * This can cause race where our page gets dirty cleared after
-		 * we just set it.
-		 *
-		 * Thankfully, clear_subpage_extent_buffer_dirty() has locked
-		 * its page for other reasons, we can use page lock to prevent
-		 * the above race.
-		 */
-		if (subpage)
-			lock_page(folio_page(eb->folios[0], 0));
-		for (int i = 0; i < num_folios; i++)
-			btrfs_folio_set_dirty(eb->fs_info, eb->folios[i],
-					      eb->start, eb->len);
-		if (subpage)
-			unlock_page(folio_page(eb->folios[0], 0));
-		percpu_counter_add_batch(&eb->fs_info->dirty_metadata_bytes,
-					 eb->len,
-					 eb->fs_info->dirty_metadata_batch);
-	}
-#ifdef CONFIG_BTRFS_DEBUG
-	for (int i = 0; i < num_folios; i++)
-		ASSERT(folio_test_dirty(eb->folios[i]));
-#endif
-}
-
-void clear_extent_buffer_uptodate(struct extent_buffer *eb)
-{
-	struct btrfs_fs_info *fs_info = eb->fs_info;
-	int num_folios = num_extent_folios(eb);
-
-	clear_bit(EXTENT_BUFFER_UPTODATE, &eb->bflags);
-	for (int i = 0; i < num_folios; i++) {
-		struct folio *folio = eb->folios[i];
-
-		if (!folio)
-			continue;
-
-		/*
-		 * This is special handling for metadata subpage, as regular
-		 * btrfs_is_subpage() can not handle cloned/dummy metadata.
-		 */
-		if (fs_info->nodesize >= PAGE_SIZE)
-			folio_clear_uptodate(folio);
-		else
-			btrfs_subpage_clear_uptodate(fs_info, folio,
-						     eb->start, eb->len);
-	}
-}
-
-void set_extent_buffer_uptodate(struct extent_buffer *eb)
-{
-	struct btrfs_fs_info *fs_info = eb->fs_info;
-	int num_folios = num_extent_folios(eb);
-
-	set_bit(EXTENT_BUFFER_UPTODATE, &eb->bflags);
-	for (int i = 0; i < num_folios; i++) {
-		struct folio *folio = eb->folios[i];
-
-		/*
-		 * This is special handling for metadata subpage, as regular
-		 * btrfs_is_subpage() can not handle cloned/dummy metadata.
-		 */
-		if (fs_info->nodesize >= PAGE_SIZE)
-			folio_mark_uptodate(folio);
+	if (fs_info->nodesize >= PAGE_SIZE)
+		folio_mark_uptodate(folio);
 		else
 			btrfs_subpage_set_uptodate(fs_info, folio,
 						   eb->start, eb->len);
@@ -4444,13 +4444,7 @@
 	 * will now be set, and we shouldn't read it in again.
 	 */
 	if (unlikely(test_bit(EXTENT_BUFFER_UPTODATE, &eb->bflags))) {
-<<<<<<< HEAD
-		clear_bit(EXTENT_BUFFER_READING, &eb->bflags);
-		smp_mb__after_atomic();
-		wake_up_bit(&eb->bflags, EXTENT_BUFFER_READING);
-=======
 		clear_extent_buffer_reading(eb);
->>>>>>> e4e4c7a1
 		return 0;
 	}
 
