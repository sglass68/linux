--- conflicted
+++ resolved
@@ -2494,19 +2494,12 @@
 		goto out_fail;
 	}
 
-<<<<<<< HEAD
-	if (ses->server->capabilities & SMB2_GLOBAL_CAP_DIRECTORY_LEASING)
-		tcon = tcon_info_alloc(true);
-	else
-		tcon = tcon_info_alloc(false);
-=======
 	if (ses->server->dialect >= SMB20_PROT_ID &&
 	    (ses->server->capabilities & SMB2_GLOBAL_CAP_DIRECTORY_LEASING))
 		nohandlecache = ctx->nohandlecache;
 	else
 		nohandlecache = true;
 	tcon = tcon_info_alloc(!nohandlecache);
->>>>>>> 265f3ed0
 	if (tcon == NULL) {
 		rc = -ENOMEM;
 		goto out_fail;
