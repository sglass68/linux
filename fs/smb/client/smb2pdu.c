--- conflicted
+++ resolved
@@ -178,10 +178,7 @@
 		}
 
 		ses->chans[chan_index].server = NULL;
-<<<<<<< HEAD
-=======
 		server->terminate = true;
->>>>>>> 6296562f
 		spin_unlock(&ses->chan_lock);
 
 		/*
@@ -192,10 +189,6 @@
 		 */
 		cifs_put_tcp_session(server, from_reconnect);
 
-<<<<<<< HEAD
-		server->terminate = true;
-=======
->>>>>>> 6296562f
 		cifs_signal_cifsd_for_reconnect(server, false);
 
 		/* mark primary server as needing reconnect */
@@ -426,11 +419,7 @@
 		rc = SMB3_request_interfaces(xid, tcon, false);
 		free_xid(xid);
 
-<<<<<<< HEAD
-		if (rc == -EOPNOTSUPP) {
-=======
 		if (rc == -EOPNOTSUPP && ses->chan_count > 1) {
->>>>>>> 6296562f
 			/*
 			 * some servers like Azure SMB server do not advertise
 			 * that multichannel has been disabled with server
@@ -455,13 +444,10 @@
 			}
 
 			cifs_try_adding_channels(ses);
-			queue_delayed_work(cifsiod_wq, &tcon->query_interfaces,
-					   (SMB_INTERFACE_POLL_INTERVAL * HZ));
 		}
 	} else {
 		mutex_unlock(&ses->session_mutex);
 	}
-skip_add_channels:
 
 skip_add_channels:
 	spin_lock(&ses->ses_lock);
