// SPDX-License-Identifier: GPL-2.0
/*
 * Process version 3 NFS requests.
 *
 * Copyright (C) 1996, 1997, 1998 Olaf Kirch <okir@monad.swb.de>
 */

#include <linux/fs.h>
#include <linux/ext2_fs.h>
#include <linux/magic.h>
#include <linux/namei.h>

#include "cache.h"
#include "xdr3.h"
#include "vfs.h"

#define NFSDDBG_FACILITY		NFSDDBG_PROC

static int	nfs3_ftypes[] = {
	0,			/* NF3NON */
	S_IFREG,		/* NF3REG */
	S_IFDIR,		/* NF3DIR */
	S_IFBLK,		/* NF3BLK */
	S_IFCHR,		/* NF3CHR */
	S_IFLNK,		/* NF3LNK */
	S_IFSOCK,		/* NF3SOCK */
	S_IFIFO,		/* NF3FIFO */
};

/*
 * NULL call.
 */
static __be32
nfsd3_proc_null(struct svc_rqst *rqstp)
{
	return rpc_success;
}

/*
 * Get a file's attributes
 */
static __be32
nfsd3_proc_getattr(struct svc_rqst *rqstp)
{
	struct nfsd_fhandle *argp = rqstp->rq_argp;
	struct nfsd3_attrstat *resp = rqstp->rq_resp;

	dprintk("nfsd: GETATTR(3)  %s\n",
		SVCFH_fmt(&argp->fh));

	fh_copy(&resp->fh, &argp->fh);
	resp->status = fh_verify(rqstp, &resp->fh, 0,
				 NFSD_MAY_NOP | NFSD_MAY_BYPASS_GSS_ON_ROOT);
	if (resp->status != nfs_ok)
		goto out;

	resp->status = fh_getattr(&resp->fh, &resp->stat);
out:
	return rpc_success;
}

/*
 * Set a file's attributes
 */
static __be32
nfsd3_proc_setattr(struct svc_rqst *rqstp)
{
	struct nfsd3_sattrargs *argp = rqstp->rq_argp;
	struct nfsd3_attrstat *resp = rqstp->rq_resp;
	struct nfsd_attrs attrs = {
		.na_iattr	= &argp->attrs,
	};

	dprintk("nfsd: SETATTR(3)  %s\n",
				SVCFH_fmt(&argp->fh));

	fh_copy(&resp->fh, &argp->fh);
	resp->status = nfsd_setattr(rqstp, &resp->fh, &attrs,
				    argp->check_guard, argp->guardtime);
	return rpc_success;
}

/*
 * Look up a path name component
 */
static __be32
nfsd3_proc_lookup(struct svc_rqst *rqstp)
{
	struct nfsd3_diropargs *argp = rqstp->rq_argp;
	struct nfsd3_diropres  *resp = rqstp->rq_resp;

	dprintk("nfsd: LOOKUP(3)   %s %.*s\n",
				SVCFH_fmt(&argp->fh),
				argp->len,
				argp->name);

	fh_copy(&resp->dirfh, &argp->fh);
	fh_init(&resp->fh, NFS3_FHSIZE);

	resp->status = nfsd_lookup(rqstp, &resp->dirfh,
				   argp->name, argp->len,
				   &resp->fh);
	return rpc_success;
}

/*
 * Check file access
 */
static __be32
nfsd3_proc_access(struct svc_rqst *rqstp)
{
	struct nfsd3_accessargs *argp = rqstp->rq_argp;
	struct nfsd3_accessres *resp = rqstp->rq_resp;

	dprintk("nfsd: ACCESS(3)   %s 0x%x\n",
				SVCFH_fmt(&argp->fh),
				argp->access);

	fh_copy(&resp->fh, &argp->fh);
	resp->access = argp->access;
	resp->status = nfsd_access(rqstp, &resp->fh, &resp->access, NULL);
	return rpc_success;
}

/*
 * Read a symlink.
 */
static __be32
nfsd3_proc_readlink(struct svc_rqst *rqstp)
{
	struct nfsd_fhandle *argp = rqstp->rq_argp;
	struct nfsd3_readlinkres *resp = rqstp->rq_resp;

	dprintk("nfsd: READLINK(3) %s\n", SVCFH_fmt(&argp->fh));

	/* Read the symlink. */
	fh_copy(&resp->fh, &argp->fh);
	resp->len = NFS3_MAXPATHLEN;
	resp->pages = rqstp->rq_next_page++;
	resp->status = nfsd_readlink(rqstp, &resp->fh,
				     page_address(*resp->pages), &resp->len);
	return rpc_success;
}

/*
 * Read a portion of a file.
 */
static __be32
nfsd3_proc_read(struct svc_rqst *rqstp)
{
	struct nfsd3_readargs *argp = rqstp->rq_argp;
	struct nfsd3_readres *resp = rqstp->rq_resp;
	unsigned int len;
	int v;

	dprintk("nfsd: READ(3) %s %lu bytes at %Lu\n",
				SVCFH_fmt(&argp->fh),
				(unsigned long) argp->count,
				(unsigned long long) argp->offset);

	argp->count = min_t(u32, argp->count, svc_max_payload(rqstp));
	argp->count = min_t(u32, argp->count, rqstp->rq_res.buflen);
	if (argp->offset > (u64)OFFSET_MAX)
		argp->offset = (u64)OFFSET_MAX;
	if (argp->offset + argp->count > (u64)OFFSET_MAX)
		argp->count = (u64)OFFSET_MAX - argp->offset;

	v = 0;
	len = argp->count;
	resp->pages = rqstp->rq_next_page;
	while (len > 0) {
		struct page *page = *(rqstp->rq_next_page++);

		rqstp->rq_vec[v].iov_base = page_address(page);
		rqstp->rq_vec[v].iov_len = min_t(unsigned int, len, PAGE_SIZE);
		len -= rqstp->rq_vec[v].iov_len;
		v++;
	}

	/* Obtain buffer pointer for payload.
	 * 1 (status) + 22 (post_op_attr) + 1 (count) + 1 (eof)
	 * + 1 (xdr opaque byte count) = 26
	 */
	resp->count = argp->count;
	svc_reserve_auth(rqstp, ((1 + NFS3_POST_OP_ATTR_WORDS + 3)<<2) + resp->count +4);

	fh_copy(&resp->fh, &argp->fh);
	resp->status = nfsd_read(rqstp, &resp->fh, argp->offset,
				 rqstp->rq_vec, v, &resp->count, &resp->eof);
	return rpc_success;
}

/*
 * Write data to a file
 */
static __be32
nfsd3_proc_write(struct svc_rqst *rqstp)
{
	struct nfsd3_writeargs *argp = rqstp->rq_argp;
	struct nfsd3_writeres *resp = rqstp->rq_resp;
	unsigned long cnt = argp->len;
	unsigned int nvecs;

	dprintk("nfsd: WRITE(3)    %s %d bytes at %Lu%s\n",
				SVCFH_fmt(&argp->fh),
				argp->len,
				(unsigned long long) argp->offset,
				argp->stable? " stable" : "");

	resp->status = nfserr_fbig;
	if (argp->offset > (u64)OFFSET_MAX ||
	    argp->offset + argp->len > (u64)OFFSET_MAX)
		return rpc_success;

	fh_copy(&resp->fh, &argp->fh);
	resp->committed = argp->stable;
	nvecs = svc_fill_write_vector(rqstp, &argp->payload);

	resp->status = nfsd_write(rqstp, &resp->fh, argp->offset,
				  rqstp->rq_vec, nvecs, &cnt,
				  resp->committed, resp->verf);
	resp->count = cnt;
	return rpc_success;
}

/*
 * Implement NFSv3's unchecked, guarded, and exclusive CREATE
 * semantics for regular files. Except for the created file,
 * this operation is stateless on the server.
 *
 * Upon return, caller must release @fhp and @resfhp.
 */
static __be32
nfsd3_create_file(struct svc_rqst *rqstp, struct svc_fh *fhp,
		  struct svc_fh *resfhp, struct nfsd3_createargs *argp)
{
	struct iattr *iap = &argp->attrs;
	struct dentry *parent, *child;
<<<<<<< HEAD
=======
	struct nfsd_attrs attrs = {
		.na_iattr	= iap,
	};
>>>>>>> 7365df19
	__u32 v_mtime, v_atime;
	struct inode *inode;
	__be32 status;
	int host_err;

	if (isdotent(argp->name, argp->len))
		return nfserr_exist;
	if (!(iap->ia_valid & ATTR_MODE))
		iap->ia_mode = 0;

	status = fh_verify(rqstp, fhp, S_IFDIR, NFSD_MAY_EXEC);
	if (status != nfs_ok)
		return status;

	parent = fhp->fh_dentry;
	inode = d_inode(parent);

	host_err = fh_want_write(fhp);
	if (host_err)
		return nfserrno(host_err);

<<<<<<< HEAD
	fh_lock_nested(fhp, I_MUTEX_PARENT);
=======
	inode_lock_nested(inode, I_MUTEX_PARENT);
>>>>>>> 7365df19

	child = lookup_one_len(argp->name, parent, argp->len);
	if (IS_ERR(child)) {
		status = nfserrno(PTR_ERR(child));
		goto out;
	}

	if (d_really_is_negative(child)) {
		status = fh_verify(rqstp, fhp, S_IFDIR, NFSD_MAY_CREATE);
		if (status != nfs_ok)
			goto out;
	}

	status = fh_compose(resfhp, fhp->fh_export, child, fhp);
	if (status != nfs_ok)
		goto out;

	v_mtime = 0;
	v_atime = 0;
	if (argp->createmode == NFS3_CREATE_EXCLUSIVE) {
		u32 *verifier = (u32 *)argp->verf;

		/*
		 * Solaris 7 gets confused (bugid 4218508) if these have
		 * the high bit set, as do xfs filesystems without the
		 * "bigtime" feature. So just clear the high bits.
		 */
		v_mtime = verifier[0] & 0x7fffffff;
		v_atime = verifier[1] & 0x7fffffff;
	}

	if (d_really_is_positive(child)) {
		status = nfs_ok;

		switch (argp->createmode) {
		case NFS3_CREATE_UNCHECKED:
			if (!d_is_reg(child))
				break;
			iap->ia_valid &= ATTR_SIZE;
			goto set_attr;
		case NFS3_CREATE_GUARDED:
			status = nfserr_exist;
			break;
		case NFS3_CREATE_EXCLUSIVE:
			if (d_inode(child)->i_mtime.tv_sec == v_mtime &&
			    d_inode(child)->i_atime.tv_sec == v_atime &&
			    d_inode(child)->i_size == 0) {
				break;
			}
			status = nfserr_exist;
		}
		goto out;
	}

	if (!IS_POSIXACL(inode))
		iap->ia_mode &= ~current_umask();

<<<<<<< HEAD
=======
	fh_fill_pre_attrs(fhp);
>>>>>>> 7365df19
	host_err = vfs_create(&init_user_ns, inode, child, iap->ia_mode, true);
	if (host_err < 0) {
		status = nfserrno(host_err);
		goto out;
	}
<<<<<<< HEAD
=======
	fh_fill_post_attrs(fhp);
>>>>>>> 7365df19

	/* A newly created file already has a file size of zero. */
	if ((iap->ia_valid & ATTR_SIZE) && (iap->ia_size == 0))
		iap->ia_valid &= ~ATTR_SIZE;
	if (argp->createmode == NFS3_CREATE_EXCLUSIVE) {
		iap->ia_valid = ATTR_MTIME | ATTR_ATIME |
				ATTR_MTIME_SET | ATTR_ATIME_SET;
		iap->ia_mtime.tv_sec = v_mtime;
		iap->ia_atime.tv_sec = v_atime;
		iap->ia_mtime.tv_nsec = 0;
		iap->ia_atime.tv_nsec = 0;
	}

set_attr:
<<<<<<< HEAD
	status = nfsd_create_setattr(rqstp, fhp, resfhp, iap);

out:
	fh_unlock(fhp);
=======
	status = nfsd_create_setattr(rqstp, fhp, resfhp, &attrs);

out:
	inode_unlock(inode);
>>>>>>> 7365df19
	if (child && !IS_ERR(child))
		dput(child);
	fh_drop_write(fhp);
	return status;
}

static __be32
nfsd3_proc_create(struct svc_rqst *rqstp)
{
	struct nfsd3_createargs *argp = rqstp->rq_argp;
	struct nfsd3_diropres *resp = rqstp->rq_resp;
	svc_fh *dirfhp, *newfhp;

	dprintk("nfsd: CREATE(3)   %s %.*s\n",
				SVCFH_fmt(&argp->fh),
				argp->len,
				argp->name);

	dirfhp = fh_copy(&resp->dirfh, &argp->fh);
	newfhp = fh_init(&resp->fh, NFS3_FHSIZE);

	resp->status = nfsd3_create_file(rqstp, dirfhp, newfhp, argp);
	return rpc_success;
}

/*
 * Make directory. This operation is not idempotent.
 */
static __be32
nfsd3_proc_mkdir(struct svc_rqst *rqstp)
{
	struct nfsd3_createargs *argp = rqstp->rq_argp;
	struct nfsd3_diropres *resp = rqstp->rq_resp;
	struct nfsd_attrs attrs = {
		.na_iattr	= &argp->attrs,
	};

	dprintk("nfsd: MKDIR(3)    %s %.*s\n",
				SVCFH_fmt(&argp->fh),
				argp->len,
				argp->name);

	argp->attrs.ia_valid &= ~ATTR_SIZE;
	fh_copy(&resp->dirfh, &argp->fh);
	fh_init(&resp->fh, NFS3_FHSIZE);
	resp->status = nfsd_create(rqstp, &resp->dirfh, argp->name, argp->len,
				   &attrs, S_IFDIR, 0, &resp->fh);
	return rpc_success;
}

static __be32
nfsd3_proc_symlink(struct svc_rqst *rqstp)
{
	struct nfsd3_symlinkargs *argp = rqstp->rq_argp;
	struct nfsd3_diropres *resp = rqstp->rq_resp;
	struct nfsd_attrs attrs = {
		.na_iattr	= &argp->attrs,
	};

	if (argp->tlen == 0) {
		resp->status = nfserr_inval;
		goto out;
	}
	if (argp->tlen > NFS3_MAXPATHLEN) {
		resp->status = nfserr_nametoolong;
		goto out;
	}

	argp->tname = svc_fill_symlink_pathname(rqstp, &argp->first,
						page_address(rqstp->rq_arg.pages[0]),
						argp->tlen);
	if (IS_ERR(argp->tname)) {
		resp->status = nfserrno(PTR_ERR(argp->tname));
		goto out;
	}

	dprintk("nfsd: SYMLINK(3)  %s %.*s -> %.*s\n",
				SVCFH_fmt(&argp->ffh),
				argp->flen, argp->fname,
				argp->tlen, argp->tname);

	fh_copy(&resp->dirfh, &argp->ffh);
	fh_init(&resp->fh, NFS3_FHSIZE);
	resp->status = nfsd_symlink(rqstp, &resp->dirfh, argp->fname,
				    argp->flen, argp->tname, &attrs, &resp->fh);
	kfree(argp->tname);
out:
	return rpc_success;
}

/*
 * Make socket/fifo/device.
 */
static __be32
nfsd3_proc_mknod(struct svc_rqst *rqstp)
{
	struct nfsd3_mknodargs *argp = rqstp->rq_argp;
	struct nfsd3_diropres  *resp = rqstp->rq_resp;
	struct nfsd_attrs attrs = {
		.na_iattr	= &argp->attrs,
	};
	int type;
	dev_t	rdev = 0;

	dprintk("nfsd: MKNOD(3)    %s %.*s\n",
				SVCFH_fmt(&argp->fh),
				argp->len,
				argp->name);

	fh_copy(&resp->dirfh, &argp->fh);
	fh_init(&resp->fh, NFS3_FHSIZE);

	if (argp->ftype == NF3CHR || argp->ftype == NF3BLK) {
		rdev = MKDEV(argp->major, argp->minor);
		if (MAJOR(rdev) != argp->major ||
		    MINOR(rdev) != argp->minor) {
			resp->status = nfserr_inval;
			goto out;
		}
	} else if (argp->ftype != NF3SOCK && argp->ftype != NF3FIFO) {
		resp->status = nfserr_badtype;
		goto out;
	}

	type = nfs3_ftypes[argp->ftype];
	resp->status = nfsd_create(rqstp, &resp->dirfh, argp->name, argp->len,
				   &attrs, type, rdev, &resp->fh);
out:
	return rpc_success;
}

/*
 * Remove file/fifo/socket etc.
 */
static __be32
nfsd3_proc_remove(struct svc_rqst *rqstp)
{
	struct nfsd3_diropargs *argp = rqstp->rq_argp;
	struct nfsd3_attrstat *resp = rqstp->rq_resp;

	dprintk("nfsd: REMOVE(3)   %s %.*s\n",
				SVCFH_fmt(&argp->fh),
				argp->len,
				argp->name);

	/* Unlink. -S_IFDIR means file must not be a directory */
	fh_copy(&resp->fh, &argp->fh);
	resp->status = nfsd_unlink(rqstp, &resp->fh, -S_IFDIR,
				   argp->name, argp->len);
	return rpc_success;
}

/*
 * Remove a directory
 */
static __be32
nfsd3_proc_rmdir(struct svc_rqst *rqstp)
{
	struct nfsd3_diropargs *argp = rqstp->rq_argp;
	struct nfsd3_attrstat *resp = rqstp->rq_resp;

	dprintk("nfsd: RMDIR(3)    %s %.*s\n",
				SVCFH_fmt(&argp->fh),
				argp->len,
				argp->name);

	fh_copy(&resp->fh, &argp->fh);
	resp->status = nfsd_unlink(rqstp, &resp->fh, S_IFDIR,
				   argp->name, argp->len);
	return rpc_success;
}

static __be32
nfsd3_proc_rename(struct svc_rqst *rqstp)
{
	struct nfsd3_renameargs *argp = rqstp->rq_argp;
	struct nfsd3_renameres *resp = rqstp->rq_resp;

	dprintk("nfsd: RENAME(3)   %s %.*s ->\n",
				SVCFH_fmt(&argp->ffh),
				argp->flen,
				argp->fname);
	dprintk("nfsd: -> %s %.*s\n",
				SVCFH_fmt(&argp->tfh),
				argp->tlen,
				argp->tname);

	fh_copy(&resp->ffh, &argp->ffh);
	fh_copy(&resp->tfh, &argp->tfh);
	resp->status = nfsd_rename(rqstp, &resp->ffh, argp->fname, argp->flen,
				   &resp->tfh, argp->tname, argp->tlen);
	return rpc_success;
}

static __be32
nfsd3_proc_link(struct svc_rqst *rqstp)
{
	struct nfsd3_linkargs *argp = rqstp->rq_argp;
	struct nfsd3_linkres  *resp = rqstp->rq_resp;

	dprintk("nfsd: LINK(3)     %s ->\n",
				SVCFH_fmt(&argp->ffh));
	dprintk("nfsd:   -> %s %.*s\n",
				SVCFH_fmt(&argp->tfh),
				argp->tlen,
				argp->tname);

	fh_copy(&resp->fh,  &argp->ffh);
	fh_copy(&resp->tfh, &argp->tfh);
	resp->status = nfsd_link(rqstp, &resp->tfh, argp->tname, argp->tlen,
				 &resp->fh);
	return rpc_success;
}

static void nfsd3_init_dirlist_pages(struct svc_rqst *rqstp,
				     struct nfsd3_readdirres *resp,
				     u32 count)
{
	struct xdr_buf *buf = &resp->dirlist;
	struct xdr_stream *xdr = &resp->xdr;
	unsigned int sendbuf = min_t(unsigned int, rqstp->rq_res.buflen,
				     svc_max_payload(rqstp));

	memset(buf, 0, sizeof(*buf));

	/* Reserve room for the NULL ptr & eof flag (-2 words) */
	buf->buflen = clamp(count, (u32)(XDR_UNIT * 2), sendbuf);
	buf->buflen -= XDR_UNIT * 2;
	buf->pages = rqstp->rq_next_page;
	rqstp->rq_next_page += (buf->buflen + PAGE_SIZE - 1) >> PAGE_SHIFT;

	xdr_init_encode_pages(xdr, buf, buf->pages,  NULL);
}

/*
 * Read a portion of a directory.
 */
static __be32
nfsd3_proc_readdir(struct svc_rqst *rqstp)
{
	struct nfsd3_readdirargs *argp = rqstp->rq_argp;
	struct nfsd3_readdirres  *resp = rqstp->rq_resp;
	loff_t		offset;

	dprintk("nfsd: READDIR(3)  %s %d bytes at %d\n",
				SVCFH_fmt(&argp->fh),
				argp->count, (u32) argp->cookie);

	nfsd3_init_dirlist_pages(rqstp, resp, argp->count);

	fh_copy(&resp->fh, &argp->fh);
	resp->common.err = nfs_ok;
	resp->cookie_offset = 0;
	resp->rqstp = rqstp;
	offset = argp->cookie;
	resp->status = nfsd_readdir(rqstp, &resp->fh, &offset,
				    &resp->common, nfs3svc_encode_entry3);
	memcpy(resp->verf, argp->verf, 8);
	nfs3svc_encode_cookie3(resp, offset);

	/* Recycle only pages that were part of the reply */
	rqstp->rq_next_page = resp->xdr.page_ptr + 1;

	return rpc_success;
}

/*
 * Read a portion of a directory, including file handles and attrs.
 * For now, we choose to ignore the dircount parameter.
 */
static __be32
nfsd3_proc_readdirplus(struct svc_rqst *rqstp)
{
	struct nfsd3_readdirargs *argp = rqstp->rq_argp;
	struct nfsd3_readdirres  *resp = rqstp->rq_resp;
	loff_t	offset;

	dprintk("nfsd: READDIR+(3) %s %d bytes at %d\n",
				SVCFH_fmt(&argp->fh),
				argp->count, (u32) argp->cookie);

	nfsd3_init_dirlist_pages(rqstp, resp, argp->count);

	fh_copy(&resp->fh, &argp->fh);
	resp->common.err = nfs_ok;
	resp->cookie_offset = 0;
	resp->rqstp = rqstp;
	offset = argp->cookie;

	resp->status = fh_verify(rqstp, &resp->fh, S_IFDIR, NFSD_MAY_NOP);
	if (resp->status != nfs_ok)
		goto out;

	if (resp->fh.fh_export->ex_flags & NFSEXP_NOREADDIRPLUS) {
		resp->status = nfserr_notsupp;
		goto out;
	}

	resp->status = nfsd_readdir(rqstp, &resp->fh, &offset,
				    &resp->common, nfs3svc_encode_entryplus3);
	memcpy(resp->verf, argp->verf, 8);
	nfs3svc_encode_cookie3(resp, offset);

	/* Recycle only pages that were part of the reply */
	rqstp->rq_next_page = resp->xdr.page_ptr + 1;

out:
	return rpc_success;
}

/*
 * Get file system stats
 */
static __be32
nfsd3_proc_fsstat(struct svc_rqst *rqstp)
{
	struct nfsd_fhandle *argp = rqstp->rq_argp;
	struct nfsd3_fsstatres *resp = rqstp->rq_resp;

	dprintk("nfsd: FSSTAT(3)   %s\n",
				SVCFH_fmt(&argp->fh));

	resp->status = nfsd_statfs(rqstp, &argp->fh, &resp->stats, 0);
	fh_put(&argp->fh);
	return rpc_success;
}

/*
 * Get file system info
 */
static __be32
nfsd3_proc_fsinfo(struct svc_rqst *rqstp)
{
	struct nfsd_fhandle *argp = rqstp->rq_argp;
	struct nfsd3_fsinfores *resp = rqstp->rq_resp;
	u32	max_blocksize = svc_max_payload(rqstp);

	dprintk("nfsd: FSINFO(3)   %s\n",
				SVCFH_fmt(&argp->fh));

	resp->f_rtmax  = max_blocksize;
	resp->f_rtpref = max_blocksize;
	resp->f_rtmult = PAGE_SIZE;
	resp->f_wtmax  = max_blocksize;
	resp->f_wtpref = max_blocksize;
	resp->f_wtmult = PAGE_SIZE;
	resp->f_dtpref = max_blocksize;
	resp->f_maxfilesize = ~(u32) 0;
	resp->f_properties = NFS3_FSF_DEFAULT;

	resp->status = fh_verify(rqstp, &argp->fh, 0,
				 NFSD_MAY_NOP | NFSD_MAY_BYPASS_GSS_ON_ROOT);

	/* Check special features of the file system. May request
	 * different read/write sizes for file systems known to have
	 * problems with large blocks */
	if (resp->status == nfs_ok) {
		struct super_block *sb = argp->fh.fh_dentry->d_sb;

		/* Note that we don't care for remote fs's here */
		if (sb->s_magic == MSDOS_SUPER_MAGIC) {
			resp->f_properties = NFS3_FSF_BILLYBOY;
		}
		resp->f_maxfilesize = sb->s_maxbytes;
	}

	fh_put(&argp->fh);
	return rpc_success;
}

/*
 * Get pathconf info for the specified file
 */
static __be32
nfsd3_proc_pathconf(struct svc_rqst *rqstp)
{
	struct nfsd_fhandle *argp = rqstp->rq_argp;
	struct nfsd3_pathconfres *resp = rqstp->rq_resp;

	dprintk("nfsd: PATHCONF(3) %s\n",
				SVCFH_fmt(&argp->fh));

	/* Set default pathconf */
	resp->p_link_max = 255;		/* at least */
	resp->p_name_max = 255;		/* at least */
	resp->p_no_trunc = 0;
	resp->p_chown_restricted = 1;
	resp->p_case_insensitive = 0;
	resp->p_case_preserving = 1;

	resp->status = fh_verify(rqstp, &argp->fh, 0, NFSD_MAY_NOP);

	if (resp->status == nfs_ok) {
		struct super_block *sb = argp->fh.fh_dentry->d_sb;

		/* Note that we don't care for remote fs's here */
		switch (sb->s_magic) {
		case EXT2_SUPER_MAGIC:
			resp->p_link_max = EXT2_LINK_MAX;
			resp->p_name_max = EXT2_NAME_LEN;
			break;
		case MSDOS_SUPER_MAGIC:
			resp->p_case_insensitive = 1;
			resp->p_case_preserving  = 0;
			break;
		}
	}

	fh_put(&argp->fh);
	return rpc_success;
}

/*
 * Commit a file (range) to stable storage.
 */
static __be32
nfsd3_proc_commit(struct svc_rqst *rqstp)
{
	struct nfsd3_commitargs *argp = rqstp->rq_argp;
	struct nfsd3_commitres *resp = rqstp->rq_resp;

	dprintk("nfsd: COMMIT(3)   %s %u@%Lu\n",
				SVCFH_fmt(&argp->fh),
				argp->count,
				(unsigned long long) argp->offset);

	fh_copy(&resp->fh, &argp->fh);
	resp->status = nfsd_commit(rqstp, &resp->fh, argp->offset,
				   argp->count, resp->verf);
	return rpc_success;
}


/*
 * NFSv3 Server procedures.
 * Only the results of non-idempotent operations are cached.
 */
#define nfs3svc_encode_attrstatres	nfs3svc_encode_attrstat
#define nfs3svc_encode_wccstatres	nfs3svc_encode_wccstat
#define nfsd3_mkdirargs			nfsd3_createargs
#define nfsd3_readdirplusargs		nfsd3_readdirargs
#define nfsd3_fhandleargs		nfsd_fhandle
#define nfsd3_attrstatres		nfsd3_attrstat
#define nfsd3_wccstatres		nfsd3_attrstat
#define nfsd3_createres			nfsd3_diropres

#define ST 1		/* status*/
#define FH 17		/* filehandle with length */
#define AT 21		/* attributes */
#define pAT (1+AT)	/* post attributes - conditional */
#define WC (7+pAT)	/* WCC attributes */

static const struct svc_procedure nfsd_procedures3[22] = {
	[NFS3PROC_NULL] = {
		.pc_func = nfsd3_proc_null,
		.pc_decode = nfssvc_decode_voidarg,
		.pc_encode = nfssvc_encode_voidres,
		.pc_argsize = sizeof(struct nfsd_voidargs),
		.pc_argzero = sizeof(struct nfsd_voidargs),
		.pc_ressize = sizeof(struct nfsd_voidres),
		.pc_cachetype = RC_NOCACHE,
		.pc_xdrressize = ST,
		.pc_name = "NULL",
	},
	[NFS3PROC_GETATTR] = {
		.pc_func = nfsd3_proc_getattr,
		.pc_decode = nfs3svc_decode_fhandleargs,
		.pc_encode = nfs3svc_encode_getattrres,
		.pc_release = nfs3svc_release_fhandle,
		.pc_argsize = sizeof(struct nfsd_fhandle),
		.pc_argzero = sizeof(struct nfsd_fhandle),
		.pc_ressize = sizeof(struct nfsd3_attrstatres),
		.pc_cachetype = RC_NOCACHE,
		.pc_xdrressize = ST+AT,
		.pc_name = "GETATTR",
	},
	[NFS3PROC_SETATTR] = {
		.pc_func = nfsd3_proc_setattr,
		.pc_decode = nfs3svc_decode_sattrargs,
		.pc_encode = nfs3svc_encode_wccstatres,
		.pc_release = nfs3svc_release_fhandle,
		.pc_argsize = sizeof(struct nfsd3_sattrargs),
		.pc_argzero = sizeof(struct nfsd3_sattrargs),
		.pc_ressize = sizeof(struct nfsd3_wccstatres),
		.pc_cachetype = RC_REPLBUFF,
		.pc_xdrressize = ST+WC,
		.pc_name = "SETATTR",
	},
	[NFS3PROC_LOOKUP] = {
		.pc_func = nfsd3_proc_lookup,
		.pc_decode = nfs3svc_decode_diropargs,
		.pc_encode = nfs3svc_encode_lookupres,
		.pc_release = nfs3svc_release_fhandle2,
		.pc_argsize = sizeof(struct nfsd3_diropargs),
		.pc_argzero = sizeof(struct nfsd3_diropargs),
		.pc_ressize = sizeof(struct nfsd3_diropres),
		.pc_cachetype = RC_NOCACHE,
		.pc_xdrressize = ST+FH+pAT+pAT,
		.pc_name = "LOOKUP",
	},
	[NFS3PROC_ACCESS] = {
		.pc_func = nfsd3_proc_access,
		.pc_decode = nfs3svc_decode_accessargs,
		.pc_encode = nfs3svc_encode_accessres,
		.pc_release = nfs3svc_release_fhandle,
		.pc_argsize = sizeof(struct nfsd3_accessargs),
		.pc_argzero = sizeof(struct nfsd3_accessargs),
		.pc_ressize = sizeof(struct nfsd3_accessres),
		.pc_cachetype = RC_NOCACHE,
		.pc_xdrressize = ST+pAT+1,
		.pc_name = "ACCESS",
	},
	[NFS3PROC_READLINK] = {
		.pc_func = nfsd3_proc_readlink,
		.pc_decode = nfs3svc_decode_fhandleargs,
		.pc_encode = nfs3svc_encode_readlinkres,
		.pc_release = nfs3svc_release_fhandle,
		.pc_argsize = sizeof(struct nfsd_fhandle),
		.pc_argzero = sizeof(struct nfsd_fhandle),
		.pc_ressize = sizeof(struct nfsd3_readlinkres),
		.pc_cachetype = RC_NOCACHE,
		.pc_xdrressize = ST+pAT+1+NFS3_MAXPATHLEN/4,
		.pc_name = "READLINK",
	},
	[NFS3PROC_READ] = {
		.pc_func = nfsd3_proc_read,
		.pc_decode = nfs3svc_decode_readargs,
		.pc_encode = nfs3svc_encode_readres,
		.pc_release = nfs3svc_release_fhandle,
		.pc_argsize = sizeof(struct nfsd3_readargs),
		.pc_argzero = sizeof(struct nfsd3_readargs),
		.pc_ressize = sizeof(struct nfsd3_readres),
		.pc_cachetype = RC_NOCACHE,
		.pc_xdrressize = ST+pAT+4+NFSSVC_MAXBLKSIZE/4,
		.pc_name = "READ",
	},
	[NFS3PROC_WRITE] = {
		.pc_func = nfsd3_proc_write,
		.pc_decode = nfs3svc_decode_writeargs,
		.pc_encode = nfs3svc_encode_writeres,
		.pc_release = nfs3svc_release_fhandle,
		.pc_argsize = sizeof(struct nfsd3_writeargs),
		.pc_argzero = sizeof(struct nfsd3_writeargs),
		.pc_ressize = sizeof(struct nfsd3_writeres),
		.pc_cachetype = RC_REPLBUFF,
		.pc_xdrressize = ST+WC+4,
		.pc_name = "WRITE",
	},
	[NFS3PROC_CREATE] = {
		.pc_func = nfsd3_proc_create,
		.pc_decode = nfs3svc_decode_createargs,
		.pc_encode = nfs3svc_encode_createres,
		.pc_release = nfs3svc_release_fhandle2,
		.pc_argsize = sizeof(struct nfsd3_createargs),
		.pc_argzero = sizeof(struct nfsd3_createargs),
		.pc_ressize = sizeof(struct nfsd3_createres),
		.pc_cachetype = RC_REPLBUFF,
		.pc_xdrressize = ST+(1+FH+pAT)+WC,
		.pc_name = "CREATE",
	},
	[NFS3PROC_MKDIR] = {
		.pc_func = nfsd3_proc_mkdir,
		.pc_decode = nfs3svc_decode_mkdirargs,
		.pc_encode = nfs3svc_encode_createres,
		.pc_release = nfs3svc_release_fhandle2,
		.pc_argsize = sizeof(struct nfsd3_mkdirargs),
		.pc_argzero = sizeof(struct nfsd3_mkdirargs),
		.pc_ressize = sizeof(struct nfsd3_createres),
		.pc_cachetype = RC_REPLBUFF,
		.pc_xdrressize = ST+(1+FH+pAT)+WC,
		.pc_name = "MKDIR",
	},
	[NFS3PROC_SYMLINK] = {
		.pc_func = nfsd3_proc_symlink,
		.pc_decode = nfs3svc_decode_symlinkargs,
		.pc_encode = nfs3svc_encode_createres,
		.pc_release = nfs3svc_release_fhandle2,
		.pc_argsize = sizeof(struct nfsd3_symlinkargs),
		.pc_argzero = sizeof(struct nfsd3_symlinkargs),
		.pc_ressize = sizeof(struct nfsd3_createres),
		.pc_cachetype = RC_REPLBUFF,
		.pc_xdrressize = ST+(1+FH+pAT)+WC,
		.pc_name = "SYMLINK",
	},
	[NFS3PROC_MKNOD] = {
		.pc_func = nfsd3_proc_mknod,
		.pc_decode = nfs3svc_decode_mknodargs,
		.pc_encode = nfs3svc_encode_createres,
		.pc_release = nfs3svc_release_fhandle2,
		.pc_argsize = sizeof(struct nfsd3_mknodargs),
		.pc_argzero = sizeof(struct nfsd3_mknodargs),
		.pc_ressize = sizeof(struct nfsd3_createres),
		.pc_cachetype = RC_REPLBUFF,
		.pc_xdrressize = ST+(1+FH+pAT)+WC,
		.pc_name = "MKNOD",
	},
	[NFS3PROC_REMOVE] = {
		.pc_func = nfsd3_proc_remove,
		.pc_decode = nfs3svc_decode_diropargs,
		.pc_encode = nfs3svc_encode_wccstatres,
		.pc_release = nfs3svc_release_fhandle,
		.pc_argsize = sizeof(struct nfsd3_diropargs),
		.pc_argzero = sizeof(struct nfsd3_diropargs),
		.pc_ressize = sizeof(struct nfsd3_wccstatres),
		.pc_cachetype = RC_REPLBUFF,
		.pc_xdrressize = ST+WC,
		.pc_name = "REMOVE",
	},
	[NFS3PROC_RMDIR] = {
		.pc_func = nfsd3_proc_rmdir,
		.pc_decode = nfs3svc_decode_diropargs,
		.pc_encode = nfs3svc_encode_wccstatres,
		.pc_release = nfs3svc_release_fhandle,
		.pc_argsize = sizeof(struct nfsd3_diropargs),
		.pc_argzero = sizeof(struct nfsd3_diropargs),
		.pc_ressize = sizeof(struct nfsd3_wccstatres),
		.pc_cachetype = RC_REPLBUFF,
		.pc_xdrressize = ST+WC,
		.pc_name = "RMDIR",
	},
	[NFS3PROC_RENAME] = {
		.pc_func = nfsd3_proc_rename,
		.pc_decode = nfs3svc_decode_renameargs,
		.pc_encode = nfs3svc_encode_renameres,
		.pc_release = nfs3svc_release_fhandle2,
		.pc_argsize = sizeof(struct nfsd3_renameargs),
		.pc_argzero = sizeof(struct nfsd3_renameargs),
		.pc_ressize = sizeof(struct nfsd3_renameres),
		.pc_cachetype = RC_REPLBUFF,
		.pc_xdrressize = ST+WC+WC,
		.pc_name = "RENAME",
	},
	[NFS3PROC_LINK] = {
		.pc_func = nfsd3_proc_link,
		.pc_decode = nfs3svc_decode_linkargs,
		.pc_encode = nfs3svc_encode_linkres,
		.pc_release = nfs3svc_release_fhandle2,
		.pc_argsize = sizeof(struct nfsd3_linkargs),
		.pc_argzero = sizeof(struct nfsd3_linkargs),
		.pc_ressize = sizeof(struct nfsd3_linkres),
		.pc_cachetype = RC_REPLBUFF,
		.pc_xdrressize = ST+pAT+WC,
		.pc_name = "LINK",
	},
	[NFS3PROC_READDIR] = {
		.pc_func = nfsd3_proc_readdir,
		.pc_decode = nfs3svc_decode_readdirargs,
		.pc_encode = nfs3svc_encode_readdirres,
		.pc_release = nfs3svc_release_fhandle,
		.pc_argsize = sizeof(struct nfsd3_readdirargs),
		.pc_argzero = sizeof(struct nfsd3_readdirargs),
		.pc_ressize = sizeof(struct nfsd3_readdirres),
		.pc_cachetype = RC_NOCACHE,
		.pc_name = "READDIR",
	},
	[NFS3PROC_READDIRPLUS] = {
		.pc_func = nfsd3_proc_readdirplus,
		.pc_decode = nfs3svc_decode_readdirplusargs,
		.pc_encode = nfs3svc_encode_readdirres,
		.pc_release = nfs3svc_release_fhandle,
		.pc_argsize = sizeof(struct nfsd3_readdirplusargs),
		.pc_argzero = sizeof(struct nfsd3_readdirplusargs),
		.pc_ressize = sizeof(struct nfsd3_readdirres),
		.pc_cachetype = RC_NOCACHE,
		.pc_name = "READDIRPLUS",
	},
	[NFS3PROC_FSSTAT] = {
		.pc_func = nfsd3_proc_fsstat,
		.pc_decode = nfs3svc_decode_fhandleargs,
		.pc_encode = nfs3svc_encode_fsstatres,
		.pc_argsize = sizeof(struct nfsd3_fhandleargs),
		.pc_argzero = sizeof(struct nfsd3_fhandleargs),
		.pc_ressize = sizeof(struct nfsd3_fsstatres),
		.pc_cachetype = RC_NOCACHE,
		.pc_xdrressize = ST+pAT+2*6+1,
		.pc_name = "FSSTAT",
	},
	[NFS3PROC_FSINFO] = {
		.pc_func = nfsd3_proc_fsinfo,
		.pc_decode = nfs3svc_decode_fhandleargs,
		.pc_encode = nfs3svc_encode_fsinfores,
		.pc_argsize = sizeof(struct nfsd3_fhandleargs),
		.pc_argzero = sizeof(struct nfsd3_fhandleargs),
		.pc_ressize = sizeof(struct nfsd3_fsinfores),
		.pc_cachetype = RC_NOCACHE,
		.pc_xdrressize = ST+pAT+12,
		.pc_name = "FSINFO",
	},
	[NFS3PROC_PATHCONF] = {
		.pc_func = nfsd3_proc_pathconf,
		.pc_decode = nfs3svc_decode_fhandleargs,
		.pc_encode = nfs3svc_encode_pathconfres,
		.pc_argsize = sizeof(struct nfsd3_fhandleargs),
		.pc_argzero = sizeof(struct nfsd3_fhandleargs),
		.pc_ressize = sizeof(struct nfsd3_pathconfres),
		.pc_cachetype = RC_NOCACHE,
		.pc_xdrressize = ST+pAT+6,
		.pc_name = "PATHCONF",
	},
	[NFS3PROC_COMMIT] = {
		.pc_func = nfsd3_proc_commit,
		.pc_decode = nfs3svc_decode_commitargs,
		.pc_encode = nfs3svc_encode_commitres,
		.pc_release = nfs3svc_release_fhandle,
		.pc_argsize = sizeof(struct nfsd3_commitargs),
		.pc_argzero = sizeof(struct nfsd3_commitargs),
		.pc_ressize = sizeof(struct nfsd3_commitres),
		.pc_cachetype = RC_NOCACHE,
		.pc_xdrressize = ST+WC+2,
		.pc_name = "COMMIT",
	},
};

static unsigned int nfsd_count3[ARRAY_SIZE(nfsd_procedures3)];
const struct svc_version nfsd_version3 = {
	.vs_vers	= 3,
	.vs_nproc	= 22,
	.vs_proc	= nfsd_procedures3,
	.vs_dispatch	= nfsd_dispatch,
	.vs_count	= nfsd_count3,
	.vs_xdrsize	= NFS3_SVC_XDRSIZE,
};<|MERGE_RESOLUTION|>--- conflicted
+++ resolved
@@ -236,12 +236,9 @@
 {
 	struct iattr *iap = &argp->attrs;
 	struct dentry *parent, *child;
-<<<<<<< HEAD
-=======
 	struct nfsd_attrs attrs = {
 		.na_iattr	= iap,
 	};
->>>>>>> 7365df19
 	__u32 v_mtime, v_atime;
 	struct inode *inode;
 	__be32 status;
@@ -263,11 +260,7 @@
 	if (host_err)
 		return nfserrno(host_err);
 
-<<<<<<< HEAD
-	fh_lock_nested(fhp, I_MUTEX_PARENT);
-=======
 	inode_lock_nested(inode, I_MUTEX_PARENT);
->>>>>>> 7365df19
 
 	child = lookup_one_len(argp->name, parent, argp->len);
 	if (IS_ERR(child)) {
@@ -325,19 +318,13 @@
 	if (!IS_POSIXACL(inode))
 		iap->ia_mode &= ~current_umask();
 
-<<<<<<< HEAD
-=======
 	fh_fill_pre_attrs(fhp);
->>>>>>> 7365df19
 	host_err = vfs_create(&init_user_ns, inode, child, iap->ia_mode, true);
 	if (host_err < 0) {
 		status = nfserrno(host_err);
 		goto out;
 	}
-<<<<<<< HEAD
-=======
 	fh_fill_post_attrs(fhp);
->>>>>>> 7365df19
 
 	/* A newly created file already has a file size of zero. */
 	if ((iap->ia_valid & ATTR_SIZE) && (iap->ia_size == 0))
@@ -352,17 +339,10 @@
 	}
 
 set_attr:
-<<<<<<< HEAD
-	status = nfsd_create_setattr(rqstp, fhp, resfhp, iap);
-
-out:
-	fh_unlock(fhp);
-=======
 	status = nfsd_create_setattr(rqstp, fhp, resfhp, &attrs);
 
 out:
 	inode_unlock(inode);
->>>>>>> 7365df19
 	if (child && !IS_ERR(child))
 		dput(child);
 	fh_drop_write(fhp);
