--- conflicted
+++ resolved
@@ -80,18 +80,12 @@
 	if (error)
 		goto out;
 
-<<<<<<< HEAD
-=======
 	/* Reload the incore unlinked list to avoid failure in inodegc. */
->>>>>>> 265f3ed0
 	if (xfs_inode_unlinked_incomplete(ip)) {
 		error = xfs_inode_reload_unlinked_bucket(tp, ip);
 		if (error) {
 			xfs_iunlock(ip, XFS_ILOCK_SHARED);
-<<<<<<< HEAD
-=======
 			xfs_force_shutdown(mp, SHUTDOWN_CORRUPT_INCORE);
->>>>>>> 265f3ed0
 			xfs_irele(ip);
 			return error;
 		}
