--- conflicted
+++ resolved
@@ -188,11 +188,7 @@
 
 	/* Lower file handle for non-upper non-decodable */
 	if (!ovl_dentry_upper(dentry) && !decodable)
-<<<<<<< HEAD
-		return 0;
-=======
 		return 1;
->>>>>>> 63ddbafb
 
 	/* Upper file handle for pure upper */
 	if (!ovl_dentry_lower(dentry))
