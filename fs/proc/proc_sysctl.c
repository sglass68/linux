--- conflicted
+++ resolved
@@ -566,40 +566,6 @@
 		goto out;
 
 	/* don't even try if the size is too large */
-<<<<<<< HEAD
-	if (count > KMALLOC_MAX_SIZE)
-		return -ENOMEM;
-
-	if (write) {
-		kbuf = memdup_user_nul(ubuf, count);
-		if (IS_ERR(kbuf)) {
-			error = PTR_ERR(kbuf);
-			goto out;
-		}
-	} else {
-		error = -ENOMEM;
-		kbuf = kzalloc(count, GFP_KERNEL);
-		if (!kbuf)
-			goto out;
-	}
-
-	error = BPF_CGROUP_RUN_PROG_SYSCTL(head, table, write, &kbuf, &count,
-					   ppos);
-	if (error)
-		goto out_free_buf;
-
-	/* careful: calling conventions are nasty here */
-	error = table->proc_handler(table, write, kbuf, &count, ppos);
-	if (error)
-		goto out_free_buf;
-
-	if (!write) {
-		error = -EFAULT;
-		if (copy_to_user(ubuf, kbuf, count))
-			goto out_free_buf;
-	}
-
-=======
 	error = -ENOMEM;
 	if (count >= KMALLOC_MAX_SIZE)
 		goto out;
@@ -632,7 +598,6 @@
 			goto out_free_buf;
 	}
 
->>>>>>> 84569f32
 	error = count;
 out_free_buf:
 	kfree(kbuf);
