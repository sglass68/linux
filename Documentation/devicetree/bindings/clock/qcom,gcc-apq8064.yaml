# SPDX-License-Identifier: GPL-2.0-only
%YAML 1.2
---
$id: http://devicetree.org/schemas/clock/qcom,gcc-apq8064.yaml#
$schema: http://devicetree.org/meta-schemas/core.yaml#

title: Qualcomm Global Clock & Reset Controller Binding for APQ8064/MSM8960

allOf:
  - $ref: qcom,gcc.yaml#

maintainers:
  - Stephen Boyd <sboyd@kernel.org>
  - Taniya Das <tdas@codeaurora.org>

description: |
  Qualcomm global clock control module which supports the clocks, resets and
  power domains on APQ8064.

  See also:
  - dt-bindings/clock/qcom,gcc-msm8960.h
  - dt-bindings/reset/qcom,gcc-msm8960.h

properties:
  compatible:
    oneOf:
      - items:
          - enum:
              - qcom,gcc-apq8064
              - qcom,gcc-msm8960
          - const: syscon
      - enum:
          - qcom,gcc-apq8064
          - qcom,gcc-msm8960
        deprecated: true

  thermal-sensor:
    description: child tsens device
    $ref: /schemas/thermal/qcom-tsens.yaml#
<<<<<<< HEAD
=======

  clocks:
    maxItems: 3

  clock-names:
    items:
      - const: cxo
      - const: pxo
      - const: pll4
>>>>>>> 7365df19

  nvmem-cells:
    minItems: 1
    maxItems: 2
    deprecated: true
    description:
      Qualcomm TSENS (thermal sensor device) on some devices can
      be part of GCC and hence the TSENS properties can also be part
      of the GCC/clock-controller node.
      For more details on the TSENS properties please refer
      Documentation/devicetree/bindings/thermal/qcom-tsens.yaml

  nvmem-cell-names:
    minItems: 1
    deprecated: true
    items:
      - const: calib
      - const: calib_backup

  '#thermal-sensor-cells':
    const: 1
    deprecated: true

required:
  - compatible

unevaluatedProperties: false

examples:
  - |
    clock-controller@900000 {
      compatible = "qcom,gcc-apq8064", "syscon";
      reg = <0x00900000 0x4000>;
      #clock-cells = <1>;
      #reset-cells = <1>;
      #power-domain-cells = <1>;

      thermal-sensor {
        compatible = "qcom,msm8960-tsens";

        nvmem-cells = <&tsens_calib>, <&tsens_backup>;
        nvmem-cell-names = "calib", "calib_backup";
        interrupts = <0 178 4>;
        interrupt-names = "uplow";

        #qcom,sensors = <11>;
        #thermal-sensor-cells = <1>;
      };
    };
...<|MERGE_RESOLUTION|>--- conflicted
+++ resolved
@@ -37,8 +37,6 @@
   thermal-sensor:
     description: child tsens device
     $ref: /schemas/thermal/qcom-tsens.yaml#
-<<<<<<< HEAD
-=======
 
   clocks:
     maxItems: 3
@@ -48,7 +46,6 @@
       - const: cxo
       - const: pxo
       - const: pll4
->>>>>>> 7365df19
 
   nvmem-cells:
     minItems: 1
