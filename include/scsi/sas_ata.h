--- conflicted
+++ resolved
@@ -34,10 +34,7 @@
 void sas_ata_end_eh(struct ata_port *ap);
 int sas_execute_ata_cmd(struct domain_device *device, u8 *fis,
 			int force_phy_id);
-<<<<<<< HEAD
-=======
 int sas_ata_wait_after_reset(struct domain_device *dev, unsigned long deadline);
->>>>>>> 88084a3d
 #else
 
 
@@ -95,15 +92,12 @@
 {
 	return 0;
 }
-<<<<<<< HEAD
-=======
 
 static inline int sas_ata_wait_after_reset(struct domain_device *dev,
 					   unsigned long deadline)
 {
 	return -ETIMEDOUT;
 }
->>>>>>> 88084a3d
 #endif
 
 #endif /* _SAS_ATA_H_ */