--- conflicted
+++ resolved
@@ -44,8 +44,6 @@
 #define NOUVEAU_GETPARAM_PTIMER_TIME     14
 #define NOUVEAU_GETPARAM_HAS_BO_USAGE    15
 #define NOUVEAU_GETPARAM_HAS_PAGEFLIP    16
-<<<<<<< HEAD
-=======
 
 /**
  * @NOUVEAU_GETPARAM_EXEC_PUSH_MAX
@@ -56,7 +54,6 @@
  */
 #define NOUVEAU_GETPARAM_EXEC_PUSH_MAX   17
 
->>>>>>> 63ddbafb
 struct drm_nouveau_getparam {
 	__u64 param;
 	__u64 value;
