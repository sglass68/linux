/* SPDX-License-Identifier: GPL-2.0 WITH Linux-syscall-note
 *
 * Copyright 2016-2022 HabanaLabs, Ltd.
 * All Rights Reserved.
 *
 */

#ifndef HABANALABS_H_
#define HABANALABS_H_

#include <linux/types.h>
#include <linux/ioctl.h>

/*
 * Defines that are asic-specific but constitutes as ABI between kernel driver
 * and userspace
 */
#define GOYA_KMD_SRAM_RESERVED_SIZE_FROM_START		0x8000	/* 32KB */
#define GAUDI_DRIVER_SRAM_RESERVED_SIZE_FROM_START	0x80	/* 128 bytes */

/*
 * 128 SOBs reserved for collective wait
 * 16 SOBs reserved for sync stream
 */
#define GAUDI_FIRST_AVAILABLE_W_S_SYNC_OBJECT		144

/*
 * 64 monitors reserved for collective wait
 * 8 monitors reserved for sync stream
 */
#define GAUDI_FIRST_AVAILABLE_W_S_MONITOR		72

/* Max number of elements in timestamps registration buffers */
#define	TS_MAX_ELEMENTS_NUM				(1 << 20) /* 1MB */

/*
 * Goya queue Numbering
 *
 * The external queues (PCI DMA channels) MUST be before the internal queues
 * and each group (PCI DMA channels and internal) must be contiguous inside
 * itself but there can be a gap between the two groups (although not
 * recommended)
 */

enum goya_queue_id {
	GOYA_QUEUE_ID_DMA_0 = 0,
	GOYA_QUEUE_ID_DMA_1 = 1,
	GOYA_QUEUE_ID_DMA_2 = 2,
	GOYA_QUEUE_ID_DMA_3 = 3,
	GOYA_QUEUE_ID_DMA_4 = 4,
	GOYA_QUEUE_ID_CPU_PQ = 5,
	GOYA_QUEUE_ID_MME = 6,	/* Internal queues start here */
	GOYA_QUEUE_ID_TPC0 = 7,
	GOYA_QUEUE_ID_TPC1 = 8,
	GOYA_QUEUE_ID_TPC2 = 9,
	GOYA_QUEUE_ID_TPC3 = 10,
	GOYA_QUEUE_ID_TPC4 = 11,
	GOYA_QUEUE_ID_TPC5 = 12,
	GOYA_QUEUE_ID_TPC6 = 13,
	GOYA_QUEUE_ID_TPC7 = 14,
	GOYA_QUEUE_ID_SIZE
};

/*
 * Gaudi queue Numbering
 * External queues (PCI DMA channels) are DMA_0_*, DMA_1_* and DMA_5_*.
 * Except one CPU queue, all the rest are internal queues.
 */

enum gaudi_queue_id {
	GAUDI_QUEUE_ID_DMA_0_0 = 0,	/* external */
	GAUDI_QUEUE_ID_DMA_0_1 = 1,	/* external */
	GAUDI_QUEUE_ID_DMA_0_2 = 2,	/* external */
	GAUDI_QUEUE_ID_DMA_0_3 = 3,	/* external */
	GAUDI_QUEUE_ID_DMA_1_0 = 4,	/* external */
	GAUDI_QUEUE_ID_DMA_1_1 = 5,	/* external */
	GAUDI_QUEUE_ID_DMA_1_2 = 6,	/* external */
	GAUDI_QUEUE_ID_DMA_1_3 = 7,	/* external */
	GAUDI_QUEUE_ID_CPU_PQ = 8,	/* CPU */
	GAUDI_QUEUE_ID_DMA_2_0 = 9,	/* internal */
	GAUDI_QUEUE_ID_DMA_2_1 = 10,	/* internal */
	GAUDI_QUEUE_ID_DMA_2_2 = 11,	/* internal */
	GAUDI_QUEUE_ID_DMA_2_3 = 12,	/* internal */
	GAUDI_QUEUE_ID_DMA_3_0 = 13,	/* internal */
	GAUDI_QUEUE_ID_DMA_3_1 = 14,	/* internal */
	GAUDI_QUEUE_ID_DMA_3_2 = 15,	/* internal */
	GAUDI_QUEUE_ID_DMA_3_3 = 16,	/* internal */
	GAUDI_QUEUE_ID_DMA_4_0 = 17,	/* internal */
	GAUDI_QUEUE_ID_DMA_4_1 = 18,	/* internal */
	GAUDI_QUEUE_ID_DMA_4_2 = 19,	/* internal */
	GAUDI_QUEUE_ID_DMA_4_3 = 20,	/* internal */
	GAUDI_QUEUE_ID_DMA_5_0 = 21,	/* internal */
	GAUDI_QUEUE_ID_DMA_5_1 = 22,	/* internal */
	GAUDI_QUEUE_ID_DMA_5_2 = 23,	/* internal */
	GAUDI_QUEUE_ID_DMA_5_3 = 24,	/* internal */
	GAUDI_QUEUE_ID_DMA_6_0 = 25,	/* internal */
	GAUDI_QUEUE_ID_DMA_6_1 = 26,	/* internal */
	GAUDI_QUEUE_ID_DMA_6_2 = 27,	/* internal */
	GAUDI_QUEUE_ID_DMA_6_3 = 28,	/* internal */
	GAUDI_QUEUE_ID_DMA_7_0 = 29,	/* internal */
	GAUDI_QUEUE_ID_DMA_7_1 = 30,	/* internal */
	GAUDI_QUEUE_ID_DMA_7_2 = 31,	/* internal */
	GAUDI_QUEUE_ID_DMA_7_3 = 32,	/* internal */
	GAUDI_QUEUE_ID_MME_0_0 = 33,	/* internal */
	GAUDI_QUEUE_ID_MME_0_1 = 34,	/* internal */
	GAUDI_QUEUE_ID_MME_0_2 = 35,	/* internal */
	GAUDI_QUEUE_ID_MME_0_3 = 36,	/* internal */
	GAUDI_QUEUE_ID_MME_1_0 = 37,	/* internal */
	GAUDI_QUEUE_ID_MME_1_1 = 38,	/* internal */
	GAUDI_QUEUE_ID_MME_1_2 = 39,	/* internal */
	GAUDI_QUEUE_ID_MME_1_3 = 40,	/* internal */
	GAUDI_QUEUE_ID_TPC_0_0 = 41,	/* internal */
	GAUDI_QUEUE_ID_TPC_0_1 = 42,	/* internal */
	GAUDI_QUEUE_ID_TPC_0_2 = 43,	/* internal */
	GAUDI_QUEUE_ID_TPC_0_3 = 44,	/* internal */
	GAUDI_QUEUE_ID_TPC_1_0 = 45,	/* internal */
	GAUDI_QUEUE_ID_TPC_1_1 = 46,	/* internal */
	GAUDI_QUEUE_ID_TPC_1_2 = 47,	/* internal */
	GAUDI_QUEUE_ID_TPC_1_3 = 48,	/* internal */
	GAUDI_QUEUE_ID_TPC_2_0 = 49,	/* internal */
	GAUDI_QUEUE_ID_TPC_2_1 = 50,	/* internal */
	GAUDI_QUEUE_ID_TPC_2_2 = 51,	/* internal */
	GAUDI_QUEUE_ID_TPC_2_3 = 52,	/* internal */
	GAUDI_QUEUE_ID_TPC_3_0 = 53,	/* internal */
	GAUDI_QUEUE_ID_TPC_3_1 = 54,	/* internal */
	GAUDI_QUEUE_ID_TPC_3_2 = 55,	/* internal */
	GAUDI_QUEUE_ID_TPC_3_3 = 56,	/* internal */
	GAUDI_QUEUE_ID_TPC_4_0 = 57,	/* internal */
	GAUDI_QUEUE_ID_TPC_4_1 = 58,	/* internal */
	GAUDI_QUEUE_ID_TPC_4_2 = 59,	/* internal */
	GAUDI_QUEUE_ID_TPC_4_3 = 60,	/* internal */
	GAUDI_QUEUE_ID_TPC_5_0 = 61,	/* internal */
	GAUDI_QUEUE_ID_TPC_5_1 = 62,	/* internal */
	GAUDI_QUEUE_ID_TPC_5_2 = 63,	/* internal */
	GAUDI_QUEUE_ID_TPC_5_3 = 64,	/* internal */
	GAUDI_QUEUE_ID_TPC_6_0 = 65,	/* internal */
	GAUDI_QUEUE_ID_TPC_6_1 = 66,	/* internal */
	GAUDI_QUEUE_ID_TPC_6_2 = 67,	/* internal */
	GAUDI_QUEUE_ID_TPC_6_3 = 68,	/* internal */
	GAUDI_QUEUE_ID_TPC_7_0 = 69,	/* internal */
	GAUDI_QUEUE_ID_TPC_7_1 = 70,	/* internal */
	GAUDI_QUEUE_ID_TPC_7_2 = 71,	/* internal */
	GAUDI_QUEUE_ID_TPC_7_3 = 72,	/* internal */
	GAUDI_QUEUE_ID_NIC_0_0 = 73,	/* internal */
	GAUDI_QUEUE_ID_NIC_0_1 = 74,	/* internal */
	GAUDI_QUEUE_ID_NIC_0_2 = 75,	/* internal */
	GAUDI_QUEUE_ID_NIC_0_3 = 76,	/* internal */
	GAUDI_QUEUE_ID_NIC_1_0 = 77,	/* internal */
	GAUDI_QUEUE_ID_NIC_1_1 = 78,	/* internal */
	GAUDI_QUEUE_ID_NIC_1_2 = 79,	/* internal */
	GAUDI_QUEUE_ID_NIC_1_3 = 80,	/* internal */
	GAUDI_QUEUE_ID_NIC_2_0 = 81,	/* internal */
	GAUDI_QUEUE_ID_NIC_2_1 = 82,	/* internal */
	GAUDI_QUEUE_ID_NIC_2_2 = 83,	/* internal */
	GAUDI_QUEUE_ID_NIC_2_3 = 84,	/* internal */
	GAUDI_QUEUE_ID_NIC_3_0 = 85,	/* internal */
	GAUDI_QUEUE_ID_NIC_3_1 = 86,	/* internal */
	GAUDI_QUEUE_ID_NIC_3_2 = 87,	/* internal */
	GAUDI_QUEUE_ID_NIC_3_3 = 88,	/* internal */
	GAUDI_QUEUE_ID_NIC_4_0 = 89,	/* internal */
	GAUDI_QUEUE_ID_NIC_4_1 = 90,	/* internal */
	GAUDI_QUEUE_ID_NIC_4_2 = 91,	/* internal */
	GAUDI_QUEUE_ID_NIC_4_3 = 92,	/* internal */
	GAUDI_QUEUE_ID_NIC_5_0 = 93,	/* internal */
	GAUDI_QUEUE_ID_NIC_5_1 = 94,	/* internal */
	GAUDI_QUEUE_ID_NIC_5_2 = 95,	/* internal */
	GAUDI_QUEUE_ID_NIC_5_3 = 96,	/* internal */
	GAUDI_QUEUE_ID_NIC_6_0 = 97,	/* internal */
	GAUDI_QUEUE_ID_NIC_6_1 = 98,	/* internal */
	GAUDI_QUEUE_ID_NIC_6_2 = 99,	/* internal */
	GAUDI_QUEUE_ID_NIC_6_3 = 100,	/* internal */
	GAUDI_QUEUE_ID_NIC_7_0 = 101,	/* internal */
	GAUDI_QUEUE_ID_NIC_7_1 = 102,	/* internal */
	GAUDI_QUEUE_ID_NIC_7_2 = 103,	/* internal */
	GAUDI_QUEUE_ID_NIC_7_3 = 104,	/* internal */
	GAUDI_QUEUE_ID_NIC_8_0 = 105,	/* internal */
	GAUDI_QUEUE_ID_NIC_8_1 = 106,	/* internal */
	GAUDI_QUEUE_ID_NIC_8_2 = 107,	/* internal */
	GAUDI_QUEUE_ID_NIC_8_3 = 108,	/* internal */
	GAUDI_QUEUE_ID_NIC_9_0 = 109,	/* internal */
	GAUDI_QUEUE_ID_NIC_9_1 = 110,	/* internal */
	GAUDI_QUEUE_ID_NIC_9_2 = 111,	/* internal */
	GAUDI_QUEUE_ID_NIC_9_3 = 112,	/* internal */
	GAUDI_QUEUE_ID_SIZE
};

/*
 * In GAUDI2 we have two modes of operation in regard to queues:
 * 1. Legacy mode, where each QMAN exposes 4 streams to the user
 * 2. F/W mode, where we use F/W to schedule the JOBS to the different queues.
 *
 * When in legacy mode, the user sends the queue id per JOB according to
 * enum gaudi2_queue_id below.
 *
 * When in F/W mode, the user sends a stream id per Command Submission. The
 * stream id is a running number from 0 up to (N-1), where N is the number
 * of streams the F/W exposes and is passed to the user in
 * struct hl_info_hw_ip_info
 */

enum gaudi2_queue_id {
	GAUDI2_QUEUE_ID_PDMA_0_0 = 0,
	GAUDI2_QUEUE_ID_PDMA_0_1 = 1,
	GAUDI2_QUEUE_ID_PDMA_0_2 = 2,
	GAUDI2_QUEUE_ID_PDMA_0_3 = 3,
	GAUDI2_QUEUE_ID_PDMA_1_0 = 4,
	GAUDI2_QUEUE_ID_PDMA_1_1 = 5,
	GAUDI2_QUEUE_ID_PDMA_1_2 = 6,
	GAUDI2_QUEUE_ID_PDMA_1_3 = 7,
	GAUDI2_QUEUE_ID_DCORE0_EDMA_0_0 = 8,
	GAUDI2_QUEUE_ID_DCORE0_EDMA_0_1 = 9,
	GAUDI2_QUEUE_ID_DCORE0_EDMA_0_2 = 10,
	GAUDI2_QUEUE_ID_DCORE0_EDMA_0_3 = 11,
	GAUDI2_QUEUE_ID_DCORE0_EDMA_1_0 = 12,
	GAUDI2_QUEUE_ID_DCORE0_EDMA_1_1 = 13,
	GAUDI2_QUEUE_ID_DCORE0_EDMA_1_2 = 14,
	GAUDI2_QUEUE_ID_DCORE0_EDMA_1_3 = 15,
	GAUDI2_QUEUE_ID_DCORE0_MME_0_0 = 16,
	GAUDI2_QUEUE_ID_DCORE0_MME_0_1 = 17,
	GAUDI2_QUEUE_ID_DCORE0_MME_0_2 = 18,
	GAUDI2_QUEUE_ID_DCORE0_MME_0_3 = 19,
	GAUDI2_QUEUE_ID_DCORE0_TPC_0_0 = 20,
	GAUDI2_QUEUE_ID_DCORE0_TPC_0_1 = 21,
	GAUDI2_QUEUE_ID_DCORE0_TPC_0_2 = 22,
	GAUDI2_QUEUE_ID_DCORE0_TPC_0_3 = 23,
	GAUDI2_QUEUE_ID_DCORE0_TPC_1_0 = 24,
	GAUDI2_QUEUE_ID_DCORE0_TPC_1_1 = 25,
	GAUDI2_QUEUE_ID_DCORE0_TPC_1_2 = 26,
	GAUDI2_QUEUE_ID_DCORE0_TPC_1_3 = 27,
	GAUDI2_QUEUE_ID_DCORE0_TPC_2_0 = 28,
	GAUDI2_QUEUE_ID_DCORE0_TPC_2_1 = 29,
	GAUDI2_QUEUE_ID_DCORE0_TPC_2_2 = 30,
	GAUDI2_QUEUE_ID_DCORE0_TPC_2_3 = 31,
	GAUDI2_QUEUE_ID_DCORE0_TPC_3_0 = 32,
	GAUDI2_QUEUE_ID_DCORE0_TPC_3_1 = 33,
	GAUDI2_QUEUE_ID_DCORE0_TPC_3_2 = 34,
	GAUDI2_QUEUE_ID_DCORE0_TPC_3_3 = 35,
	GAUDI2_QUEUE_ID_DCORE0_TPC_4_0 = 36,
	GAUDI2_QUEUE_ID_DCORE0_TPC_4_1 = 37,
	GAUDI2_QUEUE_ID_DCORE0_TPC_4_2 = 38,
	GAUDI2_QUEUE_ID_DCORE0_TPC_4_3 = 39,
	GAUDI2_QUEUE_ID_DCORE0_TPC_5_0 = 40,
	GAUDI2_QUEUE_ID_DCORE0_TPC_5_1 = 41,
	GAUDI2_QUEUE_ID_DCORE0_TPC_5_2 = 42,
	GAUDI2_QUEUE_ID_DCORE0_TPC_5_3 = 43,
	GAUDI2_QUEUE_ID_DCORE0_TPC_6_0 = 44,
	GAUDI2_QUEUE_ID_DCORE0_TPC_6_1 = 45,
	GAUDI2_QUEUE_ID_DCORE0_TPC_6_2 = 46,
	GAUDI2_QUEUE_ID_DCORE0_TPC_6_3 = 47,
	GAUDI2_QUEUE_ID_DCORE1_EDMA_0_0 = 48,
	GAUDI2_QUEUE_ID_DCORE1_EDMA_0_1 = 49,
	GAUDI2_QUEUE_ID_DCORE1_EDMA_0_2 = 50,
	GAUDI2_QUEUE_ID_DCORE1_EDMA_0_3 = 51,
	GAUDI2_QUEUE_ID_DCORE1_EDMA_1_0 = 52,
	GAUDI2_QUEUE_ID_DCORE1_EDMA_1_1 = 53,
	GAUDI2_QUEUE_ID_DCORE1_EDMA_1_2 = 54,
	GAUDI2_QUEUE_ID_DCORE1_EDMA_1_3 = 55,
	GAUDI2_QUEUE_ID_DCORE1_MME_0_0 = 56,
	GAUDI2_QUEUE_ID_DCORE1_MME_0_1 = 57,
	GAUDI2_QUEUE_ID_DCORE1_MME_0_2 = 58,
	GAUDI2_QUEUE_ID_DCORE1_MME_0_3 = 59,
	GAUDI2_QUEUE_ID_DCORE1_TPC_0_0 = 60,
	GAUDI2_QUEUE_ID_DCORE1_TPC_0_1 = 61,
	GAUDI2_QUEUE_ID_DCORE1_TPC_0_2 = 62,
	GAUDI2_QUEUE_ID_DCORE1_TPC_0_3 = 63,
	GAUDI2_QUEUE_ID_DCORE1_TPC_1_0 = 64,
	GAUDI2_QUEUE_ID_DCORE1_TPC_1_1 = 65,
	GAUDI2_QUEUE_ID_DCORE1_TPC_1_2 = 66,
	GAUDI2_QUEUE_ID_DCORE1_TPC_1_3 = 67,
	GAUDI2_QUEUE_ID_DCORE1_TPC_2_0 = 68,
	GAUDI2_QUEUE_ID_DCORE1_TPC_2_1 = 69,
	GAUDI2_QUEUE_ID_DCORE1_TPC_2_2 = 70,
	GAUDI2_QUEUE_ID_DCORE1_TPC_2_3 = 71,
	GAUDI2_QUEUE_ID_DCORE1_TPC_3_0 = 72,
	GAUDI2_QUEUE_ID_DCORE1_TPC_3_1 = 73,
	GAUDI2_QUEUE_ID_DCORE1_TPC_3_2 = 74,
	GAUDI2_QUEUE_ID_DCORE1_TPC_3_3 = 75,
	GAUDI2_QUEUE_ID_DCORE1_TPC_4_0 = 76,
	GAUDI2_QUEUE_ID_DCORE1_TPC_4_1 = 77,
	GAUDI2_QUEUE_ID_DCORE1_TPC_4_2 = 78,
	GAUDI2_QUEUE_ID_DCORE1_TPC_4_3 = 79,
	GAUDI2_QUEUE_ID_DCORE1_TPC_5_0 = 80,
	GAUDI2_QUEUE_ID_DCORE1_TPC_5_1 = 81,
	GAUDI2_QUEUE_ID_DCORE1_TPC_5_2 = 82,
	GAUDI2_QUEUE_ID_DCORE1_TPC_5_3 = 83,
	GAUDI2_QUEUE_ID_DCORE2_EDMA_0_0 = 84,
	GAUDI2_QUEUE_ID_DCORE2_EDMA_0_1 = 85,
	GAUDI2_QUEUE_ID_DCORE2_EDMA_0_2 = 86,
	GAUDI2_QUEUE_ID_DCORE2_EDMA_0_3 = 87,
	GAUDI2_QUEUE_ID_DCORE2_EDMA_1_0 = 88,
	GAUDI2_QUEUE_ID_DCORE2_EDMA_1_1 = 89,
	GAUDI2_QUEUE_ID_DCORE2_EDMA_1_2 = 90,
	GAUDI2_QUEUE_ID_DCORE2_EDMA_1_3 = 91,
	GAUDI2_QUEUE_ID_DCORE2_MME_0_0 = 92,
	GAUDI2_QUEUE_ID_DCORE2_MME_0_1 = 93,
	GAUDI2_QUEUE_ID_DCORE2_MME_0_2 = 94,
	GAUDI2_QUEUE_ID_DCORE2_MME_0_3 = 95,
	GAUDI2_QUEUE_ID_DCORE2_TPC_0_0 = 96,
	GAUDI2_QUEUE_ID_DCORE2_TPC_0_1 = 97,
	GAUDI2_QUEUE_ID_DCORE2_TPC_0_2 = 98,
	GAUDI2_QUEUE_ID_DCORE2_TPC_0_3 = 99,
	GAUDI2_QUEUE_ID_DCORE2_TPC_1_0 = 100,
	GAUDI2_QUEUE_ID_DCORE2_TPC_1_1 = 101,
	GAUDI2_QUEUE_ID_DCORE2_TPC_1_2 = 102,
	GAUDI2_QUEUE_ID_DCORE2_TPC_1_3 = 103,
	GAUDI2_QUEUE_ID_DCORE2_TPC_2_0 = 104,
	GAUDI2_QUEUE_ID_DCORE2_TPC_2_1 = 105,
	GAUDI2_QUEUE_ID_DCORE2_TPC_2_2 = 106,
	GAUDI2_QUEUE_ID_DCORE2_TPC_2_3 = 107,
	GAUDI2_QUEUE_ID_DCORE2_TPC_3_0 = 108,
	GAUDI2_QUEUE_ID_DCORE2_TPC_3_1 = 109,
	GAUDI2_QUEUE_ID_DCORE2_TPC_3_2 = 110,
	GAUDI2_QUEUE_ID_DCORE2_TPC_3_3 = 111,
	GAUDI2_QUEUE_ID_DCORE2_TPC_4_0 = 112,
	GAUDI2_QUEUE_ID_DCORE2_TPC_4_1 = 113,
	GAUDI2_QUEUE_ID_DCORE2_TPC_4_2 = 114,
	GAUDI2_QUEUE_ID_DCORE2_TPC_4_3 = 115,
	GAUDI2_QUEUE_ID_DCORE2_TPC_5_0 = 116,
	GAUDI2_QUEUE_ID_DCORE2_TPC_5_1 = 117,
	GAUDI2_QUEUE_ID_DCORE2_TPC_5_2 = 118,
	GAUDI2_QUEUE_ID_DCORE2_TPC_5_3 = 119,
	GAUDI2_QUEUE_ID_DCORE3_EDMA_0_0 = 120,
	GAUDI2_QUEUE_ID_DCORE3_EDMA_0_1 = 121,
	GAUDI2_QUEUE_ID_DCORE3_EDMA_0_2 = 122,
	GAUDI2_QUEUE_ID_DCORE3_EDMA_0_3 = 123,
	GAUDI2_QUEUE_ID_DCORE3_EDMA_1_0 = 124,
	GAUDI2_QUEUE_ID_DCORE3_EDMA_1_1 = 125,
	GAUDI2_QUEUE_ID_DCORE3_EDMA_1_2 = 126,
	GAUDI2_QUEUE_ID_DCORE3_EDMA_1_3 = 127,
	GAUDI2_QUEUE_ID_DCORE3_MME_0_0 = 128,
	GAUDI2_QUEUE_ID_DCORE3_MME_0_1 = 129,
	GAUDI2_QUEUE_ID_DCORE3_MME_0_2 = 130,
	GAUDI2_QUEUE_ID_DCORE3_MME_0_3 = 131,
	GAUDI2_QUEUE_ID_DCORE3_TPC_0_0 = 132,
	GAUDI2_QUEUE_ID_DCORE3_TPC_0_1 = 133,
	GAUDI2_QUEUE_ID_DCORE3_TPC_0_2 = 134,
	GAUDI2_QUEUE_ID_DCORE3_TPC_0_3 = 135,
	GAUDI2_QUEUE_ID_DCORE3_TPC_1_0 = 136,
	GAUDI2_QUEUE_ID_DCORE3_TPC_1_1 = 137,
	GAUDI2_QUEUE_ID_DCORE3_TPC_1_2 = 138,
	GAUDI2_QUEUE_ID_DCORE3_TPC_1_3 = 139,
	GAUDI2_QUEUE_ID_DCORE3_TPC_2_0 = 140,
	GAUDI2_QUEUE_ID_DCORE3_TPC_2_1 = 141,
	GAUDI2_QUEUE_ID_DCORE3_TPC_2_2 = 142,
	GAUDI2_QUEUE_ID_DCORE3_TPC_2_3 = 143,
	GAUDI2_QUEUE_ID_DCORE3_TPC_3_0 = 144,
	GAUDI2_QUEUE_ID_DCORE3_TPC_3_1 = 145,
	GAUDI2_QUEUE_ID_DCORE3_TPC_3_2 = 146,
	GAUDI2_QUEUE_ID_DCORE3_TPC_3_3 = 147,
	GAUDI2_QUEUE_ID_DCORE3_TPC_4_0 = 148,
	GAUDI2_QUEUE_ID_DCORE3_TPC_4_1 = 149,
	GAUDI2_QUEUE_ID_DCORE3_TPC_4_2 = 150,
	GAUDI2_QUEUE_ID_DCORE3_TPC_4_3 = 151,
	GAUDI2_QUEUE_ID_DCORE3_TPC_5_0 = 152,
	GAUDI2_QUEUE_ID_DCORE3_TPC_5_1 = 153,
	GAUDI2_QUEUE_ID_DCORE3_TPC_5_2 = 154,
	GAUDI2_QUEUE_ID_DCORE3_TPC_5_3 = 155,
	GAUDI2_QUEUE_ID_NIC_0_0 = 156,
	GAUDI2_QUEUE_ID_NIC_0_1 = 157,
	GAUDI2_QUEUE_ID_NIC_0_2 = 158,
	GAUDI2_QUEUE_ID_NIC_0_3 = 159,
	GAUDI2_QUEUE_ID_NIC_1_0 = 160,
	GAUDI2_QUEUE_ID_NIC_1_1 = 161,
	GAUDI2_QUEUE_ID_NIC_1_2 = 162,
	GAUDI2_QUEUE_ID_NIC_1_3 = 163,
	GAUDI2_QUEUE_ID_NIC_2_0 = 164,
	GAUDI2_QUEUE_ID_NIC_2_1 = 165,
	GAUDI2_QUEUE_ID_NIC_2_2 = 166,
	GAUDI2_QUEUE_ID_NIC_2_3 = 167,
	GAUDI2_QUEUE_ID_NIC_3_0 = 168,
	GAUDI2_QUEUE_ID_NIC_3_1 = 169,
	GAUDI2_QUEUE_ID_NIC_3_2 = 170,
	GAUDI2_QUEUE_ID_NIC_3_3 = 171,
	GAUDI2_QUEUE_ID_NIC_4_0 = 172,
	GAUDI2_QUEUE_ID_NIC_4_1 = 173,
	GAUDI2_QUEUE_ID_NIC_4_2 = 174,
	GAUDI2_QUEUE_ID_NIC_4_3 = 175,
	GAUDI2_QUEUE_ID_NIC_5_0 = 176,
	GAUDI2_QUEUE_ID_NIC_5_1 = 177,
	GAUDI2_QUEUE_ID_NIC_5_2 = 178,
	GAUDI2_QUEUE_ID_NIC_5_3 = 179,
	GAUDI2_QUEUE_ID_NIC_6_0 = 180,
	GAUDI2_QUEUE_ID_NIC_6_1 = 181,
	GAUDI2_QUEUE_ID_NIC_6_2 = 182,
	GAUDI2_QUEUE_ID_NIC_6_3 = 183,
	GAUDI2_QUEUE_ID_NIC_7_0 = 184,
	GAUDI2_QUEUE_ID_NIC_7_1 = 185,
	GAUDI2_QUEUE_ID_NIC_7_2 = 186,
	GAUDI2_QUEUE_ID_NIC_7_3 = 187,
	GAUDI2_QUEUE_ID_NIC_8_0 = 188,
	GAUDI2_QUEUE_ID_NIC_8_1 = 189,
	GAUDI2_QUEUE_ID_NIC_8_2 = 190,
	GAUDI2_QUEUE_ID_NIC_8_3 = 191,
	GAUDI2_QUEUE_ID_NIC_9_0 = 192,
	GAUDI2_QUEUE_ID_NIC_9_1 = 193,
	GAUDI2_QUEUE_ID_NIC_9_2 = 194,
	GAUDI2_QUEUE_ID_NIC_9_3 = 195,
	GAUDI2_QUEUE_ID_NIC_10_0 = 196,
	GAUDI2_QUEUE_ID_NIC_10_1 = 197,
	GAUDI2_QUEUE_ID_NIC_10_2 = 198,
	GAUDI2_QUEUE_ID_NIC_10_3 = 199,
	GAUDI2_QUEUE_ID_NIC_11_0 = 200,
	GAUDI2_QUEUE_ID_NIC_11_1 = 201,
	GAUDI2_QUEUE_ID_NIC_11_2 = 202,
	GAUDI2_QUEUE_ID_NIC_11_3 = 203,
	GAUDI2_QUEUE_ID_NIC_12_0 = 204,
	GAUDI2_QUEUE_ID_NIC_12_1 = 205,
	GAUDI2_QUEUE_ID_NIC_12_2 = 206,
	GAUDI2_QUEUE_ID_NIC_12_3 = 207,
	GAUDI2_QUEUE_ID_NIC_13_0 = 208,
	GAUDI2_QUEUE_ID_NIC_13_1 = 209,
	GAUDI2_QUEUE_ID_NIC_13_2 = 210,
	GAUDI2_QUEUE_ID_NIC_13_3 = 211,
	GAUDI2_QUEUE_ID_NIC_14_0 = 212,
	GAUDI2_QUEUE_ID_NIC_14_1 = 213,
	GAUDI2_QUEUE_ID_NIC_14_2 = 214,
	GAUDI2_QUEUE_ID_NIC_14_3 = 215,
	GAUDI2_QUEUE_ID_NIC_15_0 = 216,
	GAUDI2_QUEUE_ID_NIC_15_1 = 217,
	GAUDI2_QUEUE_ID_NIC_15_2 = 218,
	GAUDI2_QUEUE_ID_NIC_15_3 = 219,
	GAUDI2_QUEUE_ID_NIC_16_0 = 220,
	GAUDI2_QUEUE_ID_NIC_16_1 = 221,
	GAUDI2_QUEUE_ID_NIC_16_2 = 222,
	GAUDI2_QUEUE_ID_NIC_16_3 = 223,
	GAUDI2_QUEUE_ID_NIC_17_0 = 224,
	GAUDI2_QUEUE_ID_NIC_17_1 = 225,
	GAUDI2_QUEUE_ID_NIC_17_2 = 226,
	GAUDI2_QUEUE_ID_NIC_17_3 = 227,
	GAUDI2_QUEUE_ID_NIC_18_0 = 228,
	GAUDI2_QUEUE_ID_NIC_18_1 = 229,
	GAUDI2_QUEUE_ID_NIC_18_2 = 230,
	GAUDI2_QUEUE_ID_NIC_18_3 = 231,
	GAUDI2_QUEUE_ID_NIC_19_0 = 232,
	GAUDI2_QUEUE_ID_NIC_19_1 = 233,
	GAUDI2_QUEUE_ID_NIC_19_2 = 234,
	GAUDI2_QUEUE_ID_NIC_19_3 = 235,
	GAUDI2_QUEUE_ID_NIC_20_0 = 236,
	GAUDI2_QUEUE_ID_NIC_20_1 = 237,
	GAUDI2_QUEUE_ID_NIC_20_2 = 238,
	GAUDI2_QUEUE_ID_NIC_20_3 = 239,
	GAUDI2_QUEUE_ID_NIC_21_0 = 240,
	GAUDI2_QUEUE_ID_NIC_21_1 = 241,
	GAUDI2_QUEUE_ID_NIC_21_2 = 242,
	GAUDI2_QUEUE_ID_NIC_21_3 = 243,
	GAUDI2_QUEUE_ID_NIC_22_0 = 244,
	GAUDI2_QUEUE_ID_NIC_22_1 = 245,
	GAUDI2_QUEUE_ID_NIC_22_2 = 246,
	GAUDI2_QUEUE_ID_NIC_22_3 = 247,
	GAUDI2_QUEUE_ID_NIC_23_0 = 248,
	GAUDI2_QUEUE_ID_NIC_23_1 = 249,
	GAUDI2_QUEUE_ID_NIC_23_2 = 250,
	GAUDI2_QUEUE_ID_NIC_23_3 = 251,
	GAUDI2_QUEUE_ID_ROT_0_0 = 252,
	GAUDI2_QUEUE_ID_ROT_0_1 = 253,
	GAUDI2_QUEUE_ID_ROT_0_2 = 254,
	GAUDI2_QUEUE_ID_ROT_0_3 = 255,
	GAUDI2_QUEUE_ID_ROT_1_0 = 256,
	GAUDI2_QUEUE_ID_ROT_1_1 = 257,
	GAUDI2_QUEUE_ID_ROT_1_2 = 258,
	GAUDI2_QUEUE_ID_ROT_1_3 = 259,
	GAUDI2_QUEUE_ID_CPU_PQ = 260,
	GAUDI2_QUEUE_ID_SIZE
};

/*
 * Engine Numbering
 *
 * Used in the "busy_engines_mask" field in `struct hl_info_hw_idle'
 */

enum goya_engine_id {
	GOYA_ENGINE_ID_DMA_0 = 0,
	GOYA_ENGINE_ID_DMA_1,
	GOYA_ENGINE_ID_DMA_2,
	GOYA_ENGINE_ID_DMA_3,
	GOYA_ENGINE_ID_DMA_4,
	GOYA_ENGINE_ID_MME_0,
	GOYA_ENGINE_ID_TPC_0,
	GOYA_ENGINE_ID_TPC_1,
	GOYA_ENGINE_ID_TPC_2,
	GOYA_ENGINE_ID_TPC_3,
	GOYA_ENGINE_ID_TPC_4,
	GOYA_ENGINE_ID_TPC_5,
	GOYA_ENGINE_ID_TPC_6,
	GOYA_ENGINE_ID_TPC_7,
	GOYA_ENGINE_ID_SIZE
};

enum gaudi_engine_id {
	GAUDI_ENGINE_ID_DMA_0 = 0,
	GAUDI_ENGINE_ID_DMA_1,
	GAUDI_ENGINE_ID_DMA_2,
	GAUDI_ENGINE_ID_DMA_3,
	GAUDI_ENGINE_ID_DMA_4,
	GAUDI_ENGINE_ID_DMA_5,
	GAUDI_ENGINE_ID_DMA_6,
	GAUDI_ENGINE_ID_DMA_7,
	GAUDI_ENGINE_ID_MME_0,
	GAUDI_ENGINE_ID_MME_1,
	GAUDI_ENGINE_ID_MME_2,
	GAUDI_ENGINE_ID_MME_3,
	GAUDI_ENGINE_ID_TPC_0,
	GAUDI_ENGINE_ID_TPC_1,
	GAUDI_ENGINE_ID_TPC_2,
	GAUDI_ENGINE_ID_TPC_3,
	GAUDI_ENGINE_ID_TPC_4,
	GAUDI_ENGINE_ID_TPC_5,
	GAUDI_ENGINE_ID_TPC_6,
	GAUDI_ENGINE_ID_TPC_7,
	GAUDI_ENGINE_ID_NIC_0,
	GAUDI_ENGINE_ID_NIC_1,
	GAUDI_ENGINE_ID_NIC_2,
	GAUDI_ENGINE_ID_NIC_3,
	GAUDI_ENGINE_ID_NIC_4,
	GAUDI_ENGINE_ID_NIC_5,
	GAUDI_ENGINE_ID_NIC_6,
	GAUDI_ENGINE_ID_NIC_7,
	GAUDI_ENGINE_ID_NIC_8,
	GAUDI_ENGINE_ID_NIC_9,
	GAUDI_ENGINE_ID_SIZE
};

enum gaudi2_engine_id {
	GAUDI2_DCORE0_ENGINE_ID_EDMA_0 = 0,
	GAUDI2_DCORE0_ENGINE_ID_EDMA_1,
	GAUDI2_DCORE0_ENGINE_ID_MME,
	GAUDI2_DCORE0_ENGINE_ID_TPC_0,
	GAUDI2_DCORE0_ENGINE_ID_TPC_1,
	GAUDI2_DCORE0_ENGINE_ID_TPC_2,
	GAUDI2_DCORE0_ENGINE_ID_TPC_3,
	GAUDI2_DCORE0_ENGINE_ID_TPC_4,
	GAUDI2_DCORE0_ENGINE_ID_TPC_5,
	GAUDI2_DCORE0_ENGINE_ID_DEC_0,
	GAUDI2_DCORE0_ENGINE_ID_DEC_1,
	GAUDI2_DCORE1_ENGINE_ID_EDMA_0,
	GAUDI2_DCORE1_ENGINE_ID_EDMA_1,
	GAUDI2_DCORE1_ENGINE_ID_MME,
	GAUDI2_DCORE1_ENGINE_ID_TPC_0,
	GAUDI2_DCORE1_ENGINE_ID_TPC_1,
	GAUDI2_DCORE1_ENGINE_ID_TPC_2,
	GAUDI2_DCORE1_ENGINE_ID_TPC_3,
	GAUDI2_DCORE1_ENGINE_ID_TPC_4,
	GAUDI2_DCORE1_ENGINE_ID_TPC_5,
	GAUDI2_DCORE1_ENGINE_ID_DEC_0,
	GAUDI2_DCORE1_ENGINE_ID_DEC_1,
	GAUDI2_DCORE2_ENGINE_ID_EDMA_0,
	GAUDI2_DCORE2_ENGINE_ID_EDMA_1,
	GAUDI2_DCORE2_ENGINE_ID_MME,
	GAUDI2_DCORE2_ENGINE_ID_TPC_0,
	GAUDI2_DCORE2_ENGINE_ID_TPC_1,
	GAUDI2_DCORE2_ENGINE_ID_TPC_2,
	GAUDI2_DCORE2_ENGINE_ID_TPC_3,
	GAUDI2_DCORE2_ENGINE_ID_TPC_4,
	GAUDI2_DCORE2_ENGINE_ID_TPC_5,
	GAUDI2_DCORE2_ENGINE_ID_DEC_0,
	GAUDI2_DCORE2_ENGINE_ID_DEC_1,
	GAUDI2_DCORE3_ENGINE_ID_EDMA_0,
	GAUDI2_DCORE3_ENGINE_ID_EDMA_1,
	GAUDI2_DCORE3_ENGINE_ID_MME,
	GAUDI2_DCORE3_ENGINE_ID_TPC_0,
	GAUDI2_DCORE3_ENGINE_ID_TPC_1,
	GAUDI2_DCORE3_ENGINE_ID_TPC_2,
	GAUDI2_DCORE3_ENGINE_ID_TPC_3,
	GAUDI2_DCORE3_ENGINE_ID_TPC_4,
	GAUDI2_DCORE3_ENGINE_ID_TPC_5,
	GAUDI2_DCORE3_ENGINE_ID_DEC_0,
	GAUDI2_DCORE3_ENGINE_ID_DEC_1,
	GAUDI2_DCORE0_ENGINE_ID_TPC_6,
	GAUDI2_ENGINE_ID_PDMA_0,
	GAUDI2_ENGINE_ID_PDMA_1,
	GAUDI2_ENGINE_ID_ROT_0,
	GAUDI2_ENGINE_ID_ROT_1,
	GAUDI2_PCIE_ENGINE_ID_DEC_0,
	GAUDI2_PCIE_ENGINE_ID_DEC_1,
	GAUDI2_ENGINE_ID_NIC0_0,
	GAUDI2_ENGINE_ID_NIC0_1,
	GAUDI2_ENGINE_ID_NIC1_0,
	GAUDI2_ENGINE_ID_NIC1_1,
	GAUDI2_ENGINE_ID_NIC2_0,
	GAUDI2_ENGINE_ID_NIC2_1,
	GAUDI2_ENGINE_ID_NIC3_0,
	GAUDI2_ENGINE_ID_NIC3_1,
	GAUDI2_ENGINE_ID_NIC4_0,
	GAUDI2_ENGINE_ID_NIC4_1,
	GAUDI2_ENGINE_ID_NIC5_0,
	GAUDI2_ENGINE_ID_NIC5_1,
	GAUDI2_ENGINE_ID_NIC6_0,
	GAUDI2_ENGINE_ID_NIC6_1,
	GAUDI2_ENGINE_ID_NIC7_0,
	GAUDI2_ENGINE_ID_NIC7_1,
	GAUDI2_ENGINE_ID_NIC8_0,
	GAUDI2_ENGINE_ID_NIC8_1,
	GAUDI2_ENGINE_ID_NIC9_0,
	GAUDI2_ENGINE_ID_NIC9_1,
	GAUDI2_ENGINE_ID_NIC10_0,
	GAUDI2_ENGINE_ID_NIC10_1,
	GAUDI2_ENGINE_ID_NIC11_0,
	GAUDI2_ENGINE_ID_NIC11_1,
	GAUDI2_ENGINE_ID_SIZE
};

/*
 * ASIC specific PLL index
 *
 * Used to retrieve in frequency info of different IPs via
 * HL_INFO_PLL_FREQUENCY under HL_IOCTL_INFO IOCTL. The enums need to be
 * used as an index in struct hl_pll_frequency_info
 */

enum hl_goya_pll_index {
	HL_GOYA_CPU_PLL = 0,
	HL_GOYA_IC_PLL,
	HL_GOYA_MC_PLL,
	HL_GOYA_MME_PLL,
	HL_GOYA_PCI_PLL,
	HL_GOYA_EMMC_PLL,
	HL_GOYA_TPC_PLL,
	HL_GOYA_PLL_MAX
};

enum hl_gaudi_pll_index {
	HL_GAUDI_CPU_PLL = 0,
	HL_GAUDI_PCI_PLL,
	HL_GAUDI_SRAM_PLL,
	HL_GAUDI_HBM_PLL,
	HL_GAUDI_NIC_PLL,
	HL_GAUDI_DMA_PLL,
	HL_GAUDI_MESH_PLL,
	HL_GAUDI_MME_PLL,
	HL_GAUDI_TPC_PLL,
	HL_GAUDI_IF_PLL,
	HL_GAUDI_PLL_MAX
};

enum hl_gaudi2_pll_index {
	HL_GAUDI2_CPU_PLL = 0,
	HL_GAUDI2_PCI_PLL,
	HL_GAUDI2_SRAM_PLL,
	HL_GAUDI2_HBM_PLL,
	HL_GAUDI2_NIC_PLL,
	HL_GAUDI2_DMA_PLL,
	HL_GAUDI2_MESH_PLL,
	HL_GAUDI2_MME_PLL,
	HL_GAUDI2_TPC_PLL,
	HL_GAUDI2_IF_PLL,
	HL_GAUDI2_VID_PLL,
	HL_GAUDI2_MSS_PLL,
	HL_GAUDI2_PLL_MAX
};

/**
 * enum hl_goya_dma_direction - Direction of DMA operation inside a LIN_DMA packet that is
 *                              submitted to the GOYA's DMA QMAN. This attribute is not relevant
 *                              to the H/W but the kernel driver use it to parse the packet's
 *                              addresses and patch/validate them.
 * @HL_DMA_HOST_TO_DRAM: DMA operation from Host memory to GOYA's DDR.
 * @HL_DMA_HOST_TO_SRAM: DMA operation from Host memory to GOYA's SRAM.
 * @HL_DMA_DRAM_TO_SRAM: DMA operation from GOYA's DDR to GOYA's SRAM.
 * @HL_DMA_SRAM_TO_DRAM: DMA operation from GOYA's SRAM to GOYA's DDR.
 * @HL_DMA_SRAM_TO_HOST: DMA operation from GOYA's SRAM to Host memory.
 * @HL_DMA_DRAM_TO_HOST: DMA operation from GOYA's DDR to Host memory.
 * @HL_DMA_DRAM_TO_DRAM: DMA operation from GOYA's DDR to GOYA's DDR.
 * @HL_DMA_SRAM_TO_SRAM: DMA operation from GOYA's SRAM to GOYA's SRAM.
 * @HL_DMA_ENUM_MAX: number of values in enum
 */
enum hl_goya_dma_direction {
	HL_DMA_HOST_TO_DRAM,
	HL_DMA_HOST_TO_SRAM,
	HL_DMA_DRAM_TO_SRAM,
	HL_DMA_SRAM_TO_DRAM,
	HL_DMA_SRAM_TO_HOST,
	HL_DMA_DRAM_TO_HOST,
	HL_DMA_DRAM_TO_DRAM,
	HL_DMA_SRAM_TO_SRAM,
	HL_DMA_ENUM_MAX
};

/**
 * enum hl_device_status - Device status information.
 * @HL_DEVICE_STATUS_OPERATIONAL: Device is operational.
 * @HL_DEVICE_STATUS_IN_RESET: Device is currently during reset.
 * @HL_DEVICE_STATUS_MALFUNCTION: Device is unusable.
 * @HL_DEVICE_STATUS_NEEDS_RESET: Device needs reset because auto reset was disabled.
 * @HL_DEVICE_STATUS_IN_DEVICE_CREATION: Device is operational but its creation is still in
 *                                       progress.
 * @HL_DEVICE_STATUS_IN_RESET_AFTER_DEVICE_RELEASE: Device is currently during reset that was
 *                                                  triggered because the user released the device
 * @HL_DEVICE_STATUS_LAST: Last status.
 */
enum hl_device_status {
	HL_DEVICE_STATUS_OPERATIONAL,
	HL_DEVICE_STATUS_IN_RESET,
	HL_DEVICE_STATUS_MALFUNCTION,
	HL_DEVICE_STATUS_NEEDS_RESET,
	HL_DEVICE_STATUS_IN_DEVICE_CREATION,
	HL_DEVICE_STATUS_IN_RESET_AFTER_DEVICE_RELEASE,
	HL_DEVICE_STATUS_LAST = HL_DEVICE_STATUS_IN_RESET_AFTER_DEVICE_RELEASE
};

enum hl_server_type {
	HL_SERVER_TYPE_UNKNOWN = 0,
	HL_SERVER_GAUDI_HLS1 = 1,
	HL_SERVER_GAUDI_HLS1H = 2,
	HL_SERVER_GAUDI_TYPE1 = 3,
	HL_SERVER_GAUDI_TYPE2 = 4,
	HL_SERVER_GAUDI2_HLS2 = 5
};

/*
 * Notifier event values - for the notification mechanism and the HL_INFO_GET_EVENTS command
 *
 * HL_NOTIFIER_EVENT_TPC_ASSERT		- Indicates TPC assert event
 * HL_NOTIFIER_EVENT_UNDEFINED_OPCODE	- Indicates undefined operation code
 * HL_NOTIFIER_EVENT_DEVICE_RESET	- Indicates device requires a reset
 * HL_NOTIFIER_EVENT_CS_TIMEOUT		- Indicates CS timeout error
 * HL_NOTIFIER_EVENT_DEVICE_UNAVAILABLE	- Indicates device is unavailable
 * HL_NOTIFIER_EVENT_USER_ENGINE_ERR	- Indicates device engine in error state
 * HL_NOTIFIER_EVENT_GENERAL_HW_ERR     - Indicates device HW error
 */
#define HL_NOTIFIER_EVENT_TPC_ASSERT		(1ULL << 0)
#define HL_NOTIFIER_EVENT_UNDEFINED_OPCODE	(1ULL << 1)
#define HL_NOTIFIER_EVENT_DEVICE_RESET		(1ULL << 2)
#define HL_NOTIFIER_EVENT_CS_TIMEOUT		(1ULL << 3)
#define HL_NOTIFIER_EVENT_DEVICE_UNAVAILABLE	(1ULL << 4)
#define HL_NOTIFIER_EVENT_USER_ENGINE_ERR	(1ULL << 5)
#define HL_NOTIFIER_EVENT_GENERAL_HW_ERR	(1ULL << 6)

/* Opcode for management ioctl
 *
 * HW_IP_INFO            - Receive information about different IP blocks in the
 *                         device.
 * HL_INFO_HW_EVENTS     - Receive an array describing how many times each event
 *                         occurred since the last hard reset.
 * HL_INFO_DRAM_USAGE    - Retrieve the dram usage inside the device and of the
 *                         specific context. This is relevant only for devices
 *                         where the dram is managed by the kernel driver
 * HL_INFO_HW_IDLE       - Retrieve information about the idle status of each
 *                         internal engine.
 * HL_INFO_DEVICE_STATUS - Retrieve the device's status. This opcode doesn't
 *                         require an open context.
 * HL_INFO_DEVICE_UTILIZATION  - Retrieve the total utilization of the device
 *                               over the last period specified by the user.
 *                               The period can be between 100ms to 1s, in
 *                               resolution of 100ms. The return value is a
 *                               percentage of the utilization rate.
 * HL_INFO_HW_EVENTS_AGGREGATE - Receive an array describing how many times each
 *                               event occurred since the driver was loaded.
 * HL_INFO_CLK_RATE            - Retrieve the current and maximum clock rate
 *                               of the device in MHz. The maximum clock rate is
 *                               configurable via sysfs parameter
 * HL_INFO_RESET_COUNT   - Retrieve the counts of the soft and hard reset
 *                         operations performed on the device since the last
 *                         time the driver was loaded.
 * HL_INFO_TIME_SYNC     - Retrieve the device's time alongside the host's time
 *                         for synchronization.
 * HL_INFO_CS_COUNTERS   - Retrieve command submission counters
 * HL_INFO_PCI_COUNTERS  - Retrieve PCI counters
 * HL_INFO_CLK_THROTTLE_REASON - Retrieve clock throttling reason
 * HL_INFO_SYNC_MANAGER  - Retrieve sync manager info per dcore
 * HL_INFO_TOTAL_ENERGY  - Retrieve total energy consumption
 * HL_INFO_PLL_FREQUENCY - Retrieve PLL frequency
 * HL_INFO_POWER         - Retrieve power information
 * HL_INFO_OPEN_STATS    - Retrieve info regarding recent device open calls
 * HL_INFO_DRAM_REPLACED_ROWS - Retrieve DRAM replaced rows info
 * HL_INFO_DRAM_PENDING_ROWS - Retrieve DRAM pending rows num
 * HL_INFO_LAST_ERR_OPEN_DEV_TIME - Retrieve timestamp of the last time the device was opened
 *                                  and CS timeout or razwi error occurred.
 * HL_INFO_CS_TIMEOUT_EVENT - Retrieve CS timeout timestamp and its related CS sequence number.
 * HL_INFO_RAZWI_EVENT - Retrieve parameters of razwi:
 *                            Timestamp of razwi.
 *                            The address which accessing it caused the razwi.
 *                            Razwi initiator.
 *                            Razwi cause, was it a page fault or MMU access error.
 * HL_INFO_DEV_MEM_ALLOC_PAGE_SIZES - Retrieve valid page sizes for device memory allocation
<<<<<<< HEAD
=======
 * HL_INFO_SECURED_ATTESTATION - Retrieve attestation report of the boot.
>>>>>>> 7365df19
 * HL_INFO_REGISTER_EVENTFD   - Register eventfd for event notifications.
 * HL_INFO_UNREGISTER_EVENTFD - Unregister eventfd
 * HL_INFO_GET_EVENTS         - Retrieve the last occurred events
 * HL_INFO_UNDEFINED_OPCODE_EVENT - Retrieve last undefined opcode error information.
 */
#define HL_INFO_HW_IP_INFO			0
#define HL_INFO_HW_EVENTS			1
#define HL_INFO_DRAM_USAGE			2
#define HL_INFO_HW_IDLE				3
#define HL_INFO_DEVICE_STATUS			4
#define HL_INFO_DEVICE_UTILIZATION		6
#define HL_INFO_HW_EVENTS_AGGREGATE		7
#define HL_INFO_CLK_RATE			8
#define HL_INFO_RESET_COUNT			9
#define HL_INFO_TIME_SYNC			10
#define HL_INFO_CS_COUNTERS			11
#define HL_INFO_PCI_COUNTERS			12
#define HL_INFO_CLK_THROTTLE_REASON		13
#define HL_INFO_SYNC_MANAGER			14
#define HL_INFO_TOTAL_ENERGY			15
#define HL_INFO_PLL_FREQUENCY			16
#define HL_INFO_POWER				17
#define HL_INFO_OPEN_STATS			18
#define HL_INFO_DRAM_REPLACED_ROWS		21
#define HL_INFO_DRAM_PENDING_ROWS		22
#define HL_INFO_LAST_ERR_OPEN_DEV_TIME		23
#define HL_INFO_CS_TIMEOUT_EVENT		24
#define HL_INFO_RAZWI_EVENT			25
#define HL_INFO_DEV_MEM_ALLOC_PAGE_SIZES	26
<<<<<<< HEAD
=======
#define HL_INFO_SECURED_ATTESTATION		27
>>>>>>> 7365df19
#define HL_INFO_REGISTER_EVENTFD		28
#define HL_INFO_UNREGISTER_EVENTFD		29
#define HL_INFO_GET_EVENTS			30
#define HL_INFO_UNDEFINED_OPCODE_EVENT		31
<<<<<<< HEAD

#define HL_INFO_VERSION_MAX_LEN			128
#define HL_INFO_CARD_NAME_MAX_LEN		16
=======
#define HL_INFO_ENGINE_STATUS			32

#define HL_INFO_VERSION_MAX_LEN			128
#define HL_INFO_CARD_NAME_MAX_LEN		16

/* Maximum buffer size for retrieving engines status */
#define HL_ENGINES_DATA_MAX_SIZE	SZ_1M
>>>>>>> 7365df19

/**
 * struct hl_info_hw_ip_info - hardware information on various IPs in the ASIC
 * @sram_base_address: The first SRAM physical base address that is free to be
 *                     used by the user.
 * @dram_base_address: The first DRAM virtual or physical base address that is
 *                     free to be used by the user.
 * @dram_size: The DRAM size that is available to the user.
 * @sram_size: The SRAM size that is available to the user.
 * @num_of_events: The number of events that can be received from the f/w. This
 *                 is needed so the user can what is the size of the h/w events
 *                 array he needs to pass to the kernel when he wants to fetch
 *                 the event counters.
 * @device_id: PCI device ID of the ASIC.
 * @module_id: Module ID of the ASIC for mezzanine cards in servers
 *             (From OCP spec).
 * @decoder_enabled_mask: Bit-mask that represents which decoders are enabled.
 * @first_available_interrupt_id: The first available interrupt ID for the user
 *                                to be used when it works with user interrupts.
 *                                Relevant for Gaudi2 and later.
 * @server_type: Server type that the Gaudi ASIC is currently installed in.
 *               The value is according to enum hl_server_type
 * @cpld_version: CPLD version on the board.
 * @psoc_pci_pll_nr: PCI PLL NR value. Needed by the profiler in some ASICs.
 * @psoc_pci_pll_nf: PCI PLL NF value. Needed by the profiler in some ASICs.
 * @psoc_pci_pll_od: PCI PLL OD value. Needed by the profiler in some ASICs.
 * @psoc_pci_pll_div_factor: PCI PLL DIV factor value. Needed by the profiler
 *                           in some ASICs.
 * @tpc_enabled_mask: Bit-mask that represents which TPCs are enabled. Relevant
 *                    for Goya/Gaudi only.
 * @dram_enabled: Whether the DRAM is enabled.
<<<<<<< HEAD
=======
 * @security_enabled: Whether security is enabled on device.
>>>>>>> 7365df19
 * @mme_master_slave_mode: Indicate whether the MME is working in master/slave
 *                         configuration. Relevant for Greco and later.
 * @cpucp_version: The CPUCP f/w version.
 * @card_name: The card name as passed by the f/w.
 * @tpc_enabled_mask_ext: Bit-mask that represents which TPCs are enabled.
 *                        Relevant for Greco and later.
 * @dram_page_size: The DRAM physical page size.
 * @edma_enabled_mask: Bit-mask that represents which EDMAs are enabled.
 *                     Relevant for Gaudi2 and later.
 * @number_of_user_interrupts: The number of interrupts that are available to the userspace
 *                             application to use. Relevant for Gaudi2 and later.
 * @device_mem_alloc_default_page_size: default page size used in device memory allocation.
 */
struct hl_info_hw_ip_info {
	__u64 sram_base_address;
	__u64 dram_base_address;
	__u64 dram_size;
	__u32 sram_size;
	__u32 num_of_events;
	__u32 device_id;
	__u32 module_id;
	__u32 decoder_enabled_mask;
	__u16 first_available_interrupt_id;
	__u16 server_type;
	__u32 cpld_version;
	__u32 psoc_pci_pll_nr;
	__u32 psoc_pci_pll_nf;
	__u32 psoc_pci_pll_od;
	__u32 psoc_pci_pll_div_factor;
	__u8 tpc_enabled_mask;
	__u8 dram_enabled;
<<<<<<< HEAD
	__u8 reserved;
=======
	__u8 security_enabled;
>>>>>>> 7365df19
	__u8 mme_master_slave_mode;
	__u8 cpucp_version[HL_INFO_VERSION_MAX_LEN];
	__u8 card_name[HL_INFO_CARD_NAME_MAX_LEN];
	__u64 tpc_enabled_mask_ext;
	__u64 dram_page_size;
	__u32 edma_enabled_mask;
	__u16 number_of_user_interrupts;
	__u16 pad2;
	__u64 reserved4;
	__u64 device_mem_alloc_default_page_size;
};

struct hl_info_dram_usage {
	__u64 dram_free_mem;
	__u64 ctx_dram_mem;
};

#define HL_BUSY_ENGINES_MASK_EXT_SIZE	2

struct hl_info_hw_idle {
	__u32 is_idle;
	/*
	 * Bitmask of busy engines.
	 * Bits definition is according to `enum <chip>_engine_id'.
	 */
	__u32 busy_engines_mask;

	/*
	 * Extended Bitmask of busy engines.
	 * Bits definition is according to `enum <chip>_engine_id'.
	 */
	__u64 busy_engines_mask_ext[HL_BUSY_ENGINES_MASK_EXT_SIZE];
};

struct hl_info_device_status {
	__u32 status;
	__u32 pad;
};

struct hl_info_device_utilization {
	__u32 utilization;
	__u32 pad;
};

struct hl_info_clk_rate {
	__u32 cur_clk_rate_mhz;
	__u32 max_clk_rate_mhz;
};

struct hl_info_reset_count {
	__u32 hard_reset_cnt;
	__u32 soft_reset_cnt;
};

struct hl_info_time_sync {
	__u64 device_time;
	__u64 host_time;
};

/**
 * struct hl_info_pci_counters - pci counters
 * @rx_throughput: PCI rx throughput KBps
 * @tx_throughput: PCI tx throughput KBps
 * @replay_cnt: PCI replay counter
 */
struct hl_info_pci_counters {
	__u64 rx_throughput;
	__u64 tx_throughput;
	__u64 replay_cnt;
};

enum hl_clk_throttling_type {
	HL_CLK_THROTTLE_TYPE_POWER,
	HL_CLK_THROTTLE_TYPE_THERMAL,
	HL_CLK_THROTTLE_TYPE_MAX
};

/* clk_throttling_reason masks */
#define HL_CLK_THROTTLE_POWER		(1 << HL_CLK_THROTTLE_TYPE_POWER)
#define HL_CLK_THROTTLE_THERMAL		(1 << HL_CLK_THROTTLE_TYPE_THERMAL)

/**
 * struct hl_info_clk_throttle - clock throttling reason
 * @clk_throttling_reason: each bit represents a clk throttling reason
 * @clk_throttling_timestamp_us: represents CPU timestamp in microseconds of the start-event
 * @clk_throttling_duration_ns: the clock throttle time in nanosec
 */
struct hl_info_clk_throttle {
	__u32 clk_throttling_reason;
	__u32 pad;
	__u64 clk_throttling_timestamp_us[HL_CLK_THROTTLE_TYPE_MAX];
	__u64 clk_throttling_duration_ns[HL_CLK_THROTTLE_TYPE_MAX];
};

/**
 * struct hl_info_energy - device energy information
 * @total_energy_consumption: total device energy consumption
 */
struct hl_info_energy {
	__u64 total_energy_consumption;
};

#define HL_PLL_NUM_OUTPUTS 4

struct hl_pll_frequency_info {
	__u16 output[HL_PLL_NUM_OUTPUTS];
};

/**
 * struct hl_open_stats_info - device open statistics information
 * @open_counter: ever growing counter, increased on each successful dev open
 * @last_open_period_ms: duration (ms) device was open last time
 * @is_compute_ctx_active: Whether there is an active compute context executing
 * @compute_ctx_in_release: true if the current compute context is being released
 */
struct hl_open_stats_info {
	__u64 open_counter;
	__u64 last_open_period_ms;
	__u8 is_compute_ctx_active;
	__u8 compute_ctx_in_release;
	__u8 pad[6];
};

/**
 * struct hl_power_info - power information
 * @power: power consumption
 */
struct hl_power_info {
	__u64 power;
};

/**
 * struct hl_info_sync_manager - sync manager information
 * @first_available_sync_object: first available sob
 * @first_available_monitor: first available monitor
 * @first_available_cq: first available cq
 */
struct hl_info_sync_manager {
	__u32 first_available_sync_object;
	__u32 first_available_monitor;
	__u32 first_available_cq;
	__u32 reserved;
};

/**
 * struct hl_info_cs_counters - command submission counters
 * @total_out_of_mem_drop_cnt: total dropped due to memory allocation issue
 * @ctx_out_of_mem_drop_cnt: context dropped due to memory allocation issue
 * @total_parsing_drop_cnt: total dropped due to error in packet parsing
 * @ctx_parsing_drop_cnt: context dropped due to error in packet parsing
 * @total_queue_full_drop_cnt: total dropped due to queue full
 * @ctx_queue_full_drop_cnt: context dropped due to queue full
 * @total_device_in_reset_drop_cnt: total dropped due to device in reset
 * @ctx_device_in_reset_drop_cnt: context dropped due to device in reset
 * @total_max_cs_in_flight_drop_cnt: total dropped due to maximum CS in-flight
 * @ctx_max_cs_in_flight_drop_cnt: context dropped due to maximum CS in-flight
 * @total_validation_drop_cnt: total dropped due to validation error
 * @ctx_validation_drop_cnt: context dropped due to validation error
 */
struct hl_info_cs_counters {
	__u64 total_out_of_mem_drop_cnt;
	__u64 ctx_out_of_mem_drop_cnt;
	__u64 total_parsing_drop_cnt;
	__u64 ctx_parsing_drop_cnt;
	__u64 total_queue_full_drop_cnt;
	__u64 ctx_queue_full_drop_cnt;
	__u64 total_device_in_reset_drop_cnt;
	__u64 ctx_device_in_reset_drop_cnt;
	__u64 total_max_cs_in_flight_drop_cnt;
	__u64 ctx_max_cs_in_flight_drop_cnt;
	__u64 total_validation_drop_cnt;
	__u64 ctx_validation_drop_cnt;
};

/**
 * struct hl_info_last_err_open_dev_time - last error boot information.
 * @timestamp: timestamp of last time the device was opened and error occurred.
 */
struct hl_info_last_err_open_dev_time {
	__s64 timestamp;
};

/**
 * struct hl_info_cs_timeout_event - last CS timeout information.
 * @timestamp: timestamp when last CS timeout event occurred.
 * @seq: sequence number of last CS timeout event.
 */
struct hl_info_cs_timeout_event {
	__s64 timestamp;
	__u64 seq;
};

#define HL_RAZWI_PAGE_FAULT 0
#define HL_RAZWI_MMU_ACCESS_ERROR 1

/**
 * struct hl_info_razwi_event - razwi information.
 * @timestamp: timestamp of razwi.
 * @addr: address which accessing it caused razwi.
 * @engine_id_1: engine id of the razwi initiator, if it was initiated by engine that does not
 *               have engine id it will be set to U16_MAX.
 * @engine_id_2: second engine id of razwi initiator. Might happen that razwi have 2 possible
 *               engines which one them caused the razwi. In that case, it will contain the
 *               second possible engine id, otherwise it will be set to U16_MAX.
 * @no_engine_id: if razwi initiator does not have engine id, this field will be set to 1,
 *                otherwise 0.
 * @error_type: cause of razwi, page fault or access error, otherwise it will be set to U8_MAX.
 * @pad: padding to 64 bit.
 */
struct hl_info_razwi_event {
	__s64 timestamp;
	__u64 addr;
	__u16 engine_id_1;
	__u16 engine_id_2;
	__u8 no_engine_id;
	__u8 error_type;
	__u8 pad[2];
};

#define MAX_QMAN_STREAMS_INFO		4
#define OPCODE_INFO_MAX_ADDR_SIZE	8
/**
 * struct hl_info_undefined_opcode_event - info about last undefined opcode error
 * @timestamp: timestamp of the undefined opcode error
 * @cb_addr_streams: CB addresses (per stream) that are currently exists in the PQ
<<<<<<< HEAD
 *                   entiers. In case all streams array entries are
=======
 *                   entries. In case all streams array entries are
>>>>>>> 7365df19
 *                   filled with values, it means the execution was in Lower-CP.
 * @cq_addr: the address of the current handled command buffer
 * @cq_size: the size of the current handled command buffer
 * @cb_addr_streams_len: num of streams - actual len of cb_addr_streams array.
<<<<<<< HEAD
 *                       should be equal to 1 incase of undefined opcode
=======
 *                       should be equal to 1 in case of undefined opcode
>>>>>>> 7365df19
 *                       in Upper-CP (specific stream) and equal to 4 incase
 *                       of undefined opcode in Lower-CP.
 * @engine_id: engine-id that the error occurred on
 * @stream_id: the stream id the error occurred on. In case the stream equals to
 *             MAX_QMAN_STREAMS_INFO it means the error occurred on a Lower-CP.
 */
struct hl_info_undefined_opcode_event {
	__s64 timestamp;
	__u64 cb_addr_streams[MAX_QMAN_STREAMS_INFO][OPCODE_INFO_MAX_ADDR_SIZE];
	__u64 cq_addr;
	__u32 cq_size;
	__u32 cb_addr_streams_len;
	__u32 engine_id;
	__u32 stream_id;
};

/**
 * struct hl_info_dev_memalloc_page_sizes - valid page sizes in device mem alloc information.
 * @page_order_bitmask: bitmap in which a set bit represents the order of the supported page size
 *                      (e.g. 0x2100000 means that 1MB and 32MB pages are supported).
 */
struct hl_info_dev_memalloc_page_sizes {
	__u64 page_order_bitmask;
};

<<<<<<< HEAD
=======
#define SEC_PCR_DATA_BUF_SZ	256
#define SEC_PCR_QUOTE_BUF_SZ	510	/* (512 - 2) 2 bytes used for size */
#define SEC_SIGNATURE_BUF_SZ	255	/* (256 - 1) 1 byte used for size */
#define SEC_PUB_DATA_BUF_SZ	510	/* (512 - 2) 2 bytes used for size */
#define SEC_CERTIFICATE_BUF_SZ	2046	/* (2048 - 2) 2 bytes used for size */

/*
 * struct hl_info_sec_attest - attestation report of the boot
 * @nonce: number only used once. random number provided by host. this also passed to the quote
 *         command as a qualifying data.
 * @pcr_quote_len: length of the attestation quote data (bytes)
 * @pub_data_len: length of the public data (bytes)
 * @certificate_len: length of the certificate (bytes)
 * @pcr_num_reg: number of PCR registers in the pcr_data array
 * @pcr_reg_len: length of each PCR register in the pcr_data array (bytes)
 * @quote_sig_len: length of the attestation report signature (bytes)
 * @pcr_data: raw values of the PCR registers
 * @pcr_quote: attestation report data structure
 * @quote_sig: signature structure of the attestation report
 * @public_data: public key for the signed attestation
 *		 (outPublic + name + qualifiedName)
 * @certificate: certificate for the attestation signing key
 */
struct hl_info_sec_attest {
	__u32 nonce;
	__u16 pcr_quote_len;
	__u16 pub_data_len;
	__u16 certificate_len;
	__u8 pcr_num_reg;
	__u8 pcr_reg_len;
	__u8 quote_sig_len;
	__u8 pcr_data[SEC_PCR_DATA_BUF_SZ];
	__u8 pcr_quote[SEC_PCR_QUOTE_BUF_SZ];
	__u8 quote_sig[SEC_SIGNATURE_BUF_SZ];
	__u8 public_data[SEC_PUB_DATA_BUF_SZ];
	__u8 certificate[SEC_CERTIFICATE_BUF_SZ];
	__u8 pad0[2];
};

>>>>>>> 7365df19
enum gaudi_dcores {
	HL_GAUDI_WS_DCORE,
	HL_GAUDI_WN_DCORE,
	HL_GAUDI_EN_DCORE,
	HL_GAUDI_ES_DCORE
};

/**
 * struct hl_info_args - Main structure to retrieve device related information.
 * @return_pointer: User space address of the relevant structure related to HL_INFO_* operation
 *                  mentioned in @op.
 * @return_size: Size of the structure used in @return_pointer, just like "size" in "snprintf", it
 *               limits how many bytes the kernel can write. For hw_events array, the size should be
 *               hl_info_hw_ip_info.num_of_events * sizeof(__u32).
 * @op: Defines which type of information to be retrieved. Refer HL_INFO_* for details.
 * @dcore_id: DCORE id for which the information is relevant (for Gaudi refer to enum gaudi_dcores).
 * @ctx_id: Context ID of the user. Currently not in use.
 * @period_ms: Period value, in milliseconds, for utilization rate in range 100ms - 1000ms in 100 ms
 *             resolution. Currently not in use.
 * @pll_index: Index as defined in hl_<asic type>_pll_index enumeration.
 * @eventfd: event file descriptor for event notifications.
<<<<<<< HEAD
=======
 * @user_buffer_actual_size: Actual data size which was copied to user allocated buffer by the
 *                           driver. It is possible for the user to allocate buffer larger than
 *                           needed, hence updating this variable so user will know the exact amount
 *                           of bytes copied by the kernel to the buffer.
 * @sec_attest_nonce: Nonce number used for attestation report.
>>>>>>> 7365df19
 * @pad: Padding to 64 bit.
 */
struct hl_info_args {
	__u64 return_pointer;
	__u32 return_size;
	__u32 op;

	union {
		__u32 dcore_id;
		__u32 ctx_id;
		__u32 period_ms;
		__u32 pll_index;
		__u32 eventfd;
<<<<<<< HEAD
=======
		__u32 user_buffer_actual_size;
		__u32 sec_attest_nonce;
>>>>>>> 7365df19
	};

	__u32 pad;
};

/* Opcode to create a new command buffer */
#define HL_CB_OP_CREATE		0
/* Opcode to destroy previously created command buffer */
#define HL_CB_OP_DESTROY	1
/* Opcode to retrieve information about a command buffer */
#define HL_CB_OP_INFO		2

/* 2MB minus 32 bytes for 2xMSG_PROT */
#define HL_MAX_CB_SIZE		(0x200000 - 32)

/* Indicates whether the command buffer should be mapped to the device's MMU */
#define HL_CB_FLAGS_MAP			0x1

/* Used with HL_CB_OP_INFO opcode to get the device va address for kernel mapped CB */
#define HL_CB_FLAGS_GET_DEVICE_VA	0x2

struct hl_cb_in {
	/* Handle of CB or 0 if we want to create one */
	__u64 cb_handle;
	/* HL_CB_OP_* */
	__u32 op;

	/* Size of CB. Maximum size is HL_MAX_CB_SIZE. The minimum size that
	 * will be allocated, regardless of this parameter's value, is PAGE_SIZE
	 */
	__u32 cb_size;

	/* Context ID - Currently not in use */
	__u32 ctx_id;
	/* HL_CB_FLAGS_* */
	__u32 flags;
};

struct hl_cb_out {
	union {
		/* Handle of CB */
		__u64 cb_handle;

		union {
			/* Information about CB */
			struct {
				/* Usage count of CB */
				__u32 usage_cnt;
				__u32 pad;
			};

			/* CB mapped address to device MMU */
			__u64 device_va;
		};
	};
};

union hl_cb_args {
	struct hl_cb_in in;
	struct hl_cb_out out;
};

/* HL_CS_CHUNK_FLAGS_ values
 *
 * HL_CS_CHUNK_FLAGS_USER_ALLOC_CB:
 *      Indicates if the CB was allocated and mapped by userspace
 *      (relevant to greco and above). User allocated CB is a command buffer,
 *      allocated by the user, via malloc (or similar). After allocating the
 *      CB, the user invokes - “memory ioctl” to map the user memory into a
 *      device virtual address. The user provides this address via the
 *      cb_handle field. The interface provides the ability to create a
 *      large CBs, Which aren’t limited to “HL_MAX_CB_SIZE”. Therefore, it
 *      increases the PCI-DMA queues throughput. This CB allocation method
 *      also reduces the use of Linux DMA-able memory pool. Which are limited
 *      and used by other Linux sub-systems.
 */
#define HL_CS_CHUNK_FLAGS_USER_ALLOC_CB 0x1

/*
 * This structure size must always be fixed to 64-bytes for backward
 * compatibility
 */
struct hl_cs_chunk {
	union {
		/* Goya/Gaudi:
		 * For external queue, this represents a Handle of CB on the
		 * Host.
		 * For internal queue in Goya, this represents an SRAM or
		 * a DRAM address of the internal CB. In Gaudi, this might also
		 * represent a mapped host address of the CB.
		 *
		 * Greco onwards:
		 * For H/W queue, this represents either a Handle of CB on the
		 * Host, or an SRAM, a DRAM, or a mapped host address of the CB.
		 *
		 * A mapped host address is in the device address space, after
		 * a host address was mapped by the device MMU.
		 */
		__u64 cb_handle;

		/* Relevant only when HL_CS_FLAGS_WAIT or
		 * HL_CS_FLAGS_COLLECTIVE_WAIT is set
		 * This holds address of array of u64 values that contain
		 * signal CS sequence numbers. The wait described by
		 * this job will listen on all those signals
		 * (wait event per signal)
		 */
		__u64 signal_seq_arr;

		/*
		 * Relevant only when HL_CS_FLAGS_WAIT or
		 * HL_CS_FLAGS_COLLECTIVE_WAIT is set
		 * along with HL_CS_FLAGS_ENCAP_SIGNALS.
		 * This is the CS sequence which has the encapsulated signals.
		 */
		__u64 encaps_signal_seq;
	};

	/* Index of queue to put the CB on */
	__u32 queue_index;

	union {
		/*
		 * Size of command buffer with valid packets
		 * Can be smaller then actual CB size
		 */
		__u32 cb_size;

		/* Relevant only when HL_CS_FLAGS_WAIT or
		 * HL_CS_FLAGS_COLLECTIVE_WAIT is set.
		 * Number of entries in signal_seq_arr
		 */
		__u32 num_signal_seq_arr;

		/* Relevant only when HL_CS_FLAGS_WAIT or
		 * HL_CS_FLAGS_COLLECTIVE_WAIT is set along
		 * with HL_CS_FLAGS_ENCAP_SIGNALS
		 * This set the signals range that the user want to wait for
		 * out of the whole reserved signals range.
		 * e.g if the signals range is 20, and user don't want
		 * to wait for signal 8, so he set this offset to 7, then
		 * he call the API again with 9 and so on till 20.
		 */
		__u32 encaps_signal_offset;
	};

	/* HL_CS_CHUNK_FLAGS_* */
	__u32 cs_chunk_flags;

	/* Relevant only when HL_CS_FLAGS_COLLECTIVE_WAIT is set.
	 * This holds the collective engine ID. The wait described by this job
	 * will sync with this engine and with all NICs before completion.
	 */
	__u32 collective_engine_id;

	/* Align structure to 64 bytes */
	__u32 pad[10];
};

/* SIGNAL/WAIT/COLLECTIVE_WAIT flags are mutually exclusive */
#define HL_CS_FLAGS_FORCE_RESTORE		0x1
#define HL_CS_FLAGS_SIGNAL			0x2
#define HL_CS_FLAGS_WAIT			0x4
#define HL_CS_FLAGS_COLLECTIVE_WAIT		0x8

#define HL_CS_FLAGS_TIMESTAMP			0x20
#define HL_CS_FLAGS_STAGED_SUBMISSION		0x40
#define HL_CS_FLAGS_STAGED_SUBMISSION_FIRST	0x80
#define HL_CS_FLAGS_STAGED_SUBMISSION_LAST	0x100
#define HL_CS_FLAGS_CUSTOM_TIMEOUT		0x200
#define HL_CS_FLAGS_SKIP_RESET_ON_TIMEOUT	0x400

/*
 * The encapsulated signals CS is merged into the existing CS ioctls.
 * In order to use this feature need to follow the below procedure:
 * 1. Reserve signals, set the CS type to HL_CS_FLAGS_RESERVE_SIGNALS_ONLY
 *    the output of this API will be the SOB offset from CFG_BASE.
 *    this address will be used to patch CB cmds to do the signaling for this
 *    SOB by incrementing it's value.
 *    for reverting the reservation use HL_CS_FLAGS_UNRESERVE_SIGNALS_ONLY
 *    CS type, note that this might fail if out-of-sync happened to the SOB
 *    value, in case other signaling request to the same SOB occurred between
 *    reserve-unreserve calls.
 * 2. Use the staged CS to do the encapsulated signaling jobs.
 *    use HL_CS_FLAGS_STAGED_SUBMISSION and HL_CS_FLAGS_STAGED_SUBMISSION_FIRST
 *    along with HL_CS_FLAGS_ENCAP_SIGNALS flag, and set encaps_signal_offset
 *    field. This offset allows app to wait on part of the reserved signals.
 * 3. Use WAIT/COLLECTIVE WAIT CS along with HL_CS_FLAGS_ENCAP_SIGNALS flag
 *    to wait for the encapsulated signals.
 */
#define HL_CS_FLAGS_ENCAP_SIGNALS		0x800
#define HL_CS_FLAGS_RESERVE_SIGNALS_ONLY	0x1000
#define HL_CS_FLAGS_UNRESERVE_SIGNALS_ONLY	0x2000

/*
 * The engine cores CS is merged into the existing CS ioctls.
 * Use it to control the engine cores mode.
 */
#define HL_CS_FLAGS_ENGINE_CORE_COMMAND		0x4000

#define HL_CS_STATUS_SUCCESS		0

#define HL_MAX_JOBS_PER_CS		512

/* HL_ENGINE_CORE_ values
 *
 * HL_ENGINE_CORE_HALT: engine core halt
 * HL_ENGINE_CORE_RUN:  engine core run
 */
#define HL_ENGINE_CORE_HALT	(1 << 0)
#define HL_ENGINE_CORE_RUN	(1 << 1)

struct hl_cs_in {

	union {
		struct {
			/* this holds address of array of hl_cs_chunk for restore phase */
			__u64 chunks_restore;

			/* holds address of array of hl_cs_chunk for execution phase */
			__u64 chunks_execute;
		};

		/* Valid only when HL_CS_FLAGS_ENGINE_CORE_COMMAND is set */
		struct {
			/* this holds address of array of uint32 for engine_cores */
			__u64 engine_cores;

			/* number of engine cores in engine_cores array */
			__u32 num_engine_cores;

			/* the core command to be sent towards engine cores */
			__u32 core_command;
		};
	};

	union {
		/*
		 * Sequence number of a staged submission CS
		 * valid only if HL_CS_FLAGS_STAGED_SUBMISSION is set and
		 * HL_CS_FLAGS_STAGED_SUBMISSION_FIRST is unset.
		 */
		__u64 seq;

		/*
		 * Encapsulated signals handle id
		 * Valid for two flows:
		 * 1. CS with encapsulated signals:
		 *    when HL_CS_FLAGS_STAGED_SUBMISSION and
		 *    HL_CS_FLAGS_STAGED_SUBMISSION_FIRST
		 *    and HL_CS_FLAGS_ENCAP_SIGNALS are set.
		 * 2. unreserve signals:
		 *    valid when HL_CS_FLAGS_UNRESERVE_SIGNALS_ONLY is set.
		 */
		__u32 encaps_sig_handle_id;

		/* Valid only when HL_CS_FLAGS_RESERVE_SIGNALS_ONLY is set */
		struct {
			/* Encapsulated signals number */
			__u32 encaps_signals_count;

			/* Encapsulated signals queue index (stream) */
			__u32 encaps_signals_q_idx;
		};
	};

	/* Number of chunks in restore phase array. Maximum number is
	 * HL_MAX_JOBS_PER_CS
	 */
	__u32 num_chunks_restore;

	/* Number of chunks in execution array. Maximum number is
	 * HL_MAX_JOBS_PER_CS
	 */
	__u32 num_chunks_execute;

	/* timeout in seconds - valid only if HL_CS_FLAGS_CUSTOM_TIMEOUT
	 * is set
	 */
	__u32 timeout;

	/* HL_CS_FLAGS_* */
	__u32 cs_flags;

	/* Context ID - Currently not in use */
	__u32 ctx_id;
	__u8 pad[4];
};

struct hl_cs_out {
	union {
		/*
		 * seq holds the sequence number of the CS to pass to wait
		 * ioctl. All values are valid except for 0 and ULLONG_MAX
		 */
		__u64 seq;

		/* Valid only when HL_CS_FLAGS_RESERVE_SIGNALS_ONLY is set */
		struct {
			/* This is the reserved signal handle id */
			__u32 handle_id;

			/* This is the signals count */
			__u32 count;
		};
	};

	/* HL_CS_STATUS */
	__u32 status;

	/*
	 * SOB base address offset
	 * Valid only when HL_CS_FLAGS_RESERVE_SIGNALS_ONLY or HL_CS_FLAGS_SIGNAL is set
	 */
	__u32 sob_base_addr_offset;

	/*
	 * Count of completed signals in SOB before current signal submission.
	 * Valid only when (HL_CS_FLAGS_ENCAP_SIGNALS & HL_CS_FLAGS_STAGED_SUBMISSION)
	 * or HL_CS_FLAGS_SIGNAL is set
	 */
	__u16 sob_count_before_submission;
	__u16 pad[3];
};

union hl_cs_args {
	struct hl_cs_in in;
	struct hl_cs_out out;
};

#define HL_WAIT_CS_FLAGS_INTERRUPT		0x2
#define HL_WAIT_CS_FLAGS_INTERRUPT_MASK		0xFFF00000
#define HL_WAIT_CS_FLAGS_ANY_CQ_INTERRUPT	0xFFF00000
#define HL_WAIT_CS_FLAGS_ANY_DEC_INTERRUPT	0xFFE00000
#define HL_WAIT_CS_FLAGS_MULTI_CS		0x4
#define HL_WAIT_CS_FLAGS_INTERRUPT_KERNEL_CQ	0x10
#define HL_WAIT_CS_FLAGS_REGISTER_INTERRUPT	0x20

#define HL_WAIT_MULTI_CS_LIST_MAX_LEN	32

struct hl_wait_cs_in {
	union {
		struct {
			/*
			 * In case of wait_cs holds the CS sequence number.
			 * In case of wait for multi CS hold a user pointer to
			 * an array of CS sequence numbers
			 */
			__u64 seq;
			/* Absolute timeout to wait for command submission
			 * in microseconds
			 */
			__u64 timeout_us;
		};

		struct {
			union {
				/* User address for completion comparison.
				 * upon interrupt, driver will compare the value pointed
				 * by this address with the supplied target value.
				 * in order not to perform any comparison, set address
				 * to all 1s.
				 * Relevant only when HL_WAIT_CS_FLAGS_INTERRUPT is set
				 */
				__u64 addr;

				/* cq_counters_handle to a kernel mapped cb which contains
				 * cq counters.
				 * Relevant only when HL_WAIT_CS_FLAGS_INTERRUPT_KERNEL_CQ is set
				 */
				__u64 cq_counters_handle;
			};

			/* Target value for completion comparison */
			__u64 target;
		};
	};

	/* Context ID - Currently not in use */
	__u32 ctx_id;

	/* HL_WAIT_CS_FLAGS_*
	 * If HL_WAIT_CS_FLAGS_INTERRUPT is set, this field should include
	 * interrupt id according to HL_WAIT_CS_FLAGS_INTERRUPT_MASK
	 *
	 * in order to wait for any CQ interrupt, set interrupt value to
	 * HL_WAIT_CS_FLAGS_ANY_CQ_INTERRUPT.
	 *
	 * in order to wait for any decoder interrupt, set interrupt value to
	 * HL_WAIT_CS_FLAGS_ANY_DEC_INTERRUPT.
	 */
	__u32 flags;

	union {
		struct {
			/* Multi CS API info- valid entries in multi-CS array */
			__u8 seq_arr_len;
			__u8 pad[7];
		};

		/* Absolute timeout to wait for an interrupt in microseconds.
		 * Relevant only when HL_WAIT_CS_FLAGS_INTERRUPT is set
		 */
		__u64 interrupt_timeout_us;
	};

	/*
	 * cq counter offset inside the counters cb pointed by cq_counters_handle above.
	 * upon interrupt, driver will compare the value pointed
	 * by this address (cq_counters_handle + cq_counters_offset)
	 * with the supplied target value.
	 * relevant only when HL_WAIT_CS_FLAGS_INTERRUPT_KERNEL_CQ is set
	 */
	__u64 cq_counters_offset;

	/*
	 * Timestamp_handle timestamps buffer handle.
	 * relevant only when HL_WAIT_CS_FLAGS_REGISTER_INTERRUPT is set
	 */
	__u64 timestamp_handle;

	/*
	 * Timestamp_offset is offset inside the timestamp buffer pointed by timestamp_handle above.
	 * upon interrupt, if the cq reached the target value then driver will write
	 * timestamp to this offset.
	 * relevant only when HL_WAIT_CS_FLAGS_REGISTER_INTERRUPT is set
	 */
	__u64 timestamp_offset;
};

#define HL_WAIT_CS_STATUS_COMPLETED	0
#define HL_WAIT_CS_STATUS_BUSY		1
#define HL_WAIT_CS_STATUS_TIMEDOUT	2
#define HL_WAIT_CS_STATUS_ABORTED	3

#define HL_WAIT_CS_STATUS_FLAG_GONE		0x1
#define HL_WAIT_CS_STATUS_FLAG_TIMESTAMP_VLD	0x2

struct hl_wait_cs_out {
	/* HL_WAIT_CS_STATUS_* */
	__u32 status;
	/* HL_WAIT_CS_STATUS_FLAG* */
	__u32 flags;
	/*
	 * valid only if HL_WAIT_CS_STATUS_FLAG_TIMESTAMP_VLD is set
	 * for wait_cs: timestamp of CS completion
	 * for wait_multi_cs: timestamp of FIRST CS completion
	 */
	__s64 timestamp_nsec;
	/* multi CS completion bitmap */
	__u32 cs_completion_map;
	__u32 pad;
};

union hl_wait_cs_args {
	struct hl_wait_cs_in in;
	struct hl_wait_cs_out out;
};

/* Opcode to allocate device memory */
#define HL_MEM_OP_ALLOC			0

/* Opcode to free previously allocated device memory */
#define HL_MEM_OP_FREE			1

/* Opcode to map host and device memory */
#define HL_MEM_OP_MAP			2

/* Opcode to unmap previously mapped host and device memory */
#define HL_MEM_OP_UNMAP			3

/* Opcode to map a hw block */
#define HL_MEM_OP_MAP_BLOCK		4

/* Opcode to create DMA-BUF object for an existing device memory allocation
 * and to export an FD of that DMA-BUF back to the caller
 */
#define HL_MEM_OP_EXPORT_DMABUF_FD	5

/* Opcode to create timestamps pool for user interrupts registration support
 * The memory will be allocated by the kernel driver, A timestamp buffer which the user
 * will get handle to it for mmap, and another internal buffer used by the
 * driver for registration management
 * The memory will be freed when the user closes the file descriptor(ctx close)
 */
#define HL_MEM_OP_TS_ALLOC		6

/* Memory flags */
#define HL_MEM_CONTIGUOUS	0x1
#define HL_MEM_SHARED		0x2
#define HL_MEM_USERPTR		0x4
#define HL_MEM_FORCE_HINT	0x8
#define HL_MEM_PREFETCH		0x40

/**
 * structure hl_mem_in - structure that handle input args for memory IOCTL
 * @union arg: union of structures to be used based on the input operation
 * @op: specify the requested memory operation (one of the HL_MEM_OP_* definitions).
 * @flags: flags for the memory operation (one of the HL_MEM_* definitions).
 *         For the HL_MEM_OP_EXPORT_DMABUF_FD opcode, this field holds the DMA-BUF file/FD flags.
 * @ctx_id: context ID - currently not in use.
 * @num_of_elements: number of timestamp elements used only with HL_MEM_OP_TS_ALLOC opcode.
 */
struct hl_mem_in {
	union {
		/**
		 * structure for device memory allocation (used with the HL_MEM_OP_ALLOC op)
		 * @mem_size: memory size to allocate
		 * @page_size: page size to use on allocation. when the value is 0 the default page
		 *             size will be taken.
		 */
		struct {
			__u64 mem_size;
			__u64 page_size;
		} alloc;

		/**
		 * structure for free-ing device memory (used with the HL_MEM_OP_FREE op)
		 * @handle: handle returned from HL_MEM_OP_ALLOC
		 */
		struct {
			__u64 handle;
		} free;

		/**
		 * structure for mapping device memory (used with the HL_MEM_OP_MAP op)
		 * @hint_addr: requested virtual address of mapped memory.
		 *             the driver will try to map the requested region to this hint
		 *             address, as long as the address is valid and not already mapped.
		 *             the user should check the returned address of the IOCTL to make
		 *             sure he got the hint address.
		 *             passing 0 here means that the driver will choose the address itself.
		 * @handle: handle returned from HL_MEM_OP_ALLOC.
		 */
		struct {
			__u64 hint_addr;
			__u64 handle;
		} map_device;

		/**
		 * structure for mapping host memory (used with the HL_MEM_OP_MAP op)
		 * @host_virt_addr: address of allocated host memory.
		 * @hint_addr: requested virtual address of mapped memory.
		 *             the driver will try to map the requested region to this hint
		 *             address, as long as the address is valid and not already mapped.
		 *             the user should check the returned address of the IOCTL to make
		 *             sure he got the hint address.
		 *             passing 0 here means that the driver will choose the address itself.
		 * @size: size of allocated host memory.
		 */
		struct {
			__u64 host_virt_addr;
			__u64 hint_addr;
			__u64 mem_size;
		} map_host;

		/**
		 * structure for mapping hw block (used with the HL_MEM_OP_MAP_BLOCK op)
		 * @block_addr:HW block address to map, a handle and size will be returned
		 *             to the user and will be used to mmap the relevant block.
		 *             only addresses from configuration space are allowed.
		 */
		struct {
			__u64 block_addr;
		} map_block;

		/**
		 * structure for unmapping host memory (used with the HL_MEM_OP_UNMAP op)
		 * @device_virt_addr: virtual address returned from HL_MEM_OP_MAP
		 */
		struct {
			__u64 device_virt_addr;
		} unmap;

		/**
		 * structure for exporting DMABUF object (used with
		 * the HL_MEM_OP_EXPORT_DMABUF_FD op)
		 * @handle: handle returned from HL_MEM_OP_ALLOC.
		 *          in Gaudi, where we don't have MMU for the device memory, the
		 *          driver expects a physical address (instead of a handle) in the
		 *          device memory space.
		 * @mem_size: size of memory allocation. Relevant only for GAUDI
		 */
		struct {
			__u64 handle;
			__u64 mem_size;
		} export_dmabuf_fd;
	};

	__u32 op;
	__u32 flags;
	__u32 ctx_id;
	__u32 num_of_elements;
};

struct hl_mem_out {
	union {
		/*
		 * Used for HL_MEM_OP_MAP as the virtual address that was
		 * assigned in the device VA space.
		 * A value of 0 means the requested operation failed.
		 */
		__u64 device_virt_addr;

		/*
		 * Used in HL_MEM_OP_ALLOC
		 * This is the assigned handle for the allocated memory
		 */
		__u64 handle;

		struct {
			/*
			 * Used in HL_MEM_OP_MAP_BLOCK.
			 * This is the assigned handle for the mapped block
			 */
			__u64 block_handle;

			/*
			 * Used in HL_MEM_OP_MAP_BLOCK
			 * This is the size of the mapped block
			 */
			__u32 block_size;

			__u32 pad;
		};

		/* Returned in HL_MEM_OP_EXPORT_DMABUF_FD. Represents the
		 * DMA-BUF object that was created to describe a memory
		 * allocation on the device's memory space. The FD should be
		 * passed to the importer driver
		 */
		__s32 fd;
	};
};

union hl_mem_args {
	struct hl_mem_in in;
	struct hl_mem_out out;
};

#define HL_DEBUG_MAX_AUX_VALUES		10

struct hl_debug_params_etr {
	/* Address in memory to allocate buffer */
	__u64 buffer_address;

	/* Size of buffer to allocate */
	__u64 buffer_size;

	/* Sink operation mode: SW fifo, HW fifo, Circular buffer */
	__u32 sink_mode;
	__u32 pad;
};

struct hl_debug_params_etf {
	/* Address in memory to allocate buffer */
	__u64 buffer_address;

	/* Size of buffer to allocate */
	__u64 buffer_size;

	/* Sink operation mode: SW fifo, HW fifo, Circular buffer */
	__u32 sink_mode;
	__u32 pad;
};

struct hl_debug_params_stm {
	/* Two bit masks for HW event and Stimulus Port */
	__u64 he_mask;
	__u64 sp_mask;

	/* Trace source ID */
	__u32 id;

	/* Frequency for the timestamp register */
	__u32 frequency;
};

struct hl_debug_params_bmon {
	/* Two address ranges that the user can request to filter */
	__u64 start_addr0;
	__u64 addr_mask0;

	__u64 start_addr1;
	__u64 addr_mask1;

	/* Capture window configuration */
	__u32 bw_win;
	__u32 win_capture;

	/* Trace source ID */
	__u32 id;

	/* Control register */
	__u32 control;

	/* Two more address ranges that the user can request to filter */
	__u64 start_addr2;
	__u64 end_addr2;

	__u64 start_addr3;
	__u64 end_addr3;
};

struct hl_debug_params_spmu {
	/* Event types selection */
	__u64 event_types[HL_DEBUG_MAX_AUX_VALUES];

	/* Number of event types selection */
	__u32 event_types_num;

	/* TRC configuration register values */
	__u32 pmtrc_val;
	__u32 trc_ctrl_host_val;
	__u32 trc_en_host_val;
};

/* Opcode for ETR component */
#define HL_DEBUG_OP_ETR		0
/* Opcode for ETF component */
#define HL_DEBUG_OP_ETF		1
/* Opcode for STM component */
#define HL_DEBUG_OP_STM		2
/* Opcode for FUNNEL component */
#define HL_DEBUG_OP_FUNNEL	3
/* Opcode for BMON component */
#define HL_DEBUG_OP_BMON	4
/* Opcode for SPMU component */
#define HL_DEBUG_OP_SPMU	5
/* Opcode for timestamp (deprecated) */
#define HL_DEBUG_OP_TIMESTAMP	6
/* Opcode for setting the device into or out of debug mode. The enable
 * variable should be 1 for enabling debug mode and 0 for disabling it
 */
#define HL_DEBUG_OP_SET_MODE	7

struct hl_debug_args {
	/*
	 * Pointer to user input structure.
	 * This field is relevant to specific opcodes.
	 */
	__u64 input_ptr;
	/* Pointer to user output structure */
	__u64 output_ptr;
	/* Size of user input structure */
	__u32 input_size;
	/* Size of user output structure */
	__u32 output_size;
	/* HL_DEBUG_OP_* */
	__u32 op;
	/*
	 * Register index in the component, taken from the debug_regs_index enum
	 * in the various ASIC header files
	 */
	__u32 reg_idx;
	/* Enable/disable */
	__u32 enable;
	/* Context ID - Currently not in use */
	__u32 ctx_id;
};

/*
 * Notifier event values - for the notification mechanism and the HL_INFO_GET_EVENTS command
 *
 * HL_NOTIFIER_EVENT_TPC_ASSERT		- Indicates TPC assert event
 * HL_NOTIFIER_EVENT_UNDEFINED_OPCODE	- Indicates undefined operation code
 * HL_NOTIFIER_EVENT_DEVICE_RESET	- Indicates device requires a reset
 * HL_NOTIFIER_EVENT_CS_TIMEOUT		- Indicates CS timeout error
 * HL_NOTIFIER_EVENT_DEVICE_UNAVAILABLE	- Indicates device is unavailable
 */
#define HL_NOTIFIER_EVENT_TPC_ASSERT		(1ULL << 0)
#define HL_NOTIFIER_EVENT_UNDEFINED_OPCODE	(1ULL << 1)
#define HL_NOTIFIER_EVENT_DEVICE_RESET		(1ULL << 2)
#define HL_NOTIFIER_EVENT_CS_TIMEOUT		(1ULL << 3)
#define HL_NOTIFIER_EVENT_DEVICE_UNAVAILABLE	(1ULL << 4)

/*
 * Various information operations such as:
 * - H/W IP information
 * - Current dram usage
 *
 * The user calls this IOCTL with an opcode that describes the required
 * information. The user should supply a pointer to a user-allocated memory
 * chunk, which will be filled by the driver with the requested information.
 *
 * The user supplies the maximum amount of size to copy into the user's memory,
 * in order to prevent data corruption in case of differences between the
 * definitions of structures in kernel and userspace, e.g. in case of old
 * userspace and new kernel driver
 */
#define HL_IOCTL_INFO	\
		_IOWR('H', 0x01, struct hl_info_args)

/*
 * Command Buffer
 * - Request a Command Buffer
 * - Destroy a Command Buffer
 *
 * The command buffers are memory blocks that reside in DMA-able address
 * space and are physically contiguous so they can be accessed by the device
 * directly. They are allocated using the coherent DMA API.
 *
 * When creating a new CB, the IOCTL returns a handle of it, and the user-space
 * process needs to use that handle to mmap the buffer so it can access them.
 *
 * In some instances, the device must access the command buffer through the
 * device's MMU, and thus its memory should be mapped. In these cases, user can
 * indicate the driver that such a mapping is required.
 * The resulting device virtual address will be used internally by the driver,
 * and won't be returned to user.
 *
 */
#define HL_IOCTL_CB		\
		_IOWR('H', 0x02, union hl_cb_args)

/*
 * Command Submission
 *
 * To submit work to the device, the user need to call this IOCTL with a set
 * of JOBS. That set of JOBS constitutes a CS object.
 * Each JOB will be enqueued on a specific queue, according to the user's input.
 * There can be more then one JOB per queue.
 *
 * The CS IOCTL will receive two sets of JOBS. One set is for "restore" phase
 * and a second set is for "execution" phase.
 * The JOBS on the "restore" phase are enqueued only after context-switch
 * (or if its the first CS for this context). The user can also order the
 * driver to run the "restore" phase explicitly
 *
 * Goya/Gaudi:
 * There are two types of queues - external and internal. External queues
 * are DMA queues which transfer data from/to the Host. All other queues are
 * internal. The driver will get completion notifications from the device only
 * on JOBS which are enqueued in the external queues.
 *
 * Greco onwards:
 * There is a single type of queue for all types of engines, either DMA engines
 * for transfers from/to the host or inside the device, or compute engines.
 * The driver will get completion notifications from the device for all queues.
 *
 * For jobs on external queues, the user needs to create command buffers
 * through the CB ioctl and give the CB's handle to the CS ioctl. For jobs on
 * internal queues, the user needs to prepare a "command buffer" with packets
 * on either the device SRAM/DRAM or the host, and give the device address of
 * that buffer to the CS ioctl.
 * For jobs on H/W queues both options of command buffers are valid.
 *
 * This IOCTL is asynchronous in regard to the actual execution of the CS. This
 * means it returns immediately after ALL the JOBS were enqueued on their
 * relevant queues. Therefore, the user mustn't assume the CS has been completed
 * or has even started to execute.
 *
 * Upon successful enqueue, the IOCTL returns a sequence number which the user
 * can use with the "Wait for CS" IOCTL to check whether the handle's CS
 * non-internal JOBS have been completed. Note that if the CS has internal JOBS
 * which can execute AFTER the external JOBS have finished, the driver might
 * report that the CS has finished executing BEFORE the internal JOBS have
 * actually finished executing.
 *
 * Even though the sequence number increments per CS, the user can NOT
 * automatically assume that if CS with sequence number N finished, then CS
 * with sequence number N-1 also finished. The user can make this assumption if
 * and only if CS N and CS N-1 are exactly the same (same CBs for the same
 * queues).
 */
#define HL_IOCTL_CS			\
		_IOWR('H', 0x03, union hl_cs_args)

/*
 * Wait for Command Submission
 *
 * The user can call this IOCTL with a handle it received from the CS IOCTL
 * to wait until the handle's CS has finished executing. The user will wait
 * inside the kernel until the CS has finished or until the user-requested
 * timeout has expired.
 *
 * If the timeout value is 0, the driver won't sleep at all. It will check
 * the status of the CS and return immediately
 *
 * The return value of the IOCTL is a standard Linux error code. The possible
 * values are:
 *
 * EINTR     - Kernel waiting has been interrupted, e.g. due to OS signal
 *             that the user process received
 * ETIMEDOUT - The CS has caused a timeout on the device
 * EIO       - The CS was aborted (usually because the device was reset)
 * ENODEV    - The device wants to do hard-reset (so user need to close FD)
 *
 * The driver also returns a custom define in case the IOCTL call returned 0.
 * The define can be one of the following:
 *
 * HL_WAIT_CS_STATUS_COMPLETED   - The CS has been completed successfully (0)
 * HL_WAIT_CS_STATUS_BUSY        - The CS is still executing (0)
 * HL_WAIT_CS_STATUS_TIMEDOUT    - The CS has caused a timeout on the device
 *                                 (ETIMEDOUT)
 * HL_WAIT_CS_STATUS_ABORTED     - The CS was aborted, usually because the
 *                                 device was reset (EIO)
 */

#define HL_IOCTL_WAIT_CS			\
		_IOWR('H', 0x04, union hl_wait_cs_args)

/*
 * Memory
 * - Map host memory to device MMU
 * - Unmap host memory from device MMU
 *
 * This IOCTL allows the user to map host memory to the device MMU
 *
 * For host memory, the IOCTL doesn't allocate memory. The user is supposed
 * to allocate the memory in user-space (malloc/new). The driver pins the
 * physical pages (up to the allowed limit by the OS), assigns a virtual
 * address in the device VA space and initializes the device MMU.
 *
 * There is an option for the user to specify the requested virtual address.
 *
 */
#define HL_IOCTL_MEMORY		\
		_IOWR('H', 0x05, union hl_mem_args)

/*
 * Debug
 * - Enable/disable the ETR/ETF/FUNNEL/STM/BMON/SPMU debug traces
 *
 * This IOCTL allows the user to get debug traces from the chip.
 *
 * Before the user can send configuration requests of the various
 * debug/profile engines, it needs to set the device into debug mode.
 * This is because the debug/profile infrastructure is shared component in the
 * device and we can't allow multiple users to access it at the same time.
 *
 * Once a user set the device into debug mode, the driver won't allow other
 * users to "work" with the device, i.e. open a FD. If there are multiple users
 * opened on the device, the driver won't allow any user to debug the device.
 *
 * For each configuration request, the user needs to provide the register index
 * and essential data such as buffer address and size.
 *
 * Once the user has finished using the debug/profile engines, he should
 * set the device into non-debug mode, i.e. disable debug mode.
 *
 * The driver can decide to "kick out" the user if he abuses this interface.
 *
 */
#define HL_IOCTL_DEBUG		\
		_IOWR('H', 0x06, struct hl_debug_args)

#define HL_COMMAND_START	0x01
#define HL_COMMAND_END		0x07

#endif /* HABANALABS_H_ */<|MERGE_RESOLUTION|>--- conflicted
+++ resolved
@@ -773,10 +773,7 @@
  *                            Razwi initiator.
  *                            Razwi cause, was it a page fault or MMU access error.
  * HL_INFO_DEV_MEM_ALLOC_PAGE_SIZES - Retrieve valid page sizes for device memory allocation
-<<<<<<< HEAD
-=======
  * HL_INFO_SECURED_ATTESTATION - Retrieve attestation report of the boot.
->>>>>>> 7365df19
  * HL_INFO_REGISTER_EVENTFD   - Register eventfd for event notifications.
  * HL_INFO_UNREGISTER_EVENTFD - Unregister eventfd
  * HL_INFO_GET_EVENTS         - Retrieve the last occurred events
@@ -806,27 +803,18 @@
 #define HL_INFO_CS_TIMEOUT_EVENT		24
 #define HL_INFO_RAZWI_EVENT			25
 #define HL_INFO_DEV_MEM_ALLOC_PAGE_SIZES	26
-<<<<<<< HEAD
-=======
 #define HL_INFO_SECURED_ATTESTATION		27
->>>>>>> 7365df19
 #define HL_INFO_REGISTER_EVENTFD		28
 #define HL_INFO_UNREGISTER_EVENTFD		29
 #define HL_INFO_GET_EVENTS			30
 #define HL_INFO_UNDEFINED_OPCODE_EVENT		31
-<<<<<<< HEAD
+#define HL_INFO_ENGINE_STATUS			32
 
 #define HL_INFO_VERSION_MAX_LEN			128
 #define HL_INFO_CARD_NAME_MAX_LEN		16
-=======
-#define HL_INFO_ENGINE_STATUS			32
-
-#define HL_INFO_VERSION_MAX_LEN			128
-#define HL_INFO_CARD_NAME_MAX_LEN		16
 
 /* Maximum buffer size for retrieving engines status */
 #define HL_ENGINES_DATA_MAX_SIZE	SZ_1M
->>>>>>> 7365df19
 
 /**
  * struct hl_info_hw_ip_info - hardware information on various IPs in the ASIC
@@ -858,10 +846,7 @@
  * @tpc_enabled_mask: Bit-mask that represents which TPCs are enabled. Relevant
  *                    for Goya/Gaudi only.
  * @dram_enabled: Whether the DRAM is enabled.
-<<<<<<< HEAD
-=======
  * @security_enabled: Whether security is enabled on device.
->>>>>>> 7365df19
  * @mme_master_slave_mode: Indicate whether the MME is working in master/slave
  *                         configuration. Relevant for Greco and later.
  * @cpucp_version: The CPUCP f/w version.
@@ -893,11 +878,7 @@
 	__u32 psoc_pci_pll_div_factor;
 	__u8 tpc_enabled_mask;
 	__u8 dram_enabled;
-<<<<<<< HEAD
-	__u8 reserved;
-=======
 	__u8 security_enabled;
->>>>>>> 7365df19
 	__u8 mme_master_slave_mode;
 	__u8 cpucp_version[HL_INFO_VERSION_MAX_LEN];
 	__u8 card_name[HL_INFO_CARD_NAME_MAX_LEN];
@@ -1123,20 +1104,12 @@
  * struct hl_info_undefined_opcode_event - info about last undefined opcode error
  * @timestamp: timestamp of the undefined opcode error
  * @cb_addr_streams: CB addresses (per stream) that are currently exists in the PQ
-<<<<<<< HEAD
- *                   entiers. In case all streams array entries are
-=======
  *                   entries. In case all streams array entries are
->>>>>>> 7365df19
  *                   filled with values, it means the execution was in Lower-CP.
  * @cq_addr: the address of the current handled command buffer
  * @cq_size: the size of the current handled command buffer
  * @cb_addr_streams_len: num of streams - actual len of cb_addr_streams array.
-<<<<<<< HEAD
- *                       should be equal to 1 incase of undefined opcode
-=======
  *                       should be equal to 1 in case of undefined opcode
->>>>>>> 7365df19
  *                       in Upper-CP (specific stream) and equal to 4 incase
  *                       of undefined opcode in Lower-CP.
  * @engine_id: engine-id that the error occurred on
@@ -1162,8 +1135,6 @@
 	__u64 page_order_bitmask;
 };
 
-<<<<<<< HEAD
-=======
 #define SEC_PCR_DATA_BUF_SZ	256
 #define SEC_PCR_QUOTE_BUF_SZ	510	/* (512 - 2) 2 bytes used for size */
 #define SEC_SIGNATURE_BUF_SZ	255	/* (256 - 1) 1 byte used for size */
@@ -1203,7 +1174,6 @@
 	__u8 pad0[2];
 };
 
->>>>>>> 7365df19
 enum gaudi_dcores {
 	HL_GAUDI_WS_DCORE,
 	HL_GAUDI_WN_DCORE,
@@ -1225,14 +1195,11 @@
  *             resolution. Currently not in use.
  * @pll_index: Index as defined in hl_<asic type>_pll_index enumeration.
  * @eventfd: event file descriptor for event notifications.
-<<<<<<< HEAD
-=======
  * @user_buffer_actual_size: Actual data size which was copied to user allocated buffer by the
  *                           driver. It is possible for the user to allocate buffer larger than
  *                           needed, hence updating this variable so user will know the exact amount
  *                           of bytes copied by the kernel to the buffer.
  * @sec_attest_nonce: Nonce number used for attestation report.
->>>>>>> 7365df19
  * @pad: Padding to 64 bit.
  */
 struct hl_info_args {
@@ -1246,11 +1213,8 @@
 		__u32 period_ms;
 		__u32 pll_index;
 		__u32 eventfd;
-<<<<<<< HEAD
-=======
 		__u32 user_buffer_actual_size;
 		__u32 sec_attest_nonce;
->>>>>>> 7365df19
 	};
 
 	__u32 pad;
@@ -2013,21 +1977,6 @@
 };
 
 /*
- * Notifier event values - for the notification mechanism and the HL_INFO_GET_EVENTS command
- *
- * HL_NOTIFIER_EVENT_TPC_ASSERT		- Indicates TPC assert event
- * HL_NOTIFIER_EVENT_UNDEFINED_OPCODE	- Indicates undefined operation code
- * HL_NOTIFIER_EVENT_DEVICE_RESET	- Indicates device requires a reset
- * HL_NOTIFIER_EVENT_CS_TIMEOUT		- Indicates CS timeout error
- * HL_NOTIFIER_EVENT_DEVICE_UNAVAILABLE	- Indicates device is unavailable
- */
-#define HL_NOTIFIER_EVENT_TPC_ASSERT		(1ULL << 0)
-#define HL_NOTIFIER_EVENT_UNDEFINED_OPCODE	(1ULL << 1)
-#define HL_NOTIFIER_EVENT_DEVICE_RESET		(1ULL << 2)
-#define HL_NOTIFIER_EVENT_CS_TIMEOUT		(1ULL << 3)
-#define HL_NOTIFIER_EVENT_DEVICE_UNAVAILABLE	(1ULL << 4)
-
-/*
  * Various information operations such as:
  * - H/W IP information
  * - Current dram usage
