--- conflicted
+++ resolved
@@ -390,11 +390,7 @@
 	ret = hid_hw_raw_request(hdev, arctis_1_battery_request[0],
 				 write_buf, sizeof(arctis_1_battery_request),
 				 HID_OUTPUT_REPORT, HID_REQ_SET_REPORT);
-<<<<<<< HEAD
-	if (ret < sizeof(arctis_1_battery_request)) {
-=======
 	if (ret < (int)sizeof(arctis_1_battery_request)) {
->>>>>>> 63ddbafb
 		hid_err(hdev, "hid_hw_raw_request() failed with %d\n", ret);
 		ret = -ENODATA;
 	}
