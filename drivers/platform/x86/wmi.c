// SPDX-License-Identifier: GPL-2.0-or-later
/*
 *  ACPI-WMI mapping driver
 *
 *  Copyright (C) 2007-2008 Carlos Corbacho <carlos@strangeworlds.co.uk>
 *
 *  GUID parsing code from ldm.c is:
 *   Copyright (C) 2001,2002 Richard Russon <ldm@flatcap.org>
 *   Copyright (c) 2001-2007 Anton Altaparmakov
 *   Copyright (C) 2001,2002 Jakob Kemi <jakob.kemi@telia.com>
 *
 *  WMI bus infrastructure by Andrew Lutomirski and Darren Hart:
 *    Copyright (C) 2015 Andrew Lutomirski
 *    Copyright (C) 2017 VMware, Inc. All Rights Reserved.
 */

#define pr_fmt(fmt)	KBUILD_MODNAME ": " fmt

#include <linux/acpi.h>
#include <linux/bits.h>
#include <linux/build_bug.h>
#include <linux/device.h>
#include <linux/init.h>
#include <linux/kernel.h>
#include <linux/list.h>
#include <linux/module.h>
#include <linux/platform_device.h>
#include <linux/rwsem.h>
#include <linux/slab.h>
#include <linux/sysfs.h>
#include <linux/types.h>
#include <linux/uuid.h>
#include <linux/wmi.h>
#include <linux/fs.h>

MODULE_AUTHOR("Carlos Corbacho");
MODULE_DESCRIPTION("ACPI-WMI Mapping Driver");
MODULE_LICENSE("GPL");

static LIST_HEAD(wmi_block_list);

struct guid_block {
	guid_t guid;
	union {
		char object_id[2];
		struct {
			unsigned char notify_id;
			unsigned char reserved;
		};
	};
	u8 instance_count;
	u8 flags;
} __packed;
static_assert(sizeof(typeof_member(struct guid_block, guid)) == 16);
static_assert(sizeof(struct guid_block) == 20);
static_assert(__alignof__(struct guid_block) == 1);

enum {	/* wmi_block flags */
	WMI_READ_TAKES_NO_ARGS,
};

struct wmi_block {
	struct wmi_device dev;
	struct list_head list;
	struct guid_block gblock;
	struct acpi_device *acpi_device;
	struct rw_semaphore notify_lock;	/* Protects notify callback add/remove */
	wmi_notify_handler handler;
	void *handler_data;
	bool driver_ready;
	unsigned long flags;
};


/*
 * If the GUID data block is marked as expensive, we must enable and
 * explicitily disable data collection.
 */
#define ACPI_WMI_EXPENSIVE   BIT(0)
#define ACPI_WMI_METHOD      BIT(1)	/* GUID is a method */
#define ACPI_WMI_STRING      BIT(2)	/* GUID takes & returns a string */
#define ACPI_WMI_EVENT       BIT(3)	/* GUID is an event */

static const struct acpi_device_id wmi_device_ids[] = {
	{"PNP0C14", 0},
	{"pnp0c14", 0},
	{ }
};
MODULE_DEVICE_TABLE(acpi, wmi_device_ids);

/* allow duplicate GUIDs as these device drivers use struct wmi_driver */
static const char * const allow_duplicates[] = {
	"05901221-D566-11D1-B2F0-00A0C9062910",	/* wmi-bmof */
	"8A42EA14-4F2A-FD45-6422-0087F7A7E608",	/* dell-wmi-ddv */
	"44FADEB1-B204-40F2-8581-394BBDC1B651",	/* intel-wmi-sbl-fw-update */
	"86CCFD48-205E-4A77-9C48-2021CBEDE341",	/* intel-wmi-thunderbolt */
	"F1DDEE52-063C-4784-A11E-8A06684B9B01",	/* dell-smm-hwmon */
	NULL
};

#define dev_to_wblock(__dev)	container_of_const(__dev, struct wmi_block, dev.dev)
#define dev_to_wdev(__dev)	container_of_const(__dev, struct wmi_device, dev)

/*
 * GUID parsing functions
 */

static bool guid_parse_and_compare(const char *string, const guid_t *guid)
{
	guid_t guid_input;

	if (guid_parse(string, &guid_input))
		return false;

	return guid_equal(&guid_input, guid);
}

static const void *find_guid_context(struct wmi_block *wblock,
				     struct wmi_driver *wdriver)
{
	const struct wmi_device_id *id;

	id = wdriver->id_table;
	if (!id)
		return NULL;

	while (*id->guid_string) {
		if (guid_parse_and_compare(id->guid_string, &wblock->gblock.guid))
			return id->context;
		id++;
	}
	return NULL;
}

static acpi_status wmi_method_enable(struct wmi_block *wblock, bool enable)
{
	struct guid_block *block;
	char method[5];
	acpi_status status;
	acpi_handle handle;

	block = &wblock->gblock;
	handle = wblock->acpi_device->handle;

	snprintf(method, 5, "WE%02X", block->notify_id);
	status = acpi_execute_simple_method(handle, method, enable);
	if (status == AE_NOT_FOUND)
		return AE_OK;

	return status;
}

#define WMI_ACPI_METHOD_NAME_SIZE 5

static inline void get_acpi_method_name(const struct wmi_block *wblock,
					const char method,
					char buffer[static WMI_ACPI_METHOD_NAME_SIZE])
{
	static_assert(ARRAY_SIZE(wblock->gblock.object_id) == 2);
	static_assert(WMI_ACPI_METHOD_NAME_SIZE >= 5);

	buffer[0] = 'W';
	buffer[1] = method;
	buffer[2] = wblock->gblock.object_id[0];
	buffer[3] = wblock->gblock.object_id[1];
	buffer[4] = '\0';
}

static inline acpi_object_type get_param_acpi_type(const struct wmi_block *wblock)
{
	if (wblock->gblock.flags & ACPI_WMI_STRING)
		return ACPI_TYPE_STRING;
	else
		return ACPI_TYPE_BUFFER;
}

static acpi_status get_event_data(const struct wmi_block *wblock, struct acpi_buffer *out)
{
	union acpi_object param = {
		.integer = {
			.type = ACPI_TYPE_INTEGER,
			.value = wblock->gblock.notify_id,
		}
	};
	struct acpi_object_list input = {
		.count = 1,
		.pointer = &param,
	};

	return acpi_evaluate_object(wblock->acpi_device->handle, "_WED", &input, out);
}

static int wmidev_match_guid(struct device *dev, const void *data)
{
	struct wmi_block *wblock = dev_to_wblock(dev);
	const guid_t *guid = data;

	if (guid_equal(guid, &wblock->gblock.guid))
		return 1;

	return 0;
}

<<<<<<< HEAD
static const struct bus_type wmi_bus_type;
=======
static int wmidev_match_notify_id(struct device *dev, const void *data)
{
	struct wmi_block *wblock = dev_to_wblock(dev);
	const u32 *notify_id = data;

	if (wblock->gblock.flags & ACPI_WMI_EVENT && wblock->gblock.notify_id == *notify_id)
		return 1;

	return 0;
}

static struct bus_type wmi_bus_type;
>>>>>>> 1abdf288

static struct wmi_device *wmi_find_device_by_guid(const char *guid_string)
{
	struct device *dev;
	guid_t guid;
	int ret;

	ret = guid_parse(guid_string, &guid);
	if (ret < 0)
		return ERR_PTR(ret);

	dev = bus_find_device(&wmi_bus_type, NULL, &guid, wmidev_match_guid);
	if (!dev)
		return ERR_PTR(-ENODEV);

	return dev_to_wdev(dev);
}

static struct wmi_device *wmi_find_event_by_notify_id(const u32 notify_id)
{
	struct device *dev;

	dev = bus_find_device(&wmi_bus_type, NULL, &notify_id, wmidev_match_notify_id);
	if (!dev)
		return ERR_PTR(-ENODEV);

	return to_wmi_device(dev);
}

static void wmi_device_put(struct wmi_device *wdev)
{
	put_device(&wdev->dev);
}

/*
 * Exported WMI functions
 */

/**
 * wmi_instance_count - Get number of WMI object instances
 * @guid_string: 36 char string of the form fa50ff2b-f2e8-45de-83fa-65417f2f49ba
 *
 * Get the number of WMI object instances.
 *
 * Returns: Number of WMI object instances or negative error code.
 */
int wmi_instance_count(const char *guid_string)
{
	struct wmi_device *wdev;
	int ret;

	wdev = wmi_find_device_by_guid(guid_string);
	if (IS_ERR(wdev))
		return PTR_ERR(wdev);

	ret = wmidev_instance_count(wdev);
	wmi_device_put(wdev);

	return ret;
}
EXPORT_SYMBOL_GPL(wmi_instance_count);

/**
 * wmidev_instance_count - Get number of WMI object instances
 * @wdev: A wmi bus device from a driver
 *
 * Get the number of WMI object instances.
 *
 * Returns: Number of WMI object instances.
 */
u8 wmidev_instance_count(struct wmi_device *wdev)
{
	struct wmi_block *wblock = container_of(wdev, struct wmi_block, dev);

	return wblock->gblock.instance_count;
}
EXPORT_SYMBOL_GPL(wmidev_instance_count);

/**
 * wmi_evaluate_method - Evaluate a WMI method (deprecated)
 * @guid_string: 36 char string of the form fa50ff2b-f2e8-45de-83fa-65417f2f49ba
 * @instance: Instance index
 * @method_id: Method ID to call
 * @in: Buffer containing input for the method call
 * @out: Empty buffer to return the method results
 *
 * Call an ACPI-WMI method, the caller must free @out.
 *
 * Return: acpi_status signaling success or error.
 */
acpi_status wmi_evaluate_method(const char *guid_string, u8 instance, u32 method_id,
				const struct acpi_buffer *in, struct acpi_buffer *out)
{
	struct wmi_device *wdev;
	acpi_status status;

	wdev = wmi_find_device_by_guid(guid_string);
	if (IS_ERR(wdev))
		return AE_ERROR;

	status = wmidev_evaluate_method(wdev, instance, method_id, in, out);

	wmi_device_put(wdev);

	return status;
}
EXPORT_SYMBOL_GPL(wmi_evaluate_method);

/**
 * wmidev_evaluate_method - Evaluate a WMI method
 * @wdev: A wmi bus device from a driver
 * @instance: Instance index
 * @method_id: Method ID to call
 * @in: Buffer containing input for the method call
 * @out: Empty buffer to return the method results
 *
 * Call an ACPI-WMI method, the caller must free @out.
 *
 * Return: acpi_status signaling success or error.
 */
acpi_status wmidev_evaluate_method(struct wmi_device *wdev, u8 instance, u32 method_id,
				   const struct acpi_buffer *in, struct acpi_buffer *out)
{
	struct guid_block *block;
	struct wmi_block *wblock;
	acpi_handle handle;
	struct acpi_object_list input;
	union acpi_object params[3];
	char method[WMI_ACPI_METHOD_NAME_SIZE];

	wblock = container_of(wdev, struct wmi_block, dev);
	block = &wblock->gblock;
	handle = wblock->acpi_device->handle;

	if (!(block->flags & ACPI_WMI_METHOD))
		return AE_BAD_DATA;

	if (block->instance_count <= instance)
		return AE_BAD_PARAMETER;

	input.count = 2;
	input.pointer = params;
	params[0].type = ACPI_TYPE_INTEGER;
	params[0].integer.value = instance;
	params[1].type = ACPI_TYPE_INTEGER;
	params[1].integer.value = method_id;

	if (in) {
		input.count = 3;

		params[2].type = get_param_acpi_type(wblock);
		params[2].buffer.length = in->length;
		params[2].buffer.pointer = in->pointer;
	}

	get_acpi_method_name(wblock, 'M', method);

	return acpi_evaluate_object(handle, method, &input, out);
}
EXPORT_SYMBOL_GPL(wmidev_evaluate_method);

static acpi_status __query_block(struct wmi_block *wblock, u8 instance,
				 struct acpi_buffer *out)
{
	struct guid_block *block;
	acpi_handle handle;
	acpi_status status, wc_status = AE_ERROR;
	struct acpi_object_list input;
	union acpi_object wq_params[1];
	char wc_method[WMI_ACPI_METHOD_NAME_SIZE];
	char method[WMI_ACPI_METHOD_NAME_SIZE];

	if (!out)
		return AE_BAD_PARAMETER;

	block = &wblock->gblock;
	handle = wblock->acpi_device->handle;

	if (block->instance_count <= instance)
		return AE_BAD_PARAMETER;

	/* Check GUID is a data block */
	if (block->flags & (ACPI_WMI_EVENT | ACPI_WMI_METHOD))
		return AE_ERROR;

	input.count = 1;
	input.pointer = wq_params;
	wq_params[0].type = ACPI_TYPE_INTEGER;
	wq_params[0].integer.value = instance;

	if (instance == 0 && test_bit(WMI_READ_TAKES_NO_ARGS, &wblock->flags))
		input.count = 0;

	/*
	 * If ACPI_WMI_EXPENSIVE, call the relevant WCxx method first to
	 * enable collection.
	 */
	if (block->flags & ACPI_WMI_EXPENSIVE) {
		get_acpi_method_name(wblock, 'C', wc_method);

		/*
		 * Some GUIDs break the specification by declaring themselves
		 * expensive, but have no corresponding WCxx method. So we
		 * should not fail if this happens.
		 */
		wc_status = acpi_execute_simple_method(handle, wc_method, 1);
	}

	get_acpi_method_name(wblock, 'Q', method);
	status = acpi_evaluate_object(handle, method, &input, out);

	/*
	 * If ACPI_WMI_EXPENSIVE, call the relevant WCxx method, even if
	 * the WQxx method failed - we should disable collection anyway.
	 */
	if ((block->flags & ACPI_WMI_EXPENSIVE) && ACPI_SUCCESS(wc_status)) {
		/*
		 * Ignore whether this WCxx call succeeds or not since
		 * the previously executed WQxx method call might have
		 * succeeded, and returning the failing status code
		 * of this call would throw away the result of the WQxx
		 * call, potentially leaking memory.
		 */
		acpi_execute_simple_method(handle, wc_method, 0);
	}

	return status;
}

/**
 * wmi_query_block - Return contents of a WMI block (deprecated)
 * @guid_string: 36 char string of the form fa50ff2b-f2e8-45de-83fa-65417f2f49ba
 * @instance: Instance index
 * @out: Empty buffer to return the contents of the data block to
 *
 * Query a ACPI-WMI block, the caller must free @out.
 *
 * Return: ACPI object containing the content of the WMI block.
 */
acpi_status wmi_query_block(const char *guid_string, u8 instance,
			    struct acpi_buffer *out)
{
	struct wmi_block *wblock;
	struct wmi_device *wdev;
	acpi_status status;

	wdev = wmi_find_device_by_guid(guid_string);
	if (IS_ERR(wdev))
		return AE_ERROR;

	wblock = container_of(wdev, struct wmi_block, dev);
	status = __query_block(wblock, instance, out);

	wmi_device_put(wdev);

	return status;
}
EXPORT_SYMBOL_GPL(wmi_query_block);

/**
 * wmidev_block_query - Return contents of a WMI block
 * @wdev: A wmi bus device from a driver
 * @instance: Instance index
 *
 * Query an ACPI-WMI block, the caller must free the result.
 *
 * Return: ACPI object containing the content of the WMI block.
 */
union acpi_object *wmidev_block_query(struct wmi_device *wdev, u8 instance)
{
	struct acpi_buffer out = { ACPI_ALLOCATE_BUFFER, NULL };
	struct wmi_block *wblock = container_of(wdev, struct wmi_block, dev);

	if (ACPI_FAILURE(__query_block(wblock, instance, &out)))
		return NULL;

	return out.pointer;
}
EXPORT_SYMBOL_GPL(wmidev_block_query);

/**
 * wmi_set_block - Write to a WMI block (deprecated)
 * @guid_string: 36 char string of the form fa50ff2b-f2e8-45de-83fa-65417f2f49ba
 * @instance: Instance index
 * @in: Buffer containing new values for the data block
 *
 * Write the contents of the input buffer to an ACPI-WMI data block.
 *
 * Return: acpi_status signaling success or error.
 */
acpi_status wmi_set_block(const char *guid_string, u8 instance, const struct acpi_buffer *in)
{
	struct wmi_device *wdev;
	acpi_status status;

	wdev = wmi_find_device_by_guid(guid_string);
	if (IS_ERR(wdev))
		return AE_ERROR;

	status =  wmidev_block_set(wdev, instance, in);
	wmi_device_put(wdev);

	return status;
}
EXPORT_SYMBOL_GPL(wmi_set_block);

/**
 * wmidev_block_set - Write to a WMI block
 * @wdev: A wmi bus device from a driver
 * @instance: Instance index
 * @in: Buffer containing new values for the data block
 *
 * Write contents of the input buffer to an ACPI-WMI data block.
 *
 * Return: acpi_status signaling success or error.
 */
acpi_status wmidev_block_set(struct wmi_device *wdev, u8 instance, const struct acpi_buffer *in)
{
	struct wmi_block *wblock = container_of(wdev, struct wmi_block, dev);
	acpi_handle handle = wblock->acpi_device->handle;
	struct guid_block *block = &wblock->gblock;
	char method[WMI_ACPI_METHOD_NAME_SIZE];
	struct acpi_object_list input;
	union acpi_object params[2];

	if (!in)
		return AE_BAD_DATA;

	if (block->instance_count <= instance)
		return AE_BAD_PARAMETER;

	/* Check GUID is a data block */
	if (block->flags & (ACPI_WMI_EVENT | ACPI_WMI_METHOD))
		return AE_ERROR;

	input.count = 2;
	input.pointer = params;
	params[0].type = ACPI_TYPE_INTEGER;
	params[0].integer.value = instance;
	params[1].type = get_param_acpi_type(wblock);
	params[1].buffer.length = in->length;
	params[1].buffer.pointer = in->pointer;

	get_acpi_method_name(wblock, 'S', method);

	return acpi_evaluate_object(handle, method, &input, NULL);
}
EXPORT_SYMBOL_GPL(wmidev_block_set);

/**
 * wmi_install_notify_handler - Register handler for WMI events (deprecated)
 * @guid: 36 char string of the form fa50ff2b-f2e8-45de-83fa-65417f2f49ba
 * @handler: Function to handle notifications
 * @data: Data to be returned to handler when event is fired
 *
 * Register a handler for events sent to the ACPI-WMI mapper device.
 *
 * Return: acpi_status signaling success or error.
 */
acpi_status wmi_install_notify_handler(const char *guid,
				       wmi_notify_handler handler,
				       void *data)
{
	struct wmi_block *wblock;
	struct wmi_device *wdev;
	acpi_status status;

	wdev = wmi_find_device_by_guid(guid);
	if (IS_ERR(wdev))
		return AE_ERROR;

	wblock = container_of(wdev, struct wmi_block, dev);

	down_write(&wblock->notify_lock);
	if (wblock->handler) {
		status = AE_ALREADY_ACQUIRED;
	} else {
		wblock->handler = handler;
		wblock->handler_data = data;

		if (ACPI_FAILURE(wmi_method_enable(wblock, true)))
			dev_warn(&wblock->dev.dev, "Failed to enable device\n");

		status = AE_OK;
	}
	up_write(&wblock->notify_lock);

	wmi_device_put(wdev);

	return status;
}
EXPORT_SYMBOL_GPL(wmi_install_notify_handler);

/**
 * wmi_remove_notify_handler - Unregister handler for WMI events (deprecated)
 * @guid: 36 char string of the form fa50ff2b-f2e8-45de-83fa-65417f2f49ba
 *
 * Unregister handler for events sent to the ACPI-WMI mapper device.
 *
 * Return: acpi_status signaling success or error.
 */
acpi_status wmi_remove_notify_handler(const char *guid)
{
	struct wmi_block *wblock;
	struct wmi_device *wdev;
	acpi_status status;

	wdev = wmi_find_device_by_guid(guid);
	if (IS_ERR(wdev))
		return AE_ERROR;

	wblock = container_of(wdev, struct wmi_block, dev);

	down_write(&wblock->notify_lock);
	if (!wblock->handler) {
		status = AE_NULL_ENTRY;
	} else {
		if (ACPI_FAILURE(wmi_method_enable(wblock, false)))
			dev_warn(&wblock->dev.dev, "Failed to disable device\n");

		wblock->handler = NULL;
		wblock->handler_data = NULL;

		status = AE_OK;
	}
	up_write(&wblock->notify_lock);

	wmi_device_put(wdev);

	return status;
}
EXPORT_SYMBOL_GPL(wmi_remove_notify_handler);

/**
 * wmi_get_event_data - Get WMI data associated with an event (deprecated)
 *
 * @event: Event to find
 * @out: Buffer to hold event data
 *
 * Get extra data associated with an WMI event, the caller needs to free @out.
 *
 * Return: acpi_status signaling success or error.
 */
acpi_status wmi_get_event_data(u32 event, struct acpi_buffer *out)
{
	struct wmi_block *wblock;
	struct wmi_device *wdev;
	acpi_status status;

	wdev = wmi_find_event_by_notify_id(event);
	if (IS_ERR(wdev))
		return AE_NOT_FOUND;

	wblock = container_of(wdev, struct wmi_block, dev);
	status = get_event_data(wblock, out);

	wmi_device_put(wdev);

	return status;
}
EXPORT_SYMBOL_GPL(wmi_get_event_data);

/**
 * wmi_has_guid - Check if a GUID is available
 * @guid_string: 36 char string of the form fa50ff2b-f2e8-45de-83fa-65417f2f49ba
 *
 * Check if a given GUID is defined by _WDG.
 *
 * Return: True if GUID is available, false otherwise.
 */
bool wmi_has_guid(const char *guid_string)
{
	struct wmi_device *wdev;

	wdev = wmi_find_device_by_guid(guid_string);
	if (IS_ERR(wdev))
		return false;

	wmi_device_put(wdev);

	return true;
}
EXPORT_SYMBOL_GPL(wmi_has_guid);

/**
 * wmi_get_acpi_device_uid() - Get _UID name of ACPI device that defines GUID (deprecated)
 * @guid_string: 36 char string of the form fa50ff2b-f2e8-45de-83fa-65417f2f49ba
 *
 * Find the _UID of ACPI device associated with this WMI GUID.
 *
 * Return: The ACPI _UID field value or NULL if the WMI GUID was not found.
 */
char *wmi_get_acpi_device_uid(const char *guid_string)
{
	struct wmi_block *wblock;
	struct wmi_device *wdev;
	char *uid;

	wdev = wmi_find_device_by_guid(guid_string);
	if (IS_ERR(wdev))
		return NULL;

	wblock = container_of(wdev, struct wmi_block, dev);
	uid = acpi_device_uid(wblock->acpi_device);

	wmi_device_put(wdev);

	return uid;
}
EXPORT_SYMBOL_GPL(wmi_get_acpi_device_uid);

static inline struct wmi_driver *drv_to_wdrv(struct device_driver *drv)
{
	return container_of(drv, struct wmi_driver, driver);
}

/*
 * sysfs interface
 */
static ssize_t modalias_show(struct device *dev, struct device_attribute *attr,
			     char *buf)
{
	struct wmi_block *wblock = dev_to_wblock(dev);

	return sysfs_emit(buf, "wmi:%pUL\n", &wblock->gblock.guid);
}
static DEVICE_ATTR_RO(modalias);

static ssize_t guid_show(struct device *dev, struct device_attribute *attr,
			 char *buf)
{
	struct wmi_block *wblock = dev_to_wblock(dev);

	return sysfs_emit(buf, "%pUL\n", &wblock->gblock.guid);
}
static DEVICE_ATTR_RO(guid);

static ssize_t instance_count_show(struct device *dev,
				   struct device_attribute *attr, char *buf)
{
	struct wmi_block *wblock = dev_to_wblock(dev);

	return sysfs_emit(buf, "%d\n", (int)wblock->gblock.instance_count);
}
static DEVICE_ATTR_RO(instance_count);

static ssize_t expensive_show(struct device *dev,
			      struct device_attribute *attr, char *buf)
{
	struct wmi_block *wblock = dev_to_wblock(dev);

	return sysfs_emit(buf, "%d\n",
			  (wblock->gblock.flags & ACPI_WMI_EXPENSIVE) != 0);
}
static DEVICE_ATTR_RO(expensive);

static struct attribute *wmi_attrs[] = {
	&dev_attr_modalias.attr,
	&dev_attr_guid.attr,
	&dev_attr_instance_count.attr,
	&dev_attr_expensive.attr,
	NULL
};
ATTRIBUTE_GROUPS(wmi);

static ssize_t notify_id_show(struct device *dev, struct device_attribute *attr,
			      char *buf)
{
	struct wmi_block *wblock = dev_to_wblock(dev);

	return sysfs_emit(buf, "%02X\n", (unsigned int)wblock->gblock.notify_id);
}
static DEVICE_ATTR_RO(notify_id);

static struct attribute *wmi_event_attrs[] = {
	&dev_attr_notify_id.attr,
	NULL
};
ATTRIBUTE_GROUPS(wmi_event);

static ssize_t object_id_show(struct device *dev, struct device_attribute *attr,
			      char *buf)
{
	struct wmi_block *wblock = dev_to_wblock(dev);

	return sysfs_emit(buf, "%c%c\n", wblock->gblock.object_id[0],
			  wblock->gblock.object_id[1]);
}
static DEVICE_ATTR_RO(object_id);

static ssize_t setable_show(struct device *dev, struct device_attribute *attr,
			    char *buf)
{
	struct wmi_device *wdev = dev_to_wdev(dev);

	return sysfs_emit(buf, "%d\n", (int)wdev->setable);
}
static DEVICE_ATTR_RO(setable);

static struct attribute *wmi_data_attrs[] = {
	&dev_attr_object_id.attr,
	&dev_attr_setable.attr,
	NULL
};
ATTRIBUTE_GROUPS(wmi_data);

static struct attribute *wmi_method_attrs[] = {
	&dev_attr_object_id.attr,
	NULL
};
ATTRIBUTE_GROUPS(wmi_method);

static int wmi_dev_uevent(const struct device *dev, struct kobj_uevent_env *env)
{
	const struct wmi_block *wblock = dev_to_wblock(dev);

	if (add_uevent_var(env, "MODALIAS=wmi:%pUL", &wblock->gblock.guid))
		return -ENOMEM;

	if (add_uevent_var(env, "WMI_GUID=%pUL", &wblock->gblock.guid))
		return -ENOMEM;

	return 0;
}

static void wmi_dev_release(struct device *dev)
{
	struct wmi_block *wblock = dev_to_wblock(dev);

	kfree(wblock);
}

static int wmi_dev_match(struct device *dev, struct device_driver *driver)
{
	struct wmi_driver *wmi_driver = drv_to_wdrv(driver);
	struct wmi_block *wblock = dev_to_wblock(dev);
	const struct wmi_device_id *id = wmi_driver->id_table;

	if (id == NULL)
		return 0;

	while (*id->guid_string) {
		if (guid_parse_and_compare(id->guid_string, &wblock->gblock.guid))
			return 1;

		id++;
	}

	return 0;
}

static int wmi_dev_probe(struct device *dev)
{
	struct wmi_block *wblock = dev_to_wblock(dev);
	struct wmi_driver *wdriver = drv_to_wdrv(dev->driver);
	int ret = 0;

	if (ACPI_FAILURE(wmi_method_enable(wblock, true)))
		dev_warn(dev, "failed to enable device -- probing anyway\n");

	if (wdriver->probe) {
		ret = wdriver->probe(dev_to_wdev(dev),
				find_guid_context(wblock, wdriver));
		if (ret) {
			if (ACPI_FAILURE(wmi_method_enable(wblock, false)))
				dev_warn(dev, "Failed to disable device\n");

			return ret;
		}
	}

	down_write(&wblock->notify_lock);
	wblock->driver_ready = true;
	up_write(&wblock->notify_lock);

	return 0;
}

static void wmi_dev_remove(struct device *dev)
{
	struct wmi_block *wblock = dev_to_wblock(dev);
	struct wmi_driver *wdriver = drv_to_wdrv(dev->driver);

	down_write(&wblock->notify_lock);
	wblock->driver_ready = false;
	up_write(&wblock->notify_lock);

	if (wdriver->remove)
		wdriver->remove(dev_to_wdev(dev));

	if (ACPI_FAILURE(wmi_method_enable(wblock, false)))
		dev_warn(dev, "failed to disable device\n");
}

static struct class wmi_bus_class = {
	.name = "wmi_bus",
};

static const struct bus_type wmi_bus_type = {
	.name = "wmi",
	.dev_groups = wmi_groups,
	.match = wmi_dev_match,
	.uevent = wmi_dev_uevent,
	.probe = wmi_dev_probe,
	.remove = wmi_dev_remove,
};

static const struct device_type wmi_type_event = {
	.name = "event",
	.groups = wmi_event_groups,
	.release = wmi_dev_release,
};

static const struct device_type wmi_type_method = {
	.name = "method",
	.groups = wmi_method_groups,
	.release = wmi_dev_release,
};

static const struct device_type wmi_type_data = {
	.name = "data",
	.groups = wmi_data_groups,
	.release = wmi_dev_release,
};

/*
 * _WDG is a static list that is only parsed at startup,
 * so it's safe to count entries without extra protection.
 */
static int guid_count(const guid_t *guid)
{
	struct wmi_block *wblock;
	int count = 0;

	list_for_each_entry(wblock, &wmi_block_list, list) {
		if (guid_equal(&wblock->gblock.guid, guid))
			count++;
	}

	return count;
}

static int wmi_create_device(struct device *wmi_bus_dev,
			     struct wmi_block *wblock,
			     struct acpi_device *device)
{
	char method[WMI_ACPI_METHOD_NAME_SIZE];
	struct acpi_device_info *info;
	acpi_handle method_handle;
	acpi_status status;
	uint count;

	if (wblock->gblock.flags & ACPI_WMI_EVENT) {
		wblock->dev.dev.type = &wmi_type_event;
		goto out_init;
	}

	if (wblock->gblock.flags & ACPI_WMI_METHOD) {
		get_acpi_method_name(wblock, 'M', method);
		if (!acpi_has_method(device->handle, method)) {
			dev_warn(wmi_bus_dev,
				 FW_BUG "%s method block execution control method not found\n",
				 method);

			return -ENXIO;
		}

		wblock->dev.dev.type = &wmi_type_method;
		goto out_init;
	}

	/*
	 * Data Block Query Control Method (WQxx by convention) is
	 * required per the WMI documentation. If it is not present,
	 * we ignore this data block.
	 */
	get_acpi_method_name(wblock, 'Q', method);
	status = acpi_get_handle(device->handle, method, &method_handle);
	if (ACPI_FAILURE(status)) {
		dev_warn(wmi_bus_dev,
			 FW_BUG "%s data block query control method not found\n",
			 method);

		return -ENXIO;
	}

	status = acpi_get_object_info(method_handle, &info);
	if (ACPI_FAILURE(status))
		return -EIO;

	wblock->dev.dev.type = &wmi_type_data;

	/*
	 * The Microsoft documentation specifically states:
	 *
	 *   Data blocks registered with only a single instance
	 *   can ignore the parameter.
	 *
	 * ACPICA will get mad at us if we call the method with the wrong number
	 * of arguments, so check what our method expects.  (On some Dell
	 * laptops, WQxx may not be a method at all.)
	 */
	if (info->type != ACPI_TYPE_METHOD || info->param_count == 0)
		set_bit(WMI_READ_TAKES_NO_ARGS, &wblock->flags);

	kfree(info);

	get_acpi_method_name(wblock, 'S', method);
	if (acpi_has_method(device->handle, method))
		wblock->dev.setable = true;

 out_init:
	init_rwsem(&wblock->notify_lock);
	wblock->driver_ready = false;
	wblock->dev.dev.bus = &wmi_bus_type;
	wblock->dev.dev.parent = wmi_bus_dev;

	count = guid_count(&wblock->gblock.guid);
	if (count)
		dev_set_name(&wblock->dev.dev, "%pUL-%d", &wblock->gblock.guid, count);
	else
		dev_set_name(&wblock->dev.dev, "%pUL", &wblock->gblock.guid);

	device_initialize(&wblock->dev.dev);

	return 0;
}

static int wmi_add_device(struct platform_device *pdev, struct wmi_device *wdev)
{
	struct device_link *link;

	/*
	 * Many aggregate WMI drivers do not use -EPROBE_DEFER when they
	 * are unable to find a WMI device during probe, instead they require
	 * all WMI devices associated with an platform device to become available
	 * at once. This device link thus prevents WMI drivers from probing until
	 * the associated platform device has finished probing (and has registered
	 * all discovered WMI devices).
	 */

	link = device_link_add(&wdev->dev, &pdev->dev, DL_FLAG_AUTOREMOVE_SUPPLIER);
	if (!link)
		return -EINVAL;

	return device_add(&wdev->dev);
}

static bool guid_already_parsed_for_legacy(struct acpi_device *device, const guid_t *guid)
{
	struct wmi_block *wblock;

	list_for_each_entry(wblock, &wmi_block_list, list) {
		/* skip warning and register if we know the driver will use struct wmi_driver */
		for (int i = 0; allow_duplicates[i] != NULL; i++) {
			if (guid_parse_and_compare(allow_duplicates[i], guid))
				return false;
		}
		if (guid_equal(&wblock->gblock.guid, guid)) {
			/*
			 * Because we historically didn't track the relationship
			 * between GUIDs and ACPI nodes, we don't know whether
			 * we need to suppress GUIDs that are unique on a
			 * given node but duplicated across nodes.
			 */
			dev_warn(&device->dev, "duplicate WMI GUID %pUL (first instance was on %s)\n",
				 guid, dev_name(&wblock->acpi_device->dev));
			return true;
		}
	}

	return false;
}

/*
 * Parse the _WDG method for the GUID data blocks
 */
static int parse_wdg(struct device *wmi_bus_dev, struct platform_device *pdev)
{
	struct acpi_device *device = ACPI_COMPANION(&pdev->dev);
	struct acpi_buffer out = {ACPI_ALLOCATE_BUFFER, NULL};
	const struct guid_block *gblock;
	struct wmi_block *wblock;
	union acpi_object *obj;
	acpi_status status;
	u32 i, total;
	int retval;

	status = acpi_evaluate_object(device->handle, "_WDG", NULL, &out);
	if (ACPI_FAILURE(status))
		return -ENXIO;

	obj = out.pointer;
	if (!obj)
		return -ENXIO;

	if (obj->type != ACPI_TYPE_BUFFER) {
		kfree(obj);
		return -ENXIO;
	}

	gblock = (const struct guid_block *)obj->buffer.pointer;
	total = obj->buffer.length / sizeof(struct guid_block);

	for (i = 0; i < total; i++) {
		if (!gblock[i].instance_count) {
			dev_info(wmi_bus_dev, FW_INFO "%pUL has zero instances\n", &gblock[i].guid);
			continue;
		}

		if (guid_already_parsed_for_legacy(device, &gblock[i].guid))
			continue;

		wblock = kzalloc(sizeof(*wblock), GFP_KERNEL);
		if (!wblock)
			continue;

		wblock->acpi_device = device;
		wblock->gblock = gblock[i];

		retval = wmi_create_device(wmi_bus_dev, wblock, device);
		if (retval) {
			kfree(wblock);
			continue;
		}

		list_add_tail(&wblock->list, &wmi_block_list);

		retval = wmi_add_device(pdev, &wblock->dev);
		if (retval) {
			dev_err(wmi_bus_dev, "failed to register %pUL\n",
				&wblock->gblock.guid);

			list_del(&wblock->list);
			put_device(&wblock->dev.dev);
		}
	}

	kfree(obj);

	return 0;
}

/*
 * WMI can have EmbeddedControl access regions. In which case, we just want to
 * hand these off to the EC driver.
 */
static acpi_status
acpi_wmi_ec_space_handler(u32 function, acpi_physical_address address,
			  u32 bits, u64 *value,
			  void *handler_context, void *region_context)
{
	int result = 0;
	u8 temp = 0;

	if ((address > 0xFF) || !value)
		return AE_BAD_PARAMETER;

	if (function != ACPI_READ && function != ACPI_WRITE)
		return AE_BAD_PARAMETER;

	if (bits != 8)
		return AE_BAD_PARAMETER;

	if (function == ACPI_READ) {
		result = ec_read(address, &temp);
		*value = temp;
	} else {
		temp = 0xff & *value;
		result = ec_write(address, temp);
	}

	switch (result) {
	case -EINVAL:
		return AE_BAD_PARAMETER;
	case -ENODEV:
		return AE_NOT_FOUND;
	case -ETIME:
		return AE_TIME;
	default:
		return AE_OK;
	}
}

static void wmi_notify_driver(struct wmi_block *wblock)
{
	struct wmi_driver *driver = drv_to_wdrv(wblock->dev.dev.driver);
	struct acpi_buffer data = { ACPI_ALLOCATE_BUFFER, NULL };
	acpi_status status;

	if (!driver->no_notify_data) {
		status = get_event_data(wblock, &data);
		if (ACPI_FAILURE(status)) {
			dev_warn(&wblock->dev.dev, "Failed to get event data\n");
			return;
		}
	}

	if (driver->notify)
		driver->notify(&wblock->dev, data.pointer);

	kfree(data.pointer);
}

static int wmi_notify_device(struct device *dev, void *data)
{
	struct wmi_block *wblock = dev_to_wblock(dev);
	u32 *event = data;

	if (!(wblock->gblock.flags & ACPI_WMI_EVENT && wblock->gblock.notify_id == *event))
		return 0;

	down_read(&wblock->notify_lock);
	/* The WMI driver notify handler conflicts with the legacy WMI handler.
	 * Because of this the WMI driver notify handler takes precedence.
	 */
	if (wblock->dev.dev.driver && wblock->driver_ready) {
		wmi_notify_driver(wblock);
	} else {
		if (wblock->handler)
			wblock->handler(*event, wblock->handler_data);
	}
	up_read(&wblock->notify_lock);

	acpi_bus_generate_netlink_event("wmi", acpi_dev_name(wblock->acpi_device), *event, 0);

	return -EBUSY;
}

static void acpi_wmi_notify_handler(acpi_handle handle, u32 event, void *context)
{
	struct device *wmi_bus_dev = context;

	device_for_each_child(wmi_bus_dev, &event, wmi_notify_device);
}

static int wmi_remove_device(struct device *dev, void *data)
{
	struct wmi_block *wblock = dev_to_wblock(dev);

	list_del(&wblock->list);
	device_unregister(dev);

	return 0;
}

static void acpi_wmi_remove(struct platform_device *device)
{
	struct device *wmi_bus_device = dev_get_drvdata(&device->dev);

	device_for_each_child_reverse(wmi_bus_device, NULL, wmi_remove_device);
}

static void acpi_wmi_remove_notify_handler(void *data)
{
	struct acpi_device *acpi_device = data;

	acpi_remove_notify_handler(acpi_device->handle, ACPI_ALL_NOTIFY, acpi_wmi_notify_handler);
}

static void acpi_wmi_remove_address_space_handler(void *data)
{
	struct acpi_device *acpi_device = data;

	acpi_remove_address_space_handler(acpi_device->handle, ACPI_ADR_SPACE_EC,
					  &acpi_wmi_ec_space_handler);
}

static void acpi_wmi_remove_bus_device(void *data)
{
	struct device *wmi_bus_dev = data;

	device_unregister(wmi_bus_dev);
}

static int acpi_wmi_probe(struct platform_device *device)
{
	struct acpi_device *acpi_device;
	struct device *wmi_bus_dev;
	acpi_status status;
	int error;

	acpi_device = ACPI_COMPANION(&device->dev);
	if (!acpi_device) {
		dev_err(&device->dev, "ACPI companion is missing\n");
		return -ENODEV;
	}

	wmi_bus_dev = device_create(&wmi_bus_class, &device->dev, MKDEV(0, 0), NULL, "wmi_bus-%s",
				    dev_name(&device->dev));
	if (IS_ERR(wmi_bus_dev))
		return PTR_ERR(wmi_bus_dev);

	error = devm_add_action_or_reset(&device->dev, acpi_wmi_remove_bus_device, wmi_bus_dev);
	if (error < 0)
		return error;

	dev_set_drvdata(&device->dev, wmi_bus_dev);

	status = acpi_install_address_space_handler(acpi_device->handle,
						    ACPI_ADR_SPACE_EC,
						    &acpi_wmi_ec_space_handler,
						    NULL, NULL);
	if (ACPI_FAILURE(status)) {
		dev_err(&device->dev, "Error installing EC region handler\n");
		return -ENODEV;
	}
	error = devm_add_action_or_reset(&device->dev, acpi_wmi_remove_address_space_handler,
					 acpi_device);
	if (error < 0)
		return error;

	status = acpi_install_notify_handler(acpi_device->handle, ACPI_ALL_NOTIFY,
					     acpi_wmi_notify_handler, wmi_bus_dev);
	if (ACPI_FAILURE(status)) {
		dev_err(&device->dev, "Error installing notify handler\n");
		return -ENODEV;
	}
	error = devm_add_action_or_reset(&device->dev, acpi_wmi_remove_notify_handler,
					 acpi_device);
	if (error < 0)
		return error;

	error = parse_wdg(wmi_bus_dev, device);
	if (error) {
		dev_err(&device->dev, "Failed to parse _WDG method\n");
		return error;
	}

	return 0;
}

int __must_check __wmi_driver_register(struct wmi_driver *driver,
				       struct module *owner)
{
	driver->driver.owner = owner;
	driver->driver.bus = &wmi_bus_type;

	return driver_register(&driver->driver);
}
EXPORT_SYMBOL(__wmi_driver_register);

/**
 * wmi_driver_unregister() - Unregister a WMI driver
 * @driver: WMI driver to unregister
 *
 * Unregisters a WMI driver from the WMI bus.
 */
void wmi_driver_unregister(struct wmi_driver *driver)
{
	driver_unregister(&driver->driver);
}
EXPORT_SYMBOL(wmi_driver_unregister);

static struct platform_driver acpi_wmi_driver = {
	.driver = {
		.name = "acpi-wmi",
		.acpi_match_table = wmi_device_ids,
	},
	.probe = acpi_wmi_probe,
	.remove_new = acpi_wmi_remove,
};

static int __init acpi_wmi_init(void)
{
	int error;

	if (acpi_disabled)
		return -ENODEV;

	error = class_register(&wmi_bus_class);
	if (error)
		return error;

	error = bus_register(&wmi_bus_type);
	if (error)
		goto err_unreg_class;

	error = platform_driver_register(&acpi_wmi_driver);
	if (error) {
		pr_err("Error loading mapper\n");
		goto err_unreg_bus;
	}

	return 0;

err_unreg_bus:
	bus_unregister(&wmi_bus_type);

err_unreg_class:
	class_unregister(&wmi_bus_class);

	return error;
}

static void __exit acpi_wmi_exit(void)
{
	platform_driver_unregister(&acpi_wmi_driver);
	bus_unregister(&wmi_bus_type);
	class_unregister(&wmi_bus_class);
}

subsys_initcall_sync(acpi_wmi_init);
module_exit(acpi_wmi_exit);<|MERGE_RESOLUTION|>--- conflicted
+++ resolved
@@ -201,9 +201,6 @@
 	return 0;
 }
 
-<<<<<<< HEAD
-static const struct bus_type wmi_bus_type;
-=======
 static int wmidev_match_notify_id(struct device *dev, const void *data)
 {
 	struct wmi_block *wblock = dev_to_wblock(dev);
@@ -215,8 +212,7 @@
 	return 0;
 }
 
-static struct bus_type wmi_bus_type;
->>>>>>> 1abdf288
+static const struct bus_type wmi_bus_type;
 
 static struct wmi_device *wmi_find_device_by_guid(const char *guid_string)
 {
