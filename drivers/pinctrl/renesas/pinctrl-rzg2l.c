// SPDX-License-Identifier: GPL-2.0
/*
 * Renesas RZ/G2L Pin Control and GPIO driver core
 *
 * Copyright (C) 2021 Renesas Electronics Corporation.
 */

#include <linux/bitops.h>
#include <linux/clk.h>
#include <linux/gpio/driver.h>
#include <linux/interrupt.h>
#include <linux/io.h>
#include <linux/module.h>
#include <linux/mutex.h>
#include <linux/of.h>
#include <linux/of_irq.h>
#include <linux/platform_device.h>
#include <linux/seq_file.h>
#include <linux/spinlock.h>

#include <linux/pinctrl/consumer.h>
#include <linux/pinctrl/pinconf-generic.h>
#include <linux/pinctrl/pinconf.h>
#include <linux/pinctrl/pinctrl.h>
#include <linux/pinctrl/pinmux.h>

#include <dt-bindings/pinctrl/rzg2l-pinctrl.h>

#include "../core.h"
#include "../pinconf.h"
#include "../pinmux.h"

#define DRV_NAME	"pinctrl-rzg2l"

/*
 * Use 16 lower bits [15:0] for pin identifier
 * Use 16 higher bits [31:16] for pin mux function
 */
#define MUX_PIN_ID_MASK		GENMASK(15, 0)
#define MUX_FUNC_MASK		GENMASK(31, 16)
#define MUX_FUNC_OFFS		16
#define MUX_FUNC(pinconf)	(((pinconf) & MUX_FUNC_MASK) >> MUX_FUNC_OFFS)

/* PIN capabilities */
#define PIN_CFG_IOLH_A			BIT(0)
#define PIN_CFG_IOLH_B			BIT(1)
#define PIN_CFG_SR			BIT(2)
#define PIN_CFG_IEN			BIT(3)
#define PIN_CFG_PUPD			BIT(4)
#define PIN_CFG_IO_VMC_SD0		BIT(5)
#define PIN_CFG_IO_VMC_SD1		BIT(6)
#define PIN_CFG_IO_VMC_QSPI		BIT(7)
#define PIN_CFG_IO_VMC_ETH0		BIT(8)
#define PIN_CFG_IO_VMC_ETH1		BIT(9)
#define PIN_CFG_FILONOFF		BIT(10)
#define PIN_CFG_FILNUM			BIT(11)
#define PIN_CFG_FILCLKSEL		BIT(12)
#define PIN_CFG_IOLH_C			BIT(13)
#define PIN_CFG_SOFT_PS			BIT(14)

#define RZG2L_MPXED_COMMON_PIN_FUNCS(group) \
					(PIN_CFG_IOLH_##group | \
					 PIN_CFG_PUPD | \
					 PIN_CFG_FILONOFF | \
					 PIN_CFG_FILNUM | \
					 PIN_CFG_FILCLKSEL)

#define RZG2L_MPXED_PIN_FUNCS		(RZG2L_MPXED_COMMON_PIN_FUNCS(A) | \
					 PIN_CFG_SR)

#define RZG3S_MPXED_PIN_FUNCS(group)	(RZG2L_MPXED_COMMON_PIN_FUNCS(group) | \
					 PIN_CFG_SOFT_PS)

#define RZG2L_MPXED_ETH_PIN_FUNCS(x)	((x) | \
					 PIN_CFG_FILONOFF | \
					 PIN_CFG_FILNUM | \
					 PIN_CFG_FILCLKSEL)

/*
 * n indicates number of pins in the port, a is the register index
 * and f is pin configuration capabilities supported.
 */
#define RZG2L_GPIO_PORT_PACK(n, a, f)	(((n) << 28) | ((a) << 20) | (f))
#define RZG2L_GPIO_PORT_GET_PINCNT(x)	(((x) & GENMASK(30, 28)) >> 28)

/*
 * BIT(31) indicates dedicated pin, p is the register index while
 * referencing to SR/IEN/IOLH/FILxx registers, b is the register bits
 * (b * 8) and f is the pin configuration capabilities supported.
 */
#define RZG2L_SINGLE_PIN		BIT(31)
#define RZG2L_SINGLE_PIN_PACK(p, b, f)	(RZG2L_SINGLE_PIN | \
					 ((p) << 24) | ((b) << 20) | (f))
#define RZG2L_SINGLE_PIN_GET_BIT(x)	(((x) & GENMASK(22, 20)) >> 20)

#define RZG2L_PIN_CFG_TO_CAPS(cfg)		((cfg) & GENMASK(19, 0))
#define RZG2L_PIN_CFG_TO_PORT_OFFSET(cfg)	((cfg) & RZG2L_SINGLE_PIN ? \
						(((cfg) & GENMASK(30, 24)) >> 24) : \
						(((cfg) & GENMASK(26, 20)) >> 20))

#define P(off)			(0x0000 + (off))
#define PM(off)			(0x0100 + (off) * 2)
#define PMC(off)		(0x0200 + (off))
#define PFC(off)		(0x0400 + (off) * 4)
#define PIN(off)		(0x0800 + (off))
#define IOLH(off)		(0x1000 + (off) * 8)
#define IEN(off)		(0x1800 + (off) * 8)
#define ISEL(off)		(0x2C00 + (off) * 8)
#define SD_CH(off, ch)		((off) + (ch) * 4)
#define QSPI			(0x3008)

#define PVDD_1800		1	/* I/O domain voltage <= 1.8V */
#define PVDD_3300		0	/* I/O domain voltage >= 3.3V */

#define PWPR_B0WI		BIT(7)	/* Bit Write Disable */
#define PWPR_PFCWE		BIT(6)	/* PFC Register Write Enable */

#define PM_MASK			0x03
#define PVDD_MASK		0x01
#define PFC_MASK		0x07
#define IEN_MASK		0x01
#define IOLH_MASK		0x03

#define PM_INPUT		0x1
#define PM_OUTPUT		0x2

#define RZG2L_PIN_ID_TO_PORT(id)	((id) / RZG2L_PINS_PER_PORT)
#define RZG2L_PIN_ID_TO_PIN(id)		((id) % RZG2L_PINS_PER_PORT)

#define RZG2L_TINT_MAX_INTERRUPT	32
#define RZG2L_TINT_IRQ_START_INDEX	9
#define RZG2L_PACK_HWIRQ(t, i)		(((t) << 16) | (i))

/**
 * struct rzg2l_register_offsets - specific register offsets
 * @pwpr: PWPR register offset
 * @sd_ch: SD_CH register offset
 */
struct rzg2l_register_offsets {
	u16 pwpr;
	u16 sd_ch;
};

/**
 * enum rzg2l_iolh_index - starting indices in IOLH specific arrays
 * @RZG2L_IOLH_IDX_1V8: starting index for 1V8 power source
 * @RZG2L_IOLH_IDX_2V5: starting index for 2V5 power source
 * @RZG2L_IOLH_IDX_3V3: starting index for 3V3 power source
 * @RZG2L_IOLH_IDX_MAX: maximum index
 */
enum rzg2l_iolh_index {
	RZG2L_IOLH_IDX_1V8 = 0,
	RZG2L_IOLH_IDX_2V5 = 4,
	RZG2L_IOLH_IDX_3V3 = 8,
	RZG2L_IOLH_IDX_MAX = 12,
};

/* Maximum number of driver strength entries per power source. */
#define RZG2L_IOLH_MAX_DS_ENTRIES	(4)

/**
 * struct rzg2l_hwcfg - hardware configuration data structure
 * @regs: hardware specific register offsets
 * @iolh_groupa_ua: IOLH group A uA specific values
 * @iolh_groupb_ua: IOLH group B uA specific values
 * @iolh_groupc_ua: IOLH group C uA specific values
 * @iolh_groupb_oi: IOLH group B output impedance specific values
 * @drive_strength_ua: drive strength in uA is supported (otherwise mA is supported)
 * @func_base: base number for port function (see register PFC)
 */
struct rzg2l_hwcfg {
	const struct rzg2l_register_offsets regs;
	u16 iolh_groupa_ua[RZG2L_IOLH_IDX_MAX];
	u16 iolh_groupb_ua[RZG2L_IOLH_IDX_MAX];
	u16 iolh_groupc_ua[RZG2L_IOLH_IDX_MAX];
	u16 iolh_groupb_oi[4];
	bool drive_strength_ua;
	u8 func_base;
};

struct rzg2l_dedicated_configs {
	const char *name;
	u32 config;
};

struct rzg2l_pinctrl_data {
	const char * const *port_pins;
	const u32 *port_pin_configs;
	unsigned int n_ports;
	const struct rzg2l_dedicated_configs *dedicated_pins;
	unsigned int n_port_pins;
	unsigned int n_dedicated_pins;
	const struct rzg2l_hwcfg *hwcfg;
};

/**
 * struct rzg2l_pinctrl_pin_settings - pin data
 * @power_source: power source
 * @drive_strength_ua: drive strength (in micro amps)
 */
struct rzg2l_pinctrl_pin_settings {
	u16 power_source;
	u16 drive_strength_ua;
};

struct rzg2l_pinctrl {
	struct pinctrl_dev		*pctl;
	struct pinctrl_desc		desc;
	struct pinctrl_pin_desc		*pins;

	const struct rzg2l_pinctrl_data	*data;
	void __iomem			*base;
	struct device			*dev;

	struct gpio_chip		gpio_chip;
	struct pinctrl_gpio_range	gpio_range;
	DECLARE_BITMAP(tint_slot, RZG2L_TINT_MAX_INTERRUPT);
	spinlock_t			bitmap_lock; /* protect tint_slot bitmap */
	unsigned int			hwirq[RZG2L_TINT_MAX_INTERRUPT];

	spinlock_t			lock; /* lock read/write registers */
	struct mutex			mutex; /* serialize adding groups and functions */

	struct rzg2l_pinctrl_pin_settings *settings;
};

static const u16 available_ps[] = { 1800, 2500, 3300 };

static void rzg2l_pinctrl_set_pfc_mode(struct rzg2l_pinctrl *pctrl,
				       u8 pin, u8 off, u8 func)
{
	const struct rzg2l_register_offsets *regs = &pctrl->data->hwcfg->regs;
	unsigned long flags;
	u32 reg;

	spin_lock_irqsave(&pctrl->lock, flags);

	/* Set pin to 'Non-use (Hi-Z input protection)'  */
	reg = readw(pctrl->base + PM(off));
	reg &= ~(PM_MASK << (pin * 2));
	writew(reg, pctrl->base + PM(off));

	/* Temporarily switch to GPIO mode with PMC register */
	reg = readb(pctrl->base + PMC(off));
	writeb(reg & ~BIT(pin), pctrl->base + PMC(off));

	/* Set the PWPR register to allow PFC register to write */
	writel(0x0, pctrl->base + regs->pwpr);		/* B0WI=0, PFCWE=0 */
	writel(PWPR_PFCWE, pctrl->base + regs->pwpr);	/* B0WI=0, PFCWE=1 */

	/* Select Pin function mode with PFC register */
	reg = readl(pctrl->base + PFC(off));
	reg &= ~(PFC_MASK << (pin * 4));
	writel(reg | (func << (pin * 4)), pctrl->base + PFC(off));

	/* Set the PWPR register to be write-protected */
	writel(0x0, pctrl->base + regs->pwpr);		/* B0WI=0, PFCWE=0 */
	writel(PWPR_B0WI, pctrl->base + regs->pwpr);	/* B0WI=1, PFCWE=0 */

	/* Switch to Peripheral pin function with PMC register */
	reg = readb(pctrl->base + PMC(off));
	writeb(reg | BIT(pin), pctrl->base + PMC(off));

	spin_unlock_irqrestore(&pctrl->lock, flags);
};

static int rzg2l_pinctrl_set_mux(struct pinctrl_dev *pctldev,
				 unsigned int func_selector,
				 unsigned int group_selector)
{
	struct rzg2l_pinctrl *pctrl = pinctrl_dev_get_drvdata(pctldev);
	const struct rzg2l_hwcfg *hwcfg = pctrl->data->hwcfg;
	struct function_desc *func;
	unsigned int i, *psel_val;
	struct group_desc *group;
	int *pins;

	func = pinmux_generic_get_function(pctldev, func_selector);
	if (!func)
		return -EINVAL;
	group = pinctrl_generic_get_group(pctldev, group_selector);
	if (!group)
		return -EINVAL;

	psel_val = func->data;
	pins = group->pins;

	for (i = 0; i < group->num_pins; i++) {
		unsigned int *pin_data = pctrl->desc.pins[pins[i]].drv_data;
		u32 off = RZG2L_PIN_CFG_TO_PORT_OFFSET(*pin_data);
		u32 pin = RZG2L_PIN_ID_TO_PIN(pins[i]);

		dev_dbg(pctrl->dev, "port:%u pin: %u off:%x PSEL:%u\n",
			RZG2L_PIN_ID_TO_PORT(pins[i]), pin, off, psel_val[i] - hwcfg->func_base);

		rzg2l_pinctrl_set_pfc_mode(pctrl, pin, off, psel_val[i] - hwcfg->func_base);
	}

	return 0;
};

static int rzg2l_map_add_config(struct pinctrl_map *map,
				const char *group_or_pin,
				enum pinctrl_map_type type,
				unsigned long *configs,
				unsigned int num_configs)
{
	unsigned long *cfgs;

	cfgs = kmemdup(configs, num_configs * sizeof(*cfgs),
		       GFP_KERNEL);
	if (!cfgs)
		return -ENOMEM;

	map->type = type;
	map->data.configs.group_or_pin = group_or_pin;
	map->data.configs.configs = cfgs;
	map->data.configs.num_configs = num_configs;

	return 0;
}

static int rzg2l_dt_subnode_to_map(struct pinctrl_dev *pctldev,
				   struct device_node *np,
				   struct device_node *parent,
				   struct pinctrl_map **map,
				   unsigned int *num_maps,
				   unsigned int *index)
{
	struct rzg2l_pinctrl *pctrl = pinctrl_dev_get_drvdata(pctldev);
	struct pinctrl_map *maps = *map;
	unsigned int nmaps = *num_maps;
	unsigned long *configs = NULL;
	unsigned int *pins, *psel_val;
	unsigned int num_pinmux = 0;
	unsigned int idx = *index;
	unsigned int num_pins, i;
	unsigned int num_configs;
	struct property *pinmux;
	struct property *prop;
	int ret, gsel, fsel;
	const char **pin_fn;
	const char *name;
	const char *pin;

	pinmux = of_find_property(np, "pinmux", NULL);
	if (pinmux)
		num_pinmux = pinmux->length / sizeof(u32);

	ret = of_property_count_strings(np, "pins");
	if (ret == -EINVAL) {
		num_pins = 0;
	} else if (ret < 0) {
		dev_err(pctrl->dev, "Invalid pins list in DT\n");
		return ret;
	} else {
		num_pins = ret;
	}

	if (!num_pinmux && !num_pins)
		return 0;

	if (num_pinmux && num_pins) {
		dev_err(pctrl->dev,
			"DT node must contain either a pinmux or pins and not both\n");
		return -EINVAL;
	}

	ret = pinconf_generic_parse_dt_config(np, NULL, &configs, &num_configs);
	if (ret < 0)
		return ret;

	if (num_pins && !num_configs) {
		dev_err(pctrl->dev, "DT node must contain a config\n");
		ret = -ENODEV;
		goto done;
	}

	if (num_pinmux)
		nmaps += 1;

	if (num_pins)
		nmaps += num_pins;

	maps = krealloc_array(maps, nmaps, sizeof(*maps), GFP_KERNEL);
	if (!maps) {
		ret = -ENOMEM;
		goto done;
	}

	*map = maps;
	*num_maps = nmaps;
	if (num_pins) {
		of_property_for_each_string(np, "pins", prop, pin) {
			ret = rzg2l_map_add_config(&maps[idx], pin,
						   PIN_MAP_TYPE_CONFIGS_PIN,
						   configs, num_configs);
			if (ret < 0)
				goto done;

			idx++;
		}
		ret = 0;
		goto done;
	}

	pins = devm_kcalloc(pctrl->dev, num_pinmux, sizeof(*pins), GFP_KERNEL);
	psel_val = devm_kcalloc(pctrl->dev, num_pinmux, sizeof(*psel_val),
				GFP_KERNEL);
	pin_fn = devm_kzalloc(pctrl->dev, sizeof(*pin_fn), GFP_KERNEL);
	if (!pins || !psel_val || !pin_fn) {
		ret = -ENOMEM;
		goto done;
	}

	/* Collect pin locations and mux settings from DT properties */
	for (i = 0; i < num_pinmux; ++i) {
		u32 value;

		ret = of_property_read_u32_index(np, "pinmux", i, &value);
		if (ret)
			goto done;
		pins[i] = value & MUX_PIN_ID_MASK;
		psel_val[i] = MUX_FUNC(value);
	}

	if (parent) {
		name = devm_kasprintf(pctrl->dev, GFP_KERNEL, "%pOFn.%pOFn",
				      parent, np);
		if (!name) {
			ret = -ENOMEM;
			goto done;
		}
	} else {
		name = np->name;
	}

	mutex_lock(&pctrl->mutex);

	/* Register a single pin group listing all the pins we read from DT */
	gsel = pinctrl_generic_add_group(pctldev, name, pins, num_pinmux, NULL);
	if (gsel < 0) {
		ret = gsel;
		goto unlock;
	}

	/*
	 * Register a single group function where the 'data' is an array PSEL
	 * register values read from DT.
	 */
	pin_fn[0] = name;
	fsel = pinmux_generic_add_function(pctldev, name, pin_fn, 1, psel_val);
	if (fsel < 0) {
		ret = fsel;
		goto remove_group;
	}

	mutex_unlock(&pctrl->mutex);

	maps[idx].type = PIN_MAP_TYPE_MUX_GROUP;
	maps[idx].data.mux.group = name;
	maps[idx].data.mux.function = name;
	idx++;

	dev_dbg(pctrl->dev, "Parsed %pOF with %d pins\n", np, num_pinmux);
	ret = 0;
	goto done;

remove_group:
	pinctrl_generic_remove_group(pctldev, gsel);
unlock:
	mutex_unlock(&pctrl->mutex);
done:
	*index = idx;
	kfree(configs);
	return ret;
}

static void rzg2l_dt_free_map(struct pinctrl_dev *pctldev,
			      struct pinctrl_map *map,
			      unsigned int num_maps)
{
	unsigned int i;

	if (!map)
		return;

	for (i = 0; i < num_maps; ++i) {
		if (map[i].type == PIN_MAP_TYPE_CONFIGS_GROUP ||
		    map[i].type == PIN_MAP_TYPE_CONFIGS_PIN)
			kfree(map[i].data.configs.configs);
	}
	kfree(map);
}

static int rzg2l_dt_node_to_map(struct pinctrl_dev *pctldev,
				struct device_node *np,
				struct pinctrl_map **map,
				unsigned int *num_maps)
{
	struct rzg2l_pinctrl *pctrl = pinctrl_dev_get_drvdata(pctldev);
	struct device_node *child;
	unsigned int index;
	int ret;

	*map = NULL;
	*num_maps = 0;
	index = 0;

	for_each_child_of_node(np, child) {
		ret = rzg2l_dt_subnode_to_map(pctldev, child, np, map,
					      num_maps, &index);
		if (ret < 0) {
			of_node_put(child);
			goto done;
		}
	}

	if (*num_maps == 0) {
		ret = rzg2l_dt_subnode_to_map(pctldev, np, NULL, map,
					      num_maps, &index);
		if (ret < 0)
			goto done;
	}

	if (*num_maps)
		return 0;

	dev_err(pctrl->dev, "no mapping found in node %pOF\n", np);
	ret = -EINVAL;

done:
	rzg2l_dt_free_map(pctldev, *map, *num_maps);

	return ret;
}

static int rzg2l_validate_gpio_pin(struct rzg2l_pinctrl *pctrl,
				   u32 cfg, u32 port, u8 bit)
{
	u8 pincount = RZG2L_GPIO_PORT_GET_PINCNT(cfg);
	u32 off = RZG2L_PIN_CFG_TO_PORT_OFFSET(cfg);
	u32 data;

	if (bit >= pincount || port >= pctrl->data->n_port_pins)
		return -EINVAL;

	data = pctrl->data->port_pin_configs[port];
	if (off != RZG2L_PIN_CFG_TO_PORT_OFFSET(data))
		return -EINVAL;

	return 0;
}

static u32 rzg2l_read_pin_config(struct rzg2l_pinctrl *pctrl, u32 offset,
				 u8 bit, u32 mask)
{
	void __iomem *addr = pctrl->base + offset;

	/* handle _L/_H for 32-bit register read/write */
	if (bit >= 4) {
		bit -= 4;
		addr += 4;
	}

	return (readl(addr) >> (bit * 8)) & mask;
}

static void rzg2l_rmw_pin_config(struct rzg2l_pinctrl *pctrl, u32 offset,
				 u8 bit, u32 mask, u32 val)
{
	void __iomem *addr = pctrl->base + offset;
	unsigned long flags;
	u32 reg;

	/* handle _L/_H for 32-bit register read/write */
	if (bit >= 4) {
		bit -= 4;
		addr += 4;
	}

	spin_lock_irqsave(&pctrl->lock, flags);
	reg = readl(addr) & ~(mask << (bit * 8));
	writel(reg | (val << (bit * 8)), addr);
	spin_unlock_irqrestore(&pctrl->lock, flags);
}

static int rzg2l_caps_to_pwr_reg(const struct rzg2l_register_offsets *regs, u32 caps)
{
	if (caps & PIN_CFG_IO_VMC_SD0)
		return SD_CH(regs->sd_ch, 0);
	if (caps & PIN_CFG_IO_VMC_SD1)
		return SD_CH(regs->sd_ch, 1);
	if (caps & PIN_CFG_IO_VMC_QSPI)
		return QSPI;

	return -EINVAL;
}

static int rzg2l_get_power_source(struct rzg2l_pinctrl *pctrl, u32 pin, u32 caps)
{
	const struct rzg2l_hwcfg *hwcfg = pctrl->data->hwcfg;
	const struct rzg2l_register_offsets *regs = &hwcfg->regs;
	int pwr_reg;

	if (caps & PIN_CFG_SOFT_PS)
		return pctrl->settings[pin].power_source;

	pwr_reg = rzg2l_caps_to_pwr_reg(regs, caps);
	if (pwr_reg < 0)
		return pwr_reg;

	return (readl(pctrl->base + pwr_reg) & PVDD_MASK) ? 1800 : 3300;
}

static int rzg2l_set_power_source(struct rzg2l_pinctrl *pctrl, u32 pin, u32 caps, u32 ps)
{
	const struct rzg2l_hwcfg *hwcfg = pctrl->data->hwcfg;
	const struct rzg2l_register_offsets *regs = &hwcfg->regs;
	int pwr_reg;

	if (caps & PIN_CFG_SOFT_PS) {
		pctrl->settings[pin].power_source = ps;
		return 0;
	}

	pwr_reg = rzg2l_caps_to_pwr_reg(regs, caps);
	if (pwr_reg < 0)
		return pwr_reg;

	writel((ps == 1800) ? PVDD_1800 : PVDD_3300, pctrl->base + pwr_reg);
	pctrl->settings[pin].power_source = ps;

	return 0;
}

static bool rzg2l_ps_is_supported(u16 ps)
{
	unsigned int i;

	for (i = 0; i < ARRAY_SIZE(available_ps); i++) {
		if (available_ps[i] == ps)
			return true;
	}

	return false;
}

static enum rzg2l_iolh_index rzg2l_ps_to_iolh_idx(u16 ps)
{
	unsigned int i;

	for (i = 0; i < ARRAY_SIZE(available_ps); i++) {
		if (available_ps[i] == ps)
			break;
	}

	/*
	 * We multiply with RZG2L_IOLH_MAX_DS_ENTRIES as we have
	 * RZG2L_IOLH_MAX_DS_ENTRIES DS values per power source
	 */
	return i * RZG2L_IOLH_MAX_DS_ENTRIES;
}

static u16 rzg2l_iolh_val_to_ua(const struct rzg2l_hwcfg *hwcfg, u32 caps, u8 val)
{
	if (caps & PIN_CFG_IOLH_A)
		return hwcfg->iolh_groupa_ua[val];

	if (caps & PIN_CFG_IOLH_B)
		return hwcfg->iolh_groupb_ua[val];

	if (caps & PIN_CFG_IOLH_C)
		return hwcfg->iolh_groupc_ua[val];

	/* Should not happen. */
	return 0;
}

static int rzg2l_iolh_ua_to_val(const struct rzg2l_hwcfg *hwcfg, u32 caps,
				enum rzg2l_iolh_index ps_index, u16 ua)
{
	const u16 *array = NULL;
	unsigned int i;

	if (caps & PIN_CFG_IOLH_A)
		array = &hwcfg->iolh_groupa_ua[ps_index];

	if (caps & PIN_CFG_IOLH_B)
		array = &hwcfg->iolh_groupb_ua[ps_index];

	if (caps & PIN_CFG_IOLH_C)
		array = &hwcfg->iolh_groupc_ua[ps_index];

	if (!array)
		return -EINVAL;

	for (i = 0; i < RZG2L_IOLH_MAX_DS_ENTRIES; i++) {
		if (array[i] == ua)
			return i;
	}

	return -EINVAL;
}

static bool rzg2l_ds_is_supported(struct rzg2l_pinctrl *pctrl, u32 caps,
				  enum rzg2l_iolh_index iolh_idx,
				  u16 ds)
{
	const struct rzg2l_hwcfg *hwcfg = pctrl->data->hwcfg;
	const u16 *array = NULL;
	unsigned int i;

	if (caps & PIN_CFG_IOLH_A)
		array = hwcfg->iolh_groupa_ua;

	if (caps & PIN_CFG_IOLH_B)
		array = hwcfg->iolh_groupb_ua;

	if (caps & PIN_CFG_IOLH_C)
		array = hwcfg->iolh_groupc_ua;

	/* Should not happen. */
	if (!array)
		return false;

	if (!array[iolh_idx])
		return false;

	for (i = 0; i < RZG2L_IOLH_MAX_DS_ENTRIES; i++) {
		if (array[iolh_idx + i] == ds)
			return true;
	}

	return false;
}

static int rzg2l_pinctrl_pinconf_get(struct pinctrl_dev *pctldev,
				     unsigned int _pin,
				     unsigned long *config)
{
	struct rzg2l_pinctrl *pctrl = pinctrl_dev_get_drvdata(pctldev);
	enum pin_config_param param = pinconf_to_config_param(*config);
	const struct rzg2l_hwcfg *hwcfg = pctrl->data->hwcfg;
	const struct pinctrl_pin_desc *pin = &pctrl->desc.pins[_pin];
	unsigned int *pin_data = pin->drv_data;
	unsigned int arg = 0;
	u32 off, cfg;
	int ret;
	u8 bit;

	if (!pin_data)
		return -EINVAL;

	off = RZG2L_PIN_CFG_TO_PORT_OFFSET(*pin_data);
	cfg = RZG2L_PIN_CFG_TO_CAPS(*pin_data);
	if (*pin_data & RZG2L_SINGLE_PIN) {
		bit = RZG2L_SINGLE_PIN_GET_BIT(*pin_data);
	} else {
		bit = RZG2L_PIN_ID_TO_PIN(_pin);

		if (rzg2l_validate_gpio_pin(pctrl, *pin_data, RZG2L_PIN_ID_TO_PORT(_pin), bit))
			return -EINVAL;
	}

	switch (param) {
	case PIN_CONFIG_INPUT_ENABLE:
		if (!(cfg & PIN_CFG_IEN))
			return -EINVAL;
		arg = rzg2l_read_pin_config(pctrl, IEN(off), bit, IEN_MASK);
		if (!arg)
			return -EINVAL;
		break;

	case PIN_CONFIG_POWER_SOURCE:
		ret = rzg2l_get_power_source(pctrl, _pin, cfg);
		if (ret < 0)
			return ret;
		arg = ret;
		break;

	case PIN_CONFIG_DRIVE_STRENGTH: {
		unsigned int index;

		if (!(cfg & PIN_CFG_IOLH_A) || hwcfg->drive_strength_ua)
			return -EINVAL;

		index = rzg2l_read_pin_config(pctrl, IOLH(off), bit, IOLH_MASK);
		/*
		 * Drive strenght mA is supported only by group A and only
		 * for 3V3 port source.
		 */
		arg = hwcfg->iolh_groupa_ua[index + RZG2L_IOLH_IDX_3V3] / 1000;
		break;
	}

	case PIN_CONFIG_DRIVE_STRENGTH_UA: {
		enum rzg2l_iolh_index iolh_idx;
		u8 val;

		if (!(cfg & (PIN_CFG_IOLH_A | PIN_CFG_IOLH_B | PIN_CFG_IOLH_C)) ||
		    !hwcfg->drive_strength_ua)
			return -EINVAL;

		ret = rzg2l_get_power_source(pctrl, _pin, cfg);
		if (ret < 0)
			return ret;
		iolh_idx = rzg2l_ps_to_iolh_idx(ret);
		val = rzg2l_read_pin_config(pctrl, IOLH(off), bit, IOLH_MASK);
		arg = rzg2l_iolh_val_to_ua(hwcfg, cfg, iolh_idx + val);
		break;
	}

	case PIN_CONFIG_OUTPUT_IMPEDANCE_OHMS: {
		unsigned int index;

		if (!(cfg & PIN_CFG_IOLH_B) || !hwcfg->iolh_groupb_oi[0])
			return -EINVAL;

		index = rzg2l_read_pin_config(pctrl, IOLH(off), bit, IOLH_MASK);
		arg = hwcfg->iolh_groupb_oi[index];
		break;
	}

	default:
		return -ENOTSUPP;
	}

	*config = pinconf_to_config_packed(param, arg);

	return 0;
};

static int rzg2l_pinctrl_pinconf_set(struct pinctrl_dev *pctldev,
				     unsigned int _pin,
				     unsigned long *_configs,
				     unsigned int num_configs)
{
	struct rzg2l_pinctrl *pctrl = pinctrl_dev_get_drvdata(pctldev);
	const struct pinctrl_pin_desc *pin = &pctrl->desc.pins[_pin];
	const struct rzg2l_hwcfg *hwcfg = pctrl->data->hwcfg;
	struct rzg2l_pinctrl_pin_settings settings = pctrl->settings[_pin];
	unsigned int *pin_data = pin->drv_data;
	enum pin_config_param param;
	unsigned int i;
	u32 cfg, off;
	int ret;
	u8 bit;

	if (!pin_data)
		return -EINVAL;

	off = RZG2L_PIN_CFG_TO_PORT_OFFSET(*pin_data);
	cfg = RZG2L_PIN_CFG_TO_CAPS(*pin_data);
	if (*pin_data & RZG2L_SINGLE_PIN) {
		bit = RZG2L_SINGLE_PIN_GET_BIT(*pin_data);
	} else {
		bit = RZG2L_PIN_ID_TO_PIN(_pin);

		if (rzg2l_validate_gpio_pin(pctrl, *pin_data, RZG2L_PIN_ID_TO_PORT(_pin), bit))
			return -EINVAL;
	}

	for (i = 0; i < num_configs; i++) {
		param = pinconf_to_config_param(_configs[i]);
		switch (param) {
		case PIN_CONFIG_INPUT_ENABLE: {
			unsigned int arg =
					pinconf_to_config_argument(_configs[i]);

			if (!(cfg & PIN_CFG_IEN))
				return -EINVAL;

			rzg2l_rmw_pin_config(pctrl, IEN(off), bit, IEN_MASK, !!arg);
			break;
		}

		case PIN_CONFIG_POWER_SOURCE:
			settings.power_source = pinconf_to_config_argument(_configs[i]);
			break;

		case PIN_CONFIG_DRIVE_STRENGTH: {
			unsigned int arg = pinconf_to_config_argument(_configs[i]);
			unsigned int index;

			if (!(cfg & PIN_CFG_IOLH_A) || hwcfg->drive_strength_ua)
				return -EINVAL;

			for (index = RZG2L_IOLH_IDX_3V3;
			     index < RZG2L_IOLH_IDX_3V3 + RZG2L_IOLH_MAX_DS_ENTRIES; index++) {
				if (arg == (hwcfg->iolh_groupa_ua[index] / 1000))
					break;
			}
			if (index == (RZG2L_IOLH_IDX_3V3 + RZG2L_IOLH_MAX_DS_ENTRIES))
				return -EINVAL;

			rzg2l_rmw_pin_config(pctrl, IOLH(off), bit, IOLH_MASK, index);
			break;
		}

		case PIN_CONFIG_DRIVE_STRENGTH_UA:
			if (!(cfg & (PIN_CFG_IOLH_A | PIN_CFG_IOLH_B | PIN_CFG_IOLH_C)) ||
			    !hwcfg->drive_strength_ua)
				return -EINVAL;

			settings.drive_strength_ua = pinconf_to_config_argument(_configs[i]);
			break;

		case PIN_CONFIG_OUTPUT_IMPEDANCE_OHMS: {
			unsigned int arg = pinconf_to_config_argument(_configs[i]);
			unsigned int index;

			if (!(cfg & PIN_CFG_IOLH_B) || !hwcfg->iolh_groupb_oi[0])
				return -EINVAL;

			for (index = 0; index < ARRAY_SIZE(hwcfg->iolh_groupb_oi); index++) {
				if (arg == hwcfg->iolh_groupb_oi[index])
					break;
			}
			if (index == ARRAY_SIZE(hwcfg->iolh_groupb_oi))
				return -EINVAL;

			rzg2l_rmw_pin_config(pctrl, IOLH(off), bit, IOLH_MASK, index);
			break;
		}

		default:
			return -EOPNOTSUPP;
		}
	}

	/* Apply power source. */
	if (settings.power_source != pctrl->settings[_pin].power_source) {
		ret = rzg2l_ps_is_supported(settings.power_source);
		if (!ret)
			return -EINVAL;

		/* Apply power source. */
		ret = rzg2l_set_power_source(pctrl, _pin, cfg, settings.power_source);
		if (ret)
			return ret;
	}

	/* Apply drive strength. */
	if (settings.drive_strength_ua != pctrl->settings[_pin].drive_strength_ua) {
		enum rzg2l_iolh_index iolh_idx;
		int val;

		iolh_idx = rzg2l_ps_to_iolh_idx(settings.power_source);
		ret = rzg2l_ds_is_supported(pctrl, cfg, iolh_idx,
					    settings.drive_strength_ua);
		if (!ret)
			return -EINVAL;

		/* Get register value for this PS/DS tuple. */
		val = rzg2l_iolh_ua_to_val(hwcfg, cfg, iolh_idx, settings.drive_strength_ua);
		if (val < 0)
			return val;

		/* Apply drive strength. */
		rzg2l_rmw_pin_config(pctrl, IOLH(off), bit, IOLH_MASK, val);
		pctrl->settings[_pin].drive_strength_ua = settings.drive_strength_ua;
	}

	return 0;
}

static int rzg2l_pinctrl_pinconf_group_set(struct pinctrl_dev *pctldev,
					   unsigned int group,
					   unsigned long *configs,
					   unsigned int num_configs)
{
	const unsigned int *pins;
	unsigned int i, npins;
	int ret;

	ret = pinctrl_generic_get_group_pins(pctldev, group, &pins, &npins);
	if (ret)
		return ret;

	for (i = 0; i < npins; i++) {
		ret = rzg2l_pinctrl_pinconf_set(pctldev, pins[i], configs,
						num_configs);
		if (ret)
			return ret;
	}

	return 0;
};

static int rzg2l_pinctrl_pinconf_group_get(struct pinctrl_dev *pctldev,
					   unsigned int group,
					   unsigned long *config)
{
	const unsigned int *pins;
	unsigned int i, npins, prev_config = 0;
	int ret;

	ret = pinctrl_generic_get_group_pins(pctldev, group, &pins, &npins);
	if (ret)
		return ret;

	for (i = 0; i < npins; i++) {
		ret = rzg2l_pinctrl_pinconf_get(pctldev, pins[i], config);
		if (ret)
			return ret;

		/* Check config matching between to pin  */
		if (i && prev_config != *config)
			return -EOPNOTSUPP;

		prev_config = *config;
	}

	return 0;
};

static const struct pinctrl_ops rzg2l_pinctrl_pctlops = {
	.get_groups_count = pinctrl_generic_get_group_count,
	.get_group_name = pinctrl_generic_get_group_name,
	.get_group_pins = pinctrl_generic_get_group_pins,
	.dt_node_to_map = rzg2l_dt_node_to_map,
	.dt_free_map = rzg2l_dt_free_map,
};

static const struct pinmux_ops rzg2l_pinctrl_pmxops = {
	.get_functions_count = pinmux_generic_get_function_count,
	.get_function_name = pinmux_generic_get_function_name,
	.get_function_groups = pinmux_generic_get_function_groups,
	.set_mux = rzg2l_pinctrl_set_mux,
	.strict = true,
};

static const struct pinconf_ops rzg2l_pinctrl_confops = {
	.is_generic = true,
	.pin_config_get = rzg2l_pinctrl_pinconf_get,
	.pin_config_set = rzg2l_pinctrl_pinconf_set,
	.pin_config_group_set = rzg2l_pinctrl_pinconf_group_set,
	.pin_config_group_get = rzg2l_pinctrl_pinconf_group_get,
	.pin_config_config_dbg_show = pinconf_generic_dump_config,
};

static int rzg2l_gpio_request(struct gpio_chip *chip, unsigned int offset)
{
	struct rzg2l_pinctrl *pctrl = gpiochip_get_data(chip);
	const struct pinctrl_pin_desc *pin_desc = &pctrl->desc.pins[offset];
	u32 *pin_data = pin_desc->drv_data;
	u32 off = RZG2L_PIN_CFG_TO_PORT_OFFSET(*pin_data);
	u32 port = RZG2L_PIN_ID_TO_PORT(offset);
	u8 bit = RZG2L_PIN_ID_TO_PIN(offset);
	unsigned long flags;
	u8 reg8;
	int ret;

	ret = rzg2l_validate_gpio_pin(pctrl, *pin_data, port, bit);
	if (ret)
		return ret;

	ret = pinctrl_gpio_request(chip->base + offset);
	if (ret)
		return ret;

	spin_lock_irqsave(&pctrl->lock, flags);

	/* Select GPIO mode in PMC Register */
	reg8 = readb(pctrl->base + PMC(off));
	reg8 &= ~BIT(bit);
	writeb(reg8, pctrl->base + PMC(off));

	spin_unlock_irqrestore(&pctrl->lock, flags);

	return 0;
}

static void rzg2l_gpio_set_direction(struct rzg2l_pinctrl *pctrl, u32 offset,
				     bool output)
{
	const struct pinctrl_pin_desc *pin_desc = &pctrl->desc.pins[offset];
	unsigned int *pin_data = pin_desc->drv_data;
	u32 off = RZG2L_PIN_CFG_TO_PORT_OFFSET(*pin_data);
	u8 bit = RZG2L_PIN_ID_TO_PIN(offset);
	unsigned long flags;
	u16 reg16;

	spin_lock_irqsave(&pctrl->lock, flags);

	reg16 = readw(pctrl->base + PM(off));
	reg16 &= ~(PM_MASK << (bit * 2));

	reg16 |= (output ? PM_OUTPUT : PM_INPUT) << (bit * 2);
	writew(reg16, pctrl->base + PM(off));

	spin_unlock_irqrestore(&pctrl->lock, flags);
}

static int rzg2l_gpio_get_direction(struct gpio_chip *chip, unsigned int offset)
{
	struct rzg2l_pinctrl *pctrl = gpiochip_get_data(chip);
	const struct pinctrl_pin_desc *pin_desc = &pctrl->desc.pins[offset];
	unsigned int *pin_data = pin_desc->drv_data;
	u32 off = RZG2L_PIN_CFG_TO_PORT_OFFSET(*pin_data);
	u8 bit = RZG2L_PIN_ID_TO_PIN(offset);

	if (!(readb(pctrl->base + PMC(off)) & BIT(bit))) {
		u16 reg16;

		reg16 = readw(pctrl->base + PM(off));
		reg16 = (reg16 >> (bit * 2)) & PM_MASK;
		if (reg16 == PM_OUTPUT)
			return GPIO_LINE_DIRECTION_OUT;
	}

	return GPIO_LINE_DIRECTION_IN;
}

static int rzg2l_gpio_direction_input(struct gpio_chip *chip,
				      unsigned int offset)
{
	struct rzg2l_pinctrl *pctrl = gpiochip_get_data(chip);

	rzg2l_gpio_set_direction(pctrl, offset, false);

	return 0;
}

static void rzg2l_gpio_set(struct gpio_chip *chip, unsigned int offset,
			   int value)
{
	struct rzg2l_pinctrl *pctrl = gpiochip_get_data(chip);
	const struct pinctrl_pin_desc *pin_desc = &pctrl->desc.pins[offset];
	unsigned int *pin_data = pin_desc->drv_data;
	u32 off = RZG2L_PIN_CFG_TO_PORT_OFFSET(*pin_data);
	u8 bit = RZG2L_PIN_ID_TO_PIN(offset);
	unsigned long flags;
	u8 reg8;

	spin_lock_irqsave(&pctrl->lock, flags);

	reg8 = readb(pctrl->base + P(off));

	if (value)
		writeb(reg8 | BIT(bit), pctrl->base + P(off));
	else
		writeb(reg8 & ~BIT(bit), pctrl->base + P(off));

	spin_unlock_irqrestore(&pctrl->lock, flags);
}

static int rzg2l_gpio_direction_output(struct gpio_chip *chip,
				       unsigned int offset, int value)
{
	struct rzg2l_pinctrl *pctrl = gpiochip_get_data(chip);

	rzg2l_gpio_set(chip, offset, value);
	rzg2l_gpio_set_direction(pctrl, offset, true);

	return 0;
}

static int rzg2l_gpio_get(struct gpio_chip *chip, unsigned int offset)
{
	struct rzg2l_pinctrl *pctrl = gpiochip_get_data(chip);
	const struct pinctrl_pin_desc *pin_desc = &pctrl->desc.pins[offset];
	unsigned int *pin_data = pin_desc->drv_data;
	u32 off = RZG2L_PIN_CFG_TO_PORT_OFFSET(*pin_data);
	u8 bit = RZG2L_PIN_ID_TO_PIN(offset);
	u16 reg16;

	reg16 = readw(pctrl->base + PM(off));
	reg16 = (reg16 >> (bit * 2)) & PM_MASK;

	if (reg16 == PM_INPUT)
		return !!(readb(pctrl->base + PIN(off)) & BIT(bit));
	else if (reg16 == PM_OUTPUT)
		return !!(readb(pctrl->base + P(off)) & BIT(bit));
	else
		return -EINVAL;
}

static void rzg2l_gpio_free(struct gpio_chip *chip, unsigned int offset)
{
	unsigned int virq;

	pinctrl_gpio_free(chip->base + offset);

	virq = irq_find_mapping(chip->irq.domain, offset);
	if (virq)
		irq_dispose_mapping(virq);

	/*
	 * Set the GPIO as an input to ensure that the next GPIO request won't
	 * drive the GPIO pin as an output.
	 */
	rzg2l_gpio_direction_input(chip, offset);
}

static const char * const rzg2l_gpio_names[] = {
	"P0_0", "P0_1", "P0_2", "P0_3", "P0_4", "P0_5", "P0_6", "P0_7",
	"P1_0", "P1_1", "P1_2", "P1_3", "P1_4", "P1_5", "P1_6", "P1_7",
	"P2_0", "P2_1", "P2_2", "P2_3", "P2_4", "P2_5", "P2_6", "P2_7",
	"P3_0", "P3_1", "P3_2", "P3_3", "P3_4", "P3_5", "P3_6", "P3_7",
	"P4_0", "P4_1", "P4_2", "P4_3", "P4_4", "P4_5", "P4_6", "P4_7",
	"P5_0", "P5_1", "P5_2", "P5_3", "P5_4", "P5_5", "P5_6", "P5_7",
	"P6_0", "P6_1", "P6_2", "P6_3", "P6_4", "P6_5", "P6_6", "P6_7",
	"P7_0", "P7_1", "P7_2", "P7_3", "P7_4", "P7_5", "P7_6", "P7_7",
	"P8_0", "P8_1", "P8_2", "P8_3", "P8_4", "P8_5", "P8_6", "P8_7",
	"P9_0", "P9_1", "P9_2", "P9_3", "P9_4", "P9_5", "P9_6", "P9_7",
	"P10_0", "P10_1", "P10_2", "P10_3", "P10_4", "P10_5", "P10_6", "P10_7",
	"P11_0", "P11_1", "P11_2", "P11_3", "P11_4", "P11_5", "P11_6", "P11_7",
	"P12_0", "P12_1", "P12_2", "P12_3", "P12_4", "P12_5", "P12_6", "P12_7",
	"P13_0", "P13_1", "P13_2", "P13_3", "P13_4", "P13_5", "P13_6", "P13_7",
	"P14_0", "P14_1", "P14_2", "P14_3", "P14_4", "P14_5", "P14_6", "P14_7",
	"P15_0", "P15_1", "P15_2", "P15_3", "P15_4", "P15_5", "P15_6", "P15_7",
	"P16_0", "P16_1", "P16_2", "P16_3", "P16_4", "P16_5", "P16_6", "P16_7",
	"P17_0", "P17_1", "P17_2", "P17_3", "P17_4", "P17_5", "P17_6", "P17_7",
	"P18_0", "P18_1", "P18_2", "P18_3", "P18_4", "P18_5", "P18_6", "P18_7",
	"P19_0", "P19_1", "P19_2", "P19_3", "P19_4", "P19_5", "P19_6", "P19_7",
	"P20_0", "P20_1", "P20_2", "P20_3", "P20_4", "P20_5", "P20_6", "P20_7",
	"P21_0", "P21_1", "P21_2", "P21_3", "P21_4", "P21_5", "P21_6", "P21_7",
	"P22_0", "P22_1", "P22_2", "P22_3", "P22_4", "P22_5", "P22_6", "P22_7",
	"P23_0", "P23_1", "P23_2", "P23_3", "P23_4", "P23_5", "P23_6", "P23_7",
	"P24_0", "P24_1", "P24_2", "P24_3", "P24_4", "P24_5", "P24_6", "P24_7",
	"P25_0", "P25_1", "P25_2", "P25_3", "P25_4", "P25_5", "P25_6", "P25_7",
	"P26_0", "P26_1", "P26_2", "P26_3", "P26_4", "P26_5", "P26_6", "P26_7",
	"P27_0", "P27_1", "P27_2", "P27_3", "P27_4", "P27_5", "P27_6", "P27_7",
	"P28_0", "P28_1", "P28_2", "P28_3", "P28_4", "P28_5", "P28_6", "P28_7",
	"P29_0", "P29_1", "P29_2", "P29_3", "P29_4", "P29_5", "P29_6", "P29_7",
	"P30_0", "P30_1", "P30_2", "P30_3", "P30_4", "P30_5", "P30_6", "P30_7",
	"P31_0", "P31_1", "P31_2", "P31_3", "P31_4", "P31_5", "P31_6", "P31_7",
	"P32_0", "P32_1", "P32_2", "P32_3", "P32_4", "P32_5", "P32_6", "P32_7",
	"P33_0", "P33_1", "P33_2", "P33_3", "P33_4", "P33_5", "P33_6", "P33_7",
	"P34_0", "P34_1", "P34_2", "P34_3", "P34_4", "P34_5", "P34_6", "P34_7",
	"P35_0", "P35_1", "P35_2", "P35_3", "P35_4", "P35_5", "P35_6", "P35_7",
	"P36_0", "P36_1", "P36_2", "P36_3", "P36_4", "P36_5", "P36_6", "P36_7",
	"P37_0", "P37_1", "P37_2", "P37_3", "P37_4", "P37_5", "P37_6", "P37_7",
	"P38_0", "P38_1", "P38_2", "P38_3", "P38_4", "P38_5", "P38_6", "P38_7",
	"P39_0", "P39_1", "P39_2", "P39_3", "P39_4", "P39_5", "P39_6", "P39_7",
	"P40_0", "P40_1", "P40_2", "P40_3", "P40_4", "P40_5", "P40_6", "P40_7",
	"P41_0", "P41_1", "P41_2", "P41_3", "P41_4", "P41_5", "P41_6", "P41_7",
	"P42_0", "P42_1", "P42_2", "P42_3", "P42_4", "P42_5", "P42_6", "P42_7",
	"P43_0", "P43_1", "P43_2", "P43_3", "P43_4", "P43_5", "P43_6", "P43_7",
	"P44_0", "P44_1", "P44_2", "P44_3", "P44_4", "P44_5", "P44_6", "P44_7",
	"P45_0", "P45_1", "P45_2", "P45_3", "P45_4", "P45_5", "P45_6", "P45_7",
	"P46_0", "P46_1", "P46_2", "P46_3", "P46_4", "P46_5", "P46_6", "P46_7",
	"P47_0", "P47_1", "P47_2", "P47_3", "P47_4", "P47_5", "P47_6", "P47_7",
	"P48_0", "P48_1", "P48_2", "P48_3", "P48_4", "P48_5", "P48_6", "P48_7",
};

static const u32 r9a07g044_gpio_configs[] = {
	RZG2L_GPIO_PORT_PACK(2, 0x10, RZG2L_MPXED_PIN_FUNCS),
	RZG2L_GPIO_PORT_PACK(2, 0x11, RZG2L_MPXED_PIN_FUNCS),
	RZG2L_GPIO_PORT_PACK(2, 0x12, RZG2L_MPXED_PIN_FUNCS),
	RZG2L_GPIO_PORT_PACK(2, 0x13, RZG2L_MPXED_PIN_FUNCS),
	RZG2L_GPIO_PORT_PACK(2, 0x14, RZG2L_MPXED_PIN_FUNCS),
	RZG2L_GPIO_PORT_PACK(3, 0x15, RZG2L_MPXED_PIN_FUNCS),
	RZG2L_GPIO_PORT_PACK(2, 0x16, RZG2L_MPXED_PIN_FUNCS),
	RZG2L_GPIO_PORT_PACK(3, 0x17, RZG2L_MPXED_PIN_FUNCS),
	RZG2L_GPIO_PORT_PACK(3, 0x18, RZG2L_MPXED_PIN_FUNCS),
	RZG2L_GPIO_PORT_PACK(2, 0x19, RZG2L_MPXED_PIN_FUNCS),
	RZG2L_GPIO_PORT_PACK(2, 0x1a, RZG2L_MPXED_PIN_FUNCS),
	RZG2L_GPIO_PORT_PACK(2, 0x1b, RZG2L_MPXED_PIN_FUNCS),
	RZG2L_GPIO_PORT_PACK(2, 0x1c, RZG2L_MPXED_PIN_FUNCS),
	RZG2L_GPIO_PORT_PACK(3, 0x1d, RZG2L_MPXED_PIN_FUNCS),
	RZG2L_GPIO_PORT_PACK(2, 0x1e, RZG2L_MPXED_PIN_FUNCS),
	RZG2L_GPIO_PORT_PACK(2, 0x1f, RZG2L_MPXED_PIN_FUNCS),
	RZG2L_GPIO_PORT_PACK(2, 0x20, RZG2L_MPXED_PIN_FUNCS),
	RZG2L_GPIO_PORT_PACK(3, 0x21, RZG2L_MPXED_PIN_FUNCS),
	RZG2L_GPIO_PORT_PACK(2, 0x22, RZG2L_MPXED_PIN_FUNCS),
	RZG2L_GPIO_PORT_PACK(2, 0x23, RZG2L_MPXED_PIN_FUNCS),
	RZG2L_GPIO_PORT_PACK(3, 0x24, RZG2L_MPXED_ETH_PIN_FUNCS(PIN_CFG_IO_VMC_ETH0)),
	RZG2L_GPIO_PORT_PACK(2, 0x25, RZG2L_MPXED_ETH_PIN_FUNCS(PIN_CFG_IO_VMC_ETH0)),
	RZG2L_GPIO_PORT_PACK(2, 0x26, RZG2L_MPXED_ETH_PIN_FUNCS(PIN_CFG_IO_VMC_ETH0)),
	RZG2L_GPIO_PORT_PACK(2, 0x27, RZG2L_MPXED_ETH_PIN_FUNCS(PIN_CFG_IO_VMC_ETH0)),
	RZG2L_GPIO_PORT_PACK(2, 0x28, RZG2L_MPXED_ETH_PIN_FUNCS(PIN_CFG_IO_VMC_ETH0)),
	RZG2L_GPIO_PORT_PACK(2, 0x29, RZG2L_MPXED_ETH_PIN_FUNCS(PIN_CFG_IO_VMC_ETH0)),
	RZG2L_GPIO_PORT_PACK(2, 0x2a, RZG2L_MPXED_ETH_PIN_FUNCS(PIN_CFG_IO_VMC_ETH0)),
	RZG2L_GPIO_PORT_PACK(2, 0x2b, RZG2L_MPXED_ETH_PIN_FUNCS(PIN_CFG_IO_VMC_ETH0)),
	RZG2L_GPIO_PORT_PACK(2, 0x2c, RZG2L_MPXED_ETH_PIN_FUNCS(PIN_CFG_IO_VMC_ETH0)),
	RZG2L_GPIO_PORT_PACK(2, 0x2d, RZG2L_MPXED_ETH_PIN_FUNCS(PIN_CFG_IO_VMC_ETH1)),
	RZG2L_GPIO_PORT_PACK(2, 0x2e, RZG2L_MPXED_ETH_PIN_FUNCS(PIN_CFG_IO_VMC_ETH1)),
	RZG2L_GPIO_PORT_PACK(2, 0x2f, RZG2L_MPXED_ETH_PIN_FUNCS(PIN_CFG_IO_VMC_ETH1)),
	RZG2L_GPIO_PORT_PACK(2, 0x30, RZG2L_MPXED_ETH_PIN_FUNCS(PIN_CFG_IO_VMC_ETH1)),
	RZG2L_GPIO_PORT_PACK(2, 0x31, RZG2L_MPXED_ETH_PIN_FUNCS(PIN_CFG_IO_VMC_ETH1)),
	RZG2L_GPIO_PORT_PACK(2, 0x32, RZG2L_MPXED_ETH_PIN_FUNCS(PIN_CFG_IO_VMC_ETH1)),
	RZG2L_GPIO_PORT_PACK(2, 0x33, RZG2L_MPXED_ETH_PIN_FUNCS(PIN_CFG_IO_VMC_ETH1)),
	RZG2L_GPIO_PORT_PACK(2, 0x34, RZG2L_MPXED_ETH_PIN_FUNCS(PIN_CFG_IO_VMC_ETH1)),
	RZG2L_GPIO_PORT_PACK(3, 0x35, RZG2L_MPXED_ETH_PIN_FUNCS(PIN_CFG_IO_VMC_ETH1)),
	RZG2L_GPIO_PORT_PACK(2, 0x36, RZG2L_MPXED_PIN_FUNCS),
	RZG2L_GPIO_PORT_PACK(3, 0x37, RZG2L_MPXED_PIN_FUNCS),
	RZG2L_GPIO_PORT_PACK(3, 0x38, RZG2L_MPXED_PIN_FUNCS),
	RZG2L_GPIO_PORT_PACK(2, 0x39, RZG2L_MPXED_PIN_FUNCS),
	RZG2L_GPIO_PORT_PACK(5, 0x3a, RZG2L_MPXED_PIN_FUNCS),
	RZG2L_GPIO_PORT_PACK(4, 0x3b, RZG2L_MPXED_PIN_FUNCS),
	RZG2L_GPIO_PORT_PACK(4, 0x3c, RZG2L_MPXED_PIN_FUNCS),
	RZG2L_GPIO_PORT_PACK(4, 0x3d, RZG2L_MPXED_PIN_FUNCS),
	RZG2L_GPIO_PORT_PACK(4, 0x3e, RZG2L_MPXED_PIN_FUNCS),
	RZG2L_GPIO_PORT_PACK(4, 0x3f, RZG2L_MPXED_PIN_FUNCS),
	RZG2L_GPIO_PORT_PACK(5, 0x40, RZG2L_MPXED_PIN_FUNCS),
};

static const u32 r9a07g043_gpio_configs[] = {
	RZG2L_GPIO_PORT_PACK(4, 0x10, RZG2L_MPXED_PIN_FUNCS),
	RZG2L_GPIO_PORT_PACK(5, 0x11, RZG2L_MPXED_ETH_PIN_FUNCS(PIN_CFG_IO_VMC_ETH0)),
	RZG2L_GPIO_PORT_PACK(4, 0x12, RZG2L_MPXED_ETH_PIN_FUNCS(PIN_CFG_IO_VMC_ETH0)),
	RZG2L_GPIO_PORT_PACK(4, 0x13, RZG2L_MPXED_ETH_PIN_FUNCS(PIN_CFG_IO_VMC_ETH0)),
	RZG2L_GPIO_PORT_PACK(6, 0x14, RZG2L_MPXED_ETH_PIN_FUNCS(PIN_CFG_IO_VMC_ETH0)),
	RZG2L_GPIO_PORT_PACK(5, 0x15, RZG2L_MPXED_PIN_FUNCS),
	RZG2L_GPIO_PORT_PACK(5, 0x16, RZG2L_MPXED_PIN_FUNCS),
	RZG2L_GPIO_PORT_PACK(5, 0x17, RZG2L_MPXED_ETH_PIN_FUNCS(PIN_CFG_IO_VMC_ETH1)),
	RZG2L_GPIO_PORT_PACK(5, 0x18, RZG2L_MPXED_ETH_PIN_FUNCS(PIN_CFG_IO_VMC_ETH1)),
	RZG2L_GPIO_PORT_PACK(4, 0x19, RZG2L_MPXED_ETH_PIN_FUNCS(PIN_CFG_IO_VMC_ETH1)),
	RZG2L_GPIO_PORT_PACK(5, 0x1a, RZG2L_MPXED_ETH_PIN_FUNCS(PIN_CFG_IO_VMC_ETH1)),
	RZG2L_GPIO_PORT_PACK(4, 0x1b, RZG2L_MPXED_PIN_FUNCS),
	RZG2L_GPIO_PORT_PACK(2, 0x1c, RZG2L_MPXED_PIN_FUNCS),
	RZG2L_GPIO_PORT_PACK(5, 0x1d, RZG2L_MPXED_PIN_FUNCS),
	RZG2L_GPIO_PORT_PACK(3, 0x1e, RZG2L_MPXED_PIN_FUNCS),
	RZG2L_GPIO_PORT_PACK(4, 0x1f, RZG2L_MPXED_PIN_FUNCS),
	RZG2L_GPIO_PORT_PACK(2, 0x20, RZG2L_MPXED_PIN_FUNCS),
	RZG2L_GPIO_PORT_PACK(4, 0x21, RZG2L_MPXED_PIN_FUNCS),
	RZG2L_GPIO_PORT_PACK(6, 0x22, RZG2L_MPXED_PIN_FUNCS),
};

<<<<<<< HEAD
=======
static const u32 r9a08g045_gpio_configs[] = {
	RZG2L_GPIO_PORT_PACK(4, 0x20, RZG3S_MPXED_PIN_FUNCS(A)),			/* P0  */
	RZG2L_GPIO_PORT_PACK(5, 0x30, RZG2L_MPXED_ETH_PIN_FUNCS(PIN_CFG_IOLH_C |
								PIN_CFG_IO_VMC_ETH0)),	/* P1 */
	RZG2L_GPIO_PORT_PACK(4, 0x31, RZG2L_MPXED_ETH_PIN_FUNCS(PIN_CFG_IOLH_C |
								PIN_CFG_IO_VMC_ETH0)),	/* P2 */
	RZG2L_GPIO_PORT_PACK(4, 0x32, RZG2L_MPXED_ETH_PIN_FUNCS(PIN_CFG_IOLH_C |
								PIN_CFG_IO_VMC_ETH0)),	/* P3 */
	RZG2L_GPIO_PORT_PACK(6, 0x33, RZG2L_MPXED_ETH_PIN_FUNCS(PIN_CFG_IOLH_C |
								PIN_CFG_IO_VMC_ETH0)),	/* P4 */
	RZG2L_GPIO_PORT_PACK(5, 0x21, RZG3S_MPXED_PIN_FUNCS(A)),			/* P5  */
	RZG2L_GPIO_PORT_PACK(5, 0x22, RZG3S_MPXED_PIN_FUNCS(A)),			/* P6  */
	RZG2L_GPIO_PORT_PACK(5, 0x34, RZG2L_MPXED_ETH_PIN_FUNCS(PIN_CFG_IOLH_C |
								PIN_CFG_IO_VMC_ETH1)),	/* P7 */
	RZG2L_GPIO_PORT_PACK(5, 0x35, RZG2L_MPXED_ETH_PIN_FUNCS(PIN_CFG_IOLH_C |
								PIN_CFG_IO_VMC_ETH1)),	/* P8 */
	RZG2L_GPIO_PORT_PACK(4, 0x36, RZG2L_MPXED_ETH_PIN_FUNCS(PIN_CFG_IOLH_C |
								PIN_CFG_IO_VMC_ETH1)),	/* P9 */
	RZG2L_GPIO_PORT_PACK(5, 0x37, RZG2L_MPXED_ETH_PIN_FUNCS(PIN_CFG_IOLH_C |
								PIN_CFG_IO_VMC_ETH1)),	/* P10 */
	RZG2L_GPIO_PORT_PACK(4, 0x23, RZG3S_MPXED_PIN_FUNCS(B) | PIN_CFG_IEN),		/* P11  */
	RZG2L_GPIO_PORT_PACK(2, 0x24, RZG3S_MPXED_PIN_FUNCS(B) | PIN_CFG_IEN),		/* P12  */
	RZG2L_GPIO_PORT_PACK(5, 0x25, RZG3S_MPXED_PIN_FUNCS(A)),			/* P13  */
	RZG2L_GPIO_PORT_PACK(3, 0x26, RZG3S_MPXED_PIN_FUNCS(A)),			/* P14  */
	RZG2L_GPIO_PORT_PACK(4, 0x27, RZG3S_MPXED_PIN_FUNCS(A)),			/* P15  */
	RZG2L_GPIO_PORT_PACK(2, 0x28, RZG3S_MPXED_PIN_FUNCS(A)),			/* P16  */
	RZG2L_GPIO_PORT_PACK(4, 0x29, RZG3S_MPXED_PIN_FUNCS(A)),			/* P17  */
	RZG2L_GPIO_PORT_PACK(6, 0x2a, RZG3S_MPXED_PIN_FUNCS(A)),			/* P18 */
};

>>>>>>> 4f601948
static const struct {
	struct rzg2l_dedicated_configs common[35];
	struct rzg2l_dedicated_configs rzg2l_pins[7];
} rzg2l_dedicated_pins = {
	.common = {
		{ "NMI", RZG2L_SINGLE_PIN_PACK(0x1, 0,
		 (PIN_CFG_FILONOFF | PIN_CFG_FILNUM | PIN_CFG_FILCLKSEL)) },
		{ "TMS/SWDIO", RZG2L_SINGLE_PIN_PACK(0x2, 0,
		 (PIN_CFG_IOLH_A | PIN_CFG_SR | PIN_CFG_IEN)) },
		{ "TDO", RZG2L_SINGLE_PIN_PACK(0x3, 0,
		 (PIN_CFG_IOLH_A | PIN_CFG_SR | PIN_CFG_IEN)) },
		{ "AUDIO_CLK1", RZG2L_SINGLE_PIN_PACK(0x4, 0, PIN_CFG_IEN) },
		{ "AUDIO_CLK2", RZG2L_SINGLE_PIN_PACK(0x4, 1, PIN_CFG_IEN) },
		{ "SD0_CLK", RZG2L_SINGLE_PIN_PACK(0x6, 0,
		 (PIN_CFG_IOLH_B | PIN_CFG_SR | PIN_CFG_IO_VMC_SD0)) },
		{ "SD0_CMD", RZG2L_SINGLE_PIN_PACK(0x6, 1,
		 (PIN_CFG_IOLH_B | PIN_CFG_SR | PIN_CFG_IEN | PIN_CFG_IO_VMC_SD0)) },
		{ "SD0_RST#", RZG2L_SINGLE_PIN_PACK(0x6, 2,
		 (PIN_CFG_IOLH_B | PIN_CFG_SR | PIN_CFG_IO_VMC_SD0)) },
		{ "SD0_DATA0", RZG2L_SINGLE_PIN_PACK(0x7, 0,
		 (PIN_CFG_IOLH_B | PIN_CFG_SR | PIN_CFG_IEN | PIN_CFG_IO_VMC_SD0)) },
		{ "SD0_DATA1", RZG2L_SINGLE_PIN_PACK(0x7, 1,
		 (PIN_CFG_IOLH_B | PIN_CFG_SR | PIN_CFG_IEN | PIN_CFG_IO_VMC_SD0)) },
		{ "SD0_DATA2", RZG2L_SINGLE_PIN_PACK(0x7, 2,
		 (PIN_CFG_IOLH_B | PIN_CFG_SR | PIN_CFG_IEN | PIN_CFG_IO_VMC_SD0)) },
		{ "SD0_DATA3", RZG2L_SINGLE_PIN_PACK(0x7, 3,
		 (PIN_CFG_IOLH_B | PIN_CFG_SR | PIN_CFG_IEN | PIN_CFG_IO_VMC_SD0)) },
		{ "SD0_DATA4", RZG2L_SINGLE_PIN_PACK(0x7, 4,
		 (PIN_CFG_IOLH_B | PIN_CFG_SR | PIN_CFG_IEN | PIN_CFG_IO_VMC_SD0)) },
		{ "SD0_DATA5", RZG2L_SINGLE_PIN_PACK(0x7, 5,
		 (PIN_CFG_IOLH_B | PIN_CFG_SR | PIN_CFG_IEN | PIN_CFG_IO_VMC_SD0)) },
		{ "SD0_DATA6", RZG2L_SINGLE_PIN_PACK(0x7, 6,
		 (PIN_CFG_IOLH_B | PIN_CFG_SR | PIN_CFG_IEN | PIN_CFG_IO_VMC_SD0)) },
		{ "SD0_DATA7", RZG2L_SINGLE_PIN_PACK(0x7, 7,
		 (PIN_CFG_IOLH_B | PIN_CFG_SR | PIN_CFG_IEN | PIN_CFG_IO_VMC_SD0)) },
		{ "SD1_CLK", RZG2L_SINGLE_PIN_PACK(0x8, 0,
		 (PIN_CFG_IOLH_B | PIN_CFG_SR | PIN_CFG_IO_VMC_SD1)) },
		{ "SD1_CMD", RZG2L_SINGLE_PIN_PACK(0x8, 1,
		 (PIN_CFG_IOLH_B | PIN_CFG_SR | PIN_CFG_IEN | PIN_CFG_IO_VMC_SD1)) },
		{ "SD1_DATA0", RZG2L_SINGLE_PIN_PACK(0x9, 0,
		 (PIN_CFG_IOLH_B | PIN_CFG_SR | PIN_CFG_IEN | PIN_CFG_IO_VMC_SD1)) },
		{ "SD1_DATA1", RZG2L_SINGLE_PIN_PACK(0x9, 1,
		 (PIN_CFG_IOLH_B | PIN_CFG_SR | PIN_CFG_IEN | PIN_CFG_IO_VMC_SD1)) },
		{ "SD1_DATA2", RZG2L_SINGLE_PIN_PACK(0x9, 2,
		 (PIN_CFG_IOLH_B | PIN_CFG_SR | PIN_CFG_IEN | PIN_CFG_IO_VMC_SD1)) },
		{ "SD1_DATA3", RZG2L_SINGLE_PIN_PACK(0x9, 3,
		 (PIN_CFG_IOLH_B | PIN_CFG_SR | PIN_CFG_IEN | PIN_CFG_IO_VMC_SD1)) },
		{ "QSPI0_SPCLK", RZG2L_SINGLE_PIN_PACK(0xa, 0,
		 (PIN_CFG_IOLH_B | PIN_CFG_SR | PIN_CFG_IO_VMC_QSPI)) },
		{ "QSPI0_IO0", RZG2L_SINGLE_PIN_PACK(0xa, 1,
		 (PIN_CFG_IOLH_B | PIN_CFG_SR | PIN_CFG_IO_VMC_QSPI)) },
		{ "QSPI0_IO1", RZG2L_SINGLE_PIN_PACK(0xa, 2,
		 (PIN_CFG_IOLH_B | PIN_CFG_SR | PIN_CFG_IO_VMC_QSPI)) },
		{ "QSPI0_IO2", RZG2L_SINGLE_PIN_PACK(0xa, 3,
		 (PIN_CFG_IOLH_B | PIN_CFG_SR | PIN_CFG_IO_VMC_QSPI)) },
		{ "QSPI0_IO3", RZG2L_SINGLE_PIN_PACK(0xa, 4,
		 (PIN_CFG_IOLH_B | PIN_CFG_SR | PIN_CFG_IO_VMC_QSPI)) },
		{ "QSPI0_SSL", RZG2L_SINGLE_PIN_PACK(0xa, 5,
		 (PIN_CFG_IOLH_B | PIN_CFG_SR | PIN_CFG_IO_VMC_QSPI)) },
		{ "QSPI_RESET#", RZG2L_SINGLE_PIN_PACK(0xc, 0,
		 (PIN_CFG_IOLH_B | PIN_CFG_SR | PIN_CFG_IO_VMC_QSPI)) },
		{ "QSPI_WP#", RZG2L_SINGLE_PIN_PACK(0xc, 1,
		 (PIN_CFG_IOLH_B | PIN_CFG_SR | PIN_CFG_IO_VMC_QSPI)) },
		{ "WDTOVF_PERROUT#", RZG2L_SINGLE_PIN_PACK(0xd, 0, (PIN_CFG_IOLH_A | PIN_CFG_SR)) },
		{ "RIIC0_SDA", RZG2L_SINGLE_PIN_PACK(0xe, 0, PIN_CFG_IEN) },
		{ "RIIC0_SCL", RZG2L_SINGLE_PIN_PACK(0xe, 1, PIN_CFG_IEN) },
		{ "RIIC1_SDA", RZG2L_SINGLE_PIN_PACK(0xe, 2, PIN_CFG_IEN) },
		{ "RIIC1_SCL", RZG2L_SINGLE_PIN_PACK(0xe, 3, PIN_CFG_IEN) },
	},
	.rzg2l_pins = {
		{ "QSPI_INT#", RZG2L_SINGLE_PIN_PACK(0xc, 2, (PIN_CFG_SR | PIN_CFG_IO_VMC_QSPI)) },
		{ "QSPI1_SPCLK", RZG2L_SINGLE_PIN_PACK(0xb, 0,
		 (PIN_CFG_IOLH_B | PIN_CFG_SR | PIN_CFG_IO_VMC_QSPI)) },
		{ "QSPI1_IO0", RZG2L_SINGLE_PIN_PACK(0xb, 1,
		 (PIN_CFG_IOLH_B | PIN_CFG_SR | PIN_CFG_IO_VMC_QSPI)) },
		{ "QSPI1_IO1", RZG2L_SINGLE_PIN_PACK(0xb, 2,
		 (PIN_CFG_IOLH_B | PIN_CFG_SR | PIN_CFG_IO_VMC_QSPI)) },
		{ "QSPI1_IO2", RZG2L_SINGLE_PIN_PACK(0xb, 3,
		 (PIN_CFG_IOLH_B | PIN_CFG_SR | PIN_CFG_IO_VMC_QSPI)) },
		{ "QSPI1_IO3", RZG2L_SINGLE_PIN_PACK(0xb, 4,
		 (PIN_CFG_IOLH_B | PIN_CFG_SR  | PIN_CFG_IO_VMC_QSPI)) },
		{ "QSPI1_SSL", RZG2L_SINGLE_PIN_PACK(0xb, 5,
		 (PIN_CFG_IOLH_B | PIN_CFG_SR | PIN_CFG_IO_VMC_QSPI)) },
	}
};

static const struct rzg2l_dedicated_configs rzg3s_dedicated_pins[] = {
	{ "NMI", RZG2L_SINGLE_PIN_PACK(0x0, 0, (PIN_CFG_FILONOFF | PIN_CFG_FILNUM |
						PIN_CFG_FILCLKSEL)) },
	{ "TMS/SWDIO", RZG2L_SINGLE_PIN_PACK(0x1, 0, (PIN_CFG_IOLH_A | PIN_CFG_IEN |
						      PIN_CFG_SOFT_PS)) },
	{ "TDO", RZG2L_SINGLE_PIN_PACK(0x1, 1, (PIN_CFG_IOLH_A | PIN_CFG_SOFT_PS)) },
	{ "WDTOVF_PERROUT#", RZG2L_SINGLE_PIN_PACK(0x6, 0, PIN_CFG_IOLH_A | PIN_CFG_SOFT_PS) },
	{ "SD0_CLK", RZG2L_SINGLE_PIN_PACK(0x10, 0, (PIN_CFG_IOLH_B | PIN_CFG_IO_VMC_SD0)) },
	{ "SD0_CMD", RZG2L_SINGLE_PIN_PACK(0x10, 1, (PIN_CFG_IOLH_B | PIN_CFG_IEN |
						     PIN_CFG_IO_VMC_SD0)) },
	{ "SD0_RST#", RZG2L_SINGLE_PIN_PACK(0x10, 2, (PIN_CFG_IOLH_B | PIN_CFG_IO_VMC_SD0)) },
	{ "SD0_DATA0", RZG2L_SINGLE_PIN_PACK(0x11, 0, (PIN_CFG_IOLH_B | PIN_CFG_IEN |
						       PIN_CFG_IO_VMC_SD0)) },
	{ "SD0_DATA1", RZG2L_SINGLE_PIN_PACK(0x11, 1, (PIN_CFG_IOLH_B | PIN_CFG_IEN |
						       PIN_CFG_IO_VMC_SD0)) },
	{ "SD0_DATA2", RZG2L_SINGLE_PIN_PACK(0x11, 2, (PIN_CFG_IOLH_B | PIN_CFG_IEN |
						       PIN_CFG_IO_VMC_SD0)) },
	{ "SD0_DATA3", RZG2L_SINGLE_PIN_PACK(0x11, 3, (PIN_CFG_IOLH_B | PIN_CFG_IEN |
						       PIN_CFG_IO_VMC_SD0)) },
	{ "SD0_DATA4", RZG2L_SINGLE_PIN_PACK(0x11, 4, (PIN_CFG_IOLH_B | PIN_CFG_IEN |
						       PIN_CFG_IO_VMC_SD0)) },
	{ "SD0_DATA5", RZG2L_SINGLE_PIN_PACK(0x11, 5, (PIN_CFG_IOLH_B | PIN_CFG_IEN |
						       PIN_CFG_IO_VMC_SD0)) },
	{ "SD0_DATA6", RZG2L_SINGLE_PIN_PACK(0x11, 6, (PIN_CFG_IOLH_B | PIN_CFG_IEN |
						       PIN_CFG_IO_VMC_SD0)) },
	{ "SD0_DATA7", RZG2L_SINGLE_PIN_PACK(0x11, 7, (PIN_CFG_IOLH_B | PIN_CFG_IEN |
						       PIN_CFG_IO_VMC_SD0)) },
	{ "SD1_CLK", RZG2L_SINGLE_PIN_PACK(0x12, 0, (PIN_CFG_IOLH_B | PIN_CFG_IO_VMC_SD1)) },
	{ "SD1_CMD", RZG2L_SINGLE_PIN_PACK(0x12, 1, (PIN_CFG_IOLH_B | PIN_CFG_IEN |
						     PIN_CFG_IO_VMC_SD1)) },
	{ "SD1_DATA0", RZG2L_SINGLE_PIN_PACK(0x13, 0, (PIN_CFG_IOLH_B | PIN_CFG_IEN |
						       PIN_CFG_IO_VMC_SD1)) },
	{ "SD1_DATA1", RZG2L_SINGLE_PIN_PACK(0x13, 1, (PIN_CFG_IOLH_B | PIN_CFG_IEN |
						       PIN_CFG_IO_VMC_SD1)) },
	{ "SD1_DATA2", RZG2L_SINGLE_PIN_PACK(0x13, 2, (PIN_CFG_IOLH_B | PIN_CFG_IEN |
						       PIN_CFG_IO_VMC_SD1)) },
	{ "SD1_DATA3", RZG2L_SINGLE_PIN_PACK(0x13, 3, (PIN_CFG_IOLH_B | PIN_CFG_IEN |
						       PIN_CFG_IO_VMC_SD1)) },
};

static int rzg2l_gpio_get_gpioint(unsigned int virq, const struct rzg2l_pinctrl_data *data)
{
	unsigned int gpioint;
	unsigned int i;
	u32 port, bit;

	port = virq / 8;
	bit = virq % 8;

	if (port >= data->n_ports ||
	    bit >= RZG2L_GPIO_PORT_GET_PINCNT(data->port_pin_configs[port]))
		return -EINVAL;

	gpioint = bit;
	for (i = 0; i < port; i++)
		gpioint += RZG2L_GPIO_PORT_GET_PINCNT(data->port_pin_configs[i]);

	return gpioint;
}

static void rzg2l_gpio_irq_disable(struct irq_data *d)
{
	struct gpio_chip *gc = irq_data_get_irq_chip_data(d);
	struct rzg2l_pinctrl *pctrl = container_of(gc, struct rzg2l_pinctrl, gpio_chip);
	unsigned int hwirq = irqd_to_hwirq(d);
	const struct pinctrl_pin_desc *pin_desc = &pctrl->desc.pins[hwirq];
	unsigned int *pin_data = pin_desc->drv_data;
	u32 off = RZG2L_PIN_CFG_TO_PORT_OFFSET(*pin_data);
	u8 bit = RZG2L_PIN_ID_TO_PIN(hwirq);
	unsigned long flags;
	void __iomem *addr;

	irq_chip_disable_parent(d);
<<<<<<< HEAD

	port = RZG2L_PIN_ID_TO_PORT(hwirq);
	bit = RZG2L_PIN_ID_TO_PIN(hwirq);
=======
>>>>>>> 4f601948

	addr = pctrl->base + ISEL(off);
	if (bit >= 4) {
		bit -= 4;
		addr += 4;
	}

	spin_lock_irqsave(&pctrl->lock, flags);
	writel(readl(addr) & ~BIT(bit * 8), addr);
	spin_unlock_irqrestore(&pctrl->lock, flags);

	gpiochip_disable_irq(gc, hwirq);
}

static void rzg2l_gpio_irq_enable(struct irq_data *d)
{
	struct gpio_chip *gc = irq_data_get_irq_chip_data(d);
	struct rzg2l_pinctrl *pctrl = container_of(gc, struct rzg2l_pinctrl, gpio_chip);
	unsigned int hwirq = irqd_to_hwirq(d);
	const struct pinctrl_pin_desc *pin_desc = &pctrl->desc.pins[hwirq];
	unsigned int *pin_data = pin_desc->drv_data;
	u32 off = RZG2L_PIN_CFG_TO_PORT_OFFSET(*pin_data);
	u8 bit = RZG2L_PIN_ID_TO_PIN(hwirq);
	unsigned long flags;
	void __iomem *addr;

	gpiochip_enable_irq(gc, hwirq);

	addr = pctrl->base + ISEL(off);
	if (bit >= 4) {
		bit -= 4;
		addr += 4;
	}

	spin_lock_irqsave(&pctrl->lock, flags);
	writel(readl(addr) | BIT(bit * 8), addr);
	spin_unlock_irqrestore(&pctrl->lock, flags);

	irq_chip_enable_parent(d);
}

static int rzg2l_gpio_irq_set_type(struct irq_data *d, unsigned int type)
{
	return irq_chip_set_type_parent(d, type);
}

static void rzg2l_gpio_irqc_eoi(struct irq_data *d)
{
	irq_chip_eoi_parent(d);
}

static void rzg2l_gpio_irq_print_chip(struct irq_data *data, struct seq_file *p)
{
	struct gpio_chip *gc = irq_data_get_irq_chip_data(data);

	seq_printf(p, dev_name(gc->parent));
}

static const struct irq_chip rzg2l_gpio_irqchip = {
	.name = "rzg2l-gpio",
	.irq_disable = rzg2l_gpio_irq_disable,
	.irq_enable = rzg2l_gpio_irq_enable,
	.irq_mask = irq_chip_mask_parent,
	.irq_unmask = irq_chip_unmask_parent,
	.irq_set_type = rzg2l_gpio_irq_set_type,
	.irq_eoi = rzg2l_gpio_irqc_eoi,
	.irq_print_chip = rzg2l_gpio_irq_print_chip,
	.flags = IRQCHIP_IMMUTABLE,
	GPIOCHIP_IRQ_RESOURCE_HELPERS,
};

static int rzg2l_gpio_child_to_parent_hwirq(struct gpio_chip *gc,
					    unsigned int child,
					    unsigned int child_type,
					    unsigned int *parent,
					    unsigned int *parent_type)
{
	struct rzg2l_pinctrl *pctrl = gpiochip_get_data(gc);
	unsigned long flags;
	int gpioint, irq;

	gpioint = rzg2l_gpio_get_gpioint(child, pctrl->data);
	if (gpioint < 0)
		return gpioint;

	spin_lock_irqsave(&pctrl->bitmap_lock, flags);
	irq = bitmap_find_free_region(pctrl->tint_slot, RZG2L_TINT_MAX_INTERRUPT, get_order(1));
	spin_unlock_irqrestore(&pctrl->bitmap_lock, flags);
	if (irq < 0)
		return -ENOSPC;
	pctrl->hwirq[irq] = child;
	irq += RZG2L_TINT_IRQ_START_INDEX;

	/* All these interrupts are level high in the CPU */
	*parent_type = IRQ_TYPE_LEVEL_HIGH;
	*parent = RZG2L_PACK_HWIRQ(gpioint, irq);
	return 0;
}

static int rzg2l_gpio_populate_parent_fwspec(struct gpio_chip *chip,
					     union gpio_irq_fwspec *gfwspec,
					     unsigned int parent_hwirq,
					     unsigned int parent_type)
{
	struct irq_fwspec *fwspec = &gfwspec->fwspec;

	fwspec->fwnode = chip->irq.parent_domain->fwnode;
	fwspec->param_count = 2;
	fwspec->param[0] = parent_hwirq;
	fwspec->param[1] = parent_type;

	return 0;
}

static void rzg2l_gpio_irq_domain_free(struct irq_domain *domain, unsigned int virq,
				       unsigned int nr_irqs)
{
	struct irq_data *d;

	d = irq_domain_get_irq_data(domain, virq);
	if (d) {
		struct gpio_chip *gc = irq_data_get_irq_chip_data(d);
		struct rzg2l_pinctrl *pctrl = container_of(gc, struct rzg2l_pinctrl, gpio_chip);
		irq_hw_number_t hwirq = irqd_to_hwirq(d);
		unsigned long flags;
		unsigned int i;

		for (i = 0; i < RZG2L_TINT_MAX_INTERRUPT; i++) {
			if (pctrl->hwirq[i] == hwirq) {
				spin_lock_irqsave(&pctrl->bitmap_lock, flags);
				bitmap_release_region(pctrl->tint_slot, i, get_order(1));
				spin_unlock_irqrestore(&pctrl->bitmap_lock, flags);
				pctrl->hwirq[i] = 0;
				break;
			}
		}
	}
	irq_domain_free_irqs_common(domain, virq, nr_irqs);
}

static void rzg2l_init_irq_valid_mask(struct gpio_chip *gc,
				      unsigned long *valid_mask,
				      unsigned int ngpios)
{
	struct rzg2l_pinctrl *pctrl = gpiochip_get_data(gc);
	struct gpio_chip *chip = &pctrl->gpio_chip;
	unsigned int offset;

	/* Forbid unused lines to be mapped as IRQs */
	for (offset = 0; offset < chip->ngpio; offset++) {
		u32 port, bit;

		port = offset / 8;
		bit = offset % 8;

		if (port >= pctrl->data->n_ports ||
		    bit >= RZG2L_GPIO_PORT_GET_PINCNT(pctrl->data->port_pin_configs[port]))
			clear_bit(offset, valid_mask);
	}
}

static int rzg2l_gpio_register(struct rzg2l_pinctrl *pctrl)
{
	struct device_node *np = pctrl->dev->of_node;
	struct gpio_chip *chip = &pctrl->gpio_chip;
	const char *name = dev_name(pctrl->dev);
	struct irq_domain *parent_domain;
	struct of_phandle_args of_args;
	struct device_node *parent_np;
	struct gpio_irq_chip *girq;
	int ret;

	parent_np = of_irq_find_parent(np);
	if (!parent_np)
		return -ENXIO;

	parent_domain = irq_find_host(parent_np);
	of_node_put(parent_np);
	if (!parent_domain)
		return -EPROBE_DEFER;

	ret = of_parse_phandle_with_fixed_args(np, "gpio-ranges", 3, 0, &of_args);
	if (ret) {
		dev_err(pctrl->dev, "Unable to parse gpio-ranges\n");
		return ret;
	}

	if (of_args.args[0] != 0 || of_args.args[1] != 0 ||
	    of_args.args[2] != pctrl->data->n_port_pins) {
		dev_err(pctrl->dev, "gpio-ranges does not match selected SOC\n");
		return -EINVAL;
	}

	chip->names = pctrl->data->port_pins;
	chip->request = rzg2l_gpio_request;
	chip->free = rzg2l_gpio_free;
	chip->get_direction = rzg2l_gpio_get_direction;
	chip->direction_input = rzg2l_gpio_direction_input;
	chip->direction_output = rzg2l_gpio_direction_output;
	chip->get = rzg2l_gpio_get;
	chip->set = rzg2l_gpio_set;
	chip->label = name;
	chip->parent = pctrl->dev;
	chip->owner = THIS_MODULE;
	chip->base = -1;
	chip->ngpio = of_args.args[2];

	girq = &chip->irq;
	gpio_irq_chip_set_chip(girq, &rzg2l_gpio_irqchip);
	girq->fwnode = of_node_to_fwnode(np);
	girq->parent_domain = parent_domain;
	girq->child_to_parent_hwirq = rzg2l_gpio_child_to_parent_hwirq;
	girq->populate_parent_alloc_arg = rzg2l_gpio_populate_parent_fwspec;
	girq->child_irq_domain_ops.free = rzg2l_gpio_irq_domain_free;
	girq->init_valid_mask = rzg2l_init_irq_valid_mask;

	pctrl->gpio_range.id = 0;
	pctrl->gpio_range.pin_base = 0;
	pctrl->gpio_range.base = 0;
	pctrl->gpio_range.npins = chip->ngpio;
	pctrl->gpio_range.name = chip->label;
	pctrl->gpio_range.gc = chip;
	ret = devm_gpiochip_add_data(pctrl->dev, chip, pctrl);
	if (ret) {
		dev_err(pctrl->dev, "failed to add GPIO controller\n");
		return ret;
	}

	dev_dbg(pctrl->dev, "Registered gpio controller\n");

	return 0;
}

static int rzg2l_pinctrl_register(struct rzg2l_pinctrl *pctrl)
{
	const struct rzg2l_hwcfg *hwcfg = pctrl->data->hwcfg;
	struct pinctrl_pin_desc *pins;
	unsigned int i, j;
	u32 *pin_data;
	int ret;

	pctrl->desc.name = DRV_NAME;
	pctrl->desc.npins = pctrl->data->n_port_pins + pctrl->data->n_dedicated_pins;
	pctrl->desc.pctlops = &rzg2l_pinctrl_pctlops;
	pctrl->desc.pmxops = &rzg2l_pinctrl_pmxops;
	pctrl->desc.confops = &rzg2l_pinctrl_confops;
	pctrl->desc.owner = THIS_MODULE;

	pins = devm_kcalloc(pctrl->dev, pctrl->desc.npins, sizeof(*pins), GFP_KERNEL);
	if (!pins)
		return -ENOMEM;

	pin_data = devm_kcalloc(pctrl->dev, pctrl->desc.npins,
				sizeof(*pin_data), GFP_KERNEL);
	if (!pin_data)
		return -ENOMEM;

	pctrl->pins = pins;
	pctrl->desc.pins = pins;

	for (i = 0, j = 0; i < pctrl->data->n_port_pins; i++) {
		pins[i].number = i;
		pins[i].name = pctrl->data->port_pins[i];
		if (i && !(i % RZG2L_PINS_PER_PORT))
			j++;
		pin_data[i] = pctrl->data->port_pin_configs[j];
		pins[i].drv_data = &pin_data[i];
	}

	for (i = 0; i < pctrl->data->n_dedicated_pins; i++) {
		unsigned int index = pctrl->data->n_port_pins + i;

		pins[index].number = index;
		pins[index].name = pctrl->data->dedicated_pins[i].name;
		pin_data[index] = pctrl->data->dedicated_pins[i].config;
		pins[index].drv_data = &pin_data[index];
	}

	pctrl->settings = devm_kcalloc(pctrl->dev, pctrl->desc.npins, sizeof(*pctrl->settings),
				       GFP_KERNEL);
	if (!pctrl->settings)
		return -ENOMEM;

	for (i = 0; hwcfg->drive_strength_ua && i < pctrl->desc.npins; i++) {
		if (pin_data[i] & PIN_CFG_SOFT_PS) {
			pctrl->settings[i].power_source = 3300;
		} else {
			ret = rzg2l_get_power_source(pctrl, i, pin_data[i]);
			if (ret < 0)
				continue;
			pctrl->settings[i].power_source = ret;
		}
	}

	ret = devm_pinctrl_register_and_init(pctrl->dev, &pctrl->desc, pctrl,
					     &pctrl->pctl);
	if (ret) {
		dev_err(pctrl->dev, "pinctrl registration failed\n");
		return ret;
	}

	ret = pinctrl_enable(pctrl->pctl);
	if (ret) {
		dev_err(pctrl->dev, "pinctrl enable failed\n");
		return ret;
	}

	ret = rzg2l_gpio_register(pctrl);
	if (ret) {
		dev_err(pctrl->dev, "failed to add GPIO chip: %i\n", ret);
		return ret;
	}

	return 0;
}

static int rzg2l_pinctrl_probe(struct platform_device *pdev)
{
	struct rzg2l_pinctrl *pctrl;
	struct clk *clk;
	int ret;

	BUILD_BUG_ON(ARRAY_SIZE(r9a07g044_gpio_configs) * RZG2L_PINS_PER_PORT >
		     ARRAY_SIZE(rzg2l_gpio_names));

	BUILD_BUG_ON(ARRAY_SIZE(r9a07g043_gpio_configs) * RZG2L_PINS_PER_PORT >
		     ARRAY_SIZE(rzg2l_gpio_names));

	BUILD_BUG_ON(ARRAY_SIZE(r9a08g045_gpio_configs) * RZG2L_PINS_PER_PORT >
		     ARRAY_SIZE(rzg2l_gpio_names));

	pctrl = devm_kzalloc(&pdev->dev, sizeof(*pctrl), GFP_KERNEL);
	if (!pctrl)
		return -ENOMEM;

	pctrl->dev = &pdev->dev;

	pctrl->data = of_device_get_match_data(&pdev->dev);
	if (!pctrl->data)
		return -EINVAL;

	pctrl->base = devm_platform_ioremap_resource(pdev, 0);
	if (IS_ERR(pctrl->base))
		return PTR_ERR(pctrl->base);

	clk = devm_clk_get_enabled(pctrl->dev, NULL);
	if (IS_ERR(clk))
		return dev_err_probe(pctrl->dev, PTR_ERR(clk),
				     "failed to enable GPIO clk\n");

	spin_lock_init(&pctrl->lock);
	spin_lock_init(&pctrl->bitmap_lock);
	mutex_init(&pctrl->mutex);

	platform_set_drvdata(pdev, pctrl);

	ret = rzg2l_pinctrl_register(pctrl);
	if (ret)
		return ret;

	dev_info(pctrl->dev, "%s support registered\n", DRV_NAME);
	return 0;
}

static const struct rzg2l_hwcfg rzg2l_hwcfg = {
	.regs = {
		.pwpr = 0x3014,
		.sd_ch = 0x3000,
	},
	.iolh_groupa_ua = {
		/* 3v3 power source */
		[RZG2L_IOLH_IDX_3V3] = 2000, 4000, 8000, 12000,
	},
	.iolh_groupb_oi = { 100, 66, 50, 33, },
};

static const struct rzg2l_hwcfg rzg3s_hwcfg = {
	.regs = {
		.pwpr = 0x3000,
		.sd_ch = 0x3004,
	},
	.iolh_groupa_ua = {
		/* 1v8 power source */
		[RZG2L_IOLH_IDX_1V8] = 2200, 4400, 9000, 10000,
		/* 3v3 power source */
		[RZG2L_IOLH_IDX_3V3] = 1900, 4000, 8000, 9000,
	},
	.iolh_groupb_ua = {
		/* 1v8 power source */
		[RZG2L_IOLH_IDX_1V8] = 7000, 8000, 9000, 10000,
		/* 3v3 power source */
		[RZG2L_IOLH_IDX_3V3] = 4000, 6000, 8000, 9000,
	},
	.iolh_groupc_ua = {
		/* 1v8 power source */
		[RZG2L_IOLH_IDX_1V8] = 5200, 6000, 6550, 6800,
		/* 2v5 source */
		[RZG2L_IOLH_IDX_2V5] = 4700, 5300, 5800, 6100,
		/* 3v3 power source */
		[RZG2L_IOLH_IDX_3V3] = 4500, 5200, 5700, 6050,
	},
	.drive_strength_ua = true,
	.func_base = 1,
};

static struct rzg2l_pinctrl_data r9a07g043_data = {
	.port_pins = rzg2l_gpio_names,
	.port_pin_configs = r9a07g043_gpio_configs,
	.n_ports = ARRAY_SIZE(r9a07g043_gpio_configs),
	.dedicated_pins = rzg2l_dedicated_pins.common,
	.n_port_pins = ARRAY_SIZE(r9a07g043_gpio_configs) * RZG2L_PINS_PER_PORT,
	.n_dedicated_pins = ARRAY_SIZE(rzg2l_dedicated_pins.common),
	.hwcfg = &rzg2l_hwcfg,
};

static struct rzg2l_pinctrl_data r9a07g044_data = {
	.port_pins = rzg2l_gpio_names,
	.port_pin_configs = r9a07g044_gpio_configs,
	.n_ports = ARRAY_SIZE(r9a07g044_gpio_configs),
	.dedicated_pins = rzg2l_dedicated_pins.common,
	.n_port_pins = ARRAY_SIZE(r9a07g044_gpio_configs) * RZG2L_PINS_PER_PORT,
	.n_dedicated_pins = ARRAY_SIZE(rzg2l_dedicated_pins.common) +
		ARRAY_SIZE(rzg2l_dedicated_pins.rzg2l_pins),
	.hwcfg = &rzg2l_hwcfg,
};

static struct rzg2l_pinctrl_data r9a08g045_data = {
	.port_pins = rzg2l_gpio_names,
	.port_pin_configs = r9a08g045_gpio_configs,
	.n_ports = ARRAY_SIZE(r9a08g045_gpio_configs),
	.dedicated_pins = rzg3s_dedicated_pins,
	.n_port_pins = ARRAY_SIZE(r9a08g045_gpio_configs) * RZG2L_PINS_PER_PORT,
	.n_dedicated_pins = ARRAY_SIZE(rzg3s_dedicated_pins),
	.hwcfg = &rzg3s_hwcfg,
};

static const struct of_device_id rzg2l_pinctrl_of_table[] = {
	{
		.compatible = "renesas,r9a07g043-pinctrl",
		.data = &r9a07g043_data,
	},
	{
		.compatible = "renesas,r9a07g044-pinctrl",
		.data = &r9a07g044_data,
	},
	{
		.compatible = "renesas,r9a08g045-pinctrl",
		.data = &r9a08g045_data,
	},
	{ /* sentinel */ }
};

static struct platform_driver rzg2l_pinctrl_driver = {
	.driver = {
		.name = DRV_NAME,
		.of_match_table = of_match_ptr(rzg2l_pinctrl_of_table),
	},
	.probe = rzg2l_pinctrl_probe,
};

static int __init rzg2l_pinctrl_init(void)
{
	return platform_driver_register(&rzg2l_pinctrl_driver);
}
core_initcall(rzg2l_pinctrl_init);

MODULE_AUTHOR("Lad Prabhakar <prabhakar.mahadev-lad.rj@bp.renesas.com>");
MODULE_DESCRIPTION("Pin and gpio controller driver for RZ/G2L family");<|MERGE_RESOLUTION|>--- conflicted
+++ resolved
@@ -1320,8 +1320,6 @@
 	RZG2L_GPIO_PORT_PACK(6, 0x22, RZG2L_MPXED_PIN_FUNCS),
 };
 
-<<<<<<< HEAD
-=======
 static const u32 r9a08g045_gpio_configs[] = {
 	RZG2L_GPIO_PORT_PACK(4, 0x20, RZG3S_MPXED_PIN_FUNCS(A)),			/* P0  */
 	RZG2L_GPIO_PORT_PACK(5, 0x30, RZG2L_MPXED_ETH_PIN_FUNCS(PIN_CFG_IOLH_C |
@@ -1352,7 +1350,6 @@
 	RZG2L_GPIO_PORT_PACK(6, 0x2a, RZG3S_MPXED_PIN_FUNCS(A)),			/* P18 */
 };
 
->>>>>>> 4f601948
 static const struct {
 	struct rzg2l_dedicated_configs common[35];
 	struct rzg2l_dedicated_configs rzg2l_pins[7];
@@ -1512,12 +1509,6 @@
 	void __iomem *addr;
 
 	irq_chip_disable_parent(d);
-<<<<<<< HEAD
-
-	port = RZG2L_PIN_ID_TO_PORT(hwirq);
-	bit = RZG2L_PIN_ID_TO_PIN(hwirq);
-=======
->>>>>>> 4f601948
 
 	addr = pctrl->base + ISEL(off);
 	if (bit >= 4) {
