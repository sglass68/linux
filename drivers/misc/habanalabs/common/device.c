--- conflicted
+++ resolved
@@ -28,14 +28,9 @@
 /*
  * hl_set_dram_bar- sets the bar to allow later access to address
  *
-<<<<<<< HEAD
- * @hdev: pointer to habanalabs device structure
- * @addr: the address the caller wants to access.
-=======
  * @hdev: pointer to habanalabs device structure.
  * @addr: the address the caller wants to access.
  * @region: the PCI region.
->>>>>>> 7365df19
  *
  * @return: the old BAR base address on success, U64_MAX for failure.
  *	    The caller should set it back to the old address after use.
@@ -45,18 +40,6 @@
  * This function can be called also if the bar doesn't need to be set,
  * in that case it just won't change the base.
  */
-<<<<<<< HEAD
-static uint64_t hl_set_dram_bar(struct hl_device *hdev, u64 addr)
-{
-	struct asic_fixed_properties *prop = &hdev->asic_prop;
-	u64 bar_base_addr;
-
-	bar_base_addr = addr & ~(prop->dram_pci_bar_size - 0x1ull);
-
-	return hdev->asic_funcs->set_dram_bar_base(hdev, bar_base_addr);
-}
-
-=======
 static u64 hl_set_dram_bar(struct hl_device *hdev, u64 addr, struct pci_mem_region *region)
 {
 	struct asic_fixed_properties *prop = &hdev->asic_prop;
@@ -76,54 +59,20 @@
 
 	return old_base;
 }
->>>>>>> 7365df19
 
 static int hl_access_sram_dram_region(struct hl_device *hdev, u64 addr, u64 *val,
 	enum debugfs_access_type acc_type, enum pci_region region_type)
 {
 	struct pci_mem_region *region = &hdev->pci_mem_region[region_type];
-<<<<<<< HEAD
-	u64 old_base = 0, rc;
-
-	if (region_type == PCI_REGION_DRAM) {
-		old_base = hl_set_dram_bar(hdev, addr);
-=======
 	void __iomem *acc_addr;
 	u64 old_base = 0, rc;
 
 	if (region_type == PCI_REGION_DRAM) {
 		old_base = hl_set_dram_bar(hdev, addr, region);
->>>>>>> 7365df19
 		if (old_base == U64_MAX)
 			return -EIO;
 	}
 
-<<<<<<< HEAD
-	switch (acc_type) {
-	case DEBUGFS_READ8:
-		*val = readb(hdev->pcie_bar[region->bar_id] +
-			addr - region->region_base + region->offset_in_bar);
-		break;
-	case DEBUGFS_WRITE8:
-		writeb(*val, hdev->pcie_bar[region->bar_id] +
-			addr - region->region_base + region->offset_in_bar);
-		break;
-	case DEBUGFS_READ32:
-		*val = readl(hdev->pcie_bar[region->bar_id] +
-			addr - region->region_base + region->offset_in_bar);
-		break;
-	case DEBUGFS_WRITE32:
-		writel(*val, hdev->pcie_bar[region->bar_id] +
-			addr - region->region_base + region->offset_in_bar);
-		break;
-	case DEBUGFS_READ64:
-		*val = readq(hdev->pcie_bar[region->bar_id] +
-			addr - region->region_base + region->offset_in_bar);
-		break;
-	case DEBUGFS_WRITE64:
-		writeq(*val, hdev->pcie_bar[region->bar_id] +
-			addr - region->region_base + region->offset_in_bar);
-=======
 	acc_addr = hdev->pcie_bar[region->bar_id] + addr - region->region_base +
 			region->offset_in_bar;
 	switch (acc_type) {
@@ -144,16 +93,11 @@
 		break;
 	case DEBUGFS_WRITE64:
 		writeq(*val, acc_addr);
->>>>>>> 7365df19
 		break;
 	}
 
 	if (region_type == PCI_REGION_DRAM) {
-<<<<<<< HEAD
-		rc = hl_set_dram_bar(hdev, old_base);
-=======
 		rc = hl_set_dram_bar(hdev, old_base, region);
->>>>>>> 7365df19
 		if (rc == U64_MAX)
 			return -EIO;
 	}
@@ -162,16 +106,10 @@
 }
 
 static void *hl_dma_alloc_common(struct hl_device *hdev, size_t size, dma_addr_t *dma_handle,
-<<<<<<< HEAD
-		gfp_t flag, enum dma_alloc_type alloc_type)
-{
-	void *ptr;
-=======
 					gfp_t flag, enum dma_alloc_type alloc_type,
 					const char *caller)
 {
 	void *ptr = NULL;
->>>>>>> 7365df19
 
 	switch (alloc_type) {
 	case DMA_ALLOC_COHERENT:
@@ -185,23 +123,16 @@
 		break;
 	}
 
-<<<<<<< HEAD
-=======
 	if (trace_habanalabs_dma_alloc_enabled() && !ZERO_OR_NULL_PTR(ptr))
 		trace_habanalabs_dma_alloc(hdev->dev, (u64) (uintptr_t) ptr, *dma_handle, size,
 						caller);
 
->>>>>>> 7365df19
 	return ptr;
 }
 
 static void hl_asic_dma_free_common(struct hl_device *hdev, size_t size, void *cpu_addr,
-<<<<<<< HEAD
-					dma_addr_t dma_handle, enum dma_alloc_type alloc_type)
-=======
 					dma_addr_t dma_handle, enum dma_alloc_type alloc_type,
 					const char *caller)
->>>>>>> 7365df19
 {
 	switch (alloc_type) {
 	case DMA_ALLOC_COHERENT:
@@ -214,41 +145,6 @@
 		hdev->asic_funcs->asic_dma_pool_free(hdev, cpu_addr, dma_handle);
 		break;
 	}
-<<<<<<< HEAD
-}
-
-void *hl_asic_dma_alloc_coherent(struct hl_device *hdev, size_t size, dma_addr_t *dma_handle,
-					gfp_t flag)
-{
-	return hl_dma_alloc_common(hdev, size, dma_handle, flag, DMA_ALLOC_COHERENT);
-}
-
-void hl_asic_dma_free_coherent(struct hl_device *hdev, size_t size, void *cpu_addr,
-					dma_addr_t dma_handle)
-{
-	hl_asic_dma_free_common(hdev, size, cpu_addr, dma_handle, DMA_ALLOC_COHERENT);
-}
-
-void *hl_cpu_accessible_dma_pool_alloc(struct hl_device *hdev, size_t size, dma_addr_t *dma_handle)
-{
-	return hl_dma_alloc_common(hdev, size, dma_handle, 0, DMA_ALLOC_CPU_ACCESSIBLE);
-}
-
-void hl_cpu_accessible_dma_pool_free(struct hl_device *hdev, size_t size, void *vaddr)
-{
-	hl_asic_dma_free_common(hdev, size, vaddr, 0, DMA_ALLOC_CPU_ACCESSIBLE);
-}
-
-void *hl_asic_dma_pool_zalloc(struct hl_device *hdev, size_t size, gfp_t mem_flags,
-					dma_addr_t *dma_handle)
-{
-	return hl_dma_alloc_common(hdev, size, dma_handle, mem_flags, DMA_ALLOC_POOL);
-}
-
-void hl_asic_dma_pool_free(struct hl_device *hdev, void *vaddr, dma_addr_t dma_addr)
-{
-	hl_asic_dma_free_common(hdev, 0, vaddr, dma_addr, DMA_ALLOC_POOL);
-=======
 
 	trace_habanalabs_dma_free(hdev->dev, (u64) (uintptr_t) cpu_addr, dma_handle, size, caller);
 }
@@ -287,7 +183,6 @@
 					const char *caller)
 {
 	hl_asic_dma_free_common(hdev, 0, vaddr, dma_addr, DMA_ALLOC_POOL, caller);
->>>>>>> 7365df19
 }
 
 int hl_dma_map_sgtable(struct hl_device *hdev, struct sg_table *sgt, enum dma_data_direction dir)
@@ -392,8 +287,6 @@
 	return 0;
 }
 
-<<<<<<< HEAD
-=======
 void hl_engine_data_sprintf(struct engines_data *e, const char *fmt, ...)
 {
 	va_list args;
@@ -418,7 +311,6 @@
 	e->actual_size += str_size;
 }
 
->>>>>>> 7365df19
 enum hl_device_status hl_device_status(struct hl_device *hdev)
 {
 	enum hl_device_status status;
@@ -1971,11 +1863,7 @@
 	}
 
 	hdev->shadow_cs_queue = kcalloc(hdev->asic_prop.max_pending_cs,
-<<<<<<< HEAD
-					sizeof(*hdev->shadow_cs_queue), GFP_KERNEL);
-=======
 					sizeof(struct hl_cs *), GFP_KERNEL);
->>>>>>> 7365df19
 	if (!hdev->shadow_cs_queue) {
 		rc = -ENOMEM;
 		goto cq_fini;
