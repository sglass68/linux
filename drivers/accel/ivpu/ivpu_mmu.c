--- conflicted
+++ resolved
@@ -909,10 +909,7 @@
 		}
 
 		ivpu_mmu_user_context_mark_invalid(vdev, ssid);
-<<<<<<< HEAD
-=======
 		REGV_WR32(IVPU_MMU_REG_EVTQ_CONS_SEC, vdev->mmu->evtq.cons);
->>>>>>> 6296562f
 	}
 }
 
