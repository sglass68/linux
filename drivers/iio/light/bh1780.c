// SPDX-License-Identifier: GPL-2.0-only
/*
 * ROHM 1780GLI Ambient Light Sensor Driver
 *
 * Copyright (C) 2016 Linaro Ltd.
 * Author: Linus Walleij <linus.walleij@linaro.org>
 * Loosely based on the previous BH1780 ALS misc driver
 * Copyright (C) 2010 Texas Instruments
 * Author: Hemanth V <hemanthv@ti.com>
 */
#include <linux/i2c.h>
#include <linux/slab.h>
#include <linux/platform_device.h>
#include <linux/delay.h>
#include <linux/module.h>
#include <linux/mod_devicetable.h>
#include <linux/pm_runtime.h>
#include <linux/iio/iio.h>
#include <linux/iio/sysfs.h>
#include <linux/bitops.h>

#define BH1780_CMD_BIT		BIT(7)
#define BH1780_REG_CONTROL	0x00
#define BH1780_REG_PARTID	0x0A
#define BH1780_REG_MANFID	0x0B
#define BH1780_REG_DLOW		0x0C
#define BH1780_REG_DHIGH	0x0D

#define BH1780_REVMASK		GENMASK(3,0)
#define BH1780_POWMASK		GENMASK(1,0)
#define BH1780_POFF		(0x0)
#define BH1780_PON		(0x3)

/* power on settling time in ms */
#define BH1780_PON_DELAY	2
/* max time before value available in ms */
#define BH1780_INTERVAL		250

struct bh1780_data {
	struct i2c_client *client;
};

static int bh1780_write(struct bh1780_data *bh1780, u8 reg, u8 val)
{
	int ret = i2c_smbus_write_byte_data(bh1780->client,
					    BH1780_CMD_BIT | reg,
					    val);
	if (ret < 0)
		dev_err(&bh1780->client->dev,
			"i2c_smbus_write_byte_data failed error "
			"%d, register %01x\n",
			ret, reg);
	return ret;
}

static int bh1780_read(struct bh1780_data *bh1780, u8 reg)
{
	int ret = i2c_smbus_read_byte_data(bh1780->client,
					   BH1780_CMD_BIT | reg);
	if (ret < 0)
		dev_err(&bh1780->client->dev,
			"i2c_smbus_read_byte_data failed error "
			"%d, register %01x\n",
			ret, reg);
	return ret;
}

static int bh1780_read_word(struct bh1780_data *bh1780, u8 reg)
{
	int ret = i2c_smbus_read_word_data(bh1780->client,
					   BH1780_CMD_BIT | reg);
	if (ret < 0)
		dev_err(&bh1780->client->dev,
			"i2c_smbus_read_word_data failed error "
			"%d, register %01x\n",
			ret, reg);
	return ret;
}

static int bh1780_debugfs_reg_access(struct iio_dev *indio_dev,
			      unsigned int reg, unsigned int writeval,
			      unsigned int *readval)
{
	struct bh1780_data *bh1780 = iio_priv(indio_dev);
	int ret;

	if (!readval)
		return bh1780_write(bh1780, (u8)reg, (u8)writeval);

	ret = bh1780_read(bh1780, (u8)reg);
	if (ret < 0)
		return ret;

	*readval = ret;

	return 0;
}

static int bh1780_read_raw(struct iio_dev *indio_dev,
			   struct iio_chan_spec const *chan,
			   int *val, int *val2, long mask)
{
	struct bh1780_data *bh1780 = iio_priv(indio_dev);
	int value;

	switch (mask) {
	case IIO_CHAN_INFO_RAW:
		switch (chan->type) {
		case IIO_LIGHT:
			pm_runtime_get_sync(&bh1780->client->dev);
			value = bh1780_read_word(bh1780, BH1780_REG_DLOW);
			if (value < 0)
				return value;
			pm_runtime_mark_last_busy(&bh1780->client->dev);
			pm_runtime_put_autosuspend(&bh1780->client->dev);
			*val = value;

			return IIO_VAL_INT;
		default:
			return -EINVAL;
		}
	case IIO_CHAN_INFO_INT_TIME:
		*val = 0;
		*val2 = BH1780_INTERVAL * 1000;
		return IIO_VAL_INT_PLUS_MICRO;
	default:
		return -EINVAL;
	}
}

static const struct iio_info bh1780_info = {
	.read_raw = bh1780_read_raw,
	.debugfs_reg_access = bh1780_debugfs_reg_access,
};

static const struct iio_chan_spec bh1780_channels[] = {
	{
		.type = IIO_LIGHT,
		.info_mask_separate = BIT(IIO_CHAN_INFO_RAW) |
				      BIT(IIO_CHAN_INFO_INT_TIME)
	}
};

static int bh1780_probe(struct i2c_client *client,
			const struct i2c_device_id *id)
{
	int ret;
	struct bh1780_data *bh1780;
	struct i2c_adapter *adapter = client->adapter;
	struct iio_dev *indio_dev;

	if (!i2c_check_functionality(adapter, I2C_FUNC_SMBUS_BYTE))
		return -EIO;

	indio_dev = devm_iio_device_alloc(&client->dev, sizeof(*bh1780));
	if (!indio_dev)
		return -ENOMEM;

	bh1780 = iio_priv(indio_dev);
	bh1780->client = client;
	i2c_set_clientdata(client, indio_dev);

	/* Power up the device */
	ret = bh1780_write(bh1780, BH1780_REG_CONTROL, BH1780_PON);
	if (ret < 0)
		return ret;
	msleep(BH1780_PON_DELAY);
	pm_runtime_get_noresume(&client->dev);
	pm_runtime_set_active(&client->dev);
	pm_runtime_enable(&client->dev);

	ret = bh1780_read(bh1780, BH1780_REG_PARTID);
	if (ret < 0)
		goto out_disable_pm;
	dev_info(&client->dev,
		 "Ambient Light Sensor, Rev : %lu\n",
		 (ret & BH1780_REVMASK));

	/*
	 * As the device takes 250 ms to even come up with a fresh
	 * measurement after power-on, do not shut it down unnecessarily.
	 * Set autosuspend to a five seconds.
	 */
	pm_runtime_set_autosuspend_delay(&client->dev, 5000);
	pm_runtime_use_autosuspend(&client->dev);
	pm_runtime_put(&client->dev);

	indio_dev->info = &bh1780_info;
	indio_dev->name = "bh1780";
	indio_dev->channels = bh1780_channels;
	indio_dev->num_channels = ARRAY_SIZE(bh1780_channels);
	indio_dev->modes = INDIO_DIRECT_MODE;

	ret = iio_device_register(indio_dev);
	if (ret)
		goto out_disable_pm;
	return 0;

out_disable_pm:
	pm_runtime_put_noidle(&client->dev);
	pm_runtime_disable(&client->dev);
	return ret;
}

static void bh1780_remove(struct i2c_client *client)
{
	struct iio_dev *indio_dev = i2c_get_clientdata(client);
	struct bh1780_data *bh1780 = iio_priv(indio_dev);
	int ret;

	iio_device_unregister(indio_dev);
	pm_runtime_get_sync(&client->dev);
	pm_runtime_put_noidle(&client->dev);
	pm_runtime_disable(&client->dev);
	ret = bh1780_write(bh1780, BH1780_REG_CONTROL, BH1780_POFF);
	if (ret < 0)
		dev_err(&client->dev, "failed to power off (%pe)\n",
			ERR_PTR(ret));
<<<<<<< HEAD

	return 0;
=======
>>>>>>> 7365df19
}

static int bh1780_runtime_suspend(struct device *dev)
{
	struct i2c_client *client = to_i2c_client(dev);
	struct iio_dev *indio_dev = i2c_get_clientdata(client);
	struct bh1780_data *bh1780 = iio_priv(indio_dev);
	int ret;

	ret = bh1780_write(bh1780, BH1780_REG_CONTROL, BH1780_POFF);
	if (ret < 0) {
		dev_err(dev, "failed to runtime suspend\n");
		return ret;
	}

	return 0;
}

static int bh1780_runtime_resume(struct device *dev)
{
	struct i2c_client *client = to_i2c_client(dev);
	struct iio_dev *indio_dev = i2c_get_clientdata(client);
	struct bh1780_data *bh1780 = iio_priv(indio_dev);
	int ret;

	ret = bh1780_write(bh1780, BH1780_REG_CONTROL, BH1780_PON);
	if (ret < 0) {
		dev_err(dev, "failed to runtime resume\n");
		return ret;
	}

	/* Wait for power on, then for a value to be available */
	msleep(BH1780_PON_DELAY + BH1780_INTERVAL);

	return 0;
}

static DEFINE_RUNTIME_DEV_PM_OPS(bh1780_dev_pm_ops, bh1780_runtime_suspend,
				bh1780_runtime_resume, NULL);

static const struct i2c_device_id bh1780_id[] = {
	{ "bh1780", 0 },
	{ },
};

MODULE_DEVICE_TABLE(i2c, bh1780_id);

static const struct of_device_id of_bh1780_match[] = {
	{ .compatible = "rohm,bh1780gli", },
	{},
};
MODULE_DEVICE_TABLE(of, of_bh1780_match);

static struct i2c_driver bh1780_driver = {
	.probe		= bh1780_probe,
	.remove		= bh1780_remove,
	.id_table	= bh1780_id,
	.driver = {
		.name = "bh1780",
		.pm = pm_ptr(&bh1780_dev_pm_ops),
		.of_match_table = of_bh1780_match,
	},
};

module_i2c_driver(bh1780_driver);

MODULE_DESCRIPTION("ROHM BH1780GLI Ambient Light Sensor Driver");
MODULE_LICENSE("GPL");
MODULE_AUTHOR("Linus Walleij <linus.walleij@linaro.org>");<|MERGE_RESOLUTION|>--- conflicted
+++ resolved
@@ -216,11 +216,6 @@
 	if (ret < 0)
 		dev_err(&client->dev, "failed to power off (%pe)\n",
 			ERR_PTR(ret));
-<<<<<<< HEAD
-
-	return 0;
-=======
->>>>>>> 7365df19
 }
 
 static int bh1780_runtime_suspend(struct device *dev)
