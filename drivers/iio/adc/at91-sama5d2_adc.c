// SPDX-License-Identifier: GPL-2.0-only
/*
 * Atmel ADC driver for SAMA5D2 devices and compatible.
 *
 * Copyright (C) 2015 Atmel,
 *               2015 Ludovic Desroches <ludovic.desroches@atmel.com>
 *		 2021 Microchip Technology, Inc. and its subsidiaries
 *		 2021 Eugen Hristev <eugen.hristev@microchip.com>
 */

#include <linux/bitops.h>
#include <linux/clk.h>
#include <linux/delay.h>
#include <linux/dma-mapping.h>
#include <linux/dmaengine.h>
#include <linux/interrupt.h>
#include <linux/io.h>
#include <linux/module.h>
#include <linux/mod_devicetable.h>
#include <linux/platform_device.h>
#include <linux/property.h>
#include <linux/sched.h>
#include <linux/units.h>
#include <linux/wait.h>
#include <linux/iio/iio.h>
#include <linux/iio/sysfs.h>
#include <linux/iio/buffer.h>
#include <linux/iio/trigger.h>
#include <linux/iio/trigger_consumer.h>
#include <linux/iio/triggered_buffer.h>
#include <linux/nvmem-consumer.h>
#include <linux/pinctrl/consumer.h>
#include <linux/pm_runtime.h>
#include <linux/regulator/consumer.h>

#include <dt-bindings/iio/adc/at91-sama5d2_adc.h>

struct at91_adc_reg_layout {
/* Control Register */
	u16				CR;
/* Software Reset */
#define	AT91_SAMA5D2_CR_SWRST		BIT(0)
/* Start Conversion */
#define	AT91_SAMA5D2_CR_START		BIT(1)
/* Touchscreen Calibration */
#define	AT91_SAMA5D2_CR_TSCALIB		BIT(2)
/* Comparison Restart */
#define	AT91_SAMA5D2_CR_CMPRST		BIT(4)

/* Mode Register */
	u16				MR;
/* Trigger Selection */
#define	AT91_SAMA5D2_MR_TRGSEL(v)	((v) << 1)
/* ADTRG */
#define	AT91_SAMA5D2_MR_TRGSEL_TRIG0	0
/* TIOA0 */
#define	AT91_SAMA5D2_MR_TRGSEL_TRIG1	1
/* TIOA1 */
#define	AT91_SAMA5D2_MR_TRGSEL_TRIG2	2
/* TIOA2 */
#define	AT91_SAMA5D2_MR_TRGSEL_TRIG3	3
/* PWM event line 0 */
#define	AT91_SAMA5D2_MR_TRGSEL_TRIG4	4
/* PWM event line 1 */
#define	AT91_SAMA5D2_MR_TRGSEL_TRIG5	5
/* TIOA3 */
#define	AT91_SAMA5D2_MR_TRGSEL_TRIG6	6
/* RTCOUT0 */
#define	AT91_SAMA5D2_MR_TRGSEL_TRIG7	7
/* Sleep Mode */
#define	AT91_SAMA5D2_MR_SLEEP		BIT(5)
/* Fast Wake Up */
#define	AT91_SAMA5D2_MR_FWUP		BIT(6)
/* Prescaler Rate Selection */
#define	AT91_SAMA5D2_MR_PRESCAL(v)	((v) << AT91_SAMA5D2_MR_PRESCAL_OFFSET)
#define	AT91_SAMA5D2_MR_PRESCAL_OFFSET	8
#define	AT91_SAMA5D2_MR_PRESCAL_MAX	0xff
#define AT91_SAMA5D2_MR_PRESCAL_MASK	GENMASK(15, 8)
/* Startup Time */
#define	AT91_SAMA5D2_MR_STARTUP(v)	((v) << 16)
#define AT91_SAMA5D2_MR_STARTUP_MASK	GENMASK(19, 16)
/* Minimum startup time for temperature sensor */
#define AT91_SAMA5D2_MR_STARTUP_TS_MIN	(50)
/* Analog Change */
#define	AT91_SAMA5D2_MR_ANACH		BIT(23)
/* Tracking Time */
#define	AT91_SAMA5D2_MR_TRACKTIM(v)	((v) << 24)
#define	AT91_SAMA5D2_MR_TRACKTIM_TS	6
#define	AT91_SAMA5D2_MR_TRACKTIM_MAX	0xf
/* Transfer Time */
#define	AT91_SAMA5D2_MR_TRANSFER(v)	((v) << 28)
#define	AT91_SAMA5D2_MR_TRANSFER_MAX	0x3
/* Use Sequence Enable */
#define	AT91_SAMA5D2_MR_USEQ		BIT(31)

/* Channel Sequence Register 1 */
	u16				SEQR1;
/* Channel Sequence Register 2 */
	u16				SEQR2;
/* Channel Enable Register */
	u16				CHER;
/* Channel Disable Register */
	u16				CHDR;
/* Channel Status Register */
	u16				CHSR;
/* Last Converted Data Register */
	u16				LCDR;
/* Interrupt Enable Register */
	u16				IER;
/* Interrupt Enable Register - TS X measurement ready */
#define AT91_SAMA5D2_IER_XRDY   BIT(20)
/* Interrupt Enable Register - TS Y measurement ready */
#define AT91_SAMA5D2_IER_YRDY   BIT(21)
/* Interrupt Enable Register - TS pressure measurement ready */
#define AT91_SAMA5D2_IER_PRDY   BIT(22)
/* Interrupt Enable Register - Data ready */
#define AT91_SAMA5D2_IER_DRDY   BIT(24)
/* Interrupt Enable Register - general overrun error */
#define AT91_SAMA5D2_IER_GOVRE BIT(25)
/* Interrupt Enable Register - Pen detect */
#define AT91_SAMA5D2_IER_PEN    BIT(29)
/* Interrupt Enable Register - No pen detect */
#define AT91_SAMA5D2_IER_NOPEN  BIT(30)

/* Interrupt Disable Register */
	u16				IDR;
/* Interrupt Mask Register */
	u16				IMR;
/* Interrupt Status Register */
	u16				ISR;
/* End of Conversion Interrupt Enable Register */
	u16				EOC_IER;
/* End of Conversion Interrupt Disable Register */
	u16				EOC_IDR;
/* End of Conversion Interrupt Mask Register */
	u16				EOC_IMR;
/* End of Conversion Interrupt Status Register */
	u16				EOC_ISR;
/* Interrupt Status Register - Pen touching sense status */
#define AT91_SAMA5D2_ISR_PENS   BIT(31)
/* Last Channel Trigger Mode Register */
	u16				LCTMR;
/* Last Channel Compare Window Register */
	u16				LCCWR;
/* Overrun Status Register */
	u16				OVER;
/* Extended Mode Register */
	u16				EMR;
/* Extended Mode Register - Oversampling rate */
#define AT91_SAMA5D2_EMR_OSR(V, M)		(((V) << 16) & (M))
#define AT91_SAMA5D2_EMR_OSR_1SAMPLES		0
#define AT91_SAMA5D2_EMR_OSR_4SAMPLES		1
#define AT91_SAMA5D2_EMR_OSR_16SAMPLES		2
#define AT91_SAMA5D2_EMR_OSR_64SAMPLES		3
#define AT91_SAMA5D2_EMR_OSR_256SAMPLES		4

/* Extended Mode Register - TRACKX */
#define AT91_SAMA5D2_TRACKX_MASK		GENMASK(23, 22)
#define AT91_SAMA5D2_TRACKX(x)			(((x) << 22) & \
						 AT91_SAMA5D2_TRACKX_MASK)
/* TRACKX for temperature sensor. */
#define AT91_SAMA5D2_TRACKX_TS			(1)

/* Extended Mode Register - Averaging on single trigger event */
#define AT91_SAMA5D2_EMR_ASTE(V)		((V) << 20)

/* Compare Window Register */
	u16				CWR;
/* Channel Gain Register */
	u16				CGR;
/* Channel Offset Register */
	u16				COR;
/* Channel Offset Register differential offset - constant, not a register */
	u16				COR_diff_offset;
/* Analog Control Register */
	u16				ACR;
/* Analog Control Register - Pen detect sensitivity mask */
#define AT91_SAMA5D2_ACR_PENDETSENS_MASK        GENMASK(1, 0)
/* Analog Control Register - Source last channel */
#define AT91_SAMA5D2_ACR_SRCLCH		BIT(16)

/* Touchscreen Mode Register */
	u16				TSMR;
/* Touchscreen Mode Register - No touch mode */
#define AT91_SAMA5D2_TSMR_TSMODE_NONE           0
/* Touchscreen Mode Register - 4 wire screen, no pressure measurement */
#define AT91_SAMA5D2_TSMR_TSMODE_4WIRE_NO_PRESS 1
/* Touchscreen Mode Register - 4 wire screen, pressure measurement */
#define AT91_SAMA5D2_TSMR_TSMODE_4WIRE_PRESS    2
/* Touchscreen Mode Register - 5 wire screen */
#define AT91_SAMA5D2_TSMR_TSMODE_5WIRE          3
/* Touchscreen Mode Register - Average samples mask */
#define AT91_SAMA5D2_TSMR_TSAV_MASK             GENMASK(5, 4)
/* Touchscreen Mode Register - Average samples */
#define AT91_SAMA5D2_TSMR_TSAV(x)               ((x) << 4)
/* Touchscreen Mode Register - Touch/trigger frequency ratio mask */
#define AT91_SAMA5D2_TSMR_TSFREQ_MASK           GENMASK(11, 8)
/* Touchscreen Mode Register - Touch/trigger frequency ratio */
#define AT91_SAMA5D2_TSMR_TSFREQ(x)             ((x) << 8)
/* Touchscreen Mode Register - Pen Debounce Time mask */
#define AT91_SAMA5D2_TSMR_PENDBC_MASK           GENMASK(31, 28)
/* Touchscreen Mode Register - Pen Debounce Time */
#define AT91_SAMA5D2_TSMR_PENDBC(x)            ((x) << 28)
/* Touchscreen Mode Register - No DMA for touch measurements */
#define AT91_SAMA5D2_TSMR_NOTSDMA               BIT(22)
/* Touchscreen Mode Register - Disable pen detection */
#define AT91_SAMA5D2_TSMR_PENDET_DIS            (0 << 24)
/* Touchscreen Mode Register - Enable pen detection */
#define AT91_SAMA5D2_TSMR_PENDET_ENA            BIT(24)

/* Touchscreen X Position Register */
	u16				XPOSR;
/* Touchscreen Y Position Register */
	u16				YPOSR;
/* Touchscreen Pressure Register */
	u16				PRESSR;
/* Trigger Register */
	u16				TRGR;
/* Mask for TRGMOD field of TRGR register */
#define AT91_SAMA5D2_TRGR_TRGMOD_MASK GENMASK(2, 0)
/* No trigger, only software trigger can start conversions */
#define AT91_SAMA5D2_TRGR_TRGMOD_NO_TRIGGER 0
/* Trigger Mode external trigger rising edge */
#define AT91_SAMA5D2_TRGR_TRGMOD_EXT_TRIG_RISE 1
/* Trigger Mode external trigger falling edge */
#define AT91_SAMA5D2_TRGR_TRGMOD_EXT_TRIG_FALL 2
/* Trigger Mode external trigger any edge */
#define AT91_SAMA5D2_TRGR_TRGMOD_EXT_TRIG_ANY 3
/* Trigger Mode internal periodic */
#define AT91_SAMA5D2_TRGR_TRGMOD_PERIODIC 5
/* Trigger Mode - trigger period mask */
#define AT91_SAMA5D2_TRGR_TRGPER_MASK           GENMASK(31, 16)
/* Trigger Mode - trigger period */
#define AT91_SAMA5D2_TRGR_TRGPER(x)             ((x) << 16)

/* Correction Select Register */
	u16				COSR;
/* Correction Value Register */
	u16				CVR;
/* Channel Error Correction Register */
	u16				CECR;
/* Write Protection Mode Register */
	u16				WPMR;
/* Write Protection Status Register */
	u16				WPSR;
/* Version Register */
	u16				VERSION;
/* Temperature Sensor Mode Register */
	u16				TEMPMR;
/* Temperature Sensor Mode - Temperature sensor on */
#define AT91_SAMA5D2_TEMPMR_TEMPON	BIT(0)
};

static const struct at91_adc_reg_layout sama5d2_layout = {
	.CR =			0x00,
	.MR =			0x04,
	.SEQR1 =		0x08,
	.SEQR2 =		0x0c,
	.CHER =			0x10,
	.CHDR =			0x14,
	.CHSR =			0x18,
	.LCDR =			0x20,
	.IER =			0x24,
	.IDR =			0x28,
	.IMR =			0x2c,
	.ISR =			0x30,
	.LCTMR =		0x34,
	.LCCWR =		0x38,
	.OVER =			0x3c,
	.EMR =			0x40,
	.CWR =			0x44,
	.CGR =			0x48,
	.COR =			0x4c,
	.COR_diff_offset =	16,
	.ACR =			0x94,
	.TSMR =			0xb0,
	.XPOSR =		0xb4,
	.YPOSR =		0xb8,
	.PRESSR =		0xbc,
	.TRGR =			0xc0,
	.COSR =			0xd0,
	.CVR =			0xd4,
	.CECR =			0xd8,
	.WPMR =			0xe4,
	.WPSR =			0xe8,
	.VERSION =		0xfc,
};

static const struct at91_adc_reg_layout sama7g5_layout = {
	.CR =			0x00,
	.MR =			0x04,
	.SEQR1 =		0x08,
	.SEQR2 =		0x0c,
	.CHER =			0x10,
	.CHDR =			0x14,
	.CHSR =			0x18,
	.LCDR =			0x20,
	.IER =			0x24,
	.IDR =			0x28,
	.IMR =			0x2c,
	.ISR =			0x30,
	.EOC_IER =		0x34,
	.EOC_IDR =		0x38,
	.EOC_IMR =		0x3c,
	.EOC_ISR =		0x40,
	.TEMPMR =		0x44,
	.OVER =			0x4c,
	.EMR =			0x50,
	.CWR =			0x54,
	.COR =			0x5c,
	.COR_diff_offset =	0,
	.ACR =			0xe0,
	.TRGR =			0x100,
	.COSR =			0x104,
	.CVR =			0x108,
	.CECR =			0x10c,
	.WPMR =			0x118,
	.WPSR =			0x11c,
	.VERSION =		0x130,
};

#define AT91_SAMA5D2_TOUCH_SAMPLE_PERIOD_US          2000    /* 2ms */
#define AT91_SAMA5D2_TOUCH_PEN_DETECT_DEBOUNCE_US    200

#define AT91_SAMA5D2_XYZ_MASK		GENMASK(11, 0)

#define AT91_SAMA5D2_MAX_POS_BITS			12

#define AT91_HWFIFO_MAX_SIZE_STR	"128"
#define AT91_HWFIFO_MAX_SIZE		128

#define AT91_SAMA5D2_CHAN_SINGLE(index, num, addr)			\
	{								\
		.type = IIO_VOLTAGE,					\
		.channel = num,						\
		.address = addr,					\
		.scan_index = index,					\
		.scan_type = {						\
			.sign = 'u',					\
			.realbits = 14,					\
			.storagebits = 16,				\
		},							\
		.info_mask_separate = BIT(IIO_CHAN_INFO_RAW),		\
		.info_mask_shared_by_type = BIT(IIO_CHAN_INFO_SCALE),	\
		.info_mask_shared_by_all = BIT(IIO_CHAN_INFO_SAMP_FREQ)|\
				BIT(IIO_CHAN_INFO_OVERSAMPLING_RATIO),	\
		.info_mask_shared_by_all_available =			\
				BIT(IIO_CHAN_INFO_OVERSAMPLING_RATIO),	\
		.datasheet_name = "CH"#num,				\
		.indexed = 1,						\
	}

#define AT91_SAMA5D2_CHAN_DIFF(index, num, num2, addr)			\
	{								\
		.type = IIO_VOLTAGE,					\
		.differential = 1,					\
		.channel = num,						\
		.channel2 = num2,					\
		.address = addr,					\
		.scan_index = index,					\
		.scan_type = {						\
			.sign = 's',					\
			.realbits = 14,					\
			.storagebits = 16,				\
		},							\
		.info_mask_separate = BIT(IIO_CHAN_INFO_RAW),		\
		.info_mask_shared_by_type = BIT(IIO_CHAN_INFO_SCALE),	\
		.info_mask_shared_by_all = BIT(IIO_CHAN_INFO_SAMP_FREQ)|\
				BIT(IIO_CHAN_INFO_OVERSAMPLING_RATIO),	\
		.info_mask_shared_by_all_available =			\
				BIT(IIO_CHAN_INFO_OVERSAMPLING_RATIO),	\
		.datasheet_name = "CH"#num"-CH"#num2,			\
		.indexed = 1,						\
	}

#define AT91_SAMA5D2_CHAN_TOUCH(num, name, mod)				\
	{								\
		.type = IIO_POSITIONRELATIVE,				\
		.modified = 1,						\
		.channel = num,						\
		.channel2 = mod,					\
		.scan_index = num,					\
		.scan_type = {						\
			.sign = 'u',					\
			.realbits = 12,					\
			.storagebits = 16,				\
		},							\
		.info_mask_separate = BIT(IIO_CHAN_INFO_RAW),		\
		.info_mask_shared_by_all = BIT(IIO_CHAN_INFO_SAMP_FREQ)|\
				BIT(IIO_CHAN_INFO_OVERSAMPLING_RATIO),	\
		.info_mask_shared_by_all_available =			\
				BIT(IIO_CHAN_INFO_OVERSAMPLING_RATIO),	\
		.datasheet_name = name,					\
	}
#define AT91_SAMA5D2_CHAN_PRESSURE(num, name)				\
	{								\
		.type = IIO_PRESSURE,					\
		.channel = num,						\
		.scan_index = num,					\
		.scan_type = {						\
			.sign = 'u',					\
			.realbits = 12,					\
			.storagebits = 16,				\
		},							\
		.info_mask_separate = BIT(IIO_CHAN_INFO_RAW),		\
		.info_mask_shared_by_all = BIT(IIO_CHAN_INFO_SAMP_FREQ)|\
				BIT(IIO_CHAN_INFO_OVERSAMPLING_RATIO),	\
		.info_mask_shared_by_all_available =			\
				BIT(IIO_CHAN_INFO_OVERSAMPLING_RATIO),	\
		.datasheet_name = name,					\
	}

#define AT91_SAMA5D2_CHAN_TEMP(num, name, addr)				\
	{								\
		.type = IIO_TEMP,					\
		.channel = num,						\
		.address =  addr,					\
		.scan_index = num,					\
		.info_mask_separate = BIT(IIO_CHAN_INFO_PROCESSED),	\
		.info_mask_shared_by_all =				\
				BIT(IIO_CHAN_INFO_PROCESSED) |		\
				BIT(IIO_CHAN_INFO_OVERSAMPLING_RATIO),	\
		.info_mask_shared_by_all_available =			\
				BIT(IIO_CHAN_INFO_OVERSAMPLING_RATIO),	\
		.datasheet_name = name,					\
	}

#define at91_adc_readl(st, reg)						\
	readl_relaxed((st)->base + (st)->soc_info.platform->layout->reg)
#define at91_adc_read_chan(st, reg)					\
	readl_relaxed((st)->base + reg)
#define at91_adc_writel(st, reg, val)					\
	writel_relaxed(val, (st)->base + (st)->soc_info.platform->layout->reg)

/**
 * struct at91_adc_platform - at91-sama5d2 platform information struct
 * @layout:		pointer to the reg layout struct
 * @adc_channels:	pointer to an array of channels for registering in
 *			the iio subsystem
 * @nr_channels:	number of physical channels available
 * @touch_chan_x:	index of the touchscreen X channel
 * @touch_chan_y:	index of the touchscreen Y channel
 * @touch_chan_p:	index of the touchscreen P channel
 * @max_channels:	number of total channels
 * @max_index:		highest channel index (highest index may be higher
 *			than the total channel number)
 * @hw_trig_cnt:	number of possible hardware triggers
 * @osr_mask:		oversampling ratio bitmask on EMR register
 * @oversampling_avail:	available oversampling values
 * @oversampling_avail_no: number of available oversampling values
 * @chan_realbits:	realbits for registered channels
 * @temp_chan:		temperature channel index
 * @temp_sensor:	temperature sensor supported
 */
struct at91_adc_platform {
	const struct at91_adc_reg_layout	*layout;
	const struct iio_chan_spec		(*adc_channels)[];
	unsigned int				nr_channels;
	unsigned int				touch_chan_x;
	unsigned int				touch_chan_y;
	unsigned int				touch_chan_p;
	unsigned int				max_channels;
	unsigned int				max_index;
	unsigned int				hw_trig_cnt;
	unsigned int				osr_mask;
	unsigned int				oversampling_avail[5];
	unsigned int				oversampling_avail_no;
	unsigned int				chan_realbits;
	unsigned int				temp_chan;
	bool					temp_sensor;
};

/**
 * struct at91_adc_temp_sensor_clb - at91-sama5d2 temperature sensor
 * calibration data structure
 * @p1: P1 calibration temperature
 * @p4: P4 calibration voltage
 * @p6: P6 calibration voltage
 */
struct at91_adc_temp_sensor_clb {
	u32 p1;
	u32 p4;
	u32 p6;
};

/**
 * enum at91_adc_ts_clb_idx - calibration indexes in NVMEM buffer
 * @AT91_ADC_TS_CLB_IDX_P1: index for P1
 * @AT91_ADC_TS_CLB_IDX_P4: index for P4
 * @AT91_ADC_TS_CLB_IDX_P6: index for P6
 * @AT91_ADC_TS_CLB_IDX_MAX: max index for temperature calibration packet in OTP
 */
enum at91_adc_ts_clb_idx {
	AT91_ADC_TS_CLB_IDX_P1 = 2,
	AT91_ADC_TS_CLB_IDX_P4 = 5,
	AT91_ADC_TS_CLB_IDX_P6 = 7,
	AT91_ADC_TS_CLB_IDX_MAX = 19,
};

/* Temperature sensor calibration - Vtemp voltage sensitivity to temperature. */
#define AT91_ADC_TS_VTEMP_DT		(2080U)

/**
 * struct at91_adc_soc_info - at91-sama5d2 soc information struct
 * @startup_time:	device startup time
 * @min_sample_rate:	minimum sample rate in Hz
 * @max_sample_rate:	maximum sample rate in Hz
 * @platform:		pointer to the platform structure
 * @temp_sensor_clb:	temperature sensor calibration data structure
 */
struct at91_adc_soc_info {
	unsigned			startup_time;
	unsigned			min_sample_rate;
	unsigned			max_sample_rate;
	const struct at91_adc_platform	*platform;
	struct at91_adc_temp_sensor_clb	temp_sensor_clb;
};

struct at91_adc_trigger {
	char				*name;
	unsigned int			trgmod_value;
	unsigned int			edge_type;
	bool				hw_trig;
};

/**
 * struct at91_adc_dma - at91-sama5d2 dma information struct
 * @dma_chan:		the dma channel acquired
 * @rx_buf:		dma coherent allocated area
 * @rx_dma_buf:		dma handler for the buffer
 * @phys_addr:		physical address of the ADC base register
 * @buf_idx:		index inside the dma buffer where reading was last done
 * @rx_buf_sz:		size of buffer used by DMA operation
 * @watermark:		number of conversions to copy before DMA triggers irq
 * @dma_ts:		hold the start timestamp of dma operation
 */
struct at91_adc_dma {
	struct dma_chan			*dma_chan;
	u8				*rx_buf;
	dma_addr_t			rx_dma_buf;
	phys_addr_t			phys_addr;
	int				buf_idx;
	int				rx_buf_sz;
	int				watermark;
	s64				dma_ts;
};

/**
 * struct at91_adc_touch - at91-sama5d2 touchscreen information struct
 * @sample_period_val:		the value for periodic trigger interval
 * @touching:			is the pen touching the screen or not
 * @x_pos:			temporary placeholder for pressure computation
 * @channels_bitmask:		bitmask with the touchscreen channels enabled
 * @workq:			workqueue for buffer data pushing
 */
struct at91_adc_touch {
	u16				sample_period_val;
	bool				touching;
	u16				x_pos;
	unsigned long			channels_bitmask;
	struct work_struct		workq;
};

/**
 * struct at91_adc_temp - at91-sama5d2 temperature information structure
 * @sample_period_val:	sample period value
 * @saved_sample_rate:	saved sample rate
 * @saved_oversampling:	saved oversampling
 */
struct at91_adc_temp {
	u16				sample_period_val;
	u16				saved_sample_rate;
	u16				saved_oversampling;
};

/*
 * Buffer size requirements:
 * No channels * bytes_per_channel(2) + timestamp bytes (8)
 * Divided by 2 because we need half words.
 * We assume 32 channels for now, has to be increased if needed.
 * Nobody minds a buffer being too big.
 */
#define AT91_BUFFER_MAX_HWORDS ((32 * 2 + 8) / 2)

struct at91_adc_state {
	void __iomem			*base;
	int				irq;
	struct clk			*per_clk;
	struct regulator		*reg;
	struct regulator		*vref;
	int				vref_uv;
	unsigned int			current_sample_rate;
	struct iio_trigger		*trig;
	const struct at91_adc_trigger	*selected_trig;
	const struct iio_chan_spec	*chan;
	bool				conversion_done;
	u32				conversion_value;
	unsigned int			oversampling_ratio;
	struct at91_adc_soc_info	soc_info;
	wait_queue_head_t		wq_data_available;
	struct at91_adc_dma		dma_st;
	struct at91_adc_touch		touch_st;
	struct at91_adc_temp		temp_st;
	struct iio_dev			*indio_dev;
	struct device			*dev;
	/* Ensure naturally aligned timestamp */
	u16				buffer[AT91_BUFFER_MAX_HWORDS] __aligned(8);
	/*
	 * lock to prevent concurrent 'single conversion' requests through
	 * sysfs.
	 */
	struct mutex			lock;
};

static const struct at91_adc_trigger at91_adc_trigger_list[] = {
	{
		.name = "external_rising",
		.trgmod_value = AT91_SAMA5D2_TRGR_TRGMOD_EXT_TRIG_RISE,
		.edge_type = IRQ_TYPE_EDGE_RISING,
		.hw_trig = true,
	},
	{
		.name = "external_falling",
		.trgmod_value = AT91_SAMA5D2_TRGR_TRGMOD_EXT_TRIG_FALL,
		.edge_type = IRQ_TYPE_EDGE_FALLING,
		.hw_trig = true,
	},
	{
		.name = "external_any",
		.trgmod_value = AT91_SAMA5D2_TRGR_TRGMOD_EXT_TRIG_ANY,
		.edge_type = IRQ_TYPE_EDGE_BOTH,
		.hw_trig = true,
	},
	{
		.name = "software",
		.trgmod_value = AT91_SAMA5D2_TRGR_TRGMOD_NO_TRIGGER,
		.edge_type = IRQ_TYPE_NONE,
		.hw_trig = false,
	},
};

static const struct iio_chan_spec at91_sama5d2_adc_channels[] = {
	AT91_SAMA5D2_CHAN_SINGLE(0, 0, 0x50),
	AT91_SAMA5D2_CHAN_SINGLE(1, 1, 0x54),
	AT91_SAMA5D2_CHAN_SINGLE(2, 2, 0x58),
	AT91_SAMA5D2_CHAN_SINGLE(3, 3, 0x5c),
	AT91_SAMA5D2_CHAN_SINGLE(4, 4, 0x60),
	AT91_SAMA5D2_CHAN_SINGLE(5, 5, 0x64),
	AT91_SAMA5D2_CHAN_SINGLE(6, 6, 0x68),
	AT91_SAMA5D2_CHAN_SINGLE(7, 7, 0x6c),
	AT91_SAMA5D2_CHAN_SINGLE(8, 8, 0x70),
	AT91_SAMA5D2_CHAN_SINGLE(9, 9, 0x74),
	AT91_SAMA5D2_CHAN_SINGLE(10, 10, 0x78),
	AT91_SAMA5D2_CHAN_SINGLE(11, 11, 0x7c),
	/* original ABI has the differential channels with a gap in between */
	AT91_SAMA5D2_CHAN_DIFF(12, 0, 1, 0x50),
	AT91_SAMA5D2_CHAN_DIFF(14, 2, 3, 0x58),
	AT91_SAMA5D2_CHAN_DIFF(16, 4, 5, 0x60),
	AT91_SAMA5D2_CHAN_DIFF(18, 6, 7, 0x68),
	AT91_SAMA5D2_CHAN_DIFF(20, 8, 9, 0x70),
	AT91_SAMA5D2_CHAN_DIFF(22, 10, 11, 0x78),
	IIO_CHAN_SOFT_TIMESTAMP(23),
	AT91_SAMA5D2_CHAN_TOUCH(24, "x", IIO_MOD_X),
	AT91_SAMA5D2_CHAN_TOUCH(25, "y", IIO_MOD_Y),
	AT91_SAMA5D2_CHAN_PRESSURE(26, "pressure"),
};

static const struct iio_chan_spec at91_sama7g5_adc_channels[] = {
	AT91_SAMA5D2_CHAN_SINGLE(0, 0, 0x60),
	AT91_SAMA5D2_CHAN_SINGLE(1, 1, 0x64),
	AT91_SAMA5D2_CHAN_SINGLE(2, 2, 0x68),
	AT91_SAMA5D2_CHAN_SINGLE(3, 3, 0x6c),
	AT91_SAMA5D2_CHAN_SINGLE(4, 4, 0x70),
	AT91_SAMA5D2_CHAN_SINGLE(5, 5, 0x74),
	AT91_SAMA5D2_CHAN_SINGLE(6, 6, 0x78),
	AT91_SAMA5D2_CHAN_SINGLE(7, 7, 0x7c),
	AT91_SAMA5D2_CHAN_SINGLE(8, 8, 0x80),
	AT91_SAMA5D2_CHAN_SINGLE(9, 9, 0x84),
	AT91_SAMA5D2_CHAN_SINGLE(10, 10, 0x88),
	AT91_SAMA5D2_CHAN_SINGLE(11, 11, 0x8c),
	AT91_SAMA5D2_CHAN_SINGLE(12, 12, 0x90),
	AT91_SAMA5D2_CHAN_SINGLE(13, 13, 0x94),
	AT91_SAMA5D2_CHAN_SINGLE(14, 14, 0x98),
	AT91_SAMA5D2_CHAN_SINGLE(15, 15, 0x9c),
	AT91_SAMA5D2_CHAN_DIFF(16, 0, 1, 0x60),
	AT91_SAMA5D2_CHAN_DIFF(17, 2, 3, 0x68),
	AT91_SAMA5D2_CHAN_DIFF(18, 4, 5, 0x70),
	AT91_SAMA5D2_CHAN_DIFF(19, 6, 7, 0x78),
	AT91_SAMA5D2_CHAN_DIFF(20, 8, 9, 0x80),
	AT91_SAMA5D2_CHAN_DIFF(21, 10, 11, 0x88),
	AT91_SAMA5D2_CHAN_DIFF(22, 12, 13, 0x90),
	AT91_SAMA5D2_CHAN_DIFF(23, 14, 15, 0x98),
	IIO_CHAN_SOFT_TIMESTAMP(24),
	AT91_SAMA5D2_CHAN_TEMP(AT91_SAMA7G5_ADC_TEMP_CHANNEL, "temp", 0xdc),
};

static const struct at91_adc_platform sama5d2_platform = {
	.layout = &sama5d2_layout,
	.adc_channels = &at91_sama5d2_adc_channels,
#define AT91_SAMA5D2_SINGLE_CHAN_CNT 12
#define AT91_SAMA5D2_DIFF_CHAN_CNT 6
	.nr_channels = AT91_SAMA5D2_SINGLE_CHAN_CNT +
		       AT91_SAMA5D2_DIFF_CHAN_CNT,
#define AT91_SAMA5D2_TOUCH_X_CHAN_IDX	(AT91_SAMA5D2_SINGLE_CHAN_CNT + \
					AT91_SAMA5D2_DIFF_CHAN_CNT * 2)
	.touch_chan_x = AT91_SAMA5D2_TOUCH_X_CHAN_IDX,
#define AT91_SAMA5D2_TOUCH_Y_CHAN_IDX	(AT91_SAMA5D2_TOUCH_X_CHAN_IDX + 1)
	.touch_chan_y = AT91_SAMA5D2_TOUCH_Y_CHAN_IDX,
#define AT91_SAMA5D2_TOUCH_P_CHAN_IDX	(AT91_SAMA5D2_TOUCH_Y_CHAN_IDX + 1)
	.touch_chan_p = AT91_SAMA5D2_TOUCH_P_CHAN_IDX,
#define AT91_SAMA5D2_MAX_CHAN_IDX	AT91_SAMA5D2_TOUCH_P_CHAN_IDX
	.max_channels = ARRAY_SIZE(at91_sama5d2_adc_channels),
	.max_index = AT91_SAMA5D2_MAX_CHAN_IDX,
#define AT91_SAMA5D2_HW_TRIG_CNT	3
	.hw_trig_cnt = AT91_SAMA5D2_HW_TRIG_CNT,
	.osr_mask = GENMASK(17, 16),
	.oversampling_avail = { 1, 4, 16, },
	.oversampling_avail_no = 3,
	.chan_realbits = 14,
};

static const struct at91_adc_platform sama7g5_platform = {
	.layout = &sama7g5_layout,
	.adc_channels = &at91_sama7g5_adc_channels,
#define AT91_SAMA7G5_SINGLE_CHAN_CNT	16
#define AT91_SAMA7G5_DIFF_CHAN_CNT	8
#define AT91_SAMA7G5_TEMP_CHAN_CNT	1
	.nr_channels = AT91_SAMA7G5_SINGLE_CHAN_CNT +
		       AT91_SAMA7G5_DIFF_CHAN_CNT +
		       AT91_SAMA7G5_TEMP_CHAN_CNT,
#define AT91_SAMA7G5_MAX_CHAN_IDX	(AT91_SAMA7G5_SINGLE_CHAN_CNT + \
					AT91_SAMA7G5_DIFF_CHAN_CNT + \
					AT91_SAMA7G5_TEMP_CHAN_CNT)
	.max_channels = ARRAY_SIZE(at91_sama7g5_adc_channels),
	.max_index = AT91_SAMA7G5_MAX_CHAN_IDX,
#define AT91_SAMA7G5_HW_TRIG_CNT	3
	.hw_trig_cnt = AT91_SAMA7G5_HW_TRIG_CNT,
	.osr_mask = GENMASK(18, 16),
	.oversampling_avail = { 1, 4, 16, 64, 256, },
	.oversampling_avail_no = 5,
	.chan_realbits = 16,
	.temp_sensor = true,
	.temp_chan = AT91_SAMA7G5_ADC_TEMP_CHANNEL,
};

static int at91_adc_chan_xlate(struct iio_dev *indio_dev, int chan)
{
	int i;

	for (i = 0; i < indio_dev->num_channels; i++) {
		if (indio_dev->channels[i].scan_index == chan)
			return i;
	}
	return -EINVAL;
}

static inline struct iio_chan_spec const *
at91_adc_chan_get(struct iio_dev *indio_dev, int chan)
{
	int index = at91_adc_chan_xlate(indio_dev, chan);

	if (index < 0)
		return NULL;
	return indio_dev->channels + index;
}

static inline int at91_adc_fwnode_xlate(struct iio_dev *indio_dev,
					const struct fwnode_reference_args *iiospec)
{
	return at91_adc_chan_xlate(indio_dev, iiospec->args[0]);
}

static unsigned int at91_adc_active_scan_mask_to_reg(struct iio_dev *indio_dev)
{
	u32 mask = 0;
	u8 bit;
	struct at91_adc_state *st = iio_priv(indio_dev);

	for_each_set_bit(bit, indio_dev->active_scan_mask,
			 indio_dev->num_channels) {
		struct iio_chan_spec const *chan =
			 at91_adc_chan_get(indio_dev, bit);
		mask |= BIT(chan->channel);
	}

	return mask & GENMASK(st->soc_info.platform->nr_channels, 0);
}

static void at91_adc_cor(struct at91_adc_state *st,
			 struct iio_chan_spec const *chan)
{
	u32 cor, cur_cor;

	cor = BIT(chan->channel) | BIT(chan->channel2);

	cur_cor = at91_adc_readl(st, COR);
	cor <<= st->soc_info.platform->layout->COR_diff_offset;
	if (chan->differential)
		at91_adc_writel(st, COR, cur_cor | cor);
	else
		at91_adc_writel(st, COR, cur_cor & ~cor);
}

static void at91_adc_irq_status(struct at91_adc_state *st, u32 *status,
				u32 *eoc)
{
	*status = at91_adc_readl(st, ISR);
	if (st->soc_info.platform->layout->EOC_ISR)
		*eoc = at91_adc_readl(st, EOC_ISR);
	else
		*eoc = *status;
}

static void at91_adc_irq_mask(struct at91_adc_state *st, u32 *status, u32 *eoc)
{
	*status = at91_adc_readl(st, IMR);
	if (st->soc_info.platform->layout->EOC_IMR)
		*eoc = at91_adc_readl(st, EOC_IMR);
	else
		*eoc = *status;
}

static void at91_adc_eoc_dis(struct at91_adc_state *st, unsigned int channel)
{
	/*
	 * On some products having the EOC bits in a separate register,
	 * errata recommends not writing this register (EOC_IDR).
	 * On products having the EOC bits in the IDR register, it's fine to write it.
	 */
	if (!st->soc_info.platform->layout->EOC_IDR)
		at91_adc_writel(st, IDR, BIT(channel));
}

static void at91_adc_eoc_ena(struct at91_adc_state *st, unsigned int channel)
{
	if (!st->soc_info.platform->layout->EOC_IDR)
		at91_adc_writel(st, IER, BIT(channel));
	else
		at91_adc_writel(st, EOC_IER, BIT(channel));
}

static int at91_adc_config_emr(struct at91_adc_state *st,
			       u32 oversampling_ratio, u32 trackx)
{
	/* configure the extended mode register */
	unsigned int emr, osr;
	unsigned int osr_mask = st->soc_info.platform->osr_mask;
	int i, ret;

	/* Check against supported oversampling values. */
	for (i = 0; i < st->soc_info.platform->oversampling_avail_no; i++) {
		if (oversampling_ratio == st->soc_info.platform->oversampling_avail[i])
			break;
	}
	if (i == st->soc_info.platform->oversampling_avail_no)
		return -EINVAL;

	/* select oversampling ratio from configuration */
	switch (oversampling_ratio) {
	case 1:
		osr = AT91_SAMA5D2_EMR_OSR(AT91_SAMA5D2_EMR_OSR_1SAMPLES,
					   osr_mask);
		break;
	case 4:
		osr = AT91_SAMA5D2_EMR_OSR(AT91_SAMA5D2_EMR_OSR_4SAMPLES,
					   osr_mask);
		break;
	case 16:
		osr = AT91_SAMA5D2_EMR_OSR(AT91_SAMA5D2_EMR_OSR_16SAMPLES,
					   osr_mask);
		break;
	case 64:
		osr = AT91_SAMA5D2_EMR_OSR(AT91_SAMA5D2_EMR_OSR_64SAMPLES,
					   osr_mask);
		break;
	case 256:
		osr = AT91_SAMA5D2_EMR_OSR(AT91_SAMA5D2_EMR_OSR_256SAMPLES,
					   osr_mask);
		break;
	}

	ret = pm_runtime_resume_and_get(st->dev);
	if (ret < 0)
		return ret;

	emr = at91_adc_readl(st, EMR);
	/* select oversampling per single trigger event */
	emr |= AT91_SAMA5D2_EMR_ASTE(1);
	/* delete leftover content if it's the case */
	emr &= ~(osr_mask | AT91_SAMA5D2_TRACKX_MASK);
	/* Update osr and trackx. */
	emr |= osr | AT91_SAMA5D2_TRACKX(trackx);
	at91_adc_writel(st, EMR, emr);

	pm_runtime_mark_last_busy(st->dev);
	pm_runtime_put_autosuspend(st->dev);

	st->oversampling_ratio = oversampling_ratio;

	return 0;
}

static int at91_adc_adjust_val_osr(struct at91_adc_state *st, int *val)
{
	int nbits, diff;

	if (st->oversampling_ratio == 1)
		nbits = 12;
	else if (st->oversampling_ratio == 4)
		nbits = 13;
	else if (st->oversampling_ratio == 16)
		nbits = 14;
	else if (st->oversampling_ratio == 64)
		nbits = 15;
	else if (st->oversampling_ratio == 256)
		nbits = 16;
	else
		/* Should not happen. */
		return -EINVAL;

	/*
	 * We have nbits of real data and channel is registered as
	 * st->soc_info.platform->chan_realbits, so shift left diff bits.
	 */
	diff = st->soc_info.platform->chan_realbits - nbits;
	*val <<= diff;

	return IIO_VAL_INT;
}

static void at91_adc_adjust_val_osr_array(struct at91_adc_state *st, void *buf,
					  int len)
{
	int i = 0, val;
	u16 *buf_u16 = (u16 *) buf;

	/*
	 * We are converting each two bytes (each sample).
	 * First convert the byte based array to u16, and convert each sample
	 * separately.
	 * Each value is two bytes in an array of chars, so to not shift
	 * more than we need, save the value separately.
	 * len is in bytes, so divide by two to get number of samples.
	 */
	while (i < len / 2) {
		val = buf_u16[i];
		at91_adc_adjust_val_osr(st, &val);
		buf_u16[i] = val;
		i++;
	}
}

static int at91_adc_configure_touch(struct at91_adc_state *st, bool state)
{
	u32 clk_khz = st->current_sample_rate / 1000;
	int i = 0, ret;
	u16 pendbc;
	u32 tsmr, acr;

	if (state) {
		ret = pm_runtime_resume_and_get(st->dev);
		if (ret < 0)
			return ret;
	} else {
		/* disabling touch IRQs and setting mode to no touch enabled */
		at91_adc_writel(st, IDR,
				AT91_SAMA5D2_IER_PEN | AT91_SAMA5D2_IER_NOPEN);
		at91_adc_writel(st, TSMR, 0);

		pm_runtime_mark_last_busy(st->dev);
		pm_runtime_put_autosuspend(st->dev);
		return 0;
	}
	/*
	 * debounce time is in microseconds, we need it in milliseconds to
	 * multiply with kilohertz, so, divide by 1000, but after the multiply.
	 * round up to make sure pendbc is at least 1
	 */
	pendbc = round_up(AT91_SAMA5D2_TOUCH_PEN_DETECT_DEBOUNCE_US *
			  clk_khz / 1000, 1);

	/* get the required exponent */
	while (pendbc >> i++)
		;

	pendbc = i;

	tsmr = AT91_SAMA5D2_TSMR_TSMODE_4WIRE_PRESS;

	tsmr |= AT91_SAMA5D2_TSMR_TSAV(2) & AT91_SAMA5D2_TSMR_TSAV_MASK;
	tsmr |= AT91_SAMA5D2_TSMR_PENDBC(pendbc) &
		AT91_SAMA5D2_TSMR_PENDBC_MASK;
	tsmr |= AT91_SAMA5D2_TSMR_NOTSDMA;
	tsmr |= AT91_SAMA5D2_TSMR_PENDET_ENA;
	tsmr |= AT91_SAMA5D2_TSMR_TSFREQ(2) & AT91_SAMA5D2_TSMR_TSFREQ_MASK;

	at91_adc_writel(st, TSMR, tsmr);

	acr =  at91_adc_readl(st, ACR);
	acr &= ~AT91_SAMA5D2_ACR_PENDETSENS_MASK;
	acr |= 0x02 & AT91_SAMA5D2_ACR_PENDETSENS_MASK;
	at91_adc_writel(st, ACR, acr);

	/* Sample Period Time = (TRGPER + 1) / ADCClock */
	st->touch_st.sample_period_val =
				 round_up((AT91_SAMA5D2_TOUCH_SAMPLE_PERIOD_US *
				 clk_khz / 1000) - 1, 1);
	/* enable pen detect IRQ */
	at91_adc_writel(st, IER, AT91_SAMA5D2_IER_PEN);

	return 0;
}

static u16 at91_adc_touch_pos(struct at91_adc_state *st, int reg)
{
	u32 val = 0;
	u32 scale, result, pos;

	/*
	 * to obtain the actual position we must divide by scale
	 * and multiply with max, where
	 * max = 2^AT91_SAMA5D2_MAX_POS_BITS - 1
	 */
	/* first half of register is the x or y, second half is the scale */
	if (reg == st->soc_info.platform->layout->XPOSR)
		val = at91_adc_readl(st, XPOSR);
	else if (reg == st->soc_info.platform->layout->YPOSR)
		val = at91_adc_readl(st, YPOSR);

	if (!val)
		dev_dbg(&st->indio_dev->dev, "pos is 0\n");

	pos = val & AT91_SAMA5D2_XYZ_MASK;
	result = (pos << AT91_SAMA5D2_MAX_POS_BITS) - pos;
	scale = (val >> 16) & AT91_SAMA5D2_XYZ_MASK;
	if (scale == 0) {
		dev_err(&st->indio_dev->dev, "scale is 0\n");
		return 0;
	}
	result /= scale;

	return result;
}

static u16 at91_adc_touch_x_pos(struct at91_adc_state *st)
{
	st->touch_st.x_pos = at91_adc_touch_pos(st, st->soc_info.platform->layout->XPOSR);
	return st->touch_st.x_pos;
}

static u16 at91_adc_touch_y_pos(struct at91_adc_state *st)
{
	return at91_adc_touch_pos(st, st->soc_info.platform->layout->YPOSR);
}

static u16 at91_adc_touch_pressure(struct at91_adc_state *st)
{
	u32 val;
	u32 z1, z2;
	u32 pres;
	u32 rxp = 1;
	u32 factor = 1000;

	/* calculate the pressure */
	val = at91_adc_readl(st, PRESSR);
	z1 = val & AT91_SAMA5D2_XYZ_MASK;
	z2 = (val >> 16) & AT91_SAMA5D2_XYZ_MASK;

	if (z1 != 0)
		pres = rxp * (st->touch_st.x_pos * factor / 1024) *
			(z2 * factor / z1 - factor) /
			factor;
	else
		pres = 0xFFFF;       /* no pen contact */

	/*
	 * The pressure from device grows down, minimum is 0xFFFF, maximum 0x0.
	 * We compute it this way, but let's return it in the expected way,
	 * growing from 0 to 0xFFFF.
	 */
	return 0xFFFF - pres;
}

static int at91_adc_read_position(struct at91_adc_state *st, int chan, u16 *val)
{
	*val = 0;
	if (!st->touch_st.touching)
		return -ENODATA;
	if (chan == st->soc_info.platform->touch_chan_x)
		*val = at91_adc_touch_x_pos(st);
	else if (chan == st->soc_info.platform->touch_chan_y)
		*val = at91_adc_touch_y_pos(st);
	else
		return -ENODATA;

	return IIO_VAL_INT;
}

static int at91_adc_read_pressure(struct at91_adc_state *st, int chan, u16 *val)
{
	*val = 0;
	if (!st->touch_st.touching)
		return -ENODATA;
	if (chan == st->soc_info.platform->touch_chan_p)
		*val = at91_adc_touch_pressure(st);
	else
		return -ENODATA;

	return IIO_VAL_INT;
}

static void at91_adc_configure_trigger_registers(struct at91_adc_state *st,
						 bool state)
{
	u32 status = at91_adc_readl(st, TRGR);

	/* clear TRGMOD */
	status &= ~AT91_SAMA5D2_TRGR_TRGMOD_MASK;

	if (state)
		status |= st->selected_trig->trgmod_value;

	/* set/unset hw trigger */
	at91_adc_writel(st, TRGR, status);
}

static int at91_adc_configure_trigger(struct iio_trigger *trig, bool state)
{
	struct iio_dev *indio = iio_trigger_get_drvdata(trig);
	struct at91_adc_state *st = iio_priv(indio);
	int ret;

	if (state) {
		ret = pm_runtime_resume_and_get(st->dev);
		if (ret < 0)
			return ret;
	}

	at91_adc_configure_trigger_registers(st, state);

	if (!state) {
		pm_runtime_mark_last_busy(st->dev);
		pm_runtime_put_autosuspend(st->dev);
	}

	return 0;
}

static void at91_adc_reenable_trigger(struct iio_trigger *trig)
{
	struct iio_dev *indio = iio_trigger_get_drvdata(trig);
	struct at91_adc_state *st = iio_priv(indio);

	/* if we are using DMA, we must not reenable irq after each trigger */
	if (st->dma_st.dma_chan)
		return;

	enable_irq(st->irq);

	/* Needed to ACK the DRDY interruption */
	at91_adc_readl(st, LCDR);
}

static const struct iio_trigger_ops at91_adc_trigger_ops = {
	.set_trigger_state = &at91_adc_configure_trigger,
	.reenable = &at91_adc_reenable_trigger,
	.validate_device = iio_trigger_validate_own_device,
};

static int at91_adc_dma_size_done(struct at91_adc_state *st)
{
	struct dma_tx_state state;
	enum dma_status status;
	int i, size;

	status = dmaengine_tx_status(st->dma_st.dma_chan,
				     st->dma_st.dma_chan->cookie,
				     &state);
	if (status != DMA_IN_PROGRESS)
		return 0;

	/* Transferred length is size in bytes from end of buffer */
	i = st->dma_st.rx_buf_sz - state.residue;

	/* Return available bytes */
	if (i >= st->dma_st.buf_idx)
		size = i - st->dma_st.buf_idx;
	else
		size = st->dma_st.rx_buf_sz + i - st->dma_st.buf_idx;
	return size;
}

static void at91_dma_buffer_done(void *data)
{
	struct iio_dev *indio_dev = data;

	iio_trigger_poll_chained(indio_dev->trig);
}

static int at91_adc_dma_start(struct iio_dev *indio_dev)
{
	struct at91_adc_state *st = iio_priv(indio_dev);
	struct dma_async_tx_descriptor *desc;
	dma_cookie_t cookie;
	int ret;
	u8 bit;

	if (!st->dma_st.dma_chan)
		return 0;

	/* we start a new DMA, so set buffer index to start */
	st->dma_st.buf_idx = 0;

	/*
	 * compute buffer size w.r.t. watermark and enabled channels.
	 * scan_bytes is aligned so we need an exact size for DMA
	 */
	st->dma_st.rx_buf_sz = 0;

	for_each_set_bit(bit, indio_dev->active_scan_mask,
			 indio_dev->num_channels) {
		struct iio_chan_spec const *chan =
					 at91_adc_chan_get(indio_dev, bit);

		if (!chan)
			continue;

		st->dma_st.rx_buf_sz += chan->scan_type.storagebits / 8;
	}
	st->dma_st.rx_buf_sz *= st->dma_st.watermark;

	/* Prepare a DMA cyclic transaction */
	desc = dmaengine_prep_dma_cyclic(st->dma_st.dma_chan,
					 st->dma_st.rx_dma_buf,
					 st->dma_st.rx_buf_sz,
					 st->dma_st.rx_buf_sz / 2,
					 DMA_DEV_TO_MEM, DMA_PREP_INTERRUPT);

	if (!desc) {
		dev_err(&indio_dev->dev, "cannot prepare DMA cyclic\n");
		return -EBUSY;
	}

	desc->callback = at91_dma_buffer_done;
	desc->callback_param = indio_dev;

	cookie = dmaengine_submit(desc);
	ret = dma_submit_error(cookie);
	if (ret) {
		dev_err(&indio_dev->dev, "cannot submit DMA cyclic\n");
		dmaengine_terminate_async(st->dma_st.dma_chan);
		return ret;
	}

	/* enable general overrun error signaling */
	at91_adc_writel(st, IER, AT91_SAMA5D2_IER_GOVRE);
	/* Issue pending DMA requests */
	dma_async_issue_pending(st->dma_st.dma_chan);

	/* consider current time as DMA start time for timestamps */
	st->dma_st.dma_ts = iio_get_time_ns(indio_dev);

	dev_dbg(&indio_dev->dev, "DMA cyclic started\n");

	return 0;
}

static bool at91_adc_buffer_check_use_irq(struct iio_dev *indio,
					  struct at91_adc_state *st)
{
	/* if using DMA, we do not use our own IRQ (we use DMA-controller) */
	if (st->dma_st.dma_chan)
		return false;
	/* if the trigger is not ours, then it has its own IRQ */
	if (iio_trigger_validate_own_device(indio->trig, indio))
		return false;
	return true;
}

static bool at91_adc_current_chan_is_touch(struct iio_dev *indio_dev)
{
	struct at91_adc_state *st = iio_priv(indio_dev);

	return !!bitmap_subset(indio_dev->active_scan_mask,
			       &st->touch_st.channels_bitmask,
			       st->soc_info.platform->max_index + 1);
}

static int at91_adc_buffer_prepare(struct iio_dev *indio_dev)
{
	int ret;
	u8 bit;
	struct at91_adc_state *st = iio_priv(indio_dev);

	/* check if we are enabling triggered buffer or the touchscreen */
	if (at91_adc_current_chan_is_touch(indio_dev))
		return at91_adc_configure_touch(st, true);

	/* if we are not in triggered mode, we cannot enable the buffer. */
	if (!(iio_device_get_current_mode(indio_dev) & INDIO_ALL_TRIGGERED_MODES))
		return -EINVAL;

	ret = pm_runtime_resume_and_get(st->dev);
	if (ret < 0)
		return ret;

	/* we continue with the triggered buffer */
	ret = at91_adc_dma_start(indio_dev);
	if (ret) {
		dev_err(&indio_dev->dev, "buffer prepare failed\n");
		goto pm_runtime_put;
	}

	for_each_set_bit(bit, indio_dev->active_scan_mask,
			 indio_dev->num_channels) {
		struct iio_chan_spec const *chan =
					at91_adc_chan_get(indio_dev, bit);
		if (!chan)
			continue;
		/* these channel types cannot be handled by this trigger */
		if (chan->type == IIO_POSITIONRELATIVE ||
		    chan->type == IIO_PRESSURE ||
		    chan->type == IIO_TEMP)
			continue;

		at91_adc_cor(st, chan);

		at91_adc_writel(st, CHER, BIT(chan->channel));
	}

	if (at91_adc_buffer_check_use_irq(indio_dev, st))
		at91_adc_writel(st, IER, AT91_SAMA5D2_IER_DRDY);

pm_runtime_put:
	pm_runtime_mark_last_busy(st->dev);
	pm_runtime_put_autosuspend(st->dev);
	return ret;
}

static int at91_adc_buffer_postdisable(struct iio_dev *indio_dev)
{
	struct at91_adc_state *st = iio_priv(indio_dev);
	int ret;
	u8 bit;

	/* check if we are disabling triggered buffer or the touchscreen */
	if (at91_adc_current_chan_is_touch(indio_dev))
		return at91_adc_configure_touch(st, false);

	/* if we are not in triggered mode, nothing to do here */
	if (!(iio_device_get_current_mode(indio_dev) & INDIO_ALL_TRIGGERED_MODES))
		return -EINVAL;

	ret = pm_runtime_resume_and_get(st->dev);
	if (ret < 0)
		return ret;

	/*
	 * For each enable channel we must disable it in hardware.
	 * In the case of DMA, we must read the last converted value
	 * to clear EOC status and not get a possible interrupt later.
	 * This value is being read by DMA from LCDR anyway, so it's not lost.
	 */
	for_each_set_bit(bit, indio_dev->active_scan_mask,
			 indio_dev->num_channels) {
		struct iio_chan_spec const *chan =
					at91_adc_chan_get(indio_dev, bit);

		if (!chan)
			continue;
		/* these channel types are virtual, no need to do anything */
		if (chan->type == IIO_POSITIONRELATIVE ||
		    chan->type == IIO_PRESSURE ||
		    chan->type == IIO_TEMP)
			continue;

		at91_adc_writel(st, CHDR, BIT(chan->channel));

		if (st->dma_st.dma_chan)
			at91_adc_read_chan(st, chan->address);
	}

	if (at91_adc_buffer_check_use_irq(indio_dev, st))
		at91_adc_writel(st, IDR, AT91_SAMA5D2_IER_DRDY);

	/* read overflow register to clear possible overflow status */
	at91_adc_readl(st, OVER);

	/* if we are using DMA we must clear registers and end DMA */
	if (st->dma_st.dma_chan)
		dmaengine_terminate_sync(st->dma_st.dma_chan);

	pm_runtime_mark_last_busy(st->dev);
	pm_runtime_put_autosuspend(st->dev);

	return 0;
}

static const struct iio_buffer_setup_ops at91_buffer_setup_ops = {
	.postdisable = &at91_adc_buffer_postdisable,
};

static struct iio_trigger *at91_adc_allocate_trigger(struct iio_dev *indio,
						     char *trigger_name)
{
	struct iio_trigger *trig;
	int ret;

	trig = devm_iio_trigger_alloc(&indio->dev, "%s-dev%d-%s", indio->name,
				iio_device_id(indio), trigger_name);
	if (!trig)
		return NULL;

	trig->dev.parent = indio->dev.parent;
	iio_trigger_set_drvdata(trig, indio);
	trig->ops = &at91_adc_trigger_ops;

	ret = devm_iio_trigger_register(&indio->dev, trig);
	if (ret)
		return ERR_PTR(ret);

	return trig;
}

static void at91_adc_trigger_handler_nodma(struct iio_dev *indio_dev,
					   struct iio_poll_func *pf)
{
	struct at91_adc_state *st = iio_priv(indio_dev);
	int i = 0;
	int val;
	u8 bit;
	u32 mask = at91_adc_active_scan_mask_to_reg(indio_dev);
	unsigned int timeout = 50;
	u32 status, imr, eoc = 0, eoc_imr;

	/*
	 * Check if the conversion is ready. If not, wait a little bit, and
	 * in case of timeout exit with an error.
	 */
	while (((eoc & mask) != mask) && timeout) {
		at91_adc_irq_status(st, &status, &eoc);
		at91_adc_irq_mask(st, &imr, &eoc_imr);
		usleep_range(50, 100);
		timeout--;
	}

	/* Cannot read data, not ready. Continue without reporting data */
	if (!timeout)
		return;

	for_each_set_bit(bit, indio_dev->active_scan_mask,
			 indio_dev->num_channels) {
		struct iio_chan_spec const *chan =
					at91_adc_chan_get(indio_dev, bit);

		if (!chan)
			continue;
		/*
		 * Our external trigger only supports the voltage channels.
		 * In case someone requested a different type of channel
		 * just put zeroes to buffer.
		 * This should not happen because we check the scan mode
		 * and scan mask when we enable the buffer, and we don't allow
		 * the buffer to start with a mixed mask (voltage and something
		 * else).
		 * Thus, emit a warning.
		 */
		if (chan->type == IIO_VOLTAGE) {
			val = at91_adc_read_chan(st, chan->address);
			at91_adc_adjust_val_osr(st, &val);
			st->buffer[i] = val;
		} else {
			st->buffer[i] = 0;
			WARN(true, "This trigger cannot handle this type of channel");
		}
		i++;
	}
	iio_push_to_buffers_with_timestamp(indio_dev, st->buffer,
					   pf->timestamp);
}

static void at91_adc_trigger_handler_dma(struct iio_dev *indio_dev)
{
	struct at91_adc_state *st = iio_priv(indio_dev);
	int transferred_len = at91_adc_dma_size_done(st);
	s64 ns = iio_get_time_ns(indio_dev);
	s64 interval;
	int sample_index = 0, sample_count, sample_size;

	u32 status = at91_adc_readl(st, ISR);
	/* if we reached this point, we cannot sample faster */
	if (status & AT91_SAMA5D2_IER_GOVRE)
		pr_info_ratelimited("%s: conversion overrun detected\n",
				    indio_dev->name);

	sample_size = div_s64(st->dma_st.rx_buf_sz, st->dma_st.watermark);

	sample_count = div_s64(transferred_len, sample_size);

	/*
	 * interval between samples is total time since last transfer handling
	 * divided by the number of samples (total size divided by sample size)
	 */
	interval = div_s64((ns - st->dma_st.dma_ts), sample_count);

	while (transferred_len >= sample_size) {
		/*
		 * for all the values in the current sample,
		 * adjust the values inside the buffer for oversampling
		 */
		at91_adc_adjust_val_osr_array(st,
					&st->dma_st.rx_buf[st->dma_st.buf_idx],
					sample_size);

		iio_push_to_buffers_with_timestamp(indio_dev,
				(st->dma_st.rx_buf + st->dma_st.buf_idx),
				(st->dma_st.dma_ts + interval * sample_index));
		/* adjust remaining length */
		transferred_len -= sample_size;
		/* adjust buffer index */
		st->dma_st.buf_idx += sample_size;
		/* in case of reaching end of buffer, reset index */
		if (st->dma_st.buf_idx >= st->dma_st.rx_buf_sz)
			st->dma_st.buf_idx = 0;
		sample_index++;
	}
	/* adjust saved time for next transfer handling */
	st->dma_st.dma_ts = iio_get_time_ns(indio_dev);
}

static irqreturn_t at91_adc_trigger_handler(int irq, void *p)
{
	struct iio_poll_func *pf = p;
	struct iio_dev *indio_dev = pf->indio_dev;
	struct at91_adc_state *st = iio_priv(indio_dev);

	/*
	 * If it's not our trigger, start a conversion now, as we are
	 * actually polling the trigger now.
	 */
	if (iio_trigger_validate_own_device(indio_dev->trig, indio_dev))
		at91_adc_writel(st, CR, AT91_SAMA5D2_CR_START);

	if (st->dma_st.dma_chan)
		at91_adc_trigger_handler_dma(indio_dev);
	else
		at91_adc_trigger_handler_nodma(indio_dev, pf);

	iio_trigger_notify_done(indio_dev->trig);

	return IRQ_HANDLED;
}

static unsigned at91_adc_startup_time(unsigned startup_time_min,
				      unsigned adc_clk_khz)
{
	static const unsigned int startup_lookup[] = {
		  0,   8,  16,  24,
		 64,  80,  96, 112,
		512, 576, 640, 704,
		768, 832, 896, 960
		};
	unsigned ticks_min, i;

	/*
	 * Since the adc frequency is checked before, there is no reason
	 * to not meet the startup time constraint.
	 */

	ticks_min = startup_time_min * adc_clk_khz / 1000;
	for (i = 0; i < ARRAY_SIZE(startup_lookup); i++)
		if (startup_lookup[i] > ticks_min)
			break;

	return i;
}

static void at91_adc_setup_samp_freq(struct iio_dev *indio_dev, unsigned freq,
				     unsigned int startup_time,
				     unsigned int tracktim)
{
	struct at91_adc_state *st = iio_priv(indio_dev);
	unsigned f_per, prescal, startup, mr;
	int ret;

	f_per = clk_get_rate(st->per_clk);
	prescal = (f_per / (2 * freq)) - 1;

	startup = at91_adc_startup_time(startup_time, freq / 1000);

	ret = pm_runtime_resume_and_get(st->dev);
	if (ret < 0)
		return;

	mr = at91_adc_readl(st, MR);
	mr &= ~(AT91_SAMA5D2_MR_STARTUP_MASK | AT91_SAMA5D2_MR_PRESCAL_MASK);
	mr |= AT91_SAMA5D2_MR_STARTUP(startup);
	mr |= AT91_SAMA5D2_MR_PRESCAL(prescal);
	mr |= AT91_SAMA5D2_MR_TRACKTIM(tracktim);
	at91_adc_writel(st, MR, mr);

	pm_runtime_mark_last_busy(st->dev);
	pm_runtime_put_autosuspend(st->dev);

	dev_dbg(&indio_dev->dev, "freq: %u, startup: %u, prescal: %u, tracktim=%u\n",
		freq, startup, prescal, tracktim);
	st->current_sample_rate = freq;
}

static inline unsigned at91_adc_get_sample_freq(struct at91_adc_state *st)
{
	return st->current_sample_rate;
}

static void at91_adc_touch_data_handler(struct iio_dev *indio_dev)
{
	struct at91_adc_state *st = iio_priv(indio_dev);
	u8 bit;
	u16 val;
	int i = 0;

	for_each_set_bit(bit, indio_dev->active_scan_mask,
			 st->soc_info.platform->max_index + 1) {
		struct iio_chan_spec const *chan =
					 at91_adc_chan_get(indio_dev, bit);

		if (chan->type == IIO_POSITIONRELATIVE)
			at91_adc_read_position(st, chan->channel, &val);
		else if (chan->type == IIO_PRESSURE)
			at91_adc_read_pressure(st, chan->channel, &val);
		else
			continue;
		st->buffer[i] = val;
		i++;
	}
	/*
	 * Schedule work to push to buffers.
	 * This is intended to push to the callback buffer that another driver
	 * registered. We are still in a handler from our IRQ. If we push
	 * directly, it means the other driver has it's callback called
	 * from our IRQ context. Which is something we better avoid.
	 * Let's schedule it after our IRQ is completed.
	 */
	schedule_work(&st->touch_st.workq);
}

static void at91_adc_pen_detect_interrupt(struct at91_adc_state *st)
{
	at91_adc_writel(st, IDR, AT91_SAMA5D2_IER_PEN);
	at91_adc_writel(st, IER, AT91_SAMA5D2_IER_NOPEN |
			AT91_SAMA5D2_IER_XRDY | AT91_SAMA5D2_IER_YRDY |
			AT91_SAMA5D2_IER_PRDY);
	at91_adc_writel(st, TRGR, AT91_SAMA5D2_TRGR_TRGMOD_PERIODIC |
			AT91_SAMA5D2_TRGR_TRGPER(st->touch_st.sample_period_val));
	st->touch_st.touching = true;
}

static void at91_adc_no_pen_detect_interrupt(struct iio_dev *indio_dev)
{
	struct at91_adc_state *st = iio_priv(indio_dev);

	at91_adc_writel(st, TRGR, AT91_SAMA5D2_TRGR_TRGMOD_NO_TRIGGER);
	at91_adc_writel(st, IDR, AT91_SAMA5D2_IER_NOPEN |
			AT91_SAMA5D2_IER_XRDY | AT91_SAMA5D2_IER_YRDY |
			AT91_SAMA5D2_IER_PRDY);
	st->touch_st.touching = false;

	at91_adc_touch_data_handler(indio_dev);

	at91_adc_writel(st, IER, AT91_SAMA5D2_IER_PEN);
}

static void at91_adc_workq_handler(struct work_struct *workq)
{
	struct at91_adc_touch *touch_st = container_of(workq,
					struct at91_adc_touch, workq);
	struct at91_adc_state *st = container_of(touch_st,
					struct at91_adc_state, touch_st);
	struct iio_dev *indio_dev = st->indio_dev;

	iio_push_to_buffers(indio_dev, st->buffer);
}

static irqreturn_t at91_adc_interrupt(int irq, void *private)
{
	struct iio_dev *indio = private;
	struct at91_adc_state *st = iio_priv(indio);
	u32 status, eoc, imr, eoc_imr;
	u32 rdy_mask = AT91_SAMA5D2_IER_XRDY | AT91_SAMA5D2_IER_YRDY |
			AT91_SAMA5D2_IER_PRDY;

	at91_adc_irq_status(st, &status, &eoc);
	at91_adc_irq_mask(st, &imr, &eoc_imr);

	if (!(status & imr) && !(eoc & eoc_imr))
		return IRQ_NONE;
	if (status & AT91_SAMA5D2_IER_PEN) {
		/* pen detected IRQ */
		at91_adc_pen_detect_interrupt(st);
	} else if ((status & AT91_SAMA5D2_IER_NOPEN)) {
		/* nopen detected IRQ */
		at91_adc_no_pen_detect_interrupt(indio);
	} else if ((status & AT91_SAMA5D2_ISR_PENS) &&
		   ((status & rdy_mask) == rdy_mask)) {
		/* periodic trigger IRQ - during pen sense */
		at91_adc_touch_data_handler(indio);
	} else if (status & AT91_SAMA5D2_ISR_PENS) {
		/*
		 * touching, but the measurements are not ready yet.
		 * read and ignore.
		 */
		status = at91_adc_readl(st, XPOSR);
		status = at91_adc_readl(st, YPOSR);
		status = at91_adc_readl(st, PRESSR);
	} else if (iio_buffer_enabled(indio) &&
		   (status & AT91_SAMA5D2_IER_DRDY)) {
		/* triggered buffer without DMA */
		disable_irq_nosync(irq);
		iio_trigger_poll(indio->trig);
	} else if (iio_buffer_enabled(indio) && st->dma_st.dma_chan) {
		/* triggered buffer with DMA - should not happen */
		disable_irq_nosync(irq);
		WARN(true, "Unexpected irq occurred\n");
	} else if (!iio_buffer_enabled(indio)) {
		/* software requested conversion */
		st->conversion_value = at91_adc_read_chan(st, st->chan->address);
		st->conversion_done = true;
		wake_up_interruptible(&st->wq_data_available);
	}
	return IRQ_HANDLED;
}

/* This needs to be called with direct mode claimed and st->lock locked. */
static int at91_adc_read_info_raw(struct iio_dev *indio_dev,
				  struct iio_chan_spec const *chan, int *val)
{
	struct at91_adc_state *st = iio_priv(indio_dev);
	u16 tmp_val;
	int ret;

	ret = pm_runtime_resume_and_get(st->dev);
	if (ret < 0)
		return ret;

	/*
	 * Keep in mind that we cannot use software trigger or touchscreen
	 * if external trigger is enabled
	 */
	if (chan->type == IIO_POSITIONRELATIVE) {
		ret = at91_adc_read_position(st, chan->channel,
					     &tmp_val);
		*val = tmp_val;
		if (ret > 0)
			ret = at91_adc_adjust_val_osr(st, val);

		goto pm_runtime_put;
	}
	if (chan->type == IIO_PRESSURE) {
		ret = at91_adc_read_pressure(st, chan->channel,
					     &tmp_val);
		*val = tmp_val;
		if (ret > 0)
			ret = at91_adc_adjust_val_osr(st, val);

		goto pm_runtime_put;
	}

	/* in this case we have a voltage or temperature channel */

	st->chan = chan;

	at91_adc_cor(st, chan);
	at91_adc_writel(st, CHER, BIT(chan->channel));
	/*
	 * TEMPMR.TEMPON needs to update after CHER otherwise if none
	 * of the channels are enabled and TEMPMR.TEMPON = 1 will
	 * trigger DRDY interruption while preparing for temperature read.
	 */
	if (chan->type == IIO_TEMP)
		at91_adc_writel(st, TEMPMR, AT91_SAMA5D2_TEMPMR_TEMPON);
	at91_adc_eoc_ena(st, chan->channel);
	at91_adc_writel(st, CR, AT91_SAMA5D2_CR_START);

	ret = wait_event_interruptible_timeout(st->wq_data_available,
					       st->conversion_done,
					       msecs_to_jiffies(1000));
	if (ret == 0)
		ret = -ETIMEDOUT;

	if (ret > 0) {
		*val = st->conversion_value;
		ret = at91_adc_adjust_val_osr(st, val);
		if (chan->scan_type.sign == 's')
			*val = sign_extend32(*val,
					     chan->scan_type.realbits - 1);
		st->conversion_done = false;
	}

	at91_adc_eoc_dis(st, st->chan->channel);
	if (chan->type == IIO_TEMP)
		at91_adc_writel(st, TEMPMR, 0U);
	at91_adc_writel(st, CHDR, BIT(chan->channel));

	/* Needed to ACK the DRDY interruption */
	at91_adc_readl(st, LCDR);

pm_runtime_put:
	pm_runtime_mark_last_busy(st->dev);
	pm_runtime_put_autosuspend(st->dev);
	return ret;
}

static int at91_adc_read_info_locked(struct iio_dev *indio_dev,
				     struct iio_chan_spec const *chan, int *val)
{
	struct at91_adc_state *st = iio_priv(indio_dev);
	int ret;

	ret = iio_device_claim_direct_mode(indio_dev);
	if (ret)
		return ret;

	mutex_lock(&st->lock);
	ret = at91_adc_read_info_raw(indio_dev, chan, val);
	mutex_unlock(&st->lock);

	iio_device_release_direct_mode(indio_dev);

	return ret;
}

static void at91_adc_temp_sensor_configure(struct at91_adc_state *st,
					   bool start)
{
	u32 sample_rate, oversampling_ratio;
	u32 startup_time, tracktim, trackx;

	if (start) {
		/*
		 * Configure the sensor for best accuracy: 10MHz frequency,
		 * oversampling rate of 256, tracktim=0xf and trackx=1.
		 */
		sample_rate = 10 * MEGA;
		oversampling_ratio = 256;
		startup_time = AT91_SAMA5D2_MR_STARTUP_TS_MIN;
		tracktim = AT91_SAMA5D2_MR_TRACKTIM_TS;
		trackx = AT91_SAMA5D2_TRACKX_TS;

		st->temp_st.saved_sample_rate = st->current_sample_rate;
		st->temp_st.saved_oversampling = st->oversampling_ratio;
	} else {
		/* Go back to previous settings. */
		sample_rate = st->temp_st.saved_sample_rate;
		oversampling_ratio = st->temp_st.saved_oversampling;
		startup_time = st->soc_info.startup_time;
		tracktim = 0;
		trackx = 0;
	}

	at91_adc_setup_samp_freq(st->indio_dev, sample_rate, startup_time,
				 tracktim);
	at91_adc_config_emr(st, oversampling_ratio, trackx);
}

static int at91_adc_read_temp(struct iio_dev *indio_dev,
			      struct iio_chan_spec const *chan, int *val)
{
	struct at91_adc_state *st = iio_priv(indio_dev);
	struct at91_adc_temp_sensor_clb *clb = &st->soc_info.temp_sensor_clb;
	u64 div1, div2;
	u32 tmp;
	int ret, vbg, vtemp;

	ret = iio_device_claim_direct_mode(indio_dev);
	if (ret)
		return ret;
	mutex_lock(&st->lock);

	ret = pm_runtime_resume_and_get(st->dev);
	if (ret < 0)
		goto unlock;

	at91_adc_temp_sensor_configure(st, true);

	/* Read VBG. */
	tmp = at91_adc_readl(st, ACR);
	tmp |= AT91_SAMA5D2_ACR_SRCLCH;
	at91_adc_writel(st, ACR, tmp);
	ret = at91_adc_read_info_raw(indio_dev, chan, &vbg);
	if (ret < 0)
		goto restore_config;

	/* Read VTEMP. */
	tmp &= ~AT91_SAMA5D2_ACR_SRCLCH;
	at91_adc_writel(st, ACR, tmp);
	ret = at91_adc_read_info_raw(indio_dev, chan, &vtemp);

restore_config:
	/* Revert previous settings. */
	at91_adc_temp_sensor_configure(st, false);
	pm_runtime_mark_last_busy(st->dev);
	pm_runtime_put_autosuspend(st->dev);
unlock:
	mutex_unlock(&st->lock);
	iio_device_release_direct_mode(indio_dev);
	if (ret < 0)
		return ret;

	/*
	 * Temp[milli] = p1[milli] + (vtemp * clb->p6 - clb->p4 * vbg)/
	 *			     (vbg * AT91_ADC_TS_VTEMP_DT)
	 */
	div1 = DIV_ROUND_CLOSEST_ULL(((u64)vtemp * clb->p6), vbg);
	div1 = DIV_ROUND_CLOSEST_ULL((div1 * 1000), AT91_ADC_TS_VTEMP_DT);
	div2 = DIV_ROUND_CLOSEST_ULL((u64)clb->p4, AT91_ADC_TS_VTEMP_DT);
	div2 *= 1000;
	*val = clb->p1 + (int)div1 - (int)div2;

	return ret;
}

static int at91_adc_read_raw(struct iio_dev *indio_dev,
			     struct iio_chan_spec const *chan,
			     int *val, int *val2, long mask)
{
	struct at91_adc_state *st = iio_priv(indio_dev);

	switch (mask) {
	case IIO_CHAN_INFO_RAW:
		return at91_adc_read_info_locked(indio_dev, chan, val);

	case IIO_CHAN_INFO_SCALE:
		*val = st->vref_uv / 1000;
		if (chan->differential)
			*val *= 2;
		*val2 = chan->scan_type.realbits;
		return IIO_VAL_FRACTIONAL_LOG2;

	case IIO_CHAN_INFO_PROCESSED:
		if (chan->type != IIO_TEMP)
			return -EINVAL;
		return at91_adc_read_temp(indio_dev, chan, val);

	case IIO_CHAN_INFO_SAMP_FREQ:
		*val = at91_adc_get_sample_freq(st);
		return IIO_VAL_INT;

	case IIO_CHAN_INFO_OVERSAMPLING_RATIO:
		*val = st->oversampling_ratio;
		return IIO_VAL_INT;

	default:
		return -EINVAL;
	}
}

static int at91_adc_write_raw(struct iio_dev *indio_dev,
			      struct iio_chan_spec const *chan,
			      int val, int val2, long mask)
{
	struct at91_adc_state *st = iio_priv(indio_dev);
	int ret;

	switch (mask) {
	case IIO_CHAN_INFO_OVERSAMPLING_RATIO:
		/* if no change, optimize out */
		if (val == st->oversampling_ratio)
			return 0;

		ret = iio_device_claim_direct_mode(indio_dev);
		if (ret)
			return ret;
		mutex_lock(&st->lock);
		/* update ratio */
		ret = at91_adc_config_emr(st, val, 0);
		mutex_unlock(&st->lock);
		iio_device_release_direct_mode(indio_dev);
		return ret;
	case IIO_CHAN_INFO_SAMP_FREQ:
		if (val < st->soc_info.min_sample_rate ||
		    val > st->soc_info.max_sample_rate)
			return -EINVAL;

		ret = iio_device_claim_direct_mode(indio_dev);
		if (ret)
			return ret;
		mutex_lock(&st->lock);
		at91_adc_setup_samp_freq(indio_dev, val,
					 st->soc_info.startup_time, 0);
		mutex_unlock(&st->lock);
		iio_device_release_direct_mode(indio_dev);
		return 0;
	default:
		return -EINVAL;
	}
}

static int at91_adc_read_avail(struct iio_dev *indio_dev,
			       struct iio_chan_spec const *chan,
			       const int **vals, int *type, int *length,
			       long mask)
{
	struct at91_adc_state *st = iio_priv(indio_dev);

	switch (mask) {
	case IIO_CHAN_INFO_OVERSAMPLING_RATIO:
		*vals = (int *)st->soc_info.platform->oversampling_avail;
		*type = IIO_VAL_INT;
		*length = st->soc_info.platform->oversampling_avail_no;
		return IIO_AVAIL_LIST;
	default:
		return -EINVAL;
	}
}

static void at91_adc_dma_init(struct at91_adc_state *st)
{
	struct device *dev = &st->indio_dev->dev;
	struct dma_slave_config config = {0};
	/* we have 2 bytes for each channel */
	unsigned int sample_size = st->soc_info.platform->nr_channels * 2;
	/*
	 * We make the buffer double the size of the fifo,
	 * such that DMA uses one half of the buffer (full fifo size)
	 * and the software uses the other half to read/write.
	 */
	unsigned int pages = DIV_ROUND_UP(AT91_HWFIFO_MAX_SIZE *
					  sample_size * 2, PAGE_SIZE);

	if (st->dma_st.dma_chan)
		return;

	st->dma_st.dma_chan = dma_request_chan(dev, "rx");
	if (IS_ERR(st->dma_st.dma_chan))  {
		dev_info(dev, "can't get DMA channel\n");
		st->dma_st.dma_chan = NULL;
		goto dma_exit;
	}

	st->dma_st.rx_buf = dma_alloc_coherent(st->dma_st.dma_chan->device->dev,
					       pages * PAGE_SIZE,
					       &st->dma_st.rx_dma_buf,
					       GFP_KERNEL);
	if (!st->dma_st.rx_buf) {
		dev_info(dev, "can't allocate coherent DMA area\n");
		goto dma_chan_disable;
	}

	/* Configure DMA channel to read data register */
	config.direction = DMA_DEV_TO_MEM;
	config.src_addr = (phys_addr_t)(st->dma_st.phys_addr
			  + st->soc_info.platform->layout->LCDR);
	config.src_addr_width = DMA_SLAVE_BUSWIDTH_2_BYTES;
	config.src_maxburst = 1;
	config.dst_maxburst = 1;

	if (dmaengine_slave_config(st->dma_st.dma_chan, &config)) {
		dev_info(dev, "can't configure DMA slave\n");
		goto dma_free_area;
	}

	dev_info(dev, "using %s for rx DMA transfers\n",
		 dma_chan_name(st->dma_st.dma_chan));

	return;

dma_free_area:
	dma_free_coherent(st->dma_st.dma_chan->device->dev, pages * PAGE_SIZE,
			  st->dma_st.rx_buf, st->dma_st.rx_dma_buf);
dma_chan_disable:
	dma_release_channel(st->dma_st.dma_chan);
	st->dma_st.dma_chan = NULL;
dma_exit:
	dev_info(dev, "continuing without DMA support\n");
}

static void at91_adc_dma_disable(struct at91_adc_state *st)
{
	struct device *dev = &st->indio_dev->dev;
	/* we have 2 bytes for each channel */
	unsigned int sample_size = st->soc_info.platform->nr_channels * 2;
	unsigned int pages = DIV_ROUND_UP(AT91_HWFIFO_MAX_SIZE *
					  sample_size * 2, PAGE_SIZE);

	/* if we are not using DMA, just return */
	if (!st->dma_st.dma_chan)
		return;

	/* wait for all transactions to be terminated first*/
	dmaengine_terminate_sync(st->dma_st.dma_chan);

	dma_free_coherent(st->dma_st.dma_chan->device->dev, pages * PAGE_SIZE,
			  st->dma_st.rx_buf, st->dma_st.rx_dma_buf);
	dma_release_channel(st->dma_st.dma_chan);
	st->dma_st.dma_chan = NULL;

	dev_info(dev, "continuing without DMA support\n");
}

static int at91_adc_set_watermark(struct iio_dev *indio_dev, unsigned int val)
{
	struct at91_adc_state *st = iio_priv(indio_dev);
	int ret;

	if (val > AT91_HWFIFO_MAX_SIZE)
		val = AT91_HWFIFO_MAX_SIZE;

	if (!st->selected_trig->hw_trig) {
		dev_dbg(&indio_dev->dev, "we need hw trigger for DMA\n");
		return 0;
	}

	dev_dbg(&indio_dev->dev, "new watermark is %u\n", val);
	st->dma_st.watermark = val;

	/*
	 * The logic here is: if we have watermark 1, it means we do
	 * each conversion with it's own IRQ, thus we don't need DMA.
	 * If the watermark is higher, we do DMA to do all the transfers in bulk
	 */

	if (val == 1)
		at91_adc_dma_disable(st);
	else if (val > 1)
		at91_adc_dma_init(st);

	/*
	 * We can start the DMA only after setting the watermark and
	 * having the DMA initialization completed
	 */
	ret = at91_adc_buffer_prepare(indio_dev);
	if (ret)
		at91_adc_dma_disable(st);

	return ret;
}

static int at91_adc_update_scan_mode(struct iio_dev *indio_dev,
				     const unsigned long *scan_mask)
{
	struct at91_adc_state *st = iio_priv(indio_dev);

	if (bitmap_subset(scan_mask, &st->touch_st.channels_bitmask,
			  st->soc_info.platform->max_index + 1))
		return 0;
	/*
	 * if the new bitmap is a combination of touchscreen and regular
	 * channels, then we are not fine
	 */
	if (bitmap_intersects(&st->touch_st.channels_bitmask, scan_mask,
			      st->soc_info.platform->max_index + 1))
		return -EINVAL;
	return 0;
}

static void at91_adc_hw_init(struct iio_dev *indio_dev)
{
	struct at91_adc_state *st = iio_priv(indio_dev);

	at91_adc_writel(st, CR, AT91_SAMA5D2_CR_SWRST);
	if (st->soc_info.platform->layout->EOC_IDR)
		at91_adc_writel(st, EOC_IDR, 0xffffffff);
	at91_adc_writel(st, IDR, 0xffffffff);
	/*
	 * Transfer field must be set to 2 according to the datasheet and
	 * allows different analog settings for each channel.
	 */
	at91_adc_writel(st, MR,
			AT91_SAMA5D2_MR_TRANSFER(2) | AT91_SAMA5D2_MR_ANACH);

	at91_adc_setup_samp_freq(indio_dev, st->soc_info.min_sample_rate,
				 st->soc_info.startup_time, 0);

	/* configure extended mode register */
	at91_adc_config_emr(st, st->oversampling_ratio, 0);
}

static ssize_t at91_adc_get_fifo_state(struct device *dev,
				       struct device_attribute *attr, char *buf)
{
	struct iio_dev *indio_dev = dev_to_iio_dev(dev);
	struct at91_adc_state *st = iio_priv(indio_dev);

	return scnprintf(buf, PAGE_SIZE, "%d\n", !!st->dma_st.dma_chan);
}

static ssize_t at91_adc_get_watermark(struct device *dev,
				      struct device_attribute *attr, char *buf)
{
	struct iio_dev *indio_dev = dev_to_iio_dev(dev);
	struct at91_adc_state *st = iio_priv(indio_dev);

	return scnprintf(buf, PAGE_SIZE, "%d\n", st->dma_st.watermark);
}

static IIO_DEVICE_ATTR(hwfifo_enabled, 0444,
		       at91_adc_get_fifo_state, NULL, 0);
static IIO_DEVICE_ATTR(hwfifo_watermark, 0444,
		       at91_adc_get_watermark, NULL, 0);

static IIO_CONST_ATTR(hwfifo_watermark_min, "2");
static IIO_CONST_ATTR(hwfifo_watermark_max, AT91_HWFIFO_MAX_SIZE_STR);

static const struct attribute *at91_adc_fifo_attributes[] = {
	&iio_const_attr_hwfifo_watermark_min.dev_attr.attr,
	&iio_const_attr_hwfifo_watermark_max.dev_attr.attr,
	&iio_dev_attr_hwfifo_watermark.dev_attr.attr,
	&iio_dev_attr_hwfifo_enabled.dev_attr.attr,
	NULL,
};

static const struct iio_info at91_adc_info = {
	.read_avail = &at91_adc_read_avail,
	.read_raw = &at91_adc_read_raw,
	.write_raw = &at91_adc_write_raw,
	.update_scan_mode = &at91_adc_update_scan_mode,
	.fwnode_xlate = &at91_adc_fwnode_xlate,
	.hwfifo_set_watermark = &at91_adc_set_watermark,
};

static int at91_adc_buffer_and_trigger_init(struct device *dev,
					    struct iio_dev *indio)
{
	struct at91_adc_state *st = iio_priv(indio);
	const struct attribute **fifo_attrs;
	int ret;

	if (st->selected_trig->hw_trig)
		fifo_attrs = at91_adc_fifo_attributes;
	else
		fifo_attrs = NULL;

	ret = devm_iio_triggered_buffer_setup_ext(&indio->dev, indio,
		&iio_pollfunc_store_time, &at91_adc_trigger_handler,
		IIO_BUFFER_DIRECTION_IN, &at91_buffer_setup_ops, fifo_attrs);
	if (ret < 0) {
		dev_err(dev, "couldn't initialize the buffer.\n");
		return ret;
	}

	if (!st->selected_trig->hw_trig)
		return 0;

	st->trig = at91_adc_allocate_trigger(indio, st->selected_trig->name);
	if (IS_ERR(st->trig)) {
		dev_err(dev, "could not allocate trigger\n");
		return PTR_ERR(st->trig);
	}

	/*
	 * Initially the iio buffer has a length of 2 and
	 * a watermark of 1
	 */
	st->dma_st.watermark = 1;

	return 0;
}

static int at91_adc_temp_sensor_init(struct at91_adc_state *st,
				     struct device *dev)
{
	struct at91_adc_temp_sensor_clb *clb = &st->soc_info.temp_sensor_clb;
	struct nvmem_cell *temp_calib;
	u32 *buf;
	size_t len;
	int ret = 0;

	if (!st->soc_info.platform->temp_sensor)
		return 0;

	/* Get the calibration data from NVMEM. */
	temp_calib = devm_nvmem_cell_get(dev, "temperature_calib");
	if (IS_ERR(temp_calib)) {
		ret = PTR_ERR(temp_calib);
		if (ret != -ENOENT)
			dev_err(dev, "Failed to get temperature_calib cell!\n");
		return ret;
	}

	buf = nvmem_cell_read(temp_calib, &len);
	if (IS_ERR(buf)) {
		dev_err(dev, "Failed to read calibration data!\n");
		return PTR_ERR(buf);
	}
	if (len < AT91_ADC_TS_CLB_IDX_MAX * 4) {
		dev_err(dev, "Invalid calibration data!\n");
		ret = -EINVAL;
		goto free_buf;
	}

	/* Store calibration data for later use. */
	clb->p1 = buf[AT91_ADC_TS_CLB_IDX_P1];
	clb->p4 = buf[AT91_ADC_TS_CLB_IDX_P4];
	clb->p6 = buf[AT91_ADC_TS_CLB_IDX_P6];

	/*
	 * We prepare here the conversion to milli and also add constant
	 * factor (5 degrees Celsius) to p1 here to avoid doing it on
	 * hotpath.
	 */
	clb->p1 = clb->p1 * 1000 + 5000;

free_buf:
	kfree(buf);
	return ret;
}

static int at91_adc_probe(struct platform_device *pdev)
{
	struct device *dev = &pdev->dev;
	struct iio_dev *indio_dev;
	struct at91_adc_state *st;
	struct resource	*res;
	int ret, i, num_channels;
	u32 edge_type = IRQ_TYPE_NONE;

	indio_dev = devm_iio_device_alloc(&pdev->dev, sizeof(*st));
	if (!indio_dev)
		return -ENOMEM;

	st = iio_priv(indio_dev);
	st->indio_dev = indio_dev;

	st->soc_info.platform = device_get_match_data(dev);

	ret = at91_adc_temp_sensor_init(st, &pdev->dev);
	/* Don't register temperature channel if initialization failed. */
	if (ret)
		num_channels = st->soc_info.platform->max_channels - 1;
	else
		num_channels = st->soc_info.platform->max_channels;

	indio_dev->name = dev_name(&pdev->dev);
	indio_dev->modes = INDIO_DIRECT_MODE | INDIO_BUFFER_SOFTWARE;
	indio_dev->info = &at91_adc_info;
	indio_dev->channels = *st->soc_info.platform->adc_channels;
	indio_dev->num_channels = num_channels;

	bitmap_set(&st->touch_st.channels_bitmask,
		   st->soc_info.platform->touch_chan_x, 1);
	bitmap_set(&st->touch_st.channels_bitmask,
		   st->soc_info.platform->touch_chan_y, 1);
	bitmap_set(&st->touch_st.channels_bitmask,
		   st->soc_info.platform->touch_chan_p, 1);

	st->oversampling_ratio = 1;

	ret = device_property_read_u32(dev, "atmel,min-sample-rate-hz",
				       &st->soc_info.min_sample_rate);
	if (ret) {
		dev_err(&pdev->dev,
			"invalid or missing value for atmel,min-sample-rate-hz\n");
		return ret;
	}

	ret = device_property_read_u32(dev, "atmel,max-sample-rate-hz",
				       &st->soc_info.max_sample_rate);
	if (ret) {
		dev_err(&pdev->dev,
			"invalid or missing value for atmel,max-sample-rate-hz\n");
		return ret;
	}

	ret = device_property_read_u32(dev, "atmel,startup-time-ms",
				       &st->soc_info.startup_time);
	if (ret) {
		dev_err(&pdev->dev,
			"invalid or missing value for atmel,startup-time-ms\n");
		return ret;
	}

	ret = device_property_read_u32(dev, "atmel,trigger-edge-type",
				       &edge_type);
	if (ret) {
		dev_dbg(&pdev->dev,
			"atmel,trigger-edge-type not specified, only software trigger available\n");
	}

	st->selected_trig = NULL;

	/* find the right trigger, or no trigger at all */
	for (i = 0; i < st->soc_info.platform->hw_trig_cnt + 1; i++)
		if (at91_adc_trigger_list[i].edge_type == edge_type) {
			st->selected_trig = &at91_adc_trigger_list[i];
			break;
		}

	if (!st->selected_trig) {
		dev_err(&pdev->dev, "invalid external trigger edge value\n");
		return -EINVAL;
	}

	init_waitqueue_head(&st->wq_data_available);
	mutex_init(&st->lock);
	INIT_WORK(&st->touch_st.workq, at91_adc_workq_handler);

	st->base = devm_platform_get_and_ioremap_resource(pdev, 0, &res);
	if (IS_ERR(st->base))
		return PTR_ERR(st->base);

	/* if we plan to use DMA, we need the physical address of the regs */
	st->dma_st.phys_addr = res->start;

	st->irq = platform_get_irq(pdev, 0);
	if (st->irq <= 0) {
		if (!st->irq)
			st->irq = -ENXIO;

		return st->irq;
	}

	st->per_clk = devm_clk_get(&pdev->dev, "adc_clk");
	if (IS_ERR(st->per_clk))
		return PTR_ERR(st->per_clk);

	st->reg = devm_regulator_get(&pdev->dev, "vddana");
	if (IS_ERR(st->reg))
		return PTR_ERR(st->reg);

	st->vref = devm_regulator_get(&pdev->dev, "vref");
	if (IS_ERR(st->vref))
		return PTR_ERR(st->vref);

	ret = devm_request_irq(&pdev->dev, st->irq, at91_adc_interrupt, 0,
			       pdev->dev.driver->name, indio_dev);
	if (ret)
		return ret;

	ret = regulator_enable(st->reg);
	if (ret)
		return ret;

	ret = regulator_enable(st->vref);
	if (ret)
		goto reg_disable;

	st->vref_uv = regulator_get_voltage(st->vref);
	if (st->vref_uv <= 0) {
		ret = -EINVAL;
		goto vref_disable;
	}

	ret = clk_prepare_enable(st->per_clk);
	if (ret)
		goto vref_disable;

	platform_set_drvdata(pdev, indio_dev);
	st->dev = &pdev->dev;
	pm_runtime_set_autosuspend_delay(st->dev, 500);
	pm_runtime_use_autosuspend(st->dev);
	pm_runtime_set_active(st->dev);
	pm_runtime_enable(st->dev);
	pm_runtime_get_noresume(st->dev);

	at91_adc_hw_init(indio_dev);

	ret = at91_adc_buffer_and_trigger_init(&pdev->dev, indio_dev);
	if (ret < 0)
		goto err_pm_disable;

	if (dma_coerce_mask_and_coherent(&indio_dev->dev, DMA_BIT_MASK(32)))
		dev_info(&pdev->dev, "cannot set DMA mask to 32-bit\n");

	ret = iio_device_register(indio_dev);
	if (ret < 0)
		goto dma_disable;

	if (st->selected_trig->hw_trig)
		dev_info(&pdev->dev, "setting up trigger as %s\n",
			 st->selected_trig->name);

	dev_info(&pdev->dev, "version: %x\n",
		 readl_relaxed(st->base + st->soc_info.platform->layout->VERSION));

	pm_runtime_mark_last_busy(st->dev);
	pm_runtime_put_autosuspend(st->dev);

	return 0;

dma_disable:
	at91_adc_dma_disable(st);
err_pm_disable:
	pm_runtime_put_noidle(st->dev);
	pm_runtime_disable(st->dev);
	pm_runtime_set_suspended(st->dev);
	pm_runtime_dont_use_autosuspend(st->dev);
	clk_disable_unprepare(st->per_clk);
vref_disable:
	regulator_disable(st->vref);
reg_disable:
	regulator_disable(st->reg);
	return ret;
}

static int at91_adc_remove(struct platform_device *pdev)
{
	struct iio_dev *indio_dev = platform_get_drvdata(pdev);
	struct at91_adc_state *st = iio_priv(indio_dev);

	iio_device_unregister(indio_dev);

	at91_adc_dma_disable(st);

	pm_runtime_disable(st->dev);
	pm_runtime_set_suspended(st->dev);
	clk_disable_unprepare(st->per_clk);

	regulator_disable(st->vref);
	regulator_disable(st->reg);

	return 0;
}

static int at91_adc_suspend(struct device *dev)
{
	struct iio_dev *indio_dev = dev_get_drvdata(dev);
	struct at91_adc_state *st = iio_priv(indio_dev);
	int ret;

	ret = pm_runtime_resume_and_get(st->dev);
	if (ret < 0)
		return ret;

	if (iio_buffer_enabled(indio_dev))
		at91_adc_buffer_postdisable(indio_dev);

	/*
	 * Do a sofware reset of the ADC before we go to suspend.
	 * this will ensure that all pins are free from being muxed by the ADC
	 * and can be used by for other devices.
	 * Otherwise, ADC will hog them and we can't go to suspend mode.
	 */
	at91_adc_writel(st, CR, AT91_SAMA5D2_CR_SWRST);

	pm_runtime_mark_last_busy(st->dev);
	pm_runtime_put_noidle(st->dev);
	clk_disable_unprepare(st->per_clk);
	regulator_disable(st->vref);
	regulator_disable(st->reg);

	return pinctrl_pm_select_sleep_state(dev);
}

static int at91_adc_resume(struct device *dev)
{
	struct iio_dev *indio_dev = dev_get_drvdata(dev);
	struct at91_adc_state *st = iio_priv(indio_dev);
	int ret;

	ret = pinctrl_pm_select_default_state(dev);
	if (ret)
		goto resume_failed;

	ret = regulator_enable(st->reg);
	if (ret)
		goto resume_failed;

	ret = regulator_enable(st->vref);
	if (ret)
		goto reg_disable_resume;

	ret = clk_prepare_enable(st->per_clk);
	if (ret)
		goto vref_disable_resume;

	pm_runtime_get_noresume(st->dev);

	at91_adc_hw_init(indio_dev);

	/* reconfiguring trigger hardware state */
	if (iio_buffer_enabled(indio_dev)) {
		ret = at91_adc_buffer_prepare(indio_dev);
		if (ret)
			goto pm_runtime_put;

		at91_adc_configure_trigger_registers(st, true);
	}

	pm_runtime_mark_last_busy(st->dev);
	pm_runtime_put_autosuspend(st->dev);

	return 0;

pm_runtime_put:
	pm_runtime_mark_last_busy(st->dev);
	pm_runtime_put_noidle(st->dev);
	clk_disable_unprepare(st->per_clk);
vref_disable_resume:
	regulator_disable(st->vref);
reg_disable_resume:
	regulator_disable(st->reg);
resume_failed:
	dev_err(&indio_dev->dev, "failed to resume\n");
	return ret;
}

<<<<<<< HEAD
static DEFINE_SIMPLE_DEV_PM_OPS(at91_adc_pm_ops, at91_adc_suspend,
				at91_adc_resume);
=======
static int at91_adc_runtime_suspend(struct device *dev)
{
	struct iio_dev *indio_dev = dev_get_drvdata(dev);
	struct at91_adc_state *st = iio_priv(indio_dev);

	clk_disable(st->per_clk);

	return 0;
}

static int at91_adc_runtime_resume(struct device *dev)
{
	struct iio_dev *indio_dev = dev_get_drvdata(dev);
	struct at91_adc_state *st = iio_priv(indio_dev);

	return clk_enable(st->per_clk);
}

static const struct dev_pm_ops at91_adc_pm_ops = {
	SYSTEM_SLEEP_PM_OPS(at91_adc_suspend, at91_adc_resume)
	RUNTIME_PM_OPS(at91_adc_runtime_suspend, at91_adc_runtime_resume,
		       NULL)
};
>>>>>>> 7365df19

static const struct of_device_id at91_adc_dt_match[] = {
	{
		.compatible = "atmel,sama5d2-adc",
		.data = (const void *)&sama5d2_platform,
	}, {
		.compatible = "microchip,sama7g5-adc",
		.data = (const void *)&sama7g5_platform,
	}, {
		/* sentinel */
	}
};
MODULE_DEVICE_TABLE(of, at91_adc_dt_match);

static struct platform_driver at91_adc_driver = {
	.probe = at91_adc_probe,
	.remove = at91_adc_remove,
	.driver = {
		.name = "at91-sama5d2_adc",
		.of_match_table = at91_adc_dt_match,
<<<<<<< HEAD
		.pm = pm_sleep_ptr(&at91_adc_pm_ops),
=======
		.pm = pm_ptr(&at91_adc_pm_ops),
>>>>>>> 7365df19
	},
};
module_platform_driver(at91_adc_driver)

MODULE_AUTHOR("Ludovic Desroches <ludovic.desroches@microchip.com>");
MODULE_AUTHOR("Eugen Hristev <eugen.hristev@microchip.com");
MODULE_DESCRIPTION("Atmel AT91 SAMA5D2 ADC");
MODULE_LICENSE("GPL v2");<|MERGE_RESOLUTION|>--- conflicted
+++ resolved
@@ -2594,10 +2594,6 @@
 	return ret;
 }
 
-<<<<<<< HEAD
-static DEFINE_SIMPLE_DEV_PM_OPS(at91_adc_pm_ops, at91_adc_suspend,
-				at91_adc_resume);
-=======
 static int at91_adc_runtime_suspend(struct device *dev)
 {
 	struct iio_dev *indio_dev = dev_get_drvdata(dev);
@@ -2621,7 +2617,6 @@
 	RUNTIME_PM_OPS(at91_adc_runtime_suspend, at91_adc_runtime_resume,
 		       NULL)
 };
->>>>>>> 7365df19
 
 static const struct of_device_id at91_adc_dt_match[] = {
 	{
@@ -2642,11 +2637,7 @@
 	.driver = {
 		.name = "at91-sama5d2_adc",
 		.of_match_table = at91_adc_dt_match,
-<<<<<<< HEAD
-		.pm = pm_sleep_ptr(&at91_adc_pm_ops),
-=======
 		.pm = pm_ptr(&at91_adc_pm_ops),
->>>>>>> 7365df19
 	},
 };
 module_platform_driver(at91_adc_driver)
