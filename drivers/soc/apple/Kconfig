# SPDX-License-Identifier: GPL-2.0-only

if ARCH_APPLE || COMPILE_TEST

menu "Apple SoC drivers"

<<<<<<< HEAD
=======
config APPLE_PMGR_PWRSTATE
	bool "Apple SoC PMGR power state control"
	depends on PM
	select REGMAP
	select MFD_SYSCON
	select PM_GENERIC_DOMAINS
	select RESET_CONTROLLER
	default ARCH_APPLE
	help
	  The PMGR block in Apple SoCs provides high-level power state
	  controls for SoC devices. This driver manages them through the
	  generic power domain framework, and also provides reset support.

config APPLE_MAILBOX
	tristate "Apple SoC mailboxes"
	depends on PM
	depends on ARCH_APPLE || (64BIT && COMPILE_TEST)
	default ARCH_APPLE
	help
	  Apple SoCs have various co-processors required for certain
	  peripherals to work (NVMe, display controller, etc.). This
	  driver adds support for the mailbox controller used to
	  communicate with those.

	  Say Y here if you have an Apple SoC.

>>>>>>> eaf935fa
config APPLE_RTKIT
	tristate "Apple RTKit co-processor IPC protocol"
	depends on APPLE_MAILBOX
	depends on ARCH_APPLE || COMPILE_TEST
	default ARCH_APPLE
	help
	  Apple SoCs such as the M1 come with various co-processors running
	  their proprietary RTKit operating system. This option enables support
	  for the protocol library used to communicate with those. It is used
	  by various client drivers.

	  Say 'y' here if you have an Apple SoC.

config APPLE_SART
	tristate "Apple SART DMA address filter"
	depends on ARCH_APPLE || COMPILE_TEST
	default ARCH_APPLE
	help
	  Apple SART is a simple DMA address filter used on Apple SoCs such
	  as the M1. It is usually required for the NVMe coprocessor which does
	  not use a proper IOMMU.

	  Say 'y' here if you have an Apple SoC.

endmenu

endif<|MERGE_RESOLUTION|>--- conflicted
+++ resolved
@@ -3,21 +3,6 @@
 if ARCH_APPLE || COMPILE_TEST
 
 menu "Apple SoC drivers"
-
-<<<<<<< HEAD
-=======
-config APPLE_PMGR_PWRSTATE
-	bool "Apple SoC PMGR power state control"
-	depends on PM
-	select REGMAP
-	select MFD_SYSCON
-	select PM_GENERIC_DOMAINS
-	select RESET_CONTROLLER
-	default ARCH_APPLE
-	help
-	  The PMGR block in Apple SoCs provides high-level power state
-	  controls for SoC devices. This driver manages them through the
-	  generic power domain framework, and also provides reset support.
 
 config APPLE_MAILBOX
 	tristate "Apple SoC mailboxes"
@@ -32,7 +17,6 @@
 
 	  Say Y here if you have an Apple SoC.
 
->>>>>>> eaf935fa
 config APPLE_RTKIT
 	tristate "Apple RTKit co-processor IPC protocol"
 	depends on APPLE_MAILBOX
