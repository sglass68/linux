// SPDX-License-Identifier: GPL-2.0-only
/*
 * Copyright (C) 2013 Red Hat
 * Copyright (c) 2014-2018, 2020-2021 The Linux Foundation. All rights reserved.
 * Copyright (c) 2022 Qualcomm Innovation Center, Inc. All rights reserved.
 *
 * Author: Rob Clark <robdclark@gmail.com>
 */

#define pr_fmt(fmt)	"[drm:%s:%d] " fmt, __func__, __LINE__
#include <linux/debugfs.h>
#include <linux/kthread.h>
#include <linux/seq_file.h>

#include <drm/drm_crtc.h>
#include <drm/drm_file.h>
#include <drm/drm_probe_helper.h>

#include "msm_drv.h"
#include "dpu_kms.h"
#include "dpu_hwio.h"
#include "dpu_hw_catalog.h"
#include "dpu_hw_intf.h"
#include "dpu_hw_ctl.h"
#include "dpu_hw_dspp.h"
#include "dpu_hw_dsc.h"
#include "dpu_hw_merge3d.h"
#include "dpu_formats.h"
#include "dpu_encoder_phys.h"
#include "dpu_crtc.h"
#include "dpu_trace.h"
#include "dpu_core_irq.h"
#include "disp/msm_disp_snapshot.h"

#define DPU_DEBUG_ENC(e, fmt, ...) DRM_DEBUG_ATOMIC("enc%d " fmt,\
		(e) ? (e)->base.base.id : -1, ##__VA_ARGS__)

#define DPU_ERROR_ENC(e, fmt, ...) DPU_ERROR("enc%d " fmt,\
		(e) ? (e)->base.base.id : -1, ##__VA_ARGS__)

/*
 * Two to anticipate panels that can do cmd/vid dynamic switching
 * plan is to create all possible physical encoder types, and switch between
 * them at runtime
 */
#define NUM_PHYS_ENCODER_TYPES 2

#define MAX_PHYS_ENCODERS_PER_VIRTUAL \
	(MAX_H_TILES_PER_DISPLAY * NUM_PHYS_ENCODER_TYPES)

#define MAX_CHANNELS_PER_ENC 2

#define IDLE_SHORT_TIMEOUT	1

#define MAX_HDISPLAY_SPLIT 1080

/* timeout in frames waiting for frame done */
#define DPU_ENCODER_FRAME_DONE_TIMEOUT_FRAMES 5

/**
 * enum dpu_enc_rc_events - events for resource control state machine
 * @DPU_ENC_RC_EVENT_KICKOFF:
 *	This event happens at NORMAL priority.
 *	Event that signals the start of the transfer. When this event is
 *	received, enable MDP/DSI core clocks. Regardless of the previous
 *	state, the resource should be in ON state at the end of this event.
 * @DPU_ENC_RC_EVENT_FRAME_DONE:
 *	This event happens at INTERRUPT level.
 *	Event signals the end of the data transfer after the PP FRAME_DONE
 *	event. At the end of this event, a delayed work is scheduled to go to
 *	IDLE_PC state after IDLE_TIMEOUT time.
 * @DPU_ENC_RC_EVENT_PRE_STOP:
 *	This event happens at NORMAL priority.
 *	This event, when received during the ON state, leave the RC STATE
 *	in the PRE_OFF state. It should be followed by the STOP event as
 *	part of encoder disable.
 *	If received during IDLE or OFF states, it will do nothing.
 * @DPU_ENC_RC_EVENT_STOP:
 *	This event happens at NORMAL priority.
 *	When this event is received, disable all the MDP/DSI core clocks, and
 *	disable IRQs. It should be called from the PRE_OFF or IDLE states.
 *	IDLE is expected when IDLE_PC has run, and PRE_OFF did nothing.
 *	PRE_OFF is expected when PRE_STOP was executed during the ON state.
 *	Resource state should be in OFF at the end of the event.
 * @DPU_ENC_RC_EVENT_ENTER_IDLE:
 *	This event happens at NORMAL priority from a work item.
 *	Event signals that there were no frame updates for IDLE_TIMEOUT time.
 *	This would disable MDP/DSI core clocks and change the resource state
 *	to IDLE.
 */
enum dpu_enc_rc_events {
	DPU_ENC_RC_EVENT_KICKOFF = 1,
	DPU_ENC_RC_EVENT_FRAME_DONE,
	DPU_ENC_RC_EVENT_PRE_STOP,
	DPU_ENC_RC_EVENT_STOP,
	DPU_ENC_RC_EVENT_ENTER_IDLE
};

/*
 * enum dpu_enc_rc_states - states that the resource control maintains
 * @DPU_ENC_RC_STATE_OFF: Resource is in OFF state
 * @DPU_ENC_RC_STATE_PRE_OFF: Resource is transitioning to OFF state
 * @DPU_ENC_RC_STATE_ON: Resource is in ON state
 * @DPU_ENC_RC_STATE_MODESET: Resource is in modeset state
 * @DPU_ENC_RC_STATE_IDLE: Resource is in IDLE state
 */
enum dpu_enc_rc_states {
	DPU_ENC_RC_STATE_OFF,
	DPU_ENC_RC_STATE_PRE_OFF,
	DPU_ENC_RC_STATE_ON,
	DPU_ENC_RC_STATE_IDLE
};

/**
 * struct dpu_encoder_virt - virtual encoder. Container of one or more physical
 *	encoders. Virtual encoder manages one "logical" display. Physical
 *	encoders manage one intf block, tied to a specific panel/sub-panel.
 *	Virtual encoder defers as much as possible to the physical encoders.
 *	Virtual encoder registers itself with the DRM Framework as the encoder.
 * @base:		drm_encoder base class for registration with DRM
 * @enc_spinlock:	Virtual-Encoder-Wide Spin Lock for IRQ purposes
 * @enabled:		True if the encoder is active, protected by enc_lock
 * @num_phys_encs:	Actual number of physical encoders contained.
 * @phys_encs:		Container of physical encoders managed.
 * @cur_master:		Pointer to the current master in this mode. Optimization
 *			Only valid after enable. Cleared as disable.
 * @cur_slave:		As above but for the slave encoder.
 * @hw_pp:		Handle to the pingpong blocks used for the display. No.
 *			pingpong blocks can be different than num_phys_encs.
 * @hw_dsc:		Handle to the DSC blocks used for the display.
 * @dsc_mask:		Bitmask of used DSC blocks.
 * @intfs_swapped:	Whether or not the phys_enc interfaces have been swapped
 *			for partial update right-only cases, such as pingpong
 *			split where virtual pingpong does not generate IRQs
 * @crtc:		Pointer to the currently assigned crtc. Normally you
 *			would use crtc->state->encoder_mask to determine the
 *			link between encoder/crtc. However in this case we need
 *			to track crtc in the disable() hook which is called
 *			_after_ encoder_mask is cleared.
 * @connector:		If a mode is set, cached pointer to the active connector
 * @crtc_kickoff_cb:		Callback into CRTC that will flush & start
 *				all CTL paths
 * @crtc_kickoff_cb_data:	Opaque user data given to crtc_kickoff_cb
 * @debugfs_root:		Debug file system root file node
 * @enc_lock:			Lock around physical encoder
 *				create/destroy/enable/disable
 * @frame_busy_mask:		Bitmask tracking which phys_enc we are still
 *				busy processing current command.
 *				Bit0 = phys_encs[0] etc.
 * @crtc_frame_event_cb:	callback handler for frame event
 * @crtc_frame_event_cb_data:	callback handler private data
 * @frame_done_timeout_ms:	frame done timeout in ms
 * @frame_done_timer:		watchdog timer for frame done event
 * @vsync_event_timer:		vsync timer
 * @disp_info:			local copy of msm_display_info struct
 * @idle_pc_supported:		indicate if idle power collaps is supported
 * @rc_lock:			resource control mutex lock to protect
 *				virt encoder over various state changes
 * @rc_state:			resource controller state
 * @delayed_off_work:		delayed worker to schedule disabling of
 *				clks and resources after IDLE_TIMEOUT time.
 * @vsync_event_work:		worker to handle vsync event for autorefresh
 * @topology:                   topology of the display
 * @idle_timeout:		idle timeout duration in milliseconds
<<<<<<< HEAD
 * @dsc:			msm_display_dsc_config pointer, for DSC-enabled encoders
=======
 * @dsc:			drm_dsc_config pointer, for DSC-enabled encoders
>>>>>>> 7365df19
 */
struct dpu_encoder_virt {
	struct drm_encoder base;
	spinlock_t enc_spinlock;

	bool enabled;

	unsigned int num_phys_encs;
	struct dpu_encoder_phys *phys_encs[MAX_PHYS_ENCODERS_PER_VIRTUAL];
	struct dpu_encoder_phys *cur_master;
	struct dpu_encoder_phys *cur_slave;
	struct dpu_hw_pingpong *hw_pp[MAX_CHANNELS_PER_ENC];
	struct dpu_hw_dsc *hw_dsc[MAX_CHANNELS_PER_ENC];

	unsigned int dsc_mask;

	bool intfs_swapped;

	struct drm_crtc *crtc;
	struct drm_connector *connector;

	struct dentry *debugfs_root;
	struct mutex enc_lock;
	DECLARE_BITMAP(frame_busy_mask, MAX_PHYS_ENCODERS_PER_VIRTUAL);
	void (*crtc_frame_event_cb)(void *, u32 event);
	void *crtc_frame_event_cb_data;

	atomic_t frame_done_timeout_ms;
	struct timer_list frame_done_timer;
	struct timer_list vsync_event_timer;

	struct msm_display_info disp_info;

	bool idle_pc_supported;
	struct mutex rc_lock;
	enum dpu_enc_rc_states rc_state;
	struct delayed_work delayed_off_work;
	struct kthread_work vsync_event_work;
	struct msm_display_topology topology;

	u32 idle_timeout;

	bool wide_bus_en;

	/* DSC configuration */
<<<<<<< HEAD
	struct msm_display_dsc_config *dsc;
=======
	struct drm_dsc_config *dsc;
>>>>>>> 7365df19
};

#define to_dpu_encoder_virt(x) container_of(x, struct dpu_encoder_virt, base)

static u32 dither_matrix[DITHER_MATRIX_SZ] = {
	15, 7, 13, 5, 3, 11, 1, 9, 12, 4, 14, 6, 0, 8, 2, 10
};


bool dpu_encoder_is_widebus_enabled(const struct drm_encoder *drm_enc)
{
	const struct dpu_encoder_virt *dpu_enc = to_dpu_encoder_virt(drm_enc);

	return dpu_enc->wide_bus_en;
}

int dpu_encoder_get_crc_values_cnt(const struct drm_encoder *drm_enc)
{
	struct dpu_encoder_virt *dpu_enc;
	int i, num_intf = 0;

	dpu_enc = to_dpu_encoder_virt(drm_enc);

	for (i = 0; i < dpu_enc->num_phys_encs; i++) {
		struct dpu_encoder_phys *phys = dpu_enc->phys_encs[i];

		if (phys->hw_intf && phys->hw_intf->ops.setup_misr
				&& phys->hw_intf->ops.collect_misr)
			num_intf++;
	}

	return num_intf;
}

void dpu_encoder_setup_misr(const struct drm_encoder *drm_enc)
{
	struct dpu_encoder_virt *dpu_enc;

	int i;

	dpu_enc = to_dpu_encoder_virt(drm_enc);

	for (i = 0; i < dpu_enc->num_phys_encs; i++) {
		struct dpu_encoder_phys *phys = dpu_enc->phys_encs[i];

		if (!phys->hw_intf || !phys->hw_intf->ops.setup_misr)
			continue;

		phys->hw_intf->ops.setup_misr(phys->hw_intf, true, 1);
	}
}

int dpu_encoder_get_crc(const struct drm_encoder *drm_enc, u32 *crcs, int pos)
{
	struct dpu_encoder_virt *dpu_enc;

	int i, rc = 0, entries_added = 0;

	if (!drm_enc->crtc) {
		DRM_ERROR("no crtc found for encoder %d\n", drm_enc->index);
		return -EINVAL;
	}

	dpu_enc = to_dpu_encoder_virt(drm_enc);

	for (i = 0; i < dpu_enc->num_phys_encs; i++) {
		struct dpu_encoder_phys *phys = dpu_enc->phys_encs[i];

		if (!phys->hw_intf || !phys->hw_intf->ops.collect_misr)
			continue;

		rc = phys->hw_intf->ops.collect_misr(phys->hw_intf, &crcs[pos + entries_added]);
		if (rc)
			return rc;
		entries_added++;
	}

	return entries_added;
}

static void _dpu_encoder_setup_dither(struct dpu_hw_pingpong *hw_pp, unsigned bpc)
{
	struct dpu_hw_dither_cfg dither_cfg = { 0 };

	if (!hw_pp->ops.setup_dither)
		return;

	switch (bpc) {
	case 6:
		dither_cfg.c0_bitdepth = 6;
		dither_cfg.c1_bitdepth = 6;
		dither_cfg.c2_bitdepth = 6;
		dither_cfg.c3_bitdepth = 6;
		dither_cfg.temporal_en = 0;
		break;
	default:
		hw_pp->ops.setup_dither(hw_pp, NULL);
		return;
	}

	memcpy(&dither_cfg.matrix, dither_matrix,
			sizeof(u32) * DITHER_MATRIX_SZ);

	hw_pp->ops.setup_dither(hw_pp, &dither_cfg);
}

static char *dpu_encoder_helper_get_intf_type(enum dpu_intf_mode intf_mode)
{
	switch (intf_mode) {
	case INTF_MODE_VIDEO:
		return "INTF_MODE_VIDEO";
	case INTF_MODE_CMD:
		return "INTF_MODE_CMD";
	case INTF_MODE_WB_BLOCK:
		return "INTF_MODE_WB_BLOCK";
	case INTF_MODE_WB_LINE:
		return "INTF_MODE_WB_LINE";
	default:
		return "INTF_MODE_UNKNOWN";
	}
}

void dpu_encoder_helper_report_irq_timeout(struct dpu_encoder_phys *phys_enc,
		enum dpu_intr_idx intr_idx)
{
	DRM_ERROR("irq timeout id=%u, intf_mode=%s intf=%d wb=%d, pp=%d, intr=%d\n",
			DRMID(phys_enc->parent),
			dpu_encoder_helper_get_intf_type(phys_enc->intf_mode),
			phys_enc->intf_idx - INTF_0, phys_enc->wb_idx - WB_0,
			phys_enc->hw_pp->idx - PINGPONG_0, intr_idx);

	if (phys_enc->parent_ops->handle_frame_done)
		phys_enc->parent_ops->handle_frame_done(
				phys_enc->parent, phys_enc,
				DPU_ENCODER_FRAME_EVENT_ERROR);
}

static int dpu_encoder_helper_wait_event_timeout(int32_t drm_id,
		u32 irq_idx, struct dpu_encoder_wait_info *info);

int dpu_encoder_helper_wait_for_irq(struct dpu_encoder_phys *phys_enc,
		int irq,
		void (*func)(void *arg, int irq_idx),
		struct dpu_encoder_wait_info *wait_info)
{
	u32 irq_status;
	int ret;

	if (!wait_info) {
		DPU_ERROR("invalid params\n");
		return -EINVAL;
	}
	/* note: do master / slave checking outside */

	/* return EWOULDBLOCK since we know the wait isn't necessary */
	if (phys_enc->enable_state == DPU_ENC_DISABLED) {
		DRM_ERROR("encoder is disabled id=%u, callback=%ps, irq=%d\n",
			  DRMID(phys_enc->parent), func,
			  irq);
		return -EWOULDBLOCK;
	}

	if (irq < 0) {
		DRM_DEBUG_KMS("skip irq wait id=%u, callback=%ps\n",
			      DRMID(phys_enc->parent), func);
		return 0;
	}

	DRM_DEBUG_KMS("id=%u, callback=%ps, irq=%d, pp=%d, pending_cnt=%d\n",
		      DRMID(phys_enc->parent), func,
		      irq, phys_enc->hw_pp->idx - PINGPONG_0,
		      atomic_read(wait_info->atomic_cnt));

	ret = dpu_encoder_helper_wait_event_timeout(
			DRMID(phys_enc->parent),
			irq,
			wait_info);

	if (ret <= 0) {
		irq_status = dpu_core_irq_read(phys_enc->dpu_kms, irq);
		if (irq_status) {
			unsigned long flags;

			DRM_DEBUG_KMS("irq not triggered id=%u, callback=%ps, irq=%d, pp=%d, atomic_cnt=%d\n",
				      DRMID(phys_enc->parent), func,
				      irq,
				      phys_enc->hw_pp->idx - PINGPONG_0,
				      atomic_read(wait_info->atomic_cnt));
			local_irq_save(flags);
			func(phys_enc, irq);
			local_irq_restore(flags);
			ret = 0;
		} else {
			ret = -ETIMEDOUT;
			DRM_DEBUG_KMS("irq timeout id=%u, callback=%ps, irq=%d, pp=%d, atomic_cnt=%d\n",
				      DRMID(phys_enc->parent), func,
				      irq,
				      phys_enc->hw_pp->idx - PINGPONG_0,
				      atomic_read(wait_info->atomic_cnt));
		}
	} else {
		ret = 0;
		trace_dpu_enc_irq_wait_success(DRMID(phys_enc->parent),
			func, irq,
			phys_enc->hw_pp->idx - PINGPONG_0,
			atomic_read(wait_info->atomic_cnt));
	}

	return ret;
}

int dpu_encoder_get_vsync_count(struct drm_encoder *drm_enc)
{
	struct dpu_encoder_virt *dpu_enc = to_dpu_encoder_virt(drm_enc);
	struct dpu_encoder_phys *phys = dpu_enc ? dpu_enc->cur_master : NULL;
	return phys ? atomic_read(&phys->vsync_cnt) : 0;
}

int dpu_encoder_get_linecount(struct drm_encoder *drm_enc)
{
	struct dpu_encoder_virt *dpu_enc;
	struct dpu_encoder_phys *phys;
	int linecount = 0;

	dpu_enc = to_dpu_encoder_virt(drm_enc);
	phys = dpu_enc ? dpu_enc->cur_master : NULL;

	if (phys && phys->ops.get_line_count)
		linecount = phys->ops.get_line_count(phys);

	return linecount;
}

static void dpu_encoder_destroy(struct drm_encoder *drm_enc)
{
	struct dpu_encoder_virt *dpu_enc = NULL;
	int i = 0;

	if (!drm_enc) {
		DPU_ERROR("invalid encoder\n");
		return;
	}

	dpu_enc = to_dpu_encoder_virt(drm_enc);
	DPU_DEBUG_ENC(dpu_enc, "\n");

	mutex_lock(&dpu_enc->enc_lock);

	for (i = 0; i < dpu_enc->num_phys_encs; i++) {
		struct dpu_encoder_phys *phys = dpu_enc->phys_encs[i];

		if (phys->ops.destroy) {
			phys->ops.destroy(phys);
			--dpu_enc->num_phys_encs;
			dpu_enc->phys_encs[i] = NULL;
		}
	}

	if (dpu_enc->num_phys_encs)
		DPU_ERROR_ENC(dpu_enc, "expected 0 num_phys_encs not %d\n",
				dpu_enc->num_phys_encs);
	dpu_enc->num_phys_encs = 0;
	mutex_unlock(&dpu_enc->enc_lock);

	drm_encoder_cleanup(drm_enc);
	mutex_destroy(&dpu_enc->enc_lock);
}

void dpu_encoder_helper_split_config(
		struct dpu_encoder_phys *phys_enc,
		enum dpu_intf interface)
{
	struct dpu_encoder_virt *dpu_enc;
	struct split_pipe_cfg cfg = { 0 };
	struct dpu_hw_mdp *hw_mdptop;
	struct msm_display_info *disp_info;

	if (!phys_enc->hw_mdptop || !phys_enc->parent) {
		DPU_ERROR("invalid arg(s), encoder %d\n", phys_enc != NULL);
		return;
	}

	dpu_enc = to_dpu_encoder_virt(phys_enc->parent);
	hw_mdptop = phys_enc->hw_mdptop;
	disp_info = &dpu_enc->disp_info;

	if (disp_info->intf_type != DRM_MODE_ENCODER_DSI)
		return;

	/**
	 * disable split modes since encoder will be operating in as the only
	 * encoder, either for the entire use case in the case of, for example,
	 * single DSI, or for this frame in the case of left/right only partial
	 * update.
	 */
	if (phys_enc->split_role == ENC_ROLE_SOLO) {
		if (hw_mdptop->ops.setup_split_pipe)
			hw_mdptop->ops.setup_split_pipe(hw_mdptop, &cfg);
		return;
	}

	cfg.en = true;
	cfg.mode = phys_enc->intf_mode;
	cfg.intf = interface;

	if (cfg.en && phys_enc->ops.needs_single_flush &&
			phys_enc->ops.needs_single_flush(phys_enc))
		cfg.split_flush_en = true;

	if (phys_enc->split_role == ENC_ROLE_MASTER) {
		DPU_DEBUG_ENC(dpu_enc, "enable %d\n", cfg.en);

		if (hw_mdptop->ops.setup_split_pipe)
			hw_mdptop->ops.setup_split_pipe(hw_mdptop, &cfg);
	}
}

bool dpu_encoder_use_dsc_merge(struct drm_encoder *drm_enc)
{
	struct dpu_encoder_virt *dpu_enc = to_dpu_encoder_virt(drm_enc);
	int i, intf_count = 0, num_dsc = 0;

	for (i = 0; i < MAX_PHYS_ENCODERS_PER_VIRTUAL; i++)
		if (dpu_enc->phys_encs[i])
			intf_count++;

	/* See dpu_encoder_get_topology, we only support 2:2:1 topology */
	if (dpu_enc->dsc)
		num_dsc = 2;

	return (num_dsc > 0) && (num_dsc > intf_count);
}

static struct msm_display_topology dpu_encoder_get_topology(
			struct dpu_encoder_virt *dpu_enc,
			struct dpu_kms *dpu_kms,
			struct drm_display_mode *mode)
{
	struct msm_display_topology topology = {0};
	int i, intf_count = 0;

	for (i = 0; i < MAX_PHYS_ENCODERS_PER_VIRTUAL; i++)
		if (dpu_enc->phys_encs[i])
			intf_count++;

	/* Datapath topology selection
	 *
	 * Dual display
	 * 2 LM, 2 INTF ( Split display using 2 interfaces)
	 *
	 * Single display
	 * 1 LM, 1 INTF
	 * 2 LM, 1 INTF (stream merge to support high resolution interfaces)
	 *
	 * Adding color blocks only to primary interface if available in
	 * sufficient number
	 */
	if (intf_count == 2)
		topology.num_lm = 2;
	else if (!dpu_kms->catalog->caps->has_3d_merge)
		topology.num_lm = 1;
	else
		topology.num_lm = (mode->hdisplay > MAX_HDISPLAY_SPLIT) ? 2 : 1;

	if (dpu_enc->disp_info.intf_type == DRM_MODE_ENCODER_DSI) {
		if (dpu_kms->catalog->dspp &&
			(dpu_kms->catalog->dspp_count >= topology.num_lm))
			topology.num_dspp = topology.num_lm;
	}

	topology.num_enc = 0;
	topology.num_intf = intf_count;

	if (dpu_enc->dsc) {
		/* In case of Display Stream Compression (DSC), we would use
		 * 2 encoders, 2 layer mixers and 1 interface
		 * this is power optimal and can drive up to (including) 4k
		 * screens
		 */
		topology.num_enc = 2;
		topology.num_dsc = 2;
		topology.num_intf = 1;
		topology.num_lm = 2;
	}

	return topology;
}

static int dpu_encoder_virt_atomic_check(
		struct drm_encoder *drm_enc,
		struct drm_crtc_state *crtc_state,
		struct drm_connector_state *conn_state)
{
	struct dpu_encoder_virt *dpu_enc;
	struct msm_drm_private *priv;
	struct dpu_kms *dpu_kms;
	struct drm_display_mode *adj_mode;
	struct msm_display_topology topology;
	struct dpu_global_state *global_state;
	int i = 0;
	int ret = 0;

	if (!drm_enc || !crtc_state || !conn_state) {
		DPU_ERROR("invalid arg(s), drm_enc %d, crtc/conn state %d/%d\n",
				drm_enc != NULL, crtc_state != NULL, conn_state != NULL);
		return -EINVAL;
	}

	dpu_enc = to_dpu_encoder_virt(drm_enc);
	DPU_DEBUG_ENC(dpu_enc, "\n");

	priv = drm_enc->dev->dev_private;
	dpu_kms = to_dpu_kms(priv->kms);
	adj_mode = &crtc_state->adjusted_mode;
	global_state = dpu_kms_get_global_state(crtc_state->state);
	if (IS_ERR(global_state))
		return PTR_ERR(global_state);

	trace_dpu_enc_atomic_check(DRMID(drm_enc));

	/* perform atomic check on the first physical encoder (master) */
	for (i = 0; i < dpu_enc->num_phys_encs; i++) {
		struct dpu_encoder_phys *phys = dpu_enc->phys_encs[i];

		if (phys->ops.atomic_check)
			ret = phys->ops.atomic_check(phys, crtc_state,
					conn_state);
		if (ret) {
			DPU_ERROR_ENC(dpu_enc,
					"mode unsupported, phys idx %d\n", i);
			break;
		}
	}

	topology = dpu_encoder_get_topology(dpu_enc, dpu_kms, adj_mode);

	/* Reserve dynamic resources now. */
	if (!ret) {
		/*
		 * Release and Allocate resources on every modeset
		 * Dont allocate when active is false.
		 */
		if (drm_atomic_crtc_needs_modeset(crtc_state)) {
			dpu_rm_release(global_state, drm_enc);

			if (!crtc_state->active_changed || crtc_state->active)
				ret = dpu_rm_reserve(&dpu_kms->rm, global_state,
						drm_enc, crtc_state, topology);
		}
	}

	trace_dpu_enc_atomic_check_flags(DRMID(drm_enc), adj_mode->flags);

	return ret;
}

static void _dpu_encoder_update_vsync_source(struct dpu_encoder_virt *dpu_enc,
			struct msm_display_info *disp_info)
{
	struct dpu_vsync_source_cfg vsync_cfg = { 0 };
	struct msm_drm_private *priv;
	struct dpu_kms *dpu_kms;
	struct dpu_hw_mdp *hw_mdptop;
	struct drm_encoder *drm_enc;
	int i;

	if (!dpu_enc || !disp_info) {
		DPU_ERROR("invalid param dpu_enc:%d or disp_info:%d\n",
					dpu_enc != NULL, disp_info != NULL);
		return;
	} else if (dpu_enc->num_phys_encs > ARRAY_SIZE(dpu_enc->hw_pp)) {
		DPU_ERROR("invalid num phys enc %d/%d\n",
				dpu_enc->num_phys_encs,
				(int) ARRAY_SIZE(dpu_enc->hw_pp));
		return;
	}

	drm_enc = &dpu_enc->base;
	/* this pointers are checked in virt_enable_helper */
	priv = drm_enc->dev->dev_private;

	dpu_kms = to_dpu_kms(priv->kms);
	hw_mdptop = dpu_kms->hw_mdp;
	if (!hw_mdptop) {
		DPU_ERROR("invalid mdptop\n");
		return;
	}

	if (hw_mdptop->ops.setup_vsync_source &&
			disp_info->is_cmd_mode) {
		for (i = 0; i < dpu_enc->num_phys_encs; i++)
			vsync_cfg.ppnumber[i] = dpu_enc->hw_pp[i]->idx;

		vsync_cfg.pp_count = dpu_enc->num_phys_encs;
		if (disp_info->is_te_using_watchdog_timer)
			vsync_cfg.vsync_source = DPU_VSYNC_SOURCE_WD_TIMER_0;
		else
			vsync_cfg.vsync_source = DPU_VSYNC0_SOURCE_GPIO;

		hw_mdptop->ops.setup_vsync_source(hw_mdptop, &vsync_cfg);
	}
}

static void _dpu_encoder_irq_control(struct drm_encoder *drm_enc, bool enable)
{
	struct dpu_encoder_virt *dpu_enc;
	int i;

	if (!drm_enc) {
		DPU_ERROR("invalid encoder\n");
		return;
	}

	dpu_enc = to_dpu_encoder_virt(drm_enc);

	DPU_DEBUG_ENC(dpu_enc, "enable:%d\n", enable);
	for (i = 0; i < dpu_enc->num_phys_encs; i++) {
		struct dpu_encoder_phys *phys = dpu_enc->phys_encs[i];

		if (phys->ops.irq_control)
			phys->ops.irq_control(phys, enable);
	}

}

static void _dpu_encoder_resource_control_helper(struct drm_encoder *drm_enc,
		bool enable)
{
	struct msm_drm_private *priv;
	struct dpu_kms *dpu_kms;
	struct dpu_encoder_virt *dpu_enc;

	dpu_enc = to_dpu_encoder_virt(drm_enc);
	priv = drm_enc->dev->dev_private;
	dpu_kms = to_dpu_kms(priv->kms);

	trace_dpu_enc_rc_helper(DRMID(drm_enc), enable);

	if (!dpu_enc->cur_master) {
		DPU_ERROR("encoder master not set\n");
		return;
	}

	if (enable) {
		/* enable DPU core clks */
		pm_runtime_get_sync(&dpu_kms->pdev->dev);

		/* enable all the irq */
		_dpu_encoder_irq_control(drm_enc, true);

	} else {
		/* disable all the irq */
		_dpu_encoder_irq_control(drm_enc, false);

		/* disable DPU core clks */
		pm_runtime_put_sync(&dpu_kms->pdev->dev);
	}

}

static int dpu_encoder_resource_control(struct drm_encoder *drm_enc,
		u32 sw_event)
{
	struct dpu_encoder_virt *dpu_enc;
	struct msm_drm_private *priv;
	bool is_vid_mode = false;

	if (!drm_enc || !drm_enc->dev || !drm_enc->crtc) {
		DPU_ERROR("invalid parameters\n");
		return -EINVAL;
	}
	dpu_enc = to_dpu_encoder_virt(drm_enc);
	priv = drm_enc->dev->dev_private;
	is_vid_mode = !dpu_enc->disp_info.is_cmd_mode;

	/*
	 * when idle_pc is not supported, process only KICKOFF, STOP and MODESET
	 * events and return early for other events (ie wb display).
	 */
	if (!dpu_enc->idle_pc_supported &&
			(sw_event != DPU_ENC_RC_EVENT_KICKOFF &&
			sw_event != DPU_ENC_RC_EVENT_STOP &&
			sw_event != DPU_ENC_RC_EVENT_PRE_STOP))
		return 0;

	trace_dpu_enc_rc(DRMID(drm_enc), sw_event, dpu_enc->idle_pc_supported,
			 dpu_enc->rc_state, "begin");

	switch (sw_event) {
	case DPU_ENC_RC_EVENT_KICKOFF:
		/* cancel delayed off work, if any */
		if (cancel_delayed_work_sync(&dpu_enc->delayed_off_work))
			DPU_DEBUG_ENC(dpu_enc, "sw_event:%d, work cancelled\n",
					sw_event);

		mutex_lock(&dpu_enc->rc_lock);

		/* return if the resource control is already in ON state */
		if (dpu_enc->rc_state == DPU_ENC_RC_STATE_ON) {
			DRM_DEBUG_ATOMIC("id;%u, sw_event:%d, rc in ON state\n",
				      DRMID(drm_enc), sw_event);
			mutex_unlock(&dpu_enc->rc_lock);
			return 0;
		} else if (dpu_enc->rc_state != DPU_ENC_RC_STATE_OFF &&
				dpu_enc->rc_state != DPU_ENC_RC_STATE_IDLE) {
			DRM_DEBUG_ATOMIC("id;%u, sw_event:%d, rc in state %d\n",
				      DRMID(drm_enc), sw_event,
				      dpu_enc->rc_state);
			mutex_unlock(&dpu_enc->rc_lock);
			return -EINVAL;
		}

		if (is_vid_mode && dpu_enc->rc_state == DPU_ENC_RC_STATE_IDLE)
			_dpu_encoder_irq_control(drm_enc, true);
		else
			_dpu_encoder_resource_control_helper(drm_enc, true);

		dpu_enc->rc_state = DPU_ENC_RC_STATE_ON;

		trace_dpu_enc_rc(DRMID(drm_enc), sw_event,
				 dpu_enc->idle_pc_supported, dpu_enc->rc_state,
				 "kickoff");

		mutex_unlock(&dpu_enc->rc_lock);
		break;

	case DPU_ENC_RC_EVENT_FRAME_DONE:
		/*
		 * mutex lock is not used as this event happens at interrupt
		 * context. And locking is not required as, the other events
		 * like KICKOFF and STOP does a wait-for-idle before executing
		 * the resource_control
		 */
		if (dpu_enc->rc_state != DPU_ENC_RC_STATE_ON) {
			DRM_DEBUG_KMS("id:%d, sw_event:%d,rc:%d-unexpected\n",
				      DRMID(drm_enc), sw_event,
				      dpu_enc->rc_state);
			return -EINVAL;
		}

		/*
		 * schedule off work item only when there are no
		 * frames pending
		 */
		if (dpu_crtc_frame_pending(drm_enc->crtc) > 1) {
			DRM_DEBUG_KMS("id:%d skip schedule work\n",
				      DRMID(drm_enc));
			return 0;
		}

		queue_delayed_work(priv->wq, &dpu_enc->delayed_off_work,
				   msecs_to_jiffies(dpu_enc->idle_timeout));

		trace_dpu_enc_rc(DRMID(drm_enc), sw_event,
				 dpu_enc->idle_pc_supported, dpu_enc->rc_state,
				 "frame done");
		break;

	case DPU_ENC_RC_EVENT_PRE_STOP:
		/* cancel delayed off work, if any */
		if (cancel_delayed_work_sync(&dpu_enc->delayed_off_work))
			DPU_DEBUG_ENC(dpu_enc, "sw_event:%d, work cancelled\n",
					sw_event);

		mutex_lock(&dpu_enc->rc_lock);

		if (is_vid_mode &&
			  dpu_enc->rc_state == DPU_ENC_RC_STATE_IDLE) {
			_dpu_encoder_irq_control(drm_enc, true);
		}
		/* skip if is already OFF or IDLE, resources are off already */
		else if (dpu_enc->rc_state == DPU_ENC_RC_STATE_OFF ||
				dpu_enc->rc_state == DPU_ENC_RC_STATE_IDLE) {
			DRM_DEBUG_KMS("id:%u, sw_event:%d, rc in %d state\n",
				      DRMID(drm_enc), sw_event,
				      dpu_enc->rc_state);
			mutex_unlock(&dpu_enc->rc_lock);
			return 0;
		}

		dpu_enc->rc_state = DPU_ENC_RC_STATE_PRE_OFF;

		trace_dpu_enc_rc(DRMID(drm_enc), sw_event,
				 dpu_enc->idle_pc_supported, dpu_enc->rc_state,
				 "pre stop");

		mutex_unlock(&dpu_enc->rc_lock);
		break;

	case DPU_ENC_RC_EVENT_STOP:
		mutex_lock(&dpu_enc->rc_lock);

		/* return if the resource control is already in OFF state */
		if (dpu_enc->rc_state == DPU_ENC_RC_STATE_OFF) {
			DRM_DEBUG_KMS("id: %u, sw_event:%d, rc in OFF state\n",
				      DRMID(drm_enc), sw_event);
			mutex_unlock(&dpu_enc->rc_lock);
			return 0;
		} else if (dpu_enc->rc_state == DPU_ENC_RC_STATE_ON) {
			DRM_ERROR("id: %u, sw_event:%d, rc in state %d\n",
				  DRMID(drm_enc), sw_event, dpu_enc->rc_state);
			mutex_unlock(&dpu_enc->rc_lock);
			return -EINVAL;
		}

		/**
		 * expect to arrive here only if in either idle state or pre-off
		 * and in IDLE state the resources are already disabled
		 */
		if (dpu_enc->rc_state == DPU_ENC_RC_STATE_PRE_OFF)
			_dpu_encoder_resource_control_helper(drm_enc, false);

		dpu_enc->rc_state = DPU_ENC_RC_STATE_OFF;

		trace_dpu_enc_rc(DRMID(drm_enc), sw_event,
				 dpu_enc->idle_pc_supported, dpu_enc->rc_state,
				 "stop");

		mutex_unlock(&dpu_enc->rc_lock);
		break;

	case DPU_ENC_RC_EVENT_ENTER_IDLE:
		mutex_lock(&dpu_enc->rc_lock);

		if (dpu_enc->rc_state != DPU_ENC_RC_STATE_ON) {
			DRM_ERROR("id: %u, sw_event:%d, rc:%d !ON state\n",
				  DRMID(drm_enc), sw_event, dpu_enc->rc_state);
			mutex_unlock(&dpu_enc->rc_lock);
			return 0;
		}

		/*
		 * if we are in ON but a frame was just kicked off,
		 * ignore the IDLE event, it's probably a stale timer event
		 */
		if (dpu_enc->frame_busy_mask[0]) {
			DRM_ERROR("id:%u, sw_event:%d, rc:%d frame pending\n",
				  DRMID(drm_enc), sw_event, dpu_enc->rc_state);
			mutex_unlock(&dpu_enc->rc_lock);
			return 0;
		}

		if (is_vid_mode)
			_dpu_encoder_irq_control(drm_enc, false);
		else
			_dpu_encoder_resource_control_helper(drm_enc, false);

		dpu_enc->rc_state = DPU_ENC_RC_STATE_IDLE;

		trace_dpu_enc_rc(DRMID(drm_enc), sw_event,
				 dpu_enc->idle_pc_supported, dpu_enc->rc_state,
				 "idle");

		mutex_unlock(&dpu_enc->rc_lock);
		break;

	default:
		DRM_ERROR("id:%u, unexpected sw_event: %d\n", DRMID(drm_enc),
			  sw_event);
		trace_dpu_enc_rc(DRMID(drm_enc), sw_event,
				 dpu_enc->idle_pc_supported, dpu_enc->rc_state,
				 "error");
		break;
	}

	trace_dpu_enc_rc(DRMID(drm_enc), sw_event,
			 dpu_enc->idle_pc_supported, dpu_enc->rc_state,
			 "end");
	return 0;
}

void dpu_encoder_prepare_wb_job(struct drm_encoder *drm_enc,
		struct drm_writeback_job *job)
{
	struct dpu_encoder_virt *dpu_enc;
	int i;

	dpu_enc = to_dpu_encoder_virt(drm_enc);

	for (i = 0; i < dpu_enc->num_phys_encs; i++) {
		struct dpu_encoder_phys *phys = dpu_enc->phys_encs[i];

		if (phys->ops.prepare_wb_job)
			phys->ops.prepare_wb_job(phys, job);

	}
}

void dpu_encoder_cleanup_wb_job(struct drm_encoder *drm_enc,
		struct drm_writeback_job *job)
{
	struct dpu_encoder_virt *dpu_enc;
	int i;

	dpu_enc = to_dpu_encoder_virt(drm_enc);

	for (i = 0; i < dpu_enc->num_phys_encs; i++) {
		struct dpu_encoder_phys *phys = dpu_enc->phys_encs[i];

		if (phys->ops.cleanup_wb_job)
			phys->ops.cleanup_wb_job(phys, job);

	}
}

static void dpu_encoder_virt_atomic_mode_set(struct drm_encoder *drm_enc,
					     struct drm_crtc_state *crtc_state,
					     struct drm_connector_state *conn_state)
{
	struct dpu_encoder_virt *dpu_enc;
	struct msm_drm_private *priv;
	struct dpu_kms *dpu_kms;
	struct dpu_crtc_state *cstate;
	struct dpu_global_state *global_state;
	struct dpu_hw_blk *hw_pp[MAX_CHANNELS_PER_ENC];
	struct dpu_hw_blk *hw_ctl[MAX_CHANNELS_PER_ENC];
	struct dpu_hw_blk *hw_lm[MAX_CHANNELS_PER_ENC];
	struct dpu_hw_blk *hw_dspp[MAX_CHANNELS_PER_ENC] = { NULL };
	struct dpu_hw_blk *hw_dsc[MAX_CHANNELS_PER_ENC];
	int num_lm, num_ctl, num_pp, num_dsc;
	unsigned int dsc_mask = 0;
	int i;

	if (!drm_enc) {
		DPU_ERROR("invalid encoder\n");
		return;
	}

	dpu_enc = to_dpu_encoder_virt(drm_enc);
	DPU_DEBUG_ENC(dpu_enc, "\n");

	priv = drm_enc->dev->dev_private;
	dpu_kms = to_dpu_kms(priv->kms);

	global_state = dpu_kms_get_existing_global_state(dpu_kms);
	if (IS_ERR_OR_NULL(global_state)) {
		DPU_ERROR("Failed to get global state");
		return;
	}

	trace_dpu_enc_mode_set(DRMID(drm_enc));

	/* Query resource that have been reserved in atomic check step. */
	num_pp = dpu_rm_get_assigned_resources(&dpu_kms->rm, global_state,
		drm_enc->base.id, DPU_HW_BLK_PINGPONG, hw_pp,
		ARRAY_SIZE(hw_pp));
	num_ctl = dpu_rm_get_assigned_resources(&dpu_kms->rm, global_state,
		drm_enc->base.id, DPU_HW_BLK_CTL, hw_ctl, ARRAY_SIZE(hw_ctl));
	num_lm = dpu_rm_get_assigned_resources(&dpu_kms->rm, global_state,
		drm_enc->base.id, DPU_HW_BLK_LM, hw_lm, ARRAY_SIZE(hw_lm));
	dpu_rm_get_assigned_resources(&dpu_kms->rm, global_state,
		drm_enc->base.id, DPU_HW_BLK_DSPP, hw_dspp,
		ARRAY_SIZE(hw_dspp));

	for (i = 0; i < MAX_CHANNELS_PER_ENC; i++)
		dpu_enc->hw_pp[i] = i < num_pp ? to_dpu_hw_pingpong(hw_pp[i])
						: NULL;

	if (dpu_enc->dsc) {
		num_dsc = dpu_rm_get_assigned_resources(&dpu_kms->rm, global_state,
							drm_enc->base.id, DPU_HW_BLK_DSC,
							hw_dsc, ARRAY_SIZE(hw_dsc));
		for (i = 0; i < num_dsc; i++) {
			dpu_enc->hw_dsc[i] = to_dpu_hw_dsc(hw_dsc[i]);
			dsc_mask |= BIT(dpu_enc->hw_dsc[i]->idx - DSC_0);
		}
	}

	dpu_enc->dsc_mask = dsc_mask;

	cstate = to_dpu_crtc_state(crtc_state);

	for (i = 0; i < num_lm; i++) {
		int ctl_idx = (i < num_ctl) ? i : (num_ctl-1);

		cstate->mixers[i].hw_lm = to_dpu_hw_mixer(hw_lm[i]);
		cstate->mixers[i].lm_ctl = to_dpu_hw_ctl(hw_ctl[ctl_idx]);
		cstate->mixers[i].hw_dspp = to_dpu_hw_dspp(hw_dspp[i]);
	}

	cstate->num_mixers = num_lm;

	dpu_enc->connector = conn_state->connector;

	for (i = 0; i < dpu_enc->num_phys_encs; i++) {
		struct dpu_encoder_phys *phys = dpu_enc->phys_encs[i];

		if (!dpu_enc->hw_pp[i]) {
			DPU_ERROR_ENC(dpu_enc,
				"no pp block assigned at idx: %d\n", i);
			return;
		}

		if (!hw_ctl[i]) {
			DPU_ERROR_ENC(dpu_enc,
				"no ctl block assigned at idx: %d\n", i);
			return;
		}

		phys->hw_pp = dpu_enc->hw_pp[i];
		phys->hw_ctl = to_dpu_hw_ctl(hw_ctl[i]);

		phys->cached_mode = crtc_state->adjusted_mode;
		if (phys->ops.atomic_mode_set)
			phys->ops.atomic_mode_set(phys, crtc_state, conn_state);
	}
}

static void _dpu_encoder_virt_enable_helper(struct drm_encoder *drm_enc)
{
	struct dpu_encoder_virt *dpu_enc = NULL;
	int i;

	if (!drm_enc || !drm_enc->dev) {
		DPU_ERROR("invalid parameters\n");
		return;
	}

	dpu_enc = to_dpu_encoder_virt(drm_enc);
	if (!dpu_enc || !dpu_enc->cur_master) {
		DPU_ERROR("invalid dpu encoder/master\n");
		return;
	}


	if (dpu_enc->disp_info.intf_type == DRM_MODE_ENCODER_TMDS &&
		dpu_enc->cur_master->hw_mdptop &&
		dpu_enc->cur_master->hw_mdptop->ops.intf_audio_select)
		dpu_enc->cur_master->hw_mdptop->ops.intf_audio_select(
			dpu_enc->cur_master->hw_mdptop);

	_dpu_encoder_update_vsync_source(dpu_enc, &dpu_enc->disp_info);

	if (dpu_enc->disp_info.intf_type == DRM_MODE_ENCODER_DSI &&
			!WARN_ON(dpu_enc->num_phys_encs == 0)) {
		unsigned bpc = dpu_enc->connector->display_info.bpc;
		for (i = 0; i < MAX_CHANNELS_PER_ENC; i++) {
			if (!dpu_enc->hw_pp[i])
				continue;
			_dpu_encoder_setup_dither(dpu_enc->hw_pp[i], bpc);
		}
	}
}

void dpu_encoder_virt_runtime_resume(struct drm_encoder *drm_enc)
{
	struct dpu_encoder_virt *dpu_enc = to_dpu_encoder_virt(drm_enc);

	mutex_lock(&dpu_enc->enc_lock);

	if (!dpu_enc->enabled)
		goto out;

	if (dpu_enc->cur_slave && dpu_enc->cur_slave->ops.restore)
		dpu_enc->cur_slave->ops.restore(dpu_enc->cur_slave);
	if (dpu_enc->cur_master && dpu_enc->cur_master->ops.restore)
		dpu_enc->cur_master->ops.restore(dpu_enc->cur_master);

	_dpu_encoder_virt_enable_helper(drm_enc);

out:
	mutex_unlock(&dpu_enc->enc_lock);
}

static void dpu_encoder_virt_enable(struct drm_encoder *drm_enc)
{
	struct dpu_encoder_virt *dpu_enc = NULL;
	int ret = 0;
	struct drm_display_mode *cur_mode = NULL;

	dpu_enc = to_dpu_encoder_virt(drm_enc);

	mutex_lock(&dpu_enc->enc_lock);
	cur_mode = &dpu_enc->base.crtc->state->adjusted_mode;

	trace_dpu_enc_enable(DRMID(drm_enc), cur_mode->hdisplay,
			     cur_mode->vdisplay);

	/* always enable slave encoder before master */
	if (dpu_enc->cur_slave && dpu_enc->cur_slave->ops.enable)
		dpu_enc->cur_slave->ops.enable(dpu_enc->cur_slave);

	if (dpu_enc->cur_master && dpu_enc->cur_master->ops.enable)
		dpu_enc->cur_master->ops.enable(dpu_enc->cur_master);

	ret = dpu_encoder_resource_control(drm_enc, DPU_ENC_RC_EVENT_KICKOFF);
	if (ret) {
		DPU_ERROR_ENC(dpu_enc, "dpu resource control failed: %d\n",
				ret);
		goto out;
	}

	_dpu_encoder_virt_enable_helper(drm_enc);

	dpu_enc->enabled = true;

out:
	mutex_unlock(&dpu_enc->enc_lock);
}

static void dpu_encoder_virt_disable(struct drm_encoder *drm_enc)
{
	struct dpu_encoder_virt *dpu_enc = NULL;
	int i = 0;

	dpu_enc = to_dpu_encoder_virt(drm_enc);
	DPU_DEBUG_ENC(dpu_enc, "\n");

	mutex_lock(&dpu_enc->enc_lock);
	dpu_enc->enabled = false;

	trace_dpu_enc_disable(DRMID(drm_enc));

	/* wait for idle */
	dpu_encoder_wait_for_event(drm_enc, MSM_ENC_TX_COMPLETE);

	dpu_encoder_resource_control(drm_enc, DPU_ENC_RC_EVENT_PRE_STOP);

	for (i = 0; i < dpu_enc->num_phys_encs; i++) {
		struct dpu_encoder_phys *phys = dpu_enc->phys_encs[i];

		if (phys->ops.disable)
			phys->ops.disable(phys);
	}


	/* after phys waits for frame-done, should be no more frames pending */
	if (atomic_xchg(&dpu_enc->frame_done_timeout_ms, 0)) {
		DPU_ERROR("enc%d timeout pending\n", drm_enc->base.id);
		del_timer_sync(&dpu_enc->frame_done_timer);
	}

	dpu_encoder_resource_control(drm_enc, DPU_ENC_RC_EVENT_STOP);

	dpu_enc->connector = NULL;

	DPU_DEBUG_ENC(dpu_enc, "encoder disabled\n");

	mutex_unlock(&dpu_enc->enc_lock);
}

static enum dpu_intf dpu_encoder_get_intf(const struct dpu_mdss_cfg *catalog,
		enum dpu_intf_type type, u32 controller_id)
{
	int i = 0;

	if (type == INTF_WB)
		return INTF_MAX;

	for (i = 0; i < catalog->intf_count; i++) {
		if (catalog->intf[i].type == type
		    && catalog->intf[i].controller_id == controller_id) {
			return catalog->intf[i].id;
		}
	}

	return INTF_MAX;
}

static enum dpu_wb dpu_encoder_get_wb(const struct dpu_mdss_cfg *catalog,
		enum dpu_intf_type type, u32 controller_id)
{
	int i = 0;

	if (type != INTF_WB)
		return WB_MAX;

	for (i = 0; i < catalog->wb_count; i++) {
		if (catalog->wb[i].id == controller_id)
			return catalog->wb[i].id;
	}

	return WB_MAX;
}

static void dpu_encoder_vblank_callback(struct drm_encoder *drm_enc,
		struct dpu_encoder_phys *phy_enc)
{
	struct dpu_encoder_virt *dpu_enc = NULL;
	unsigned long lock_flags;

	if (!drm_enc || !phy_enc)
		return;

	DPU_ATRACE_BEGIN("encoder_vblank_callback");
	dpu_enc = to_dpu_encoder_virt(drm_enc);

	atomic_inc(&phy_enc->vsync_cnt);

	spin_lock_irqsave(&dpu_enc->enc_spinlock, lock_flags);
	if (dpu_enc->crtc)
		dpu_crtc_vblank_callback(dpu_enc->crtc);
	spin_unlock_irqrestore(&dpu_enc->enc_spinlock, lock_flags);

	DPU_ATRACE_END("encoder_vblank_callback");
}

static void dpu_encoder_underrun_callback(struct drm_encoder *drm_enc,
		struct dpu_encoder_phys *phy_enc)
{
	if (!phy_enc)
		return;

	DPU_ATRACE_BEGIN("encoder_underrun_callback");
	atomic_inc(&phy_enc->underrun_cnt);

	/* trigger dump only on the first underrun */
	if (atomic_read(&phy_enc->underrun_cnt) == 1)
		msm_disp_snapshot_state(drm_enc->dev);

	trace_dpu_enc_underrun_cb(DRMID(drm_enc),
				  atomic_read(&phy_enc->underrun_cnt));
	DPU_ATRACE_END("encoder_underrun_callback");
}

void dpu_encoder_assign_crtc(struct drm_encoder *drm_enc, struct drm_crtc *crtc)
{
	struct dpu_encoder_virt *dpu_enc = to_dpu_encoder_virt(drm_enc);
	unsigned long lock_flags;

	spin_lock_irqsave(&dpu_enc->enc_spinlock, lock_flags);
	/* crtc should always be cleared before re-assigning */
	WARN_ON(crtc && dpu_enc->crtc);
	dpu_enc->crtc = crtc;
	spin_unlock_irqrestore(&dpu_enc->enc_spinlock, lock_flags);
}

void dpu_encoder_toggle_vblank_for_crtc(struct drm_encoder *drm_enc,
					struct drm_crtc *crtc, bool enable)
{
	struct dpu_encoder_virt *dpu_enc = to_dpu_encoder_virt(drm_enc);
	unsigned long lock_flags;
	int i;

	trace_dpu_enc_vblank_cb(DRMID(drm_enc), enable);

	spin_lock_irqsave(&dpu_enc->enc_spinlock, lock_flags);
	if (dpu_enc->crtc != crtc) {
		spin_unlock_irqrestore(&dpu_enc->enc_spinlock, lock_flags);
		return;
	}
	spin_unlock_irqrestore(&dpu_enc->enc_spinlock, lock_flags);

	for (i = 0; i < dpu_enc->num_phys_encs; i++) {
		struct dpu_encoder_phys *phys = dpu_enc->phys_encs[i];

		if (phys->ops.control_vblank_irq)
			phys->ops.control_vblank_irq(phys, enable);
	}
}

void dpu_encoder_register_frame_event_callback(struct drm_encoder *drm_enc,
		void (*frame_event_cb)(void *, u32 event),
		void *frame_event_cb_data)
{
	struct dpu_encoder_virt *dpu_enc = to_dpu_encoder_virt(drm_enc);
	unsigned long lock_flags;
	bool enable;

	enable = frame_event_cb ? true : false;

	if (!drm_enc) {
		DPU_ERROR("invalid encoder\n");
		return;
	}
	trace_dpu_enc_frame_event_cb(DRMID(drm_enc), enable);

	spin_lock_irqsave(&dpu_enc->enc_spinlock, lock_flags);
	dpu_enc->crtc_frame_event_cb = frame_event_cb;
	dpu_enc->crtc_frame_event_cb_data = frame_event_cb_data;
	spin_unlock_irqrestore(&dpu_enc->enc_spinlock, lock_flags);
}

static void dpu_encoder_frame_done_callback(
		struct drm_encoder *drm_enc,
		struct dpu_encoder_phys *ready_phys, u32 event)
{
	struct dpu_encoder_virt *dpu_enc = to_dpu_encoder_virt(drm_enc);
	unsigned int i;

	if (event & (DPU_ENCODER_FRAME_EVENT_DONE
			| DPU_ENCODER_FRAME_EVENT_ERROR
			| DPU_ENCODER_FRAME_EVENT_PANEL_DEAD)) {

		if (!dpu_enc->frame_busy_mask[0]) {
			/**
			 * suppress frame_done without waiter,
			 * likely autorefresh
			 */
			trace_dpu_enc_frame_done_cb_not_busy(DRMID(drm_enc), event,
					dpu_encoder_helper_get_intf_type(ready_phys->intf_mode),
					ready_phys->intf_idx, ready_phys->wb_idx);
			return;
		}

		/* One of the physical encoders has become idle */
		for (i = 0; i < dpu_enc->num_phys_encs; i++) {
			if (dpu_enc->phys_encs[i] == ready_phys) {
				trace_dpu_enc_frame_done_cb(DRMID(drm_enc), i,
						dpu_enc->frame_busy_mask[0]);
				clear_bit(i, dpu_enc->frame_busy_mask);
			}
		}

		if (!dpu_enc->frame_busy_mask[0]) {
			atomic_set(&dpu_enc->frame_done_timeout_ms, 0);
			del_timer(&dpu_enc->frame_done_timer);

			dpu_encoder_resource_control(drm_enc,
					DPU_ENC_RC_EVENT_FRAME_DONE);

			if (dpu_enc->crtc_frame_event_cb)
				dpu_enc->crtc_frame_event_cb(
					dpu_enc->crtc_frame_event_cb_data,
					event);
		}
	} else {
		if (dpu_enc->crtc_frame_event_cb)
			dpu_enc->crtc_frame_event_cb(
				dpu_enc->crtc_frame_event_cb_data, event);
	}
}

static void dpu_encoder_off_work(struct work_struct *work)
{
	struct dpu_encoder_virt *dpu_enc = container_of(work,
			struct dpu_encoder_virt, delayed_off_work.work);

	dpu_encoder_resource_control(&dpu_enc->base,
						DPU_ENC_RC_EVENT_ENTER_IDLE);

	dpu_encoder_frame_done_callback(&dpu_enc->base, NULL,
				DPU_ENCODER_FRAME_EVENT_IDLE);
}

/**
 * _dpu_encoder_trigger_flush - trigger flush for a physical encoder
 * @drm_enc: Pointer to drm encoder structure
 * @phys: Pointer to physical encoder structure
 * @extra_flush_bits: Additional bit mask to include in flush trigger
 */
static void _dpu_encoder_trigger_flush(struct drm_encoder *drm_enc,
		struct dpu_encoder_phys *phys, uint32_t extra_flush_bits)
{
	struct dpu_hw_ctl *ctl;
	int pending_kickoff_cnt;
	u32 ret = UINT_MAX;

	if (!phys->hw_pp) {
		DPU_ERROR("invalid pingpong hw\n");
		return;
	}

	ctl = phys->hw_ctl;
	if (!ctl->ops.trigger_flush) {
		DPU_ERROR("missing trigger cb\n");
		return;
	}

	pending_kickoff_cnt = dpu_encoder_phys_inc_pending(phys);

	if (extra_flush_bits && ctl->ops.update_pending_flush)
		ctl->ops.update_pending_flush(ctl, extra_flush_bits);

	ctl->ops.trigger_flush(ctl);

	if (ctl->ops.get_pending_flush)
		ret = ctl->ops.get_pending_flush(ctl);

	trace_dpu_enc_trigger_flush(DRMID(drm_enc),
			dpu_encoder_helper_get_intf_type(phys->intf_mode),
			phys->intf_idx, phys->wb_idx,
			pending_kickoff_cnt, ctl->idx,
			extra_flush_bits, ret);
}

/**
 * _dpu_encoder_trigger_start - trigger start for a physical encoder
 * @phys: Pointer to physical encoder structure
 */
static void _dpu_encoder_trigger_start(struct dpu_encoder_phys *phys)
{
	if (!phys) {
		DPU_ERROR("invalid argument(s)\n");
		return;
	}

	if (!phys->hw_pp) {
		DPU_ERROR("invalid pingpong hw\n");
		return;
	}

	if (phys->ops.trigger_start && phys->enable_state != DPU_ENC_DISABLED)
		phys->ops.trigger_start(phys);
}

void dpu_encoder_helper_trigger_start(struct dpu_encoder_phys *phys_enc)
{
	struct dpu_hw_ctl *ctl;

	ctl = phys_enc->hw_ctl;
	if (ctl->ops.trigger_start) {
		ctl->ops.trigger_start(ctl);
		trace_dpu_enc_trigger_start(DRMID(phys_enc->parent), ctl->idx);
	}
}

static int dpu_encoder_helper_wait_event_timeout(
		int32_t drm_id,
		u32 irq_idx,
		struct dpu_encoder_wait_info *info)
{
	int rc = 0;
	s64 expected_time = ktime_to_ms(ktime_get()) + info->timeout_ms;
	s64 jiffies = msecs_to_jiffies(info->timeout_ms);
	s64 time;

	do {
		rc = wait_event_timeout(*(info->wq),
				atomic_read(info->atomic_cnt) == 0, jiffies);
		time = ktime_to_ms(ktime_get());

		trace_dpu_enc_wait_event_timeout(drm_id, irq_idx, rc, time,
						 expected_time,
						 atomic_read(info->atomic_cnt));
	/* If we timed out, counter is valid and time is less, wait again */
	} while (atomic_read(info->atomic_cnt) && (rc == 0) &&
			(time < expected_time));

	return rc;
}

static void dpu_encoder_helper_hw_reset(struct dpu_encoder_phys *phys_enc)
{
	struct dpu_encoder_virt *dpu_enc;
	struct dpu_hw_ctl *ctl;
	int rc;
	struct drm_encoder *drm_enc;

	dpu_enc = to_dpu_encoder_virt(phys_enc->parent);
	ctl = phys_enc->hw_ctl;
	drm_enc = phys_enc->parent;

	if (!ctl->ops.reset)
		return;

	DRM_DEBUG_KMS("id:%u ctl %d reset\n", DRMID(drm_enc),
		      ctl->idx);

	rc = ctl->ops.reset(ctl);
	if (rc) {
		DPU_ERROR_ENC(dpu_enc, "ctl %d reset failure\n",  ctl->idx);
		msm_disp_snapshot_state(drm_enc->dev);
	}

	phys_enc->enable_state = DPU_ENC_ENABLED;
}

/**
 * _dpu_encoder_kickoff_phys - handle physical encoder kickoff
 *	Iterate through the physical encoders and perform consolidated flush
 *	and/or control start triggering as needed. This is done in the virtual
 *	encoder rather than the individual physical ones in order to handle
 *	use cases that require visibility into multiple physical encoders at
 *	a time.
 * @dpu_enc: Pointer to virtual encoder structure
 */
static void _dpu_encoder_kickoff_phys(struct dpu_encoder_virt *dpu_enc)
{
	struct dpu_hw_ctl *ctl;
	uint32_t i, pending_flush;
	unsigned long lock_flags;

	pending_flush = 0x0;

	/* update pending counts and trigger kickoff ctl flush atomically */
	spin_lock_irqsave(&dpu_enc->enc_spinlock, lock_flags);

	/* don't perform flush/start operations for slave encoders */
	for (i = 0; i < dpu_enc->num_phys_encs; i++) {
		struct dpu_encoder_phys *phys = dpu_enc->phys_encs[i];

		if (phys->enable_state == DPU_ENC_DISABLED)
			continue;

		ctl = phys->hw_ctl;

		/*
		 * This is cleared in frame_done worker, which isn't invoked
		 * for async commits. So don't set this for async, since it'll
		 * roll over to the next commit.
		 */
		if (phys->split_role != ENC_ROLE_SLAVE)
			set_bit(i, dpu_enc->frame_busy_mask);

		if (!phys->ops.needs_single_flush ||
				!phys->ops.needs_single_flush(phys))
			_dpu_encoder_trigger_flush(&dpu_enc->base, phys, 0x0);
		else if (ctl->ops.get_pending_flush)
			pending_flush |= ctl->ops.get_pending_flush(ctl);
	}

	/* for split flush, combine pending flush masks and send to master */
	if (pending_flush && dpu_enc->cur_master) {
		_dpu_encoder_trigger_flush(
				&dpu_enc->base,
				dpu_enc->cur_master,
				pending_flush);
	}

	_dpu_encoder_trigger_start(dpu_enc->cur_master);

	spin_unlock_irqrestore(&dpu_enc->enc_spinlock, lock_flags);
}

void dpu_encoder_trigger_kickoff_pending(struct drm_encoder *drm_enc)
{
	struct dpu_encoder_virt *dpu_enc;
	struct dpu_encoder_phys *phys;
	unsigned int i;
	struct dpu_hw_ctl *ctl;
	struct msm_display_info *disp_info;

	if (!drm_enc) {
		DPU_ERROR("invalid encoder\n");
		return;
	}
	dpu_enc = to_dpu_encoder_virt(drm_enc);
	disp_info = &dpu_enc->disp_info;

	for (i = 0; i < dpu_enc->num_phys_encs; i++) {
		phys = dpu_enc->phys_encs[i];

		ctl = phys->hw_ctl;
		if (ctl->ops.clear_pending_flush)
			ctl->ops.clear_pending_flush(ctl);

		/* update only for command mode primary ctl */
		if ((phys == dpu_enc->cur_master) &&
		    disp_info->is_cmd_mode
		    && ctl->ops.trigger_pending)
			ctl->ops.trigger_pending(ctl);
	}
}

static u32 _dpu_encoder_calculate_linetime(struct dpu_encoder_virt *dpu_enc,
		struct drm_display_mode *mode)
{
	u64 pclk_rate;
	u32 pclk_period;
	u32 line_time;

	/*
	 * For linetime calculation, only operate on master encoder.
	 */
	if (!dpu_enc->cur_master)
		return 0;

	if (!dpu_enc->cur_master->ops.get_line_count) {
		DPU_ERROR("get_line_count function not defined\n");
		return 0;
	}

	pclk_rate = mode->clock; /* pixel clock in kHz */
	if (pclk_rate == 0) {
		DPU_ERROR("pclk is 0, cannot calculate line time\n");
		return 0;
	}

	pclk_period = DIV_ROUND_UP_ULL(1000000000ull, pclk_rate);
	if (pclk_period == 0) {
		DPU_ERROR("pclk period is 0\n");
		return 0;
	}

	/*
	 * Line time calculation based on Pixel clock and HTOTAL.
	 * Final unit is in ns.
	 */
	line_time = (pclk_period * mode->htotal) / 1000;
	if (line_time == 0) {
		DPU_ERROR("line time calculation is 0\n");
		return 0;
	}

	DPU_DEBUG_ENC(dpu_enc,
			"clk_rate=%lldkHz, clk_period=%d, linetime=%dns\n",
			pclk_rate, pclk_period, line_time);

	return line_time;
}

int dpu_encoder_vsync_time(struct drm_encoder *drm_enc, ktime_t *wakeup_time)
{
	struct drm_display_mode *mode;
	struct dpu_encoder_virt *dpu_enc;
	u32 cur_line;
	u32 line_time;
	u32 vtotal, time_to_vsync;
	ktime_t cur_time;

	dpu_enc = to_dpu_encoder_virt(drm_enc);

	if (!drm_enc->crtc || !drm_enc->crtc->state) {
		DPU_ERROR("crtc/crtc state object is NULL\n");
		return -EINVAL;
	}
	mode = &drm_enc->crtc->state->adjusted_mode;

	line_time = _dpu_encoder_calculate_linetime(dpu_enc, mode);
	if (!line_time)
		return -EINVAL;

	cur_line = dpu_enc->cur_master->ops.get_line_count(dpu_enc->cur_master);

	vtotal = mode->vtotal;
	if (cur_line >= vtotal)
		time_to_vsync = line_time * vtotal;
	else
		time_to_vsync = line_time * (vtotal - cur_line);

	if (time_to_vsync == 0) {
		DPU_ERROR("time to vsync should not be zero, vtotal=%d\n",
				vtotal);
		return -EINVAL;
	}

	cur_time = ktime_get();
	*wakeup_time = ktime_add_ns(cur_time, time_to_vsync);

	DPU_DEBUG_ENC(dpu_enc,
			"cur_line=%u vtotal=%u time_to_vsync=%u, cur_time=%lld, wakeup_time=%lld\n",
			cur_line, vtotal, time_to_vsync,
			ktime_to_ms(cur_time),
			ktime_to_ms(*wakeup_time));
	return 0;
}

static void dpu_encoder_vsync_event_handler(struct timer_list *t)
{
	struct dpu_encoder_virt *dpu_enc = from_timer(dpu_enc, t,
			vsync_event_timer);
	struct drm_encoder *drm_enc = &dpu_enc->base;
	struct msm_drm_private *priv;
	struct msm_drm_thread *event_thread;

	if (!drm_enc->dev || !drm_enc->crtc) {
		DPU_ERROR("invalid parameters\n");
		return;
	}

	priv = drm_enc->dev->dev_private;

	if (drm_enc->crtc->index >= ARRAY_SIZE(priv->event_thread)) {
		DPU_ERROR("invalid crtc index\n");
		return;
	}
	event_thread = &priv->event_thread[drm_enc->crtc->index];
	if (!event_thread) {
		DPU_ERROR("event_thread not found for crtc:%d\n",
				drm_enc->crtc->index);
		return;
	}

	del_timer(&dpu_enc->vsync_event_timer);
}

static void dpu_encoder_vsync_event_work_handler(struct kthread_work *work)
{
	struct dpu_encoder_virt *dpu_enc = container_of(work,
			struct dpu_encoder_virt, vsync_event_work);
	ktime_t wakeup_time;

	if (dpu_encoder_vsync_time(&dpu_enc->base, &wakeup_time))
		return;

	trace_dpu_enc_vsync_event_work(DRMID(&dpu_enc->base), wakeup_time);
	mod_timer(&dpu_enc->vsync_event_timer,
			nsecs_to_jiffies(ktime_to_ns(wakeup_time)));
}

static u32
<<<<<<< HEAD
dpu_encoder_dsc_initial_line_calc(struct msm_display_dsc_config *dsc,
=======
dpu_encoder_dsc_initial_line_calc(struct drm_dsc_config *dsc,
>>>>>>> 7365df19
				  u32 enc_ip_width)
{
	int ssm_delay, total_pixels, soft_slice_per_enc;

<<<<<<< HEAD
	soft_slice_per_enc = enc_ip_width / dsc->drm->slice_width;
=======
	soft_slice_per_enc = enc_ip_width / dsc->slice_width;
>>>>>>> 7365df19

	/*
	 * minimum number of initial line pixels is a sum of:
	 * 1. sub-stream multiplexer delay (83 groups for 8bpc,
	 *    91 for 10 bpc) * 3
	 * 2. for two soft slice cases, add extra sub-stream multiplexer * 3
	 * 3. the initial xmit delay
	 * 4. total pipeline delay through the "lock step" of encoder (47)
	 * 5. 6 additional pixels as the output of the rate buffer is
	 *    48 bits wide
	 */
<<<<<<< HEAD
	ssm_delay = ((dsc->drm->bits_per_component < 10) ? 84 : 92);
	total_pixels = ssm_delay * 3 + dsc->drm->initial_xmit_delay + 47;
	if (soft_slice_per_enc > 1)
		total_pixels += (ssm_delay * 3);
	return DIV_ROUND_UP(total_pixels, dsc->drm->slice_width);
=======
	ssm_delay = ((dsc->bits_per_component < 10) ? 84 : 92);
	total_pixels = ssm_delay * 3 + dsc->initial_xmit_delay + 47;
	if (soft_slice_per_enc > 1)
		total_pixels += (ssm_delay * 3);
	return DIV_ROUND_UP(total_pixels, dsc->slice_width);
>>>>>>> 7365df19
}

static void dpu_encoder_dsc_pipe_cfg(struct dpu_hw_dsc *hw_dsc,
				     struct dpu_hw_pingpong *hw_pp,
<<<<<<< HEAD
				     struct msm_display_dsc_config *dsc,
=======
				     struct drm_dsc_config *dsc,
>>>>>>> 7365df19
				     u32 common_mode,
				     u32 initial_lines)
{
	if (hw_dsc->ops.dsc_config)
		hw_dsc->ops.dsc_config(hw_dsc, dsc, common_mode, initial_lines);

	if (hw_dsc->ops.dsc_config_thresh)
		hw_dsc->ops.dsc_config_thresh(hw_dsc, dsc);

	if (hw_pp->ops.setup_dsc)
		hw_pp->ops.setup_dsc(hw_pp);

	if (hw_pp->ops.enable_dsc)
		hw_pp->ops.enable_dsc(hw_pp);
}

static void dpu_encoder_prep_dsc(struct dpu_encoder_virt *dpu_enc,
<<<<<<< HEAD
				 struct msm_display_dsc_config *dsc)
=======
				 struct drm_dsc_config *dsc)
>>>>>>> 7365df19
{
	/* coding only for 2LM, 2enc, 1 dsc config */
	struct dpu_encoder_phys *enc_master = dpu_enc->cur_master;
	struct dpu_hw_dsc *hw_dsc[MAX_CHANNELS_PER_ENC];
	struct dpu_hw_pingpong *hw_pp[MAX_CHANNELS_PER_ENC];
	int this_frame_slices;
	int intf_ip_w, enc_ip_w;
	int dsc_common_mode;
	int pic_width;
	u32 initial_lines;
	int i;

	for (i = 0; i < MAX_CHANNELS_PER_ENC; i++) {
		hw_pp[i] = dpu_enc->hw_pp[i];
		hw_dsc[i] = dpu_enc->hw_dsc[i];

		if (!hw_pp[i] || !hw_dsc[i]) {
			DPU_ERROR_ENC(dpu_enc, "invalid params for DSC\n");
			return;
		}
	}

<<<<<<< HEAD
	pic_width = dsc->drm->pic_width;
=======
	dsc_common_mode = 0;
	pic_width = dsc->pic_width;
>>>>>>> 7365df19

	dsc_common_mode = DSC_MODE_MULTIPLEX | DSC_MODE_SPLIT_PANEL;
	if (enc_master->intf_mode == INTF_MODE_VIDEO)
		dsc_common_mode |= DSC_MODE_VIDEO;

<<<<<<< HEAD
	this_frame_slices = pic_width / dsc->drm->slice_width;
	intf_ip_w = this_frame_slices * dsc->drm->slice_width;
=======
	this_frame_slices = pic_width / dsc->slice_width;
	intf_ip_w = this_frame_slices * dsc->slice_width;
>>>>>>> 7365df19

	/*
	 * dsc merge case: when using 2 encoders for the same stream,
	 * no. of slices need to be same on both the encoders.
	 */
	enc_ip_w = intf_ip_w / 2;
	initial_lines = dpu_encoder_dsc_initial_line_calc(dsc, enc_ip_w);

	for (i = 0; i < MAX_CHANNELS_PER_ENC; i++)
		dpu_encoder_dsc_pipe_cfg(hw_dsc[i], hw_pp[i], dsc, dsc_common_mode, initial_lines);
}

void dpu_encoder_prepare_for_kickoff(struct drm_encoder *drm_enc)
{
	struct dpu_encoder_virt *dpu_enc;
	struct dpu_encoder_phys *phys;
	bool needs_hw_reset = false;
	unsigned int i;

	dpu_enc = to_dpu_encoder_virt(drm_enc);

	trace_dpu_enc_prepare_kickoff(DRMID(drm_enc));

	/* prepare for next kickoff, may include waiting on previous kickoff */
	DPU_ATRACE_BEGIN("enc_prepare_for_kickoff");
	for (i = 0; i < dpu_enc->num_phys_encs; i++) {
		phys = dpu_enc->phys_encs[i];
		if (phys->ops.prepare_for_kickoff)
			phys->ops.prepare_for_kickoff(phys);
		if (phys->enable_state == DPU_ENC_ERR_NEEDS_HW_RESET)
			needs_hw_reset = true;
	}
	DPU_ATRACE_END("enc_prepare_for_kickoff");

	dpu_encoder_resource_control(drm_enc, DPU_ENC_RC_EVENT_KICKOFF);

	/* if any phys needs reset, reset all phys, in-order */
	if (needs_hw_reset) {
		trace_dpu_enc_prepare_kickoff_reset(DRMID(drm_enc));
		for (i = 0; i < dpu_enc->num_phys_encs; i++) {
			dpu_encoder_helper_hw_reset(dpu_enc->phys_encs[i]);
		}
	}

	if (dpu_enc->dsc)
		dpu_encoder_prep_dsc(dpu_enc, dpu_enc->dsc);
}

bool dpu_encoder_is_valid_for_commit(struct drm_encoder *drm_enc)
{
	struct dpu_encoder_virt *dpu_enc;
	unsigned int i;
	struct dpu_encoder_phys *phys;

	dpu_enc = to_dpu_encoder_virt(drm_enc);

	if (drm_enc->encoder_type == DRM_MODE_ENCODER_VIRTUAL) {
		for (i = 0; i < dpu_enc->num_phys_encs; i++) {
			phys = dpu_enc->phys_encs[i];
			if (phys->ops.is_valid_for_commit && !phys->ops.is_valid_for_commit(phys)) {
				DPU_DEBUG("invalid FB not kicking off\n");
				return false;
			}
		}
	}

	return true;
}

void dpu_encoder_kickoff(struct drm_encoder *drm_enc)
{
	struct dpu_encoder_virt *dpu_enc;
	struct dpu_encoder_phys *phys;
	ktime_t wakeup_time;
	unsigned long timeout_ms;
	unsigned int i;

	DPU_ATRACE_BEGIN("encoder_kickoff");
	dpu_enc = to_dpu_encoder_virt(drm_enc);

	trace_dpu_enc_kickoff(DRMID(drm_enc));

	timeout_ms = DPU_ENCODER_FRAME_DONE_TIMEOUT_FRAMES * 1000 /
			drm_mode_vrefresh(&drm_enc->crtc->state->adjusted_mode);

	atomic_set(&dpu_enc->frame_done_timeout_ms, timeout_ms);
	mod_timer(&dpu_enc->frame_done_timer,
			jiffies + msecs_to_jiffies(timeout_ms));

	/* All phys encs are ready to go, trigger the kickoff */
	_dpu_encoder_kickoff_phys(dpu_enc);

	/* allow phys encs to handle any post-kickoff business */
	for (i = 0; i < dpu_enc->num_phys_encs; i++) {
		phys = dpu_enc->phys_encs[i];
		if (phys->ops.handle_post_kickoff)
			phys->ops.handle_post_kickoff(phys);
	}

	if (dpu_enc->disp_info.intf_type == DRM_MODE_ENCODER_DSI &&
			!dpu_encoder_vsync_time(drm_enc, &wakeup_time)) {
		trace_dpu_enc_early_kickoff(DRMID(drm_enc),
					    ktime_to_ms(wakeup_time));
		mod_timer(&dpu_enc->vsync_event_timer,
				nsecs_to_jiffies(ktime_to_ns(wakeup_time)));
	}

	DPU_ATRACE_END("encoder_kickoff");
}

static void dpu_encoder_helper_reset_mixers(struct dpu_encoder_phys *phys_enc)
{
	struct dpu_hw_mixer_cfg mixer;
	int i, num_lm;
<<<<<<< HEAD
	u32 flush_mask = 0;
=======
>>>>>>> 7365df19
	struct dpu_global_state *global_state;
	struct dpu_hw_blk *hw_lm[2];
	struct dpu_hw_mixer *hw_mixer[2];
	struct dpu_hw_ctl *ctl = phys_enc->hw_ctl;

	memset(&mixer, 0, sizeof(mixer));

	/* reset all mixers for this encoder */
	if (phys_enc->hw_ctl->ops.clear_all_blendstages)
		phys_enc->hw_ctl->ops.clear_all_blendstages(phys_enc->hw_ctl);

	global_state = dpu_kms_get_existing_global_state(phys_enc->dpu_kms);

	num_lm = dpu_rm_get_assigned_resources(&phys_enc->dpu_kms->rm, global_state,
		phys_enc->parent->base.id, DPU_HW_BLK_LM, hw_lm, ARRAY_SIZE(hw_lm));

	for (i = 0; i < num_lm; i++) {
		hw_mixer[i] = to_dpu_hw_mixer(hw_lm[i]);
<<<<<<< HEAD
		flush_mask = phys_enc->hw_ctl->ops.get_bitmask_mixer(ctl, hw_mixer[i]->idx);
		if (phys_enc->hw_ctl->ops.update_pending_flush)
			phys_enc->hw_ctl->ops.update_pending_flush(ctl, flush_mask);
=======
		if (phys_enc->hw_ctl->ops.update_pending_flush_mixer)
			phys_enc->hw_ctl->ops.update_pending_flush_mixer(ctl, hw_mixer[i]->idx);
>>>>>>> 7365df19

		/* clear all blendstages */
		if (phys_enc->hw_ctl->ops.setup_blendstage)
			phys_enc->hw_ctl->ops.setup_blendstage(ctl, hw_mixer[i]->idx, NULL);
	}
}

void dpu_encoder_helper_phys_cleanup(struct dpu_encoder_phys *phys_enc)
{
	struct dpu_hw_ctl *ctl = phys_enc->hw_ctl;
	struct dpu_hw_intf_cfg intf_cfg = { 0 };
	int i;
	struct dpu_encoder_virt *dpu_enc;

	dpu_enc = to_dpu_encoder_virt(phys_enc->parent);

	phys_enc->hw_ctl->ops.reset(ctl);

	dpu_encoder_helper_reset_mixers(phys_enc);

	/*
	 * TODO: move the once-only operation like CTL flush/trigger
	 * into dpu_encoder_virt_disable() and all operations which need
	 * to be done per phys encoder into the phys_disable() op.
	 */
	if (phys_enc->hw_wb) {
		/* disable the PP block */
		if (phys_enc->hw_wb->ops.bind_pingpong_blk)
			phys_enc->hw_wb->ops.bind_pingpong_blk(phys_enc->hw_wb, false,
					phys_enc->hw_pp->idx);

		/* mark WB flush as pending */
		if (phys_enc->hw_ctl->ops.update_pending_flush_wb)
			phys_enc->hw_ctl->ops.update_pending_flush_wb(ctl, phys_enc->hw_wb->idx);
	} else {
		for (i = 0; i < dpu_enc->num_phys_encs; i++) {
			if (dpu_enc->phys_encs[i] && phys_enc->hw_intf->ops.bind_pingpong_blk)
				phys_enc->hw_intf->ops.bind_pingpong_blk(
						dpu_enc->phys_encs[i]->hw_intf, false,
						dpu_enc->phys_encs[i]->hw_pp->idx);

			/* mark INTF flush as pending */
			if (phys_enc->hw_ctl->ops.update_pending_flush_intf)
				phys_enc->hw_ctl->ops.update_pending_flush_intf(phys_enc->hw_ctl,
						dpu_enc->phys_encs[i]->hw_intf->idx);
		}
	}

	/* reset the merge 3D HW block */
	if (phys_enc->hw_pp->merge_3d) {
		phys_enc->hw_pp->merge_3d->ops.setup_3d_mode(phys_enc->hw_pp->merge_3d,
				BLEND_3D_NONE);
		if (phys_enc->hw_ctl->ops.update_pending_flush_merge_3d)
			phys_enc->hw_ctl->ops.update_pending_flush_merge_3d(ctl,
					phys_enc->hw_pp->merge_3d->idx);
	}

	intf_cfg.stream_sel = 0; /* Don't care value for video mode */
	intf_cfg.mode_3d = dpu_encoder_helper_get_3d_blend_mode(phys_enc);
<<<<<<< HEAD
=======

	if (phys_enc->hw_intf)
		intf_cfg.intf = phys_enc->hw_intf->idx;
	if (phys_enc->hw_wb)
		intf_cfg.wb = phys_enc->hw_wb->idx;

>>>>>>> 7365df19
	if (phys_enc->hw_pp->merge_3d)
		intf_cfg.merge_3d = phys_enc->hw_pp->merge_3d->idx;

	if (ctl->ops.reset_intf_cfg)
		ctl->ops.reset_intf_cfg(ctl, &intf_cfg);

	ctl->ops.trigger_flush(ctl);
	ctl->ops.trigger_start(ctl);
	ctl->ops.clear_pending_flush(ctl);
}

void dpu_encoder_prepare_commit(struct drm_encoder *drm_enc)
{
	struct dpu_encoder_virt *dpu_enc;
	struct dpu_encoder_phys *phys;
	int i;

	if (!drm_enc) {
		DPU_ERROR("invalid encoder\n");
		return;
	}
	dpu_enc = to_dpu_encoder_virt(drm_enc);

	for (i = 0; i < dpu_enc->num_phys_encs; i++) {
		phys = dpu_enc->phys_encs[i];
		if (phys->ops.prepare_commit)
			phys->ops.prepare_commit(phys);
	}
}

#ifdef CONFIG_DEBUG_FS
static int _dpu_encoder_status_show(struct seq_file *s, void *data)
{
	struct dpu_encoder_virt *dpu_enc = s->private;
	int i;

	mutex_lock(&dpu_enc->enc_lock);
	for (i = 0; i < dpu_enc->num_phys_encs; i++) {
		struct dpu_encoder_phys *phys = dpu_enc->phys_encs[i];

		seq_printf(s, "intf:%d  wb:%d  vsync:%8d     underrun:%8d    ",
				phys->intf_idx - INTF_0, phys->wb_idx - WB_0,
				atomic_read(&phys->vsync_cnt),
				atomic_read(&phys->underrun_cnt));

		seq_printf(s, "mode: %s\n", dpu_encoder_helper_get_intf_type(phys->intf_mode));
	}
	mutex_unlock(&dpu_enc->enc_lock);

	return 0;
}

DEFINE_SHOW_ATTRIBUTE(_dpu_encoder_status);

static int _dpu_encoder_init_debugfs(struct drm_encoder *drm_enc)
{
	struct dpu_encoder_virt *dpu_enc = to_dpu_encoder_virt(drm_enc);
	int i;

	char name[DPU_NAME_SIZE];

	if (!drm_enc->dev) {
		DPU_ERROR("invalid encoder or kms\n");
		return -EINVAL;
	}

	snprintf(name, DPU_NAME_SIZE, "encoder%u", drm_enc->base.id);

	/* create overall sub-directory for the encoder */
	dpu_enc->debugfs_root = debugfs_create_dir(name,
			drm_enc->dev->primary->debugfs_root);

	/* don't error check these */
	debugfs_create_file("status", 0600,
		dpu_enc->debugfs_root, dpu_enc, &_dpu_encoder_status_fops);

	for (i = 0; i < dpu_enc->num_phys_encs; i++)
		if (dpu_enc->phys_encs[i]->ops.late_register)
			dpu_enc->phys_encs[i]->ops.late_register(
					dpu_enc->phys_encs[i],
					dpu_enc->debugfs_root);

	return 0;
}
#else
static int _dpu_encoder_init_debugfs(struct drm_encoder *drm_enc)
{
	return 0;
}
#endif

static int dpu_encoder_late_register(struct drm_encoder *encoder)
{
	return _dpu_encoder_init_debugfs(encoder);
}

static void dpu_encoder_early_unregister(struct drm_encoder *encoder)
{
	struct dpu_encoder_virt *dpu_enc = to_dpu_encoder_virt(encoder);

	debugfs_remove_recursive(dpu_enc->debugfs_root);
}

static int dpu_encoder_virt_add_phys_encs(
		struct msm_display_info *disp_info,
		struct dpu_encoder_virt *dpu_enc,
		struct dpu_enc_phys_init_params *params)
{
	struct dpu_encoder_phys *enc = NULL;

	DPU_DEBUG_ENC(dpu_enc, "\n");

	/*
	 * We may create up to NUM_PHYS_ENCODER_TYPES physical encoder types
	 * in this function, check up-front.
	 */
	if (dpu_enc->num_phys_encs + NUM_PHYS_ENCODER_TYPES >=
			ARRAY_SIZE(dpu_enc->phys_encs)) {
		DPU_ERROR_ENC(dpu_enc, "too many physical encoders %d\n",
			  dpu_enc->num_phys_encs);
		return -EINVAL;
	}


	if (disp_info->intf_type == DRM_MODE_ENCODER_VIRTUAL) {
		enc = dpu_encoder_phys_wb_init(params);

		if (IS_ERR(enc)) {
			DPU_ERROR_ENC(dpu_enc, "failed to init wb enc: %ld\n",
				PTR_ERR(enc));
			return PTR_ERR(enc);
		}

		dpu_enc->phys_encs[dpu_enc->num_phys_encs] = enc;
		++dpu_enc->num_phys_encs;
	} else if (disp_info->is_cmd_mode) {
		enc = dpu_encoder_phys_cmd_init(params);

		if (IS_ERR(enc)) {
			DPU_ERROR_ENC(dpu_enc, "failed to init cmd enc: %ld\n",
				PTR_ERR(enc));
			return PTR_ERR(enc);
		}

		dpu_enc->phys_encs[dpu_enc->num_phys_encs] = enc;
		++dpu_enc->num_phys_encs;
	} else {
		enc = dpu_encoder_phys_vid_init(params);

		if (IS_ERR(enc)) {
			DPU_ERROR_ENC(dpu_enc, "failed to init vid enc: %ld\n",
				PTR_ERR(enc));
			return PTR_ERR(enc);
		}

		dpu_enc->phys_encs[dpu_enc->num_phys_encs] = enc;
		++dpu_enc->num_phys_encs;
	}

	if (params->split_role == ENC_ROLE_SLAVE)
		dpu_enc->cur_slave = enc;
	else
		dpu_enc->cur_master = enc;

	return 0;
}

static const struct dpu_encoder_virt_ops dpu_encoder_parent_ops = {
	.handle_vblank_virt = dpu_encoder_vblank_callback,
	.handle_underrun_virt = dpu_encoder_underrun_callback,
	.handle_frame_done = dpu_encoder_frame_done_callback,
};

static int dpu_encoder_setup_display(struct dpu_encoder_virt *dpu_enc,
				 struct dpu_kms *dpu_kms,
				 struct msm_display_info *disp_info)
{
	int ret = 0;
	int i = 0;
	enum dpu_intf_type intf_type = INTF_NONE;
	struct dpu_enc_phys_init_params phys_params;

	if (!dpu_enc) {
		DPU_ERROR("invalid arg(s), enc %d\n", dpu_enc != NULL);
		return -EINVAL;
	}

	dpu_enc->cur_master = NULL;

	memset(&phys_params, 0, sizeof(phys_params));
	phys_params.dpu_kms = dpu_kms;
	phys_params.parent = &dpu_enc->base;
	phys_params.parent_ops = &dpu_encoder_parent_ops;
	phys_params.enc_spinlock = &dpu_enc->enc_spinlock;

	switch (disp_info->intf_type) {
	case DRM_MODE_ENCODER_DSI:
		intf_type = INTF_DSI;
		break;
	case DRM_MODE_ENCODER_TMDS:
		intf_type = INTF_DP;
		break;
	case DRM_MODE_ENCODER_VIRTUAL:
		intf_type = INTF_WB;
		break;
	}

	WARN_ON(disp_info->num_of_h_tiles < 1);

	DPU_DEBUG("dsi_info->num_of_h_tiles %d\n", disp_info->num_of_h_tiles);

	if (disp_info->intf_type != DRM_MODE_ENCODER_VIRTUAL)
		dpu_enc->idle_pc_supported =
				dpu_kms->catalog->caps->has_idle_pc;

	dpu_enc->dsc = disp_info->dsc;

	mutex_lock(&dpu_enc->enc_lock);
	for (i = 0; i < disp_info->num_of_h_tiles && !ret; i++) {
		/*
		 * Left-most tile is at index 0, content is controller id
		 * h_tile_instance_ids[2] = {0, 1}; DSI0 = left, DSI1 = right
		 * h_tile_instance_ids[2] = {1, 0}; DSI1 = left, DSI0 = right
		 */
		u32 controller_id = disp_info->h_tile_instance[i];

		if (disp_info->num_of_h_tiles > 1) {
			if (i == 0)
				phys_params.split_role = ENC_ROLE_MASTER;
			else
				phys_params.split_role = ENC_ROLE_SLAVE;
		} else {
			phys_params.split_role = ENC_ROLE_SOLO;
		}

		DPU_DEBUG("h_tile_instance %d = %d, split_role %d\n",
				i, controller_id, phys_params.split_role);

		phys_params.intf_idx = dpu_encoder_get_intf(dpu_kms->catalog,
													intf_type,
													controller_id);

		phys_params.wb_idx = dpu_encoder_get_wb(dpu_kms->catalog,
				intf_type, controller_id);
		/*
		 * The phys_params might represent either an INTF or a WB unit, but not
		 * both of them at the same time.
		 */
		if ((phys_params.intf_idx == INTF_MAX) &&
				(phys_params.wb_idx == WB_MAX)) {
			DPU_ERROR_ENC(dpu_enc, "could not get intf or wb: type %d, id %d\n",
						  intf_type, controller_id);
			ret = -EINVAL;
		}

		if ((phys_params.intf_idx != INTF_MAX) &&
				(phys_params.wb_idx != WB_MAX)) {
			DPU_ERROR_ENC(dpu_enc, "both intf and wb present: type %d, id %d\n",
						  intf_type, controller_id);
			ret = -EINVAL;
		}

		if (!ret) {
			ret = dpu_encoder_virt_add_phys_encs(disp_info,
					dpu_enc, &phys_params);
			if (ret)
				DPU_ERROR_ENC(dpu_enc, "failed to add phys encs\n");
		}
	}

	for (i = 0; i < dpu_enc->num_phys_encs; i++) {
		struct dpu_encoder_phys *phys = dpu_enc->phys_encs[i];
		atomic_set(&phys->vsync_cnt, 0);
		atomic_set(&phys->underrun_cnt, 0);

		if (phys->intf_idx >= INTF_0 && phys->intf_idx < INTF_MAX)
			phys->hw_intf = dpu_rm_get_intf(&dpu_kms->rm, phys->intf_idx);

		if (phys->wb_idx >= WB_0 && phys->wb_idx < WB_MAX)
			phys->hw_wb = dpu_rm_get_wb(&dpu_kms->rm, phys->wb_idx);

		if (!phys->hw_intf && !phys->hw_wb) {
			DPU_ERROR_ENC(dpu_enc, "no intf or wb block assigned at idx: %d\n", i);
			ret = -EINVAL;
		}

		if (phys->hw_intf && phys->hw_wb) {
			DPU_ERROR_ENC(dpu_enc,
					"invalid phys both intf and wb block at idx: %d\n", i);
			ret = -EINVAL;
		}
	}

	mutex_unlock(&dpu_enc->enc_lock);

	return ret;
}

static void dpu_encoder_frame_done_timeout(struct timer_list *t)
{
	struct dpu_encoder_virt *dpu_enc = from_timer(dpu_enc, t,
			frame_done_timer);
	struct drm_encoder *drm_enc = &dpu_enc->base;
	u32 event;

	if (!drm_enc->dev) {
		DPU_ERROR("invalid parameters\n");
		return;
	}

	if (!dpu_enc->frame_busy_mask[0] || !dpu_enc->crtc_frame_event_cb) {
		DRM_DEBUG_KMS("id:%u invalid timeout frame_busy_mask=%lu\n",
			      DRMID(drm_enc), dpu_enc->frame_busy_mask[0]);
		return;
	} else if (!atomic_xchg(&dpu_enc->frame_done_timeout_ms, 0)) {
		DRM_DEBUG_KMS("id:%u invalid timeout\n", DRMID(drm_enc));
		return;
	}

	DPU_ERROR_ENC(dpu_enc, "frame done timeout\n");

	event = DPU_ENCODER_FRAME_EVENT_ERROR;
	trace_dpu_enc_frame_done_timeout(DRMID(drm_enc), event);
	dpu_enc->crtc_frame_event_cb(dpu_enc->crtc_frame_event_cb_data, event);
}

static const struct drm_encoder_helper_funcs dpu_encoder_helper_funcs = {
	.atomic_mode_set = dpu_encoder_virt_atomic_mode_set,
	.disable = dpu_encoder_virt_disable,
	.enable = dpu_encoder_virt_enable,
	.atomic_check = dpu_encoder_virt_atomic_check,
};

static const struct drm_encoder_funcs dpu_encoder_funcs = {
		.destroy = dpu_encoder_destroy,
		.late_register = dpu_encoder_late_register,
		.early_unregister = dpu_encoder_early_unregister,
};

int dpu_encoder_setup(struct drm_device *dev, struct drm_encoder *enc,
		struct msm_display_info *disp_info)
{
	struct msm_drm_private *priv = dev->dev_private;
	struct dpu_kms *dpu_kms = to_dpu_kms(priv->kms);
	struct drm_encoder *drm_enc = NULL;
	struct dpu_encoder_virt *dpu_enc = NULL;
	int ret = 0;

	dpu_enc = to_dpu_encoder_virt(enc);

	ret = dpu_encoder_setup_display(dpu_enc, dpu_kms, disp_info);
	if (ret)
		goto fail;

	atomic_set(&dpu_enc->frame_done_timeout_ms, 0);
	timer_setup(&dpu_enc->frame_done_timer,
			dpu_encoder_frame_done_timeout, 0);

	if (disp_info->intf_type == DRM_MODE_ENCODER_DSI)
		timer_setup(&dpu_enc->vsync_event_timer,
				dpu_encoder_vsync_event_handler,
				0);
	else if (disp_info->intf_type == DRM_MODE_ENCODER_TMDS)
		dpu_enc->wide_bus_en = msm_dp_wide_bus_available(
				priv->dp[disp_info->h_tile_instance[0]]);

	INIT_DELAYED_WORK(&dpu_enc->delayed_off_work,
			dpu_encoder_off_work);
	dpu_enc->idle_timeout = IDLE_TIMEOUT;

	kthread_init_work(&dpu_enc->vsync_event_work,
			dpu_encoder_vsync_event_work_handler);

	memcpy(&dpu_enc->disp_info, disp_info, sizeof(*disp_info));

	DPU_DEBUG_ENC(dpu_enc, "created\n");

	return ret;

fail:
	DPU_ERROR("failed to create encoder\n");
	if (drm_enc)
		dpu_encoder_destroy(drm_enc);

	return ret;


}

struct drm_encoder *dpu_encoder_init(struct drm_device *dev,
		int drm_enc_mode)
{
	struct dpu_encoder_virt *dpu_enc = NULL;
	int rc = 0;

	dpu_enc = devm_kzalloc(dev->dev, sizeof(*dpu_enc), GFP_KERNEL);
	if (!dpu_enc)
		return ERR_PTR(-ENOMEM);


	rc = drm_encoder_init(dev, &dpu_enc->base, &dpu_encoder_funcs,
							  drm_enc_mode, NULL);
	if (rc) {
		devm_kfree(dev->dev, dpu_enc);
		return ERR_PTR(rc);
	}

	drm_encoder_helper_add(&dpu_enc->base, &dpu_encoder_helper_funcs);

	spin_lock_init(&dpu_enc->enc_spinlock);
	dpu_enc->enabled = false;
	mutex_init(&dpu_enc->enc_lock);
	mutex_init(&dpu_enc->rc_lock);

	return &dpu_enc->base;
}

int dpu_encoder_wait_for_event(struct drm_encoder *drm_enc,
	enum msm_event_wait event)
{
	int (*fn_wait)(struct dpu_encoder_phys *phys_enc) = NULL;
	struct dpu_encoder_virt *dpu_enc = NULL;
	int i, ret = 0;

	if (!drm_enc) {
		DPU_ERROR("invalid encoder\n");
		return -EINVAL;
	}
	dpu_enc = to_dpu_encoder_virt(drm_enc);
	DPU_DEBUG_ENC(dpu_enc, "\n");

	for (i = 0; i < dpu_enc->num_phys_encs; i++) {
		struct dpu_encoder_phys *phys = dpu_enc->phys_encs[i];

		switch (event) {
		case MSM_ENC_COMMIT_DONE:
			fn_wait = phys->ops.wait_for_commit_done;
			break;
		case MSM_ENC_TX_COMPLETE:
			fn_wait = phys->ops.wait_for_tx_complete;
			break;
		case MSM_ENC_VBLANK:
			fn_wait = phys->ops.wait_for_vblank;
			break;
		default:
			DPU_ERROR_ENC(dpu_enc, "unknown wait event %d\n",
					event);
			return -EINVAL;
		}

		if (fn_wait) {
			DPU_ATRACE_BEGIN("wait_for_completion_event");
			ret = fn_wait(phys);
			DPU_ATRACE_END("wait_for_completion_event");
			if (ret)
				return ret;
		}
	}

	return ret;
}

enum dpu_intf_mode dpu_encoder_get_intf_mode(struct drm_encoder *encoder)
{
	struct dpu_encoder_virt *dpu_enc = NULL;

	if (!encoder) {
		DPU_ERROR("invalid encoder\n");
		return INTF_MODE_NONE;
	}
	dpu_enc = to_dpu_encoder_virt(encoder);

	if (dpu_enc->cur_master)
		return dpu_enc->cur_master->intf_mode;

	if (dpu_enc->num_phys_encs)
		return dpu_enc->phys_encs[0]->intf_mode;

	return INTF_MODE_NONE;
}

unsigned int dpu_encoder_helper_get_dsc(struct dpu_encoder_phys *phys_enc)
{
	struct drm_encoder *encoder = phys_enc->parent;
	struct dpu_encoder_virt *dpu_enc = to_dpu_encoder_virt(encoder);

	return dpu_enc->dsc_mask;
}<|MERGE_RESOLUTION|>--- conflicted
+++ resolved
@@ -162,11 +162,7 @@
  * @vsync_event_work:		worker to handle vsync event for autorefresh
  * @topology:                   topology of the display
  * @idle_timeout:		idle timeout duration in milliseconds
-<<<<<<< HEAD
- * @dsc:			msm_display_dsc_config pointer, for DSC-enabled encoders
-=======
  * @dsc:			drm_dsc_config pointer, for DSC-enabled encoders
->>>>>>> 7365df19
  */
 struct dpu_encoder_virt {
 	struct drm_encoder base;
@@ -212,11 +208,7 @@
 	bool wide_bus_en;
 
 	/* DSC configuration */
-<<<<<<< HEAD
-	struct msm_display_dsc_config *dsc;
-=======
 	struct drm_dsc_config *dsc;
->>>>>>> 7365df19
 };
 
 #define to_dpu_encoder_virt(x) container_of(x, struct dpu_encoder_virt, base)
@@ -1799,20 +1791,12 @@
 }
 
 static u32
-<<<<<<< HEAD
-dpu_encoder_dsc_initial_line_calc(struct msm_display_dsc_config *dsc,
-=======
 dpu_encoder_dsc_initial_line_calc(struct drm_dsc_config *dsc,
->>>>>>> 7365df19
 				  u32 enc_ip_width)
 {
 	int ssm_delay, total_pixels, soft_slice_per_enc;
 
-<<<<<<< HEAD
-	soft_slice_per_enc = enc_ip_width / dsc->drm->slice_width;
-=======
 	soft_slice_per_enc = enc_ip_width / dsc->slice_width;
->>>>>>> 7365df19
 
 	/*
 	 * minimum number of initial line pixels is a sum of:
@@ -1824,28 +1808,16 @@
 	 * 5. 6 additional pixels as the output of the rate buffer is
 	 *    48 bits wide
 	 */
-<<<<<<< HEAD
-	ssm_delay = ((dsc->drm->bits_per_component < 10) ? 84 : 92);
-	total_pixels = ssm_delay * 3 + dsc->drm->initial_xmit_delay + 47;
-	if (soft_slice_per_enc > 1)
-		total_pixels += (ssm_delay * 3);
-	return DIV_ROUND_UP(total_pixels, dsc->drm->slice_width);
-=======
 	ssm_delay = ((dsc->bits_per_component < 10) ? 84 : 92);
 	total_pixels = ssm_delay * 3 + dsc->initial_xmit_delay + 47;
 	if (soft_slice_per_enc > 1)
 		total_pixels += (ssm_delay * 3);
 	return DIV_ROUND_UP(total_pixels, dsc->slice_width);
->>>>>>> 7365df19
 }
 
 static void dpu_encoder_dsc_pipe_cfg(struct dpu_hw_dsc *hw_dsc,
 				     struct dpu_hw_pingpong *hw_pp,
-<<<<<<< HEAD
-				     struct msm_display_dsc_config *dsc,
-=======
 				     struct drm_dsc_config *dsc,
->>>>>>> 7365df19
 				     u32 common_mode,
 				     u32 initial_lines)
 {
@@ -1863,11 +1835,7 @@
 }
 
 static void dpu_encoder_prep_dsc(struct dpu_encoder_virt *dpu_enc,
-<<<<<<< HEAD
-				 struct msm_display_dsc_config *dsc)
-=======
 				 struct drm_dsc_config *dsc)
->>>>>>> 7365df19
 {
 	/* coding only for 2LM, 2enc, 1 dsc config */
 	struct dpu_encoder_phys *enc_master = dpu_enc->cur_master;
@@ -1890,24 +1858,15 @@
 		}
 	}
 
-<<<<<<< HEAD
-	pic_width = dsc->drm->pic_width;
-=======
 	dsc_common_mode = 0;
 	pic_width = dsc->pic_width;
->>>>>>> 7365df19
 
 	dsc_common_mode = DSC_MODE_MULTIPLEX | DSC_MODE_SPLIT_PANEL;
 	if (enc_master->intf_mode == INTF_MODE_VIDEO)
 		dsc_common_mode |= DSC_MODE_VIDEO;
 
-<<<<<<< HEAD
-	this_frame_slices = pic_width / dsc->drm->slice_width;
-	intf_ip_w = this_frame_slices * dsc->drm->slice_width;
-=======
 	this_frame_slices = pic_width / dsc->slice_width;
 	intf_ip_w = this_frame_slices * dsc->slice_width;
->>>>>>> 7365df19
 
 	/*
 	 * dsc merge case: when using 2 encoders for the same stream,
@@ -2022,10 +1981,6 @@
 {
 	struct dpu_hw_mixer_cfg mixer;
 	int i, num_lm;
-<<<<<<< HEAD
-	u32 flush_mask = 0;
-=======
->>>>>>> 7365df19
 	struct dpu_global_state *global_state;
 	struct dpu_hw_blk *hw_lm[2];
 	struct dpu_hw_mixer *hw_mixer[2];
@@ -2044,14 +1999,8 @@
 
 	for (i = 0; i < num_lm; i++) {
 		hw_mixer[i] = to_dpu_hw_mixer(hw_lm[i]);
-<<<<<<< HEAD
-		flush_mask = phys_enc->hw_ctl->ops.get_bitmask_mixer(ctl, hw_mixer[i]->idx);
-		if (phys_enc->hw_ctl->ops.update_pending_flush)
-			phys_enc->hw_ctl->ops.update_pending_flush(ctl, flush_mask);
-=======
 		if (phys_enc->hw_ctl->ops.update_pending_flush_mixer)
 			phys_enc->hw_ctl->ops.update_pending_flush_mixer(ctl, hw_mixer[i]->idx);
->>>>>>> 7365df19
 
 		/* clear all blendstages */
 		if (phys_enc->hw_ctl->ops.setup_blendstage)
@@ -2111,15 +2060,12 @@
 
 	intf_cfg.stream_sel = 0; /* Don't care value for video mode */
 	intf_cfg.mode_3d = dpu_encoder_helper_get_3d_blend_mode(phys_enc);
-<<<<<<< HEAD
-=======
 
 	if (phys_enc->hw_intf)
 		intf_cfg.intf = phys_enc->hw_intf->idx;
 	if (phys_enc->hw_wb)
 		intf_cfg.wb = phys_enc->hw_wb->idx;
 
->>>>>>> 7365df19
 	if (phys_enc->hw_pp->merge_3d)
 		intf_cfg.merge_3d = phys_enc->hw_pp->merge_3d->idx;
 
