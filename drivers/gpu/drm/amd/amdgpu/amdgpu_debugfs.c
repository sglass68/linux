--- conflicted
+++ resolved
@@ -1400,8 +1400,6 @@
 	.llseek = default_llseek
 };
 
-<<<<<<< HEAD
-=======
 static const struct file_operations amdgpu_debugfs_gfxoff_count_fops = {
 	.owner = THIS_MODULE,
 	.read = amdgpu_debugfs_gfxoff_count_read,
@@ -1415,7 +1413,6 @@
 	.llseek = default_llseek
 };
 
->>>>>>> 7365df19
 static const struct file_operations *debugfs_regs[] = {
 	&amdgpu_debugfs_regs_fops,
 	&amdgpu_debugfs_regs2_fops,
@@ -1428,11 +1425,8 @@
 	&amdgpu_debugfs_gpr_fops,
 	&amdgpu_debugfs_gfxoff_fops,
 	&amdgpu_debugfs_gfxoff_status_fops,
-<<<<<<< HEAD
-=======
 	&amdgpu_debugfs_gfxoff_count_fops,
 	&amdgpu_debugfs_gfxoff_residency_fops,
->>>>>>> 7365df19
 };
 
 static const char *debugfs_regs_names[] = {
@@ -1447,11 +1441,8 @@
 	"amdgpu_gpr",
 	"amdgpu_gfxoff",
 	"amdgpu_gfxoff_status",
-<<<<<<< HEAD
-=======
 	"amdgpu_gfxoff_count",
 	"amdgpu_gfxoff_residency",
->>>>>>> 7365df19
 };
 
 /**
@@ -1924,12 +1915,8 @@
 	ret = size;
 
 error_free:
-<<<<<<< HEAD
-	kfree(tmp);
-=======
 	if (tmp != new)
 		kfree(tmp);
->>>>>>> 7365df19
 	kfree(new);
 	return ret;
 }
