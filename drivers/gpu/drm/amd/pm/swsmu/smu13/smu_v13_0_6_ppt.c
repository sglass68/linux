/*
 * Copyright 2021 Advanced Micro Devices, Inc.
 *
 * Permission is hereby granted, free of charge, to any person obtaining a
 * copy of this software and associated documentation files (the "Software"),
 * to deal in the Software without restriction, including without limitation
 * the rights to use, copy, modify, merge, publish, distribute, sublicense,
 * and/or sell copies of the Software, and to permit persons to whom the
 * Software is furnished to do so, subject to the following conditions:
 *
 * The above copyright notice and this permission notice shall be included in
 * all copies or substantial portions of the Software.
 *
 * THE SOFTWARE IS PROVIDED "AS IS", WITHOUT WARRANTY OF ANY KIND, EXPRESS OR
 * IMPLIED, INCLUDING BUT NOT LIMITED TO THE WARRANTIES OF MERCHANTABILITY,
 * FITNESS FOR A PARTICULAR PURPOSE AND NONINFRINGEMENT.  IN NO EVENT SHALL
 * THE COPYRIGHT HOLDER(S) OR AUTHOR(S) BE LIABLE FOR ANY CLAIM, DAMAGES OR
 * OTHER LIABILITY, WHETHER IN AN ACTION OF CONTRACT, TORT OR OTHERWISE,
 * ARISING FROM, OUT OF OR IN CONNECTION WITH THE SOFTWARE OR THE USE OR
 * OTHER DEALINGS IN THE SOFTWARE.
 *
 */

#define SWSMU_CODE_LAYER_L2

#include <linux/firmware.h>
#include "amdgpu.h"
#include "amdgpu_smu.h"
#include "atomfirmware.h"
#include "amdgpu_atomfirmware.h"
#include "amdgpu_atombios.h"
#include "smu_v13_0_6_pmfw.h"
#include "smu13_driver_if_v13_0_6.h"
#include "smu_v13_0_6_ppsmc.h"
#include "soc15_common.h"
#include "atom.h"
#include "power_state.h"
#include "smu_v13_0.h"
#include "smu_v13_0_6_ppt.h"
#include "nbio/nbio_7_4_offset.h"
#include "nbio/nbio_7_4_sh_mask.h"
#include "thm/thm_11_0_2_offset.h"
#include "thm/thm_11_0_2_sh_mask.h"
#include "amdgpu_xgmi.h"
#include <linux/pci.h>
#include "amdgpu_ras.h"
#include "amdgpu_mca.h"
#include "smu_cmn.h"
#include "mp/mp_13_0_6_offset.h"
#include "mp/mp_13_0_6_sh_mask.h"
#include "umc_v12_0.h"

#undef MP1_Public
#undef smnMP1_FIRMWARE_FLAGS

/* TODO: Check final register offsets */
#define MP1_Public 0x03b00000
#define smnMP1_FIRMWARE_FLAGS 0x3010028
/*
 * DO NOT use these for err/warn/info/debug messages.
 * Use dev_err, dev_warn, dev_info and dev_dbg instead.
 * They are more MGPU friendly.
 */
#undef pr_err
#undef pr_warn
#undef pr_info
#undef pr_debug

MODULE_FIRMWARE("amdgpu/smu_13_0_6.bin");

#define to_amdgpu_device(x) (container_of(x, struct amdgpu_device, pm.smu_i2c))

#define SMU_13_0_6_FEA_MAP(smu_feature, smu_13_0_6_feature)                    \
	[smu_feature] = { 1, (smu_13_0_6_feature) }

#define FEATURE_MASK(feature) (1ULL << feature)
#define SMC_DPM_FEATURE                                                        \
	(FEATURE_MASK(FEATURE_DATA_CALCULATION) |                              \
	 FEATURE_MASK(FEATURE_DPM_GFXCLK) | FEATURE_MASK(FEATURE_DPM_UCLK) |   \
	 FEATURE_MASK(FEATURE_DPM_SOCCLK) | FEATURE_MASK(FEATURE_DPM_FCLK) |   \
	 FEATURE_MASK(FEATURE_DPM_LCLK) | FEATURE_MASK(FEATURE_DPM_XGMI) |     \
	 FEATURE_MASK(FEATURE_DPM_VCN))

/* possible frequency drift (1Mhz) */
#define EPSILON 1

#define smnPCIE_ESM_CTRL 0x93D0
#define smnPCIE_LC_LINK_WIDTH_CNTL 0x1a340288
#define PCIE_LC_LINK_WIDTH_CNTL__LC_LINK_WIDTH_RD_MASK 0x00000070L
#define PCIE_LC_LINK_WIDTH_CNTL__LC_LINK_WIDTH_RD__SHIFT 0x4
#define MAX_LINK_WIDTH 6

#define smnPCIE_LC_SPEED_CNTL                   0x1a340290
#define PCIE_LC_SPEED_CNTL__LC_CURRENT_DATA_RATE_MASK 0xE0
#define PCIE_LC_SPEED_CNTL__LC_CURRENT_DATA_RATE__SHIFT 0x5
#define LINK_SPEED_MAX				4

#define SMU_13_0_6_DSCLK_THRESHOLD 140

#define MCA_BANK_IPID(_ip, _hwid, _type) \
	[AMDGPU_MCA_IP_##_ip] = { .hwid = _hwid, .mcatype = _type, }

struct mca_bank_ipid {
	enum amdgpu_mca_ip ip;
	uint16_t hwid;
	uint16_t mcatype;
};

struct mca_ras_info {
	enum amdgpu_ras_block blkid;
	enum amdgpu_mca_ip ip;
	int *err_code_array;
	int err_code_count;
	int (*get_err_count)(const struct mca_ras_info *mca_ras, struct amdgpu_device *adev,
			     enum amdgpu_mca_error_type type, struct mca_bank_entry *entry, uint32_t *count);
	bool (*bank_is_valid)(const struct mca_ras_info *mca_ras, struct amdgpu_device *adev,
			      enum amdgpu_mca_error_type type, struct mca_bank_entry *entry);
};

#define P2S_TABLE_ID_A 0x50325341
#define P2S_TABLE_ID_X 0x50325358

static const struct cmn2asic_msg_mapping smu_v13_0_6_message_map[SMU_MSG_MAX_COUNT] = {
	MSG_MAP(TestMessage,			     PPSMC_MSG_TestMessage,			0),
	MSG_MAP(GetSmuVersion,			     PPSMC_MSG_GetSmuVersion,			1),
	MSG_MAP(GetDriverIfVersion,		     PPSMC_MSG_GetDriverIfVersion,		1),
	MSG_MAP(EnableAllSmuFeatures,		     PPSMC_MSG_EnableAllSmuFeatures,		0),
	MSG_MAP(DisableAllSmuFeatures,		     PPSMC_MSG_DisableAllSmuFeatures,		0),
	MSG_MAP(RequestI2cTransaction,		     PPSMC_MSG_RequestI2cTransaction,		0),
	MSG_MAP(GetMetricsTable,		     PPSMC_MSG_GetMetricsTable,			1),
	MSG_MAP(GetEnabledSmuFeaturesHigh,	     PPSMC_MSG_GetEnabledSmuFeaturesHigh,	1),
	MSG_MAP(GetEnabledSmuFeaturesLow,	     PPSMC_MSG_GetEnabledSmuFeaturesLow,	1),
	MSG_MAP(SetDriverDramAddrHigh,		     PPSMC_MSG_SetDriverDramAddrHigh,		1),
	MSG_MAP(SetDriverDramAddrLow,		     PPSMC_MSG_SetDriverDramAddrLow,		1),
	MSG_MAP(SetToolsDramAddrHigh,		     PPSMC_MSG_SetToolsDramAddrHigh,		0),
	MSG_MAP(SetToolsDramAddrLow,		     PPSMC_MSG_SetToolsDramAddrLow,		0),
	MSG_MAP(SetSoftMinByFreq,		     PPSMC_MSG_SetSoftMinByFreq,		0),
	MSG_MAP(SetSoftMaxByFreq,		     PPSMC_MSG_SetSoftMaxByFreq,		0),
	MSG_MAP(GetMinDpmFreq,			     PPSMC_MSG_GetMinDpmFreq,			1),
	MSG_MAP(GetMaxDpmFreq,			     PPSMC_MSG_GetMaxDpmFreq,			1),
	MSG_MAP(GetDpmFreqByIndex,		     PPSMC_MSG_GetDpmFreqByIndex,		1),
	MSG_MAP(SetPptLimit,			     PPSMC_MSG_SetPptLimit,			0),
	MSG_MAP(GetPptLimit,			     PPSMC_MSG_GetPptLimit,			1),
	MSG_MAP(GfxDeviceDriverReset,		     PPSMC_MSG_GfxDriverReset,			0),
	MSG_MAP(DramLogSetDramAddrHigh,		     PPSMC_MSG_DramLogSetDramAddrHigh,		0),
	MSG_MAP(DramLogSetDramAddrLow,		     PPSMC_MSG_DramLogSetDramAddrLow,		0),
	MSG_MAP(DramLogSetDramSize,		     PPSMC_MSG_DramLogSetDramSize,		0),
	MSG_MAP(GetDebugData,			     PPSMC_MSG_GetDebugData,			0),
	MSG_MAP(SetNumBadHbmPagesRetired,	     PPSMC_MSG_SetNumBadHbmPagesRetired,	0),
	MSG_MAP(DFCstateControl,		     PPSMC_MSG_DFCstateControl,			0),
	MSG_MAP(GetGmiPwrDnHyst,		     PPSMC_MSG_GetGmiPwrDnHyst,			0),
	MSG_MAP(SetGmiPwrDnHyst,		     PPSMC_MSG_SetGmiPwrDnHyst,			0),
	MSG_MAP(GmiPwrDnControl,		     PPSMC_MSG_GmiPwrDnControl,			0),
	MSG_MAP(EnterGfxoff,			     PPSMC_MSG_EnterGfxoff,			0),
	MSG_MAP(ExitGfxoff,			     PPSMC_MSG_ExitGfxoff,			0),
	MSG_MAP(EnableDeterminism,		     PPSMC_MSG_EnableDeterminism,		0),
	MSG_MAP(DisableDeterminism,		     PPSMC_MSG_DisableDeterminism,		0),
	MSG_MAP(GfxDriverResetRecovery,		     PPSMC_MSG_GfxDriverResetRecovery,		0),
	MSG_MAP(GetMinGfxclkFrequency,               PPSMC_MSG_GetMinGfxDpmFreq,                1),
	MSG_MAP(GetMaxGfxclkFrequency,               PPSMC_MSG_GetMaxGfxDpmFreq,                1),
	MSG_MAP(SetSoftMinGfxclk,                    PPSMC_MSG_SetSoftMinGfxClk,                0),
	MSG_MAP(SetSoftMaxGfxClk,                    PPSMC_MSG_SetSoftMaxGfxClk,                0),
	MSG_MAP(PrepareMp1ForUnload,                 PPSMC_MSG_PrepareForDriverUnload,          0),
	MSG_MAP(GetCTFLimit,                         PPSMC_MSG_GetCTFLimit,                     0),
	MSG_MAP(GetThermalLimit,                     PPSMC_MSG_ReadThrottlerLimit,              0),
	MSG_MAP(ClearMcaOnRead,	                     PPSMC_MSG_ClearMcaOnRead,                  0),
	MSG_MAP(QueryValidMcaCount,                  PPSMC_MSG_QueryValidMcaCount,              0),
	MSG_MAP(QueryValidMcaCeCount,                PPSMC_MSG_QueryValidMcaCeCount,            0),
	MSG_MAP(McaBankDumpDW,                       PPSMC_MSG_McaBankDumpDW,                   0),
	MSG_MAP(McaBankCeDumpDW,                     PPSMC_MSG_McaBankCeDumpDW,                 0),
	MSG_MAP(SelectPLPDMode,                      PPSMC_MSG_SelectPLPDMode,                  0),
};

static const struct cmn2asic_mapping smu_v13_0_6_clk_map[SMU_CLK_COUNT] = {
	CLK_MAP(SOCCLK, PPCLK_SOCCLK),
	CLK_MAP(FCLK, PPCLK_FCLK),
	CLK_MAP(UCLK, PPCLK_UCLK),
	CLK_MAP(MCLK, PPCLK_UCLK),
	CLK_MAP(DCLK, PPCLK_DCLK),
	CLK_MAP(VCLK, PPCLK_VCLK),
	CLK_MAP(LCLK, PPCLK_LCLK),
};

static const struct cmn2asic_mapping smu_v13_0_6_feature_mask_map[SMU_FEATURE_COUNT] = {
	SMU_13_0_6_FEA_MAP(SMU_FEATURE_DATA_CALCULATIONS_BIT, 		FEATURE_DATA_CALCULATION),
	SMU_13_0_6_FEA_MAP(SMU_FEATURE_DPM_GFXCLK_BIT, 			FEATURE_DPM_GFXCLK),
	SMU_13_0_6_FEA_MAP(SMU_FEATURE_DPM_UCLK_BIT, 			FEATURE_DPM_UCLK),
	SMU_13_0_6_FEA_MAP(SMU_FEATURE_DPM_SOCCLK_BIT, 			FEATURE_DPM_SOCCLK),
	SMU_13_0_6_FEA_MAP(SMU_FEATURE_DPM_FCLK_BIT, 			FEATURE_DPM_FCLK),
	SMU_13_0_6_FEA_MAP(SMU_FEATURE_DPM_LCLK_BIT, 			FEATURE_DPM_LCLK),
	SMU_13_0_6_FEA_MAP(SMU_FEATURE_DPM_VCLK_BIT,			FEATURE_DPM_VCN),
	SMU_13_0_6_FEA_MAP(SMU_FEATURE_DPM_DCLK_BIT,			FEATURE_DPM_VCN),
	SMU_13_0_6_FEA_MAP(SMU_FEATURE_DPM_XGMI_BIT, 			FEATURE_DPM_XGMI),
	SMU_13_0_6_FEA_MAP(SMU_FEATURE_DS_GFXCLK_BIT, 			FEATURE_DS_GFXCLK),
	SMU_13_0_6_FEA_MAP(SMU_FEATURE_DS_SOCCLK_BIT, 			FEATURE_DS_SOCCLK),
	SMU_13_0_6_FEA_MAP(SMU_FEATURE_DS_LCLK_BIT, 			FEATURE_DS_LCLK),
	SMU_13_0_6_FEA_MAP(SMU_FEATURE_DS_FCLK_BIT, 			FEATURE_DS_FCLK),
	SMU_13_0_6_FEA_MAP(SMU_FEATURE_VCN_DPM_BIT, 			FEATURE_DPM_VCN),
	SMU_13_0_6_FEA_MAP(SMU_FEATURE_PPT_BIT, 			FEATURE_PPT),
	SMU_13_0_6_FEA_MAP(SMU_FEATURE_TDC_BIT, 			FEATURE_TDC),
	SMU_13_0_6_FEA_MAP(SMU_FEATURE_APCC_DFLL_BIT, 			FEATURE_APCC_DFLL),
	SMU_13_0_6_FEA_MAP(SMU_FEATURE_MP1_CG_BIT, 			FEATURE_SMU_CG),
	SMU_13_0_6_FEA_MAP(SMU_FEATURE_GFXOFF_BIT, 			FEATURE_GFXOFF),
	SMU_13_0_6_FEA_MAP(SMU_FEATURE_FW_CTF_BIT, 			FEATURE_FW_CTF),
	SMU_13_0_6_FEA_MAP(SMU_FEATURE_THERMAL_BIT, 			FEATURE_THERMAL),
	SMU_13_0_6_FEA_MAP(SMU_FEATURE_XGMI_PER_LINK_PWR_DWN_BIT,	FEATURE_XGMI_PER_LINK_PWR_DOWN),
	SMU_13_0_6_FEA_MAP(SMU_FEATURE_DF_CSTATE_BIT, 			FEATURE_DF_CSTATE),
};

#define TABLE_PMSTATUSLOG             0
#define TABLE_SMU_METRICS             1
#define TABLE_I2C_COMMANDS            2
#define TABLE_COUNT                   3

static const struct cmn2asic_mapping smu_v13_0_6_table_map[SMU_TABLE_COUNT] = {
	TAB_MAP(PMSTATUSLOG),
	TAB_MAP(SMU_METRICS),
	TAB_MAP(I2C_COMMANDS),
};

static const uint8_t smu_v13_0_6_throttler_map[] = {
	[THROTTLER_PPT_BIT]		= (SMU_THROTTLER_PPT0_BIT),
	[THROTTLER_THERMAL_SOCKET_BIT]	= (SMU_THROTTLER_TEMP_GPU_BIT),
	[THROTTLER_THERMAL_HBM_BIT]	= (SMU_THROTTLER_TEMP_MEM_BIT),
	[THROTTLER_THERMAL_VR_BIT]	= (SMU_THROTTLER_TEMP_VR_GFX_BIT),
	[THROTTLER_PROCHOT_BIT]		= (SMU_THROTTLER_PROCHOT_GFX_BIT),
};

struct PPTable_t {
	uint32_t MaxSocketPowerLimit;
	uint32_t MaxGfxclkFrequency;
	uint32_t MinGfxclkFrequency;
	uint32_t FclkFrequencyTable[4];
	uint32_t UclkFrequencyTable[4];
	uint32_t SocclkFrequencyTable[4];
	uint32_t VclkFrequencyTable[4];
	uint32_t DclkFrequencyTable[4];
	uint32_t LclkFrequencyTable[4];
	uint32_t MaxLclkDpmRange;
	uint32_t MinLclkDpmRange;
	uint64_t PublicSerialNumber_AID;
	bool Init;
};

#define SMUQ10_TO_UINT(x) ((x) >> 10)
#define SMUQ10_FRAC(x) ((x) & 0x3ff)
#define SMUQ10_ROUND(x) ((SMUQ10_TO_UINT(x)) + ((SMUQ10_FRAC(x)) >= 0x200))

struct smu_v13_0_6_dpm_map {
	enum smu_clk_type clk_type;
	uint32_t feature_num;
	struct smu_13_0_dpm_table *dpm_table;
	uint32_t *freq_table;
};

static int smu_v13_0_6_init_microcode(struct smu_context *smu)
{
	const struct smc_firmware_header_v2_1 *v2_1;
	const struct common_firmware_header *hdr;
	struct amdgpu_firmware_info *ucode = NULL;
	struct smc_soft_pptable_entry *entries;
	struct amdgpu_device *adev = smu->adev;
	uint32_t p2s_table_id = P2S_TABLE_ID_A;
	int ret = 0, i, p2stable_count;
	char ucode_prefix[15];
	char fw_name[30];

	/* No need to load P2S tables in IOV mode */
	if (amdgpu_sriov_vf(adev))
		return 0;

	if (!(adev->flags & AMD_IS_APU))
		p2s_table_id = P2S_TABLE_ID_X;

	amdgpu_ucode_ip_version_decode(adev, MP1_HWIP, ucode_prefix,
				       sizeof(ucode_prefix));

	snprintf(fw_name, sizeof(fw_name), "amdgpu/%s.bin", ucode_prefix);

	ret = amdgpu_ucode_request(adev, &adev->pm.fw, fw_name);
	if (ret)
		goto out;

	hdr = (const struct common_firmware_header *)adev->pm.fw->data;
	amdgpu_ucode_print_smc_hdr(hdr);

	/* SMU v13.0.6 binary file doesn't carry pptables, instead the entries
	 * are used to carry p2s tables.
	 */
	v2_1 = (const struct smc_firmware_header_v2_1 *)adev->pm.fw->data;
	entries = (struct smc_soft_pptable_entry
			   *)((uint8_t *)v2_1 +
			      le32_to_cpu(v2_1->pptable_entry_offset));
	p2stable_count = le32_to_cpu(v2_1->pptable_count);
	for (i = 0; i < p2stable_count; i++) {
		if (le32_to_cpu(entries[i].id) == p2s_table_id) {
			smu->pptable_firmware.data =
				((uint8_t *)v2_1 +
				 le32_to_cpu(entries[i].ppt_offset_bytes));
			smu->pptable_firmware.size =
				le32_to_cpu(entries[i].ppt_size_bytes);
			break;
		}
	}

	if (smu->pptable_firmware.data && smu->pptable_firmware.size) {
		ucode = &adev->firmware.ucode[AMDGPU_UCODE_ID_P2S_TABLE];
		ucode->ucode_id = AMDGPU_UCODE_ID_P2S_TABLE;
		ucode->fw = &smu->pptable_firmware;
		adev->firmware.fw_size += ALIGN(ucode->fw->size, PAGE_SIZE);
	}

	return 0;
out:
	amdgpu_ucode_release(&adev->pm.fw);

	return ret;
}

static int smu_v13_0_6_tables_init(struct smu_context *smu)
{
	struct smu_table_context *smu_table = &smu->smu_table;
	struct smu_table *tables = smu_table->tables;
	struct amdgpu_device *adev = smu->adev;

	if (!(adev->flags & AMD_IS_APU))
		SMU_TABLE_INIT(tables, SMU_TABLE_PMSTATUSLOG, SMU13_TOOL_SIZE,
			       PAGE_SIZE, AMDGPU_GEM_DOMAIN_VRAM);

	SMU_TABLE_INIT(tables, SMU_TABLE_SMU_METRICS, sizeof(MetricsTable_t),
		       PAGE_SIZE,
		       AMDGPU_GEM_DOMAIN_VRAM | AMDGPU_GEM_DOMAIN_GTT);

	SMU_TABLE_INIT(tables, SMU_TABLE_I2C_COMMANDS, sizeof(SwI2cRequest_t),
		       PAGE_SIZE,
		       AMDGPU_GEM_DOMAIN_VRAM | AMDGPU_GEM_DOMAIN_GTT);

	smu_table->metrics_table = kzalloc(sizeof(MetricsTable_t), GFP_KERNEL);
	if (!smu_table->metrics_table)
		return -ENOMEM;
	smu_table->metrics_time = 0;

	smu_table->gpu_metrics_table_size = sizeof(struct gpu_metrics_v1_4);
	smu_table->gpu_metrics_table =
		kzalloc(smu_table->gpu_metrics_table_size, GFP_KERNEL);
	if (!smu_table->gpu_metrics_table) {
		kfree(smu_table->metrics_table);
		return -ENOMEM;
	}

	smu_table->driver_pptable =
		kzalloc(sizeof(struct PPTable_t), GFP_KERNEL);
	if (!smu_table->driver_pptable) {
		kfree(smu_table->metrics_table);
		kfree(smu_table->gpu_metrics_table);
		return -ENOMEM;
	}

	return 0;
}

static int smu_v13_0_6_allocate_dpm_context(struct smu_context *smu)
{
	struct smu_dpm_context *smu_dpm = &smu->smu_dpm;

	smu_dpm->dpm_context =
		kzalloc(sizeof(struct smu_13_0_dpm_context), GFP_KERNEL);
	if (!smu_dpm->dpm_context)
		return -ENOMEM;
	smu_dpm->dpm_context_size = sizeof(struct smu_13_0_dpm_context);

	return 0;
}

static int smu_v13_0_6_init_smc_tables(struct smu_context *smu)
{
	int ret = 0;

	ret = smu_v13_0_6_tables_init(smu);
	if (ret)
		return ret;

	ret = smu_v13_0_6_allocate_dpm_context(smu);

	return ret;
}

static int smu_v13_0_6_get_allowed_feature_mask(struct smu_context *smu,
						uint32_t *feature_mask,
						uint32_t num)
{
	if (num > 2)
		return -EINVAL;

	/* pptable will handle the features to enable */
	memset(feature_mask, 0xFF, sizeof(uint32_t) * num);

	return 0;
}

static int smu_v13_0_6_get_metrics_table(struct smu_context *smu,
					 void *metrics_table, bool bypass_cache)
{
	struct smu_table_context *smu_table = &smu->smu_table;
	uint32_t table_size = smu_table->tables[SMU_TABLE_SMU_METRICS].size;
	struct smu_table *table = &smu_table->driver_table;
	int ret;

	if (bypass_cache || !smu_table->metrics_time ||
	    time_after(jiffies,
		       smu_table->metrics_time + msecs_to_jiffies(1))) {
		ret = smu_cmn_send_smc_msg(smu, SMU_MSG_GetMetricsTable, NULL);
		if (ret) {
			dev_info(smu->adev->dev,
				 "Failed to export SMU metrics table!\n");
			return ret;
		}

		amdgpu_asic_invalidate_hdp(smu->adev, NULL);
		memcpy(smu_table->metrics_table, table->cpu_addr, table_size);

		smu_table->metrics_time = jiffies;
	}

	if (metrics_table)
		memcpy(metrics_table, smu_table->metrics_table, table_size);

	return 0;
}

static int smu_v13_0_6_setup_driver_pptable(struct smu_context *smu)
{
	struct smu_table_context *smu_table = &smu->smu_table;
	MetricsTable_t *metrics = (MetricsTable_t *)smu_table->metrics_table;
	struct PPTable_t *pptable =
		(struct PPTable_t *)smu_table->driver_pptable;
	int ret, i, retry = 100;

	/* Store one-time values in driver PPTable */
	if (!pptable->Init) {
		while (--retry) {
			ret = smu_v13_0_6_get_metrics_table(smu, NULL, true);
			if (ret)
				return ret;

			/* Ensure that metrics have been updated */
			if (metrics->AccumulationCounter)
				break;

			usleep_range(1000, 1100);
		}

		if (!retry)
			return -ETIME;

		pptable->MaxSocketPowerLimit =
			SMUQ10_ROUND(metrics->MaxSocketPowerLimit);
		pptable->MaxGfxclkFrequency =
			SMUQ10_ROUND(metrics->MaxGfxclkFrequency);
		pptable->MinGfxclkFrequency =
			SMUQ10_ROUND(metrics->MinGfxclkFrequency);

		for (i = 0; i < 4; ++i) {
			pptable->FclkFrequencyTable[i] =
				SMUQ10_ROUND(metrics->FclkFrequencyTable[i]);
			pptable->UclkFrequencyTable[i] =
				SMUQ10_ROUND(metrics->UclkFrequencyTable[i]);
			pptable->SocclkFrequencyTable[i] = SMUQ10_ROUND(
				metrics->SocclkFrequencyTable[i]);
			pptable->VclkFrequencyTable[i] =
				SMUQ10_ROUND(metrics->VclkFrequencyTable[i]);
			pptable->DclkFrequencyTable[i] =
				SMUQ10_ROUND(metrics->DclkFrequencyTable[i]);
			pptable->LclkFrequencyTable[i] =
				SMUQ10_ROUND(metrics->LclkFrequencyTable[i]);
		}

		/* use AID0 serial number by default */
		pptable->PublicSerialNumber_AID = metrics->PublicSerialNumber_AID[0];

		pptable->Init = true;
	}

	return 0;
}

static int smu_v13_0_6_get_dpm_ultimate_freq(struct smu_context *smu,
					     enum smu_clk_type clk_type,
					     uint32_t *min, uint32_t *max)
{
	struct smu_table_context *smu_table = &smu->smu_table;
	struct PPTable_t *pptable =
		(struct PPTable_t *)smu_table->driver_pptable;
	uint32_t clock_limit = 0, param;
	int ret = 0, clk_id = 0;

	if (!smu_cmn_clk_dpm_is_enabled(smu, clk_type)) {
		switch (clk_type) {
		case SMU_MCLK:
		case SMU_UCLK:
			if (pptable->Init)
				clock_limit = pptable->UclkFrequencyTable[0];
			break;
		case SMU_GFXCLK:
		case SMU_SCLK:
			if (pptable->Init)
				clock_limit = pptable->MinGfxclkFrequency;
			break;
		case SMU_SOCCLK:
			if (pptable->Init)
				clock_limit = pptable->SocclkFrequencyTable[0];
			break;
		case SMU_FCLK:
			if (pptable->Init)
				clock_limit = pptable->FclkFrequencyTable[0];
			break;
		case SMU_VCLK:
			if (pptable->Init)
				clock_limit = pptable->VclkFrequencyTable[0];
			break;
		case SMU_DCLK:
			if (pptable->Init)
				clock_limit = pptable->DclkFrequencyTable[0];
			break;
		default:
			break;
		}

		if (min)
			*min = clock_limit;

		if (max)
			*max = clock_limit;

		return 0;
	}

	if (!(clk_type == SMU_GFXCLK || clk_type == SMU_SCLK)) {
		clk_id = smu_cmn_to_asic_specific_index(
			smu, CMN2ASIC_MAPPING_CLK, clk_type);
		if (clk_id < 0) {
			ret = -EINVAL;
			goto failed;
		}
		param = (clk_id & 0xffff) << 16;
	}

	if (max) {
		if (clk_type == SMU_GFXCLK || clk_type == SMU_SCLK)
			ret = smu_cmn_send_smc_msg(
				smu, SMU_MSG_GetMaxGfxclkFrequency, max);
		else
			ret = smu_cmn_send_smc_msg_with_param(
				smu, SMU_MSG_GetMaxDpmFreq, param, max);
		if (ret)
			goto failed;
	}

	if (min) {
		if (clk_type == SMU_GFXCLK || clk_type == SMU_SCLK)
			ret = smu_cmn_send_smc_msg(
				smu, SMU_MSG_GetMinGfxclkFrequency, min);
		else
			ret = smu_cmn_send_smc_msg_with_param(
				smu, SMU_MSG_GetMinDpmFreq, param, min);
	}

failed:
	return ret;
}

static int smu_v13_0_6_get_dpm_level_count(struct smu_context *smu,
					  enum smu_clk_type clk_type,
					  uint32_t *levels)
{
	int ret;

	ret = smu_v13_0_get_dpm_freq_by_index(smu, clk_type, 0xff, levels);
	if (!ret)
		++(*levels);

	return ret;
}

static int smu_v13_0_6_set_default_dpm_table(struct smu_context *smu)
{
	struct smu_13_0_dpm_context *dpm_context = smu->smu_dpm.dpm_context;
	struct smu_table_context *smu_table = &smu->smu_table;
	struct smu_13_0_dpm_table *dpm_table = NULL;
	struct PPTable_t *pptable =
		(struct PPTable_t *)smu_table->driver_pptable;
	uint32_t gfxclkmin, gfxclkmax, levels;
	int ret = 0, i, j;
	struct smu_v13_0_6_dpm_map dpm_map[] = {
		{ SMU_SOCCLK, SMU_FEATURE_DPM_SOCCLK_BIT,
		  &dpm_context->dpm_tables.soc_table,
		  pptable->SocclkFrequencyTable },
		{ SMU_UCLK, SMU_FEATURE_DPM_UCLK_BIT,
		  &dpm_context->dpm_tables.uclk_table,
		  pptable->UclkFrequencyTable },
		{ SMU_FCLK, SMU_FEATURE_DPM_FCLK_BIT,
		  &dpm_context->dpm_tables.fclk_table,
		  pptable->FclkFrequencyTable },
		{ SMU_VCLK, SMU_FEATURE_DPM_VCLK_BIT,
		  &dpm_context->dpm_tables.vclk_table,
		  pptable->VclkFrequencyTable },
		{ SMU_DCLK, SMU_FEATURE_DPM_DCLK_BIT,
		  &dpm_context->dpm_tables.dclk_table,
		  pptable->DclkFrequencyTable },
	};

	smu_v13_0_6_setup_driver_pptable(smu);

	/* gfxclk dpm table setup */
	dpm_table = &dpm_context->dpm_tables.gfx_table;
	if (smu_cmn_feature_is_enabled(smu, SMU_FEATURE_DPM_GFXCLK_BIT)) {
		/* In the case of gfxclk, only fine-grained dpm is honored.
		 * Get min/max values from FW.
		 */
		ret = smu_v13_0_6_get_dpm_ultimate_freq(smu, SMU_GFXCLK,
							&gfxclkmin, &gfxclkmax);
		if (ret)
			return ret;

		dpm_table->count = 2;
		dpm_table->dpm_levels[0].value = gfxclkmin;
		dpm_table->dpm_levels[0].enabled = true;
		dpm_table->dpm_levels[1].value = gfxclkmax;
		dpm_table->dpm_levels[1].enabled = true;
		dpm_table->min = dpm_table->dpm_levels[0].value;
		dpm_table->max = dpm_table->dpm_levels[1].value;
	} else {
		dpm_table->count = 1;
		dpm_table->dpm_levels[0].value = pptable->MinGfxclkFrequency;
		dpm_table->dpm_levels[0].enabled = true;
		dpm_table->min = dpm_table->dpm_levels[0].value;
		dpm_table->max = dpm_table->dpm_levels[0].value;
	}

	for (j = 0; j < ARRAY_SIZE(dpm_map); j++) {
		dpm_table = dpm_map[j].dpm_table;
		levels = 1;
		if (smu_cmn_feature_is_enabled(smu, dpm_map[j].feature_num)) {
			ret = smu_v13_0_6_get_dpm_level_count(
				smu, dpm_map[j].clk_type, &levels);
			if (ret)
				return ret;
		}
		dpm_table->count = levels;
		for (i = 0; i < dpm_table->count; ++i) {
			dpm_table->dpm_levels[i].value =
				dpm_map[j].freq_table[i];
			dpm_table->dpm_levels[i].enabled = true;

		}
		dpm_table->min = dpm_table->dpm_levels[0].value;
		dpm_table->max = dpm_table->dpm_levels[levels - 1].value;

	}

	return 0;
}

static int smu_v13_0_6_setup_pptable(struct smu_context *smu)
{
	struct smu_table_context *table_context = &smu->smu_table;

	/* TODO: PPTable is not available.
	 * 1) Find an alternate way to get 'PPTable values' here.
	 * 2) Check if there is SW CTF
	 */
	table_context->thermal_controller_type = 0;

	return 0;
}

static int smu_v13_0_6_check_fw_status(struct smu_context *smu)
{
	struct amdgpu_device *adev = smu->adev;
	uint32_t mp1_fw_flags;

	mp1_fw_flags =
		RREG32_PCIE(MP1_Public | (smnMP1_FIRMWARE_FLAGS & 0xffffffff));

	if ((mp1_fw_flags & MP1_FIRMWARE_FLAGS__INTERRUPTS_ENABLED_MASK) >>
	    MP1_FIRMWARE_FLAGS__INTERRUPTS_ENABLED__SHIFT)
		return 0;

	return -EIO;
}

static int smu_v13_0_6_populate_umd_state_clk(struct smu_context *smu)
{
	struct smu_13_0_dpm_context *dpm_context = smu->smu_dpm.dpm_context;
	struct smu_13_0_dpm_table *gfx_table =
		&dpm_context->dpm_tables.gfx_table;
	struct smu_13_0_dpm_table *mem_table =
		&dpm_context->dpm_tables.uclk_table;
	struct smu_13_0_dpm_table *soc_table =
		&dpm_context->dpm_tables.soc_table;
	struct smu_umd_pstate_table *pstate_table = &smu->pstate_table;

	pstate_table->gfxclk_pstate.min = gfx_table->min;
	pstate_table->gfxclk_pstate.peak = gfx_table->max;
	pstate_table->gfxclk_pstate.curr.min = gfx_table->min;
	pstate_table->gfxclk_pstate.curr.max = gfx_table->max;

	pstate_table->uclk_pstate.min = mem_table->min;
	pstate_table->uclk_pstate.peak = mem_table->max;
	pstate_table->uclk_pstate.curr.min = mem_table->min;
	pstate_table->uclk_pstate.curr.max = mem_table->max;

	pstate_table->socclk_pstate.min = soc_table->min;
	pstate_table->socclk_pstate.peak = soc_table->max;
	pstate_table->socclk_pstate.curr.min = soc_table->min;
	pstate_table->socclk_pstate.curr.max = soc_table->max;

	if (gfx_table->count > SMU_13_0_6_UMD_PSTATE_GFXCLK_LEVEL &&
	    mem_table->count > SMU_13_0_6_UMD_PSTATE_MCLK_LEVEL &&
	    soc_table->count > SMU_13_0_6_UMD_PSTATE_SOCCLK_LEVEL) {
		pstate_table->gfxclk_pstate.standard =
			gfx_table->dpm_levels[SMU_13_0_6_UMD_PSTATE_GFXCLK_LEVEL].value;
		pstate_table->uclk_pstate.standard =
			mem_table->dpm_levels[SMU_13_0_6_UMD_PSTATE_MCLK_LEVEL].value;
		pstate_table->socclk_pstate.standard =
			soc_table->dpm_levels[SMU_13_0_6_UMD_PSTATE_SOCCLK_LEVEL].value;
	} else {
		pstate_table->gfxclk_pstate.standard =
			pstate_table->gfxclk_pstate.min;
		pstate_table->uclk_pstate.standard =
			pstate_table->uclk_pstate.min;
		pstate_table->socclk_pstate.standard =
			pstate_table->socclk_pstate.min;
	}

	return 0;
}

static int smu_v13_0_6_get_clk_table(struct smu_context *smu,
				     struct pp_clock_levels_with_latency *clocks,
				     struct smu_13_0_dpm_table *dpm_table)
{
	int i, count;

	count = (dpm_table->count > MAX_NUM_CLOCKS) ? MAX_NUM_CLOCKS :
						      dpm_table->count;
	clocks->num_levels = count;

	for (i = 0; i < count; i++) {
		clocks->data[i].clocks_in_khz =
			dpm_table->dpm_levels[i].value * 1000;
		clocks->data[i].latency_in_us = 0;
	}

	return 0;
}

static int smu_v13_0_6_freqs_in_same_level(int32_t frequency1,
					   int32_t frequency2)
{
	return (abs(frequency1 - frequency2) <= EPSILON);
}

static uint32_t smu_v13_0_6_get_throttler_status(struct smu_context *smu)
{
	struct smu_power_context *smu_power = &smu->smu_power;
	struct smu_13_0_power_context *power_context = smu_power->power_context;
	uint32_t  throttler_status = 0;

	throttler_status = atomic_read(&power_context->throttle_status);
	dev_dbg(smu->adev->dev, "SMU Throttler status: %u", throttler_status);

	return throttler_status;
}

static int smu_v13_0_6_get_smu_metrics_data(struct smu_context *smu,
					    MetricsMember_t member,
					    uint32_t *value)
{
	struct smu_table_context *smu_table = &smu->smu_table;
	MetricsTable_t *metrics = (MetricsTable_t *)smu_table->metrics_table;
	struct amdgpu_device *adev = smu->adev;
	int ret = 0;
	int xcc_id;

	ret = smu_v13_0_6_get_metrics_table(smu, NULL, false);
	if (ret)
		return ret;

	/* For clocks with multiple instances, only report the first one */
	switch (member) {
	case METRICS_CURR_GFXCLK:
	case METRICS_AVERAGE_GFXCLK:
		if (smu->smc_fw_version >= 0x552F00) {
			xcc_id = GET_INST(GC, 0);
			*value = SMUQ10_ROUND(metrics->GfxclkFrequency[xcc_id]);
		} else {
			*value = 0;
		}
		break;
	case METRICS_CURR_SOCCLK:
	case METRICS_AVERAGE_SOCCLK:
		*value = SMUQ10_ROUND(metrics->SocclkFrequency[0]);
		break;
	case METRICS_CURR_UCLK:
	case METRICS_AVERAGE_UCLK:
		*value = SMUQ10_ROUND(metrics->UclkFrequency);
		break;
	case METRICS_CURR_VCLK:
		*value = SMUQ10_ROUND(metrics->VclkFrequency[0]);
		break;
	case METRICS_CURR_DCLK:
		*value = SMUQ10_ROUND(metrics->DclkFrequency[0]);
		break;
	case METRICS_CURR_FCLK:
		*value = SMUQ10_ROUND(metrics->FclkFrequency);
		break;
	case METRICS_AVERAGE_GFXACTIVITY:
		*value = SMUQ10_ROUND(metrics->SocketGfxBusy);
		break;
	case METRICS_AVERAGE_MEMACTIVITY:
		*value = SMUQ10_ROUND(metrics->DramBandwidthUtilization);
		break;
	case METRICS_CURR_SOCKETPOWER:
		*value = SMUQ10_ROUND(metrics->SocketPower) << 8;
		break;
	case METRICS_TEMPERATURE_HOTSPOT:
		*value = SMUQ10_ROUND(metrics->MaxSocketTemperature) *
			 SMU_TEMPERATURE_UNITS_PER_CENTIGRADES;
		break;
	case METRICS_TEMPERATURE_MEM:
		*value = SMUQ10_ROUND(metrics->MaxHbmTemperature) *
			 SMU_TEMPERATURE_UNITS_PER_CENTIGRADES;
		break;
	/* This is the max of all VRs and not just SOC VR.
	 * No need to define another data type for the same.
	 */
	case METRICS_TEMPERATURE_VRSOC:
		*value = SMUQ10_ROUND(metrics->MaxVrTemperature) *
			 SMU_TEMPERATURE_UNITS_PER_CENTIGRADES;
		break;
	default:
		*value = UINT_MAX;
		break;
	}

	return ret;
}

static int smu_v13_0_6_get_current_clk_freq_by_table(struct smu_context *smu,
						     enum smu_clk_type clk_type,
						     uint32_t *value)
{
	MetricsMember_t member_type;

	if (!value)
		return -EINVAL;

	switch (clk_type) {
	case SMU_GFXCLK:
		member_type = METRICS_CURR_GFXCLK;
		break;
	case SMU_UCLK:
		member_type = METRICS_CURR_UCLK;
		break;
	case SMU_SOCCLK:
		member_type = METRICS_CURR_SOCCLK;
		break;
	case SMU_VCLK:
		member_type = METRICS_CURR_VCLK;
		break;
	case SMU_DCLK:
		member_type = METRICS_CURR_DCLK;
		break;
	case SMU_FCLK:
		member_type = METRICS_CURR_FCLK;
		break;
	default:
		return -EINVAL;
	}

	return smu_v13_0_6_get_smu_metrics_data(smu, member_type, value);
}

static int smu_v13_0_6_print_clks(struct smu_context *smu, char *buf, int size,
				  struct smu_13_0_dpm_table *single_dpm_table,
				  uint32_t curr_clk, const char *clk_name)
{
	struct pp_clock_levels_with_latency clocks;
	int i, ret, level = -1;
	uint32_t clk1, clk2;

	ret = smu_v13_0_6_get_clk_table(smu, &clocks, single_dpm_table);
	if (ret) {
		dev_err(smu->adev->dev, "Attempt to get %s clk levels failed!",
			clk_name);
		return ret;
	}

	if (!clocks.num_levels)
		return -EINVAL;

	if (curr_clk < SMU_13_0_6_DSCLK_THRESHOLD) {
		size = sysfs_emit_at(buf, size, "S: %uMhz *\n", curr_clk);
		for (i = 0; i < clocks.num_levels; i++)
			size += sysfs_emit_at(buf, size, "%d: %uMhz\n", i,
					      clocks.data[i].clocks_in_khz /
						      1000);

	} else {
		if ((clocks.num_levels == 1) ||
		    (curr_clk < (clocks.data[0].clocks_in_khz / 1000)))
			level = 0;
		for (i = 0; i < clocks.num_levels; i++) {
			clk1 = clocks.data[i].clocks_in_khz / 1000;

			if (i < (clocks.num_levels - 1))
				clk2 = clocks.data[i + 1].clocks_in_khz / 1000;

			if (curr_clk >= clk1 && curr_clk < clk2) {
				level = (curr_clk - clk1) <= (clk2 - curr_clk) ?
						i :
						i + 1;
			}

			size += sysfs_emit_at(buf, size, "%d: %uMhz %s\n", i,
					      clk1, (level == i) ? "*" : "");
		}
	}

	return size;
}

static int smu_v13_0_6_print_clk_levels(struct smu_context *smu,
					enum smu_clk_type type, char *buf)
{
	int now, size = 0;
	int ret = 0;
	struct smu_umd_pstate_table *pstate_table = &smu->pstate_table;
	struct smu_13_0_dpm_table *single_dpm_table;
	struct smu_dpm_context *smu_dpm = &smu->smu_dpm;
	struct smu_13_0_dpm_context *dpm_context = NULL;
	uint32_t min_clk, max_clk;

	smu_cmn_get_sysfs_buf(&buf, &size);

	if (amdgpu_ras_intr_triggered()) {
		size += sysfs_emit_at(buf, size, "unavailable\n");
		return size;
	}

	dpm_context = smu_dpm->dpm_context;

	switch (type) {
	case SMU_OD_SCLK:
		size += sysfs_emit_at(buf, size, "%s:\n", "GFXCLK");
		fallthrough;
	case SMU_SCLK:
		ret = smu_v13_0_6_get_current_clk_freq_by_table(smu, SMU_GFXCLK,
								&now);
		if (ret) {
			dev_err(smu->adev->dev,
				"Attempt to get current gfx clk Failed!");
			return ret;
		}

		min_clk = pstate_table->gfxclk_pstate.curr.min;
		max_clk = pstate_table->gfxclk_pstate.curr.max;

		if (now < SMU_13_0_6_DSCLK_THRESHOLD) {
			size += sysfs_emit_at(buf, size, "S: %uMhz *\n",
					      now);
			size += sysfs_emit_at(buf, size, "0: %uMhz\n",
					      min_clk);
			size += sysfs_emit_at(buf, size, "1: %uMhz\n",
					      max_clk);

		} else if (!smu_v13_0_6_freqs_in_same_level(now, min_clk) &&
		    !smu_v13_0_6_freqs_in_same_level(now, max_clk)) {
			size += sysfs_emit_at(buf, size, "0: %uMhz\n",
					      min_clk);
			size += sysfs_emit_at(buf, size, "1: %uMhz *\n",
					      now);
			size += sysfs_emit_at(buf, size, "2: %uMhz\n",
					      max_clk);
		} else {
			size += sysfs_emit_at(buf, size, "0: %uMhz %s\n",
					      min_clk,
					      smu_v13_0_6_freqs_in_same_level(now, min_clk) ? "*" : "");
			size += sysfs_emit_at(buf, size, "1: %uMhz %s\n",
					      max_clk,
					      smu_v13_0_6_freqs_in_same_level(now, max_clk) ? "*" : "");
		}

		break;

	case SMU_OD_MCLK:
		size += sysfs_emit_at(buf, size, "%s:\n", "MCLK");
		fallthrough;
	case SMU_MCLK:
		ret = smu_v13_0_6_get_current_clk_freq_by_table(smu, SMU_UCLK,
								&now);
		if (ret) {
			dev_err(smu->adev->dev,
				"Attempt to get current mclk Failed!");
			return ret;
		}

		single_dpm_table = &(dpm_context->dpm_tables.uclk_table);

		return smu_v13_0_6_print_clks(smu, buf, size, single_dpm_table,
					      now, "mclk");

	case SMU_SOCCLK:
		ret = smu_v13_0_6_get_current_clk_freq_by_table(smu, SMU_SOCCLK,
								&now);
		if (ret) {
			dev_err(smu->adev->dev,
				"Attempt to get current socclk Failed!");
			return ret;
		}

		single_dpm_table = &(dpm_context->dpm_tables.soc_table);

		return smu_v13_0_6_print_clks(smu, buf, size, single_dpm_table,
					      now, "socclk");

	case SMU_FCLK:
		ret = smu_v13_0_6_get_current_clk_freq_by_table(smu, SMU_FCLK,
								&now);
		if (ret) {
			dev_err(smu->adev->dev,
				"Attempt to get current fclk Failed!");
			return ret;
		}

		single_dpm_table = &(dpm_context->dpm_tables.fclk_table);

		return smu_v13_0_6_print_clks(smu, buf, size, single_dpm_table,
					      now, "fclk");

	case SMU_VCLK:
		ret = smu_v13_0_6_get_current_clk_freq_by_table(smu, SMU_VCLK,
								&now);
		if (ret) {
			dev_err(smu->adev->dev,
				"Attempt to get current vclk Failed!");
			return ret;
		}

		single_dpm_table = &(dpm_context->dpm_tables.vclk_table);

		return smu_v13_0_6_print_clks(smu, buf, size, single_dpm_table,
					      now, "vclk");

	case SMU_DCLK:
		ret = smu_v13_0_6_get_current_clk_freq_by_table(smu, SMU_DCLK,
							       &now);
		if (ret) {
			dev_err(smu->adev->dev,
				"Attempt to get current dclk Failed!");
			return ret;
		}

		single_dpm_table = &(dpm_context->dpm_tables.dclk_table);

		return smu_v13_0_6_print_clks(smu, buf, size, single_dpm_table,
					      now, "dclk");

	default:
		break;
	}

	return size;
}

static int smu_v13_0_6_upload_dpm_level(struct smu_context *smu, bool max,
					uint32_t feature_mask, uint32_t level)
{
	struct smu_13_0_dpm_context *dpm_context = smu->smu_dpm.dpm_context;
	uint32_t freq;
	int ret = 0;

	if (smu_cmn_feature_is_enabled(smu, SMU_FEATURE_DPM_GFXCLK_BIT) &&
	    (feature_mask & FEATURE_MASK(FEATURE_DPM_GFXCLK))) {
		freq = dpm_context->dpm_tables.gfx_table.dpm_levels[level].value;
		ret = smu_cmn_send_smc_msg_with_param(
			smu,
			(max ? SMU_MSG_SetSoftMaxGfxClk :
			       SMU_MSG_SetSoftMinGfxclk),
			freq & 0xffff, NULL);
		if (ret) {
			dev_err(smu->adev->dev,
				"Failed to set soft %s gfxclk !\n",
				max ? "max" : "min");
			return ret;
		}
	}

	if (smu_cmn_feature_is_enabled(smu, SMU_FEATURE_DPM_UCLK_BIT) &&
	    (feature_mask & FEATURE_MASK(FEATURE_DPM_UCLK))) {
		freq = dpm_context->dpm_tables.uclk_table.dpm_levels[level]
			       .value;
		ret = smu_cmn_send_smc_msg_with_param(
			smu,
			(max ? SMU_MSG_SetSoftMaxByFreq :
			       SMU_MSG_SetSoftMinByFreq),
			(PPCLK_UCLK << 16) | (freq & 0xffff), NULL);
		if (ret) {
			dev_err(smu->adev->dev,
				"Failed to set soft %s memclk !\n",
				max ? "max" : "min");
			return ret;
		}
	}

	if (smu_cmn_feature_is_enabled(smu, SMU_FEATURE_DPM_SOCCLK_BIT) &&
	    (feature_mask & FEATURE_MASK(FEATURE_DPM_SOCCLK))) {
		freq = dpm_context->dpm_tables.soc_table.dpm_levels[level].value;
		ret = smu_cmn_send_smc_msg_with_param(
			smu,
			(max ? SMU_MSG_SetSoftMaxByFreq :
			       SMU_MSG_SetSoftMinByFreq),
			(PPCLK_SOCCLK << 16) | (freq & 0xffff), NULL);
		if (ret) {
			dev_err(smu->adev->dev,
				"Failed to set soft %s socclk !\n",
				max ? "max" : "min");
			return ret;
		}
	}

	return ret;
}

static int smu_v13_0_6_force_clk_levels(struct smu_context *smu,
					enum smu_clk_type type, uint32_t mask)
{
	struct smu_13_0_dpm_context *dpm_context = smu->smu_dpm.dpm_context;
	struct smu_13_0_dpm_table *single_dpm_table = NULL;
	uint32_t soft_min_level, soft_max_level;
	int ret = 0;

	soft_min_level = mask ? (ffs(mask) - 1) : 0;
	soft_max_level = mask ? (fls(mask) - 1) : 0;

	switch (type) {
	case SMU_SCLK:
		single_dpm_table = &(dpm_context->dpm_tables.gfx_table);
		if (soft_max_level >= single_dpm_table->count) {
			dev_err(smu->adev->dev,
				"Clock level specified %d is over max allowed %d\n",
				soft_max_level, single_dpm_table->count - 1);
			ret = -EINVAL;
			break;
		}

		ret = smu_v13_0_6_upload_dpm_level(
			smu, false, FEATURE_MASK(FEATURE_DPM_GFXCLK),
			soft_min_level);
		if (ret) {
			dev_err(smu->adev->dev,
				"Failed to upload boot level to lowest!\n");
			break;
		}

		ret = smu_v13_0_6_upload_dpm_level(
			smu, true, FEATURE_MASK(FEATURE_DPM_GFXCLK),
			soft_max_level);
		if (ret)
			dev_err(smu->adev->dev,
				"Failed to upload dpm max level to highest!\n");

		break;

	case SMU_MCLK:
	case SMU_SOCCLK:
	case SMU_FCLK:
		/*
		 * Should not arrive here since smu_13_0_6 does not
		 * support mclk/socclk/fclk softmin/softmax settings
		 */
		ret = -EINVAL;
		break;

	default:
		break;
	}

	return ret;
}

static int smu_v13_0_6_get_current_activity_percent(struct smu_context *smu,
						    enum amd_pp_sensors sensor,
						    uint32_t *value)
{
	int ret = 0;

	if (!value)
		return -EINVAL;

	switch (sensor) {
	case AMDGPU_PP_SENSOR_GPU_LOAD:
		ret = smu_v13_0_6_get_smu_metrics_data(
			smu, METRICS_AVERAGE_GFXACTIVITY, value);
		break;
	case AMDGPU_PP_SENSOR_MEM_LOAD:
		ret = smu_v13_0_6_get_smu_metrics_data(
			smu, METRICS_AVERAGE_MEMACTIVITY, value);
		break;
	default:
		dev_err(smu->adev->dev,
			"Invalid sensor for retrieving clock activity\n");
		return -EINVAL;
	}

	return ret;
}

static int smu_v13_0_6_thermal_get_temperature(struct smu_context *smu,
					       enum amd_pp_sensors sensor,
					       uint32_t *value)
{
	int ret = 0;

	if (!value)
		return -EINVAL;

	switch (sensor) {
	case AMDGPU_PP_SENSOR_HOTSPOT_TEMP:
		ret = smu_v13_0_6_get_smu_metrics_data(
			smu, METRICS_TEMPERATURE_HOTSPOT, value);
		break;
	case AMDGPU_PP_SENSOR_MEM_TEMP:
		ret = smu_v13_0_6_get_smu_metrics_data(
			smu, METRICS_TEMPERATURE_MEM, value);
		break;
	default:
		dev_err(smu->adev->dev, "Invalid sensor for retrieving temp\n");
		return -EINVAL;
	}

	return ret;
}

static int smu_v13_0_6_read_sensor(struct smu_context *smu,
				   enum amd_pp_sensors sensor, void *data,
				   uint32_t *size)
{
	int ret = 0;

	if (amdgpu_ras_intr_triggered())
		return 0;

	if (!data || !size)
		return -EINVAL;

	switch (sensor) {
	case AMDGPU_PP_SENSOR_MEM_LOAD:
	case AMDGPU_PP_SENSOR_GPU_LOAD:
		ret = smu_v13_0_6_get_current_activity_percent(smu, sensor,
							       (uint32_t *)data);
		*size = 4;
		break;
	case AMDGPU_PP_SENSOR_GPU_INPUT_POWER:
		ret = smu_v13_0_6_get_smu_metrics_data(smu,
						       METRICS_CURR_SOCKETPOWER,
						       (uint32_t *)data);
		*size = 4;
		break;
	case AMDGPU_PP_SENSOR_HOTSPOT_TEMP:
	case AMDGPU_PP_SENSOR_MEM_TEMP:
		ret = smu_v13_0_6_thermal_get_temperature(smu, sensor,
							  (uint32_t *)data);
		*size = 4;
		break;
	case AMDGPU_PP_SENSOR_GFX_MCLK:
		ret = smu_v13_0_6_get_current_clk_freq_by_table(
			smu, SMU_UCLK, (uint32_t *)data);
		/* the output clock frequency in 10K unit */
		*(uint32_t *)data *= 100;
		*size = 4;
		break;
	case AMDGPU_PP_SENSOR_GFX_SCLK:
		ret = smu_v13_0_6_get_current_clk_freq_by_table(
			smu, SMU_GFXCLK, (uint32_t *)data);
		*(uint32_t *)data *= 100;
		*size = 4;
		break;
	case AMDGPU_PP_SENSOR_VDDGFX:
		ret = smu_v13_0_get_gfx_vdd(smu, (uint32_t *)data);
		*size = 4;
		break;
	case AMDGPU_PP_SENSOR_GPU_AVG_POWER:
	default:
		ret = -EOPNOTSUPP;
		break;
	}

	return ret;
}

static int smu_v13_0_6_get_power_limit(struct smu_context *smu,
						uint32_t *current_power_limit,
						uint32_t *default_power_limit,
						uint32_t *max_power_limit,
						uint32_t *min_power_limit)
{
	struct smu_table_context *smu_table = &smu->smu_table;
	struct PPTable_t *pptable =
		(struct PPTable_t *)smu_table->driver_pptable;
	uint32_t power_limit = 0;
	int ret;

	ret = smu_cmn_send_smc_msg(smu, SMU_MSG_GetPptLimit, &power_limit);

	if (ret) {
		dev_err(smu->adev->dev, "Couldn't get PPT limit");
		return -EINVAL;
	}

	if (current_power_limit)
		*current_power_limit = power_limit;
	if (default_power_limit)
		*default_power_limit = power_limit;

	if (max_power_limit) {
		*max_power_limit = pptable->MaxSocketPowerLimit;
	}

	if (min_power_limit)
		*min_power_limit = 0;
	return 0;
}

static int smu_v13_0_6_set_power_limit(struct smu_context *smu,
				       enum smu_ppt_limit_type limit_type,
				       uint32_t limit)
{
	return smu_v13_0_set_power_limit(smu, limit_type, limit);
}

static int smu_v13_0_6_irq_process(struct amdgpu_device *adev,
				   struct amdgpu_irq_src *source,
				   struct amdgpu_iv_entry *entry)
{
	struct smu_context *smu = adev->powerplay.pp_handle;
	struct smu_power_context *smu_power = &smu->smu_power;
	struct smu_13_0_power_context *power_context = smu_power->power_context;
	uint32_t client_id = entry->client_id;
	uint32_t ctxid = entry->src_data[0];
	uint32_t src_id = entry->src_id;
	uint32_t data;

	if (client_id == SOC15_IH_CLIENTID_MP1) {
		if (src_id == IH_INTERRUPT_ID_TO_DRIVER) {
			/* ACK SMUToHost interrupt */
			data = RREG32_SOC15(MP1, 0, regMP1_SMN_IH_SW_INT_CTRL);
			data = REG_SET_FIELD(data, MP1_SMN_IH_SW_INT_CTRL, INT_ACK, 1);
			WREG32_SOC15(MP1, 0, regMP1_SMN_IH_SW_INT_CTRL, data);
			/*
			 * ctxid is used to distinguish different events for SMCToHost
			 * interrupt.
			 */
			switch (ctxid) {
			case IH_INTERRUPT_CONTEXT_ID_THERMAL_THROTTLING:
				/*
				 * Increment the throttle interrupt counter
				 */
				atomic64_inc(&smu->throttle_int_counter);

				if (!atomic_read(&adev->throttling_logging_enabled))
					return 0;

				/* This uses the new method which fixes the
				 * incorrect throttling status reporting
				 * through metrics table. For older FWs,
				 * it will be ignored.
				 */
				if (__ratelimit(&adev->throttling_logging_rs)) {
					atomic_set(
						&power_context->throttle_status,
							entry->src_data[1]);
					schedule_work(&smu->throttling_logging_work);
				}

				break;
			}
		}
	}

	return 0;
}

static int smu_v13_0_6_set_irq_state(struct amdgpu_device *adev,
			      struct amdgpu_irq_src *source,
			      unsigned tyep,
			      enum amdgpu_interrupt_state state)
{
	uint32_t val = 0;

	switch (state) {
	case AMDGPU_IRQ_STATE_DISABLE:
		/* For MP1 SW irqs */
		val = RREG32_SOC15(MP1, 0, regMP1_SMN_IH_SW_INT_CTRL);
		val = REG_SET_FIELD(val, MP1_SMN_IH_SW_INT_CTRL, INT_MASK, 1);
		WREG32_SOC15(MP1, 0, regMP1_SMN_IH_SW_INT_CTRL, val);

		break;
	case AMDGPU_IRQ_STATE_ENABLE:
		/* For MP1 SW irqs */
		val = RREG32_SOC15(MP1, 0, regMP1_SMN_IH_SW_INT);
		val = REG_SET_FIELD(val, MP1_SMN_IH_SW_INT, ID, 0xFE);
		val = REG_SET_FIELD(val, MP1_SMN_IH_SW_INT, VALID, 0);
		WREG32_SOC15(MP1, 0, regMP1_SMN_IH_SW_INT, val);

		val = RREG32_SOC15(MP1, 0, regMP1_SMN_IH_SW_INT_CTRL);
		val = REG_SET_FIELD(val, MP1_SMN_IH_SW_INT_CTRL, INT_MASK, 0);
		WREG32_SOC15(MP1, 0, regMP1_SMN_IH_SW_INT_CTRL, val);

		break;
	default:
		break;
	}

	return 0;
}

static const struct amdgpu_irq_src_funcs smu_v13_0_6_irq_funcs = {
	.set = smu_v13_0_6_set_irq_state,
	.process = smu_v13_0_6_irq_process,
};

static int smu_v13_0_6_register_irq_handler(struct smu_context *smu)
{
	struct amdgpu_device *adev = smu->adev;
	struct amdgpu_irq_src *irq_src = &smu->irq_source;
	int ret = 0;

	if (amdgpu_sriov_vf(adev))
		return 0;

	irq_src->num_types = 1;
	irq_src->funcs = &smu_v13_0_6_irq_funcs;

	ret = amdgpu_irq_add_id(adev, SOC15_IH_CLIENTID_MP1,
				IH_INTERRUPT_ID_TO_DRIVER,
				irq_src);
	if (ret)
		return ret;

	return ret;
}

static int smu_v13_0_6_notify_unload(struct smu_context *smu)
{
	if (amdgpu_in_reset(smu->adev))
		return 0;

	dev_dbg(smu->adev->dev, "Notify PMFW about driver unload");
	/* Ignore return, just intimate FW that driver is not going to be there */
	smu_cmn_send_smc_msg(smu, SMU_MSG_PrepareMp1ForUnload, NULL);

	return 0;
}

static int smu_v13_0_6_mca_set_debug_mode(struct smu_context *smu, bool enable)
{
	/* NOTE: this ClearMcaOnRead message is only supported for smu version 85.72.0 or higher */
	if (smu->smc_fw_version < 0x554800)
		return 0;

	amdgpu_ras_set_mca_debug_mode(smu->adev, enable);
	return smu_cmn_send_smc_msg_with_param(smu, SMU_MSG_ClearMcaOnRead,
					       enable ? 0 : ClearMcaOnRead_UE_FLAG_MASK | ClearMcaOnRead_CE_POLL_MASK,
					       NULL);
}

static int smu_v13_0_6_system_features_control(struct smu_context *smu,
					       bool enable)
{
	struct amdgpu_device *adev = smu->adev;
	int ret = 0;

	if (amdgpu_sriov_vf(adev))
		return 0;

	if (enable) {
		if (!(adev->flags & AMD_IS_APU))
			ret = smu_v13_0_system_features_control(smu, enable);
	} else {
		/* Notify FW that the device is no longer driver managed */
		smu_v13_0_6_notify_unload(smu);
	}

	return ret;
}

static int smu_v13_0_6_set_gfx_soft_freq_limited_range(struct smu_context *smu,
						       uint32_t min,
						       uint32_t max)
{
	int ret;

	ret = smu_cmn_send_smc_msg_with_param(smu, SMU_MSG_SetSoftMaxGfxClk,
					      max & 0xffff, NULL);
	if (ret)
		return ret;

	ret = smu_cmn_send_smc_msg_with_param(smu, SMU_MSG_SetSoftMinGfxclk,
					      min & 0xffff, NULL);

	return ret;
}

static int smu_v13_0_6_set_performance_level(struct smu_context *smu,
					     enum amd_dpm_forced_level level)
{
	struct smu_dpm_context *smu_dpm = &(smu->smu_dpm);
	struct smu_13_0_dpm_context *dpm_context = smu_dpm->dpm_context;
	struct smu_13_0_dpm_table *gfx_table =
		&dpm_context->dpm_tables.gfx_table;
	struct smu_umd_pstate_table *pstate_table = &smu->pstate_table;
	int ret;

	/* Disable determinism if switching to another mode */
	if ((smu_dpm->dpm_level == AMD_DPM_FORCED_LEVEL_PERF_DETERMINISM) &&
	    (level != AMD_DPM_FORCED_LEVEL_PERF_DETERMINISM)) {
		smu_cmn_send_smc_msg(smu, SMU_MSG_DisableDeterminism, NULL);
		pstate_table->gfxclk_pstate.curr.max = gfx_table->max;
	}

	switch (level) {
	case AMD_DPM_FORCED_LEVEL_PERF_DETERMINISM:
		return 0;

	case AMD_DPM_FORCED_LEVEL_AUTO:
		if ((gfx_table->min == pstate_table->gfxclk_pstate.curr.min) &&
		    (gfx_table->max == pstate_table->gfxclk_pstate.curr.max))
			return 0;

		ret = smu_v13_0_6_set_gfx_soft_freq_limited_range(
			smu, gfx_table->min, gfx_table->max);
		if (ret)
			return ret;

		pstate_table->gfxclk_pstate.curr.min = gfx_table->min;
		pstate_table->gfxclk_pstate.curr.max = gfx_table->max;
		return 0;
	case AMD_DPM_FORCED_LEVEL_MANUAL:
		return 0;
	default:
		break;
	}

	return -EINVAL;
}

static int smu_v13_0_6_set_soft_freq_limited_range(struct smu_context *smu,
						   enum smu_clk_type clk_type,
						   uint32_t min, uint32_t max)
{
	struct smu_dpm_context *smu_dpm = &(smu->smu_dpm);
	struct smu_13_0_dpm_context *dpm_context = smu_dpm->dpm_context;
	struct smu_umd_pstate_table *pstate_table = &smu->pstate_table;
	struct amdgpu_device *adev = smu->adev;
	uint32_t min_clk;
	uint32_t max_clk;
	int ret = 0;

	if (clk_type != SMU_GFXCLK && clk_type != SMU_SCLK)
		return -EINVAL;

	if ((smu_dpm->dpm_level != AMD_DPM_FORCED_LEVEL_MANUAL) &&
	    (smu_dpm->dpm_level != AMD_DPM_FORCED_LEVEL_PERF_DETERMINISM))
		return -EINVAL;

	if (smu_dpm->dpm_level == AMD_DPM_FORCED_LEVEL_MANUAL) {
		if (min >= max) {
			dev_err(smu->adev->dev,
				"Minimum GFX clk should be less than the maximum allowed clock\n");
			return -EINVAL;
		}

		if ((min == pstate_table->gfxclk_pstate.curr.min) &&
		    (max == pstate_table->gfxclk_pstate.curr.max))
			return 0;

		ret = smu_v13_0_6_set_gfx_soft_freq_limited_range(smu, min, max);
		if (!ret) {
			pstate_table->gfxclk_pstate.curr.min = min;
			pstate_table->gfxclk_pstate.curr.max = max;
		}

		return ret;
	}

	if (smu_dpm->dpm_level == AMD_DPM_FORCED_LEVEL_PERF_DETERMINISM) {
		if (!max || (max < dpm_context->dpm_tables.gfx_table.min) ||
		    (max > dpm_context->dpm_tables.gfx_table.max)) {
			dev_warn(
				adev->dev,
				"Invalid max frequency %d MHz specified for determinism\n",
				max);
			return -EINVAL;
		}

		/* Restore default min/max clocks and enable determinism */
		min_clk = dpm_context->dpm_tables.gfx_table.min;
		max_clk = dpm_context->dpm_tables.gfx_table.max;
		ret = smu_v13_0_6_set_gfx_soft_freq_limited_range(smu, min_clk,
								 max_clk);
		if (!ret) {
			usleep_range(500, 1000);
			ret = smu_cmn_send_smc_msg_with_param(
				smu, SMU_MSG_EnableDeterminism, max, NULL);
			if (ret) {
				dev_err(adev->dev,
					"Failed to enable determinism at GFX clock %d MHz\n",
					max);
			} else {
				pstate_table->gfxclk_pstate.curr.min = min_clk;
				pstate_table->gfxclk_pstate.curr.max = max;
			}
		}
	}

	return ret;
}

static int smu_v13_0_6_usr_edit_dpm_table(struct smu_context *smu,
					  enum PP_OD_DPM_TABLE_COMMAND type,
					  long input[], uint32_t size)
{
	struct smu_dpm_context *smu_dpm = &(smu->smu_dpm);
	struct smu_13_0_dpm_context *dpm_context = smu_dpm->dpm_context;
	struct smu_umd_pstate_table *pstate_table = &smu->pstate_table;
	uint32_t min_clk;
	uint32_t max_clk;
	int ret = 0;

	/* Only allowed in manual or determinism mode */
	if ((smu_dpm->dpm_level != AMD_DPM_FORCED_LEVEL_MANUAL) &&
	    (smu_dpm->dpm_level != AMD_DPM_FORCED_LEVEL_PERF_DETERMINISM))
		return -EINVAL;

	switch (type) {
	case PP_OD_EDIT_SCLK_VDDC_TABLE:
		if (size != 2) {
			dev_err(smu->adev->dev,
				"Input parameter number not correct\n");
			return -EINVAL;
		}

		if (input[0] == 0) {
			if (input[1] < dpm_context->dpm_tables.gfx_table.min) {
				dev_warn(
					smu->adev->dev,
					"Minimum GFX clk (%ld) MHz specified is less than the minimum allowed (%d) MHz\n",
					input[1],
					dpm_context->dpm_tables.gfx_table.min);
				pstate_table->gfxclk_pstate.custom.min =
					pstate_table->gfxclk_pstate.curr.min;
				return -EINVAL;
			}

			pstate_table->gfxclk_pstate.custom.min = input[1];
		} else if (input[0] == 1) {
			if (input[1] > dpm_context->dpm_tables.gfx_table.max) {
				dev_warn(
					smu->adev->dev,
					"Maximum GFX clk (%ld) MHz specified is greater than the maximum allowed (%d) MHz\n",
					input[1],
					dpm_context->dpm_tables.gfx_table.max);
				pstate_table->gfxclk_pstate.custom.max =
					pstate_table->gfxclk_pstate.curr.max;
				return -EINVAL;
			}

			pstate_table->gfxclk_pstate.custom.max = input[1];
		} else {
			return -EINVAL;
		}
		break;
	case PP_OD_RESTORE_DEFAULT_TABLE:
		if (size != 0) {
			dev_err(smu->adev->dev,
				"Input parameter number not correct\n");
			return -EINVAL;
		} else {
			/* Use the default frequencies for manual and determinism mode */
			min_clk = dpm_context->dpm_tables.gfx_table.min;
			max_clk = dpm_context->dpm_tables.gfx_table.max;

			return smu_v13_0_6_set_soft_freq_limited_range(
				smu, SMU_GFXCLK, min_clk, max_clk);
		}
		break;
	case PP_OD_COMMIT_DPM_TABLE:
		if (size != 0) {
			dev_err(smu->adev->dev,
				"Input parameter number not correct\n");
			return -EINVAL;
		} else {
			if (!pstate_table->gfxclk_pstate.custom.min)
				pstate_table->gfxclk_pstate.custom.min =
					pstate_table->gfxclk_pstate.curr.min;

			if (!pstate_table->gfxclk_pstate.custom.max)
				pstate_table->gfxclk_pstate.custom.max =
					pstate_table->gfxclk_pstate.curr.max;

			min_clk = pstate_table->gfxclk_pstate.custom.min;
			max_clk = pstate_table->gfxclk_pstate.custom.max;

			return smu_v13_0_6_set_soft_freq_limited_range(
				smu, SMU_GFXCLK, min_clk, max_clk);
		}
		break;
	default:
		return -ENOSYS;
	}

	return ret;
}

static int smu_v13_0_6_get_enabled_mask(struct smu_context *smu,
					uint64_t *feature_mask)
{
	int ret;

	ret = smu_cmn_get_enabled_mask(smu, feature_mask);

	if (ret == -EIO && smu->smc_fw_version < 0x552F00) {
		*feature_mask = 0;
		ret = 0;
	}

	return ret;
}

static bool smu_v13_0_6_is_dpm_running(struct smu_context *smu)
{
	int ret;
	uint64_t feature_enabled;

	ret = smu_v13_0_6_get_enabled_mask(smu, &feature_enabled);

	if (ret)
		return false;

	return !!(feature_enabled & SMC_DPM_FEATURE);
}

static int smu_v13_0_6_request_i2c_xfer(struct smu_context *smu,
					void *table_data)
{
	struct smu_table_context *smu_table = &smu->smu_table;
	struct smu_table *table = &smu_table->driver_table;
	struct amdgpu_device *adev = smu->adev;
	uint32_t table_size;
	int ret = 0;

	if (!table_data)
		return -EINVAL;

	table_size = smu_table->tables[SMU_TABLE_I2C_COMMANDS].size;

	memcpy(table->cpu_addr, table_data, table_size);
	/* Flush hdp cache */
	amdgpu_asic_flush_hdp(adev, NULL);
	ret = smu_cmn_send_smc_msg(smu, SMU_MSG_RequestI2cTransaction,
					  NULL);

	return ret;
}

static int smu_v13_0_6_i2c_xfer(struct i2c_adapter *i2c_adap,
				struct i2c_msg *msg, int num_msgs)
{
	struct amdgpu_smu_i2c_bus *smu_i2c = i2c_get_adapdata(i2c_adap);
	struct amdgpu_device *adev = smu_i2c->adev;
	struct smu_context *smu = adev->powerplay.pp_handle;
	struct smu_table_context *smu_table = &smu->smu_table;
	struct smu_table *table = &smu_table->driver_table;
	SwI2cRequest_t *req, *res = (SwI2cRequest_t *)table->cpu_addr;
	int i, j, r, c;
	u16 dir;

	if (!adev->pm.dpm_enabled)
		return -EBUSY;

	req = kzalloc(sizeof(*req), GFP_KERNEL);
	if (!req)
		return -ENOMEM;

	req->I2CcontrollerPort = smu_i2c->port;
	req->I2CSpeed = I2C_SPEED_FAST_400K;
	req->SlaveAddress = msg[0].addr << 1; /* wants an 8-bit address */
	dir = msg[0].flags & I2C_M_RD;

	for (c = i = 0; i < num_msgs; i++) {
		for (j = 0; j < msg[i].len; j++, c++) {
			SwI2cCmd_t *cmd = &req->SwI2cCmds[c];

			if (!(msg[i].flags & I2C_M_RD)) {
				/* write */
				cmd->CmdConfig |= CMDCONFIG_READWRITE_MASK;
				cmd->ReadWriteData = msg[i].buf[j];
			}

			if ((dir ^ msg[i].flags) & I2C_M_RD) {
				/* The direction changes.
				 */
				dir = msg[i].flags & I2C_M_RD;
				cmd->CmdConfig |= CMDCONFIG_RESTART_MASK;
			}

			req->NumCmds++;

			/*
			 * Insert STOP if we are at the last byte of either last
			 * message for the transaction or the client explicitly
			 * requires a STOP at this particular message.
			 */
			if ((j == msg[i].len - 1) &&
			    ((i == num_msgs - 1) || (msg[i].flags & I2C_M_STOP))) {
				cmd->CmdConfig &= ~CMDCONFIG_RESTART_MASK;
				cmd->CmdConfig |= CMDCONFIG_STOP_MASK;
			}
		}
	}
	mutex_lock(&adev->pm.mutex);
	r = smu_v13_0_6_request_i2c_xfer(smu, req);
	if (r)
		goto fail;

	for (c = i = 0; i < num_msgs; i++) {
		if (!(msg[i].flags & I2C_M_RD)) {
			c += msg[i].len;
			continue;
		}
		for (j = 0; j < msg[i].len; j++, c++) {
			SwI2cCmd_t *cmd = &res->SwI2cCmds[c];

			msg[i].buf[j] = cmd->ReadWriteData;
		}
	}
	r = num_msgs;
fail:
	mutex_unlock(&adev->pm.mutex);
	kfree(req);
	return r;
}

static u32 smu_v13_0_6_i2c_func(struct i2c_adapter *adap)
{
	return I2C_FUNC_I2C | I2C_FUNC_SMBUS_EMUL;
}

static const struct i2c_algorithm smu_v13_0_6_i2c_algo = {
	.master_xfer = smu_v13_0_6_i2c_xfer,
	.functionality = smu_v13_0_6_i2c_func,
};

static const struct i2c_adapter_quirks smu_v13_0_6_i2c_control_quirks = {
	.flags = I2C_AQ_COMB | I2C_AQ_COMB_SAME_ADDR | I2C_AQ_NO_ZERO_LEN,
	.max_read_len = MAX_SW_I2C_COMMANDS,
	.max_write_len = MAX_SW_I2C_COMMANDS,
	.max_comb_1st_msg_len = 2,
	.max_comb_2nd_msg_len = MAX_SW_I2C_COMMANDS - 2,
};

static int smu_v13_0_6_i2c_control_init(struct smu_context *smu)
{
	struct amdgpu_device *adev = smu->adev;
	int res, i;

	for (i = 0; i < MAX_SMU_I2C_BUSES; i++) {
		struct amdgpu_smu_i2c_bus *smu_i2c = &adev->pm.smu_i2c[i];
		struct i2c_adapter *control = &smu_i2c->adapter;

		smu_i2c->adev = adev;
		smu_i2c->port = i;
		mutex_init(&smu_i2c->mutex);
		control->owner = THIS_MODULE;
		control->class = I2C_CLASS_SPD;
		control->dev.parent = &adev->pdev->dev;
		control->algo = &smu_v13_0_6_i2c_algo;
		snprintf(control->name, sizeof(control->name), "AMDGPU SMU %d", i);
		control->quirks = &smu_v13_0_6_i2c_control_quirks;
		i2c_set_adapdata(control, smu_i2c);

		res = i2c_add_adapter(control);
		if (res) {
			DRM_ERROR("Failed to register hw i2c, err: %d\n", res);
			goto Out_err;
		}
	}

	adev->pm.ras_eeprom_i2c_bus = &adev->pm.smu_i2c[0].adapter;
	adev->pm.fru_eeprom_i2c_bus = &adev->pm.smu_i2c[0].adapter;

	return 0;
Out_err:
	for ( ; i >= 0; i--) {
		struct amdgpu_smu_i2c_bus *smu_i2c = &adev->pm.smu_i2c[i];
		struct i2c_adapter *control = &smu_i2c->adapter;

		i2c_del_adapter(control);
	}
	return res;
}

static void smu_v13_0_6_i2c_control_fini(struct smu_context *smu)
{
	struct amdgpu_device *adev = smu->adev;
	int i;

	for (i = 0; i < MAX_SMU_I2C_BUSES; i++) {
		struct amdgpu_smu_i2c_bus *smu_i2c = &adev->pm.smu_i2c[i];
		struct i2c_adapter *control = &smu_i2c->adapter;

		i2c_del_adapter(control);
	}
	adev->pm.ras_eeprom_i2c_bus = NULL;
	adev->pm.fru_eeprom_i2c_bus = NULL;
}

static void smu_v13_0_6_get_unique_id(struct smu_context *smu)
{
	struct amdgpu_device *adev = smu->adev;
	struct smu_table_context *smu_table = &smu->smu_table;
	struct PPTable_t *pptable =
		(struct PPTable_t *)smu_table->driver_pptable;

	adev->unique_id = pptable->PublicSerialNumber_AID;
}

static bool smu_v13_0_6_is_baco_supported(struct smu_context *smu)
{
	/* smu_13_0_6 does not support baco */

	return false;
}

static const char *const throttling_logging_label[] = {
	[THROTTLER_PROCHOT_BIT] = "Prochot",
	[THROTTLER_PPT_BIT] = "PPT",
	[THROTTLER_THERMAL_SOCKET_BIT] = "SOC",
	[THROTTLER_THERMAL_VR_BIT] = "VR",
	[THROTTLER_THERMAL_HBM_BIT] = "HBM"
};

static void smu_v13_0_6_log_thermal_throttling_event(struct smu_context *smu)
{
	int throttler_idx, throttling_events = 0, buf_idx = 0;
	struct amdgpu_device *adev = smu->adev;
	uint32_t throttler_status;
	char log_buf[256];

	throttler_status = smu_v13_0_6_get_throttler_status(smu);
	if (!throttler_status)
		return;

	memset(log_buf, 0, sizeof(log_buf));
	for (throttler_idx = 0;
	     throttler_idx < ARRAY_SIZE(throttling_logging_label);
	     throttler_idx++) {
		if (throttler_status & (1U << throttler_idx)) {
			throttling_events++;
			buf_idx += snprintf(
				log_buf + buf_idx, sizeof(log_buf) - buf_idx,
				"%s%s", throttling_events > 1 ? " and " : "",
				throttling_logging_label[throttler_idx]);
			if (buf_idx >= sizeof(log_buf)) {
				dev_err(adev->dev, "buffer overflow!\n");
				log_buf[sizeof(log_buf) - 1] = '\0';
				break;
			}
		}
	}

	dev_warn(adev->dev,
		 "WARN: GPU is throttled, expect performance decrease. %s.\n",
		 log_buf);
	kgd2kfd_smi_event_throttle(
		smu->adev->kfd.dev,
		smu_cmn_get_indep_throttler_status(throttler_status,
						   smu_v13_0_6_throttler_map));
}

static int
smu_v13_0_6_get_current_pcie_link_width_level(struct smu_context *smu)
{
	struct amdgpu_device *adev = smu->adev;

	return REG_GET_FIELD(RREG32_PCIE(smnPCIE_LC_LINK_WIDTH_CNTL),
			     PCIE_LC_LINK_WIDTH_CNTL, LC_LINK_WIDTH_RD);
}

static int smu_v13_0_6_get_current_pcie_link_speed(struct smu_context *smu)
{
	struct amdgpu_device *adev = smu->adev;
	uint32_t speed_level;
	uint32_t esm_ctrl;

	/* TODO: confirm this on real target */
	esm_ctrl = RREG32_PCIE(smnPCIE_ESM_CTRL);
	if ((esm_ctrl >> 15) & 0x1FFFF)
		return (((esm_ctrl >> 8) & 0x3F) + 128);

	speed_level = (RREG32_PCIE(smnPCIE_LC_SPEED_CNTL) &
		PCIE_LC_SPEED_CNTL__LC_CURRENT_DATA_RATE_MASK)
		>> PCIE_LC_SPEED_CNTL__LC_CURRENT_DATA_RATE__SHIFT;
	if (speed_level > LINK_SPEED_MAX)
		speed_level = 0;

	return pcie_gen_to_speed(speed_level + 1);
}

static ssize_t smu_v13_0_6_get_gpu_metrics(struct smu_context *smu, void **table)
{
	struct smu_table_context *smu_table = &smu->smu_table;
	struct gpu_metrics_v1_4 *gpu_metrics =
		(struct gpu_metrics_v1_4 *)smu_table->gpu_metrics_table;
	struct amdgpu_device *adev = smu->adev;
	int ret = 0, xcc_id, inst, i;
	MetricsTable_t *metrics;
	u16 link_width_level;

	metrics = kzalloc(sizeof(MetricsTable_t), GFP_KERNEL);
	ret = smu_v13_0_6_get_metrics_table(smu, metrics, true);
	if (ret) {
		kfree(metrics);
		return ret;
	}

	smu_cmn_init_soft_gpu_metrics(gpu_metrics, 1, 4);

	gpu_metrics->temperature_hotspot =
		SMUQ10_ROUND(metrics->MaxSocketTemperature);
	/* Individual HBM stack temperature is not reported */
	gpu_metrics->temperature_mem =
		SMUQ10_ROUND(metrics->MaxHbmTemperature);
	/* Reports max temperature of all voltage rails */
	gpu_metrics->temperature_vrsoc =
		SMUQ10_ROUND(metrics->MaxVrTemperature);

	gpu_metrics->average_gfx_activity =
		SMUQ10_ROUND(metrics->SocketGfxBusy);
	gpu_metrics->average_umc_activity =
		SMUQ10_ROUND(metrics->DramBandwidthUtilization);

	gpu_metrics->curr_socket_power =
		SMUQ10_ROUND(metrics->SocketPower);
	/* Energy counter reported in 15.259uJ (2^-16) units */
	gpu_metrics->energy_accumulator = metrics->SocketEnergyAcc;

	for (i = 0; i < MAX_GFX_CLKS; i++) {
		xcc_id = GET_INST(GC, i);
		if (xcc_id >= 0)
			gpu_metrics->current_gfxclk[i] =
				SMUQ10_ROUND(metrics->GfxclkFrequency[xcc_id]);

		if (i < MAX_CLKS) {
			gpu_metrics->current_socclk[i] =
				SMUQ10_ROUND(metrics->SocclkFrequency[i]);
			inst = GET_INST(VCN, i);
			if (inst >= 0) {
				gpu_metrics->current_vclk0[i] =
					SMUQ10_ROUND(metrics->VclkFrequency[inst]);
				gpu_metrics->current_dclk0[i] =
					SMUQ10_ROUND(metrics->DclkFrequency[inst]);
			}
		}
	}

	gpu_metrics->current_uclk = SMUQ10_ROUND(metrics->UclkFrequency);

	/* Throttle status is not reported through metrics now */
	gpu_metrics->throttle_status = 0;

	/* Clock Lock Status. Each bit corresponds to each GFXCLK instance */
	gpu_metrics->gfxclk_lock_status = metrics->GfxLockXCDMak >> GET_INST(GC, 0);

	if (!(adev->flags & AMD_IS_APU)) {
		link_width_level = smu_v13_0_6_get_current_pcie_link_width_level(smu);
		if (link_width_level > MAX_LINK_WIDTH)
			link_width_level = 0;

		gpu_metrics->pcie_link_width =
			DECODE_LANE_WIDTH(link_width_level);
		gpu_metrics->pcie_link_speed =
			smu_v13_0_6_get_current_pcie_link_speed(smu);
		gpu_metrics->pcie_bandwidth_acc =
				SMUQ10_ROUND(metrics->PcieBandwidthAcc[0]);
		gpu_metrics->pcie_bandwidth_inst =
				SMUQ10_ROUND(metrics->PcieBandwidth[0]);
		gpu_metrics->pcie_l0_to_recov_count_acc =
				metrics->PCIeL0ToRecoveryCountAcc;
		gpu_metrics->pcie_replay_count_acc =
				metrics->PCIenReplayAAcc;
		gpu_metrics->pcie_replay_rover_count_acc =
				metrics->PCIenReplayARolloverCountAcc;
	}

	gpu_metrics->system_clock_counter = ktime_get_boottime_ns();

	gpu_metrics->gfx_activity_acc =
		SMUQ10_ROUND(metrics->SocketGfxBusyAcc);
	gpu_metrics->mem_activity_acc =
		SMUQ10_ROUND(metrics->DramBandwidthUtilizationAcc);

	for (i = 0; i < NUM_XGMI_LINKS; i++) {
		gpu_metrics->xgmi_read_data_acc[i] =
			SMUQ10_ROUND(metrics->XgmiReadDataSizeAcc[i]);
		gpu_metrics->xgmi_write_data_acc[i] =
			SMUQ10_ROUND(metrics->XgmiWriteDataSizeAcc[i]);
	}

	gpu_metrics->xgmi_link_width = SMUQ10_ROUND(metrics->XgmiWidth);
	gpu_metrics->xgmi_link_speed = SMUQ10_ROUND(metrics->XgmiBitrate);

	gpu_metrics->firmware_timestamp = metrics->Timestamp;

	*table = (void *)gpu_metrics;
	kfree(metrics);

	return sizeof(*gpu_metrics);
}

static int smu_v13_0_6_mode2_reset(struct smu_context *smu)
{
	int ret = 0, index;
	struct amdgpu_device *adev = smu->adev;
	int timeout = 10;

	index = smu_cmn_to_asic_specific_index(smu, CMN2ASIC_MAPPING_MSG,
					       SMU_MSG_GfxDeviceDriverReset);

	mutex_lock(&smu->message_lock);

	ret = smu_cmn_send_msg_without_waiting(smu, (uint16_t)index,
					       SMU_RESET_MODE_2);

	/* This is similar to FLR, wait till max FLR timeout */
	msleep(100);

	dev_dbg(smu->adev->dev, "restore config space...\n");
	/* Restore the config space saved during init */
	amdgpu_device_load_pci_state(adev->pdev);

	dev_dbg(smu->adev->dev, "wait for reset ack\n");
	do {
		ret = smu_cmn_wait_for_response(smu);
		/* Wait a bit more time for getting ACK */
		if (ret == -ETIME) {
			--timeout;
			usleep_range(500, 1000);
			continue;
		}

		if (ret) {
			dev_err(adev->dev,
				"failed to send mode2 message \tparam: 0x%08x error code %d\n",
				SMU_RESET_MODE_2, ret);
			goto out;
		}
	} while (ret == -ETIME && timeout);

out:
	mutex_unlock(&smu->message_lock);

	return ret;
}

static int smu_v13_0_6_get_thermal_temperature_range(struct smu_context *smu,
						     struct smu_temperature_range *range)
{
	struct amdgpu_device *adev = smu->adev;
	u32 aid_temp, xcd_temp, max_temp;
	u32 ccd_temp = 0;
	int ret;

	if (amdgpu_sriov_vf(smu->adev))
		return 0;

	if (!range)
		return -EINVAL;

	/*Check smu version, GetCtfLimit message only supported for smu version 85.69 or higher */
	if (smu->smc_fw_version < 0x554500)
		return 0;

	/* Get SOC Max operating temperature */
	ret = smu_cmn_send_smc_msg_with_param(smu, SMU_MSG_GetCTFLimit,
					      PPSMC_AID_THM_TYPE, &aid_temp);
	if (ret)
		goto failed;
	if (adev->flags & AMD_IS_APU) {
		ret = smu_cmn_send_smc_msg_with_param(smu, SMU_MSG_GetCTFLimit,
						      PPSMC_CCD_THM_TYPE, &ccd_temp);
		if (ret)
			goto failed;
	}
	ret = smu_cmn_send_smc_msg_with_param(smu, SMU_MSG_GetCTFLimit,
					      PPSMC_XCD_THM_TYPE, &xcd_temp);
	if (ret)
		goto failed;
	range->hotspot_emergency_max = max3(aid_temp, xcd_temp, ccd_temp) *
				       SMU_TEMPERATURE_UNITS_PER_CENTIGRADES;

	/* Get HBM Max operating temperature */
	ret = smu_cmn_send_smc_msg_with_param(smu, SMU_MSG_GetCTFLimit,
					      PPSMC_HBM_THM_TYPE, &max_temp);
	if (ret)
		goto failed;
	range->mem_emergency_max =
		max_temp * SMU_TEMPERATURE_UNITS_PER_CENTIGRADES;

	/* Get SOC thermal throttle limit */
	ret = smu_cmn_send_smc_msg_with_param(smu, SMU_MSG_GetThermalLimit,
					      PPSMC_THROTTLING_LIMIT_TYPE_SOCKET,
					      &max_temp);
	if (ret)
		goto failed;
	range->hotspot_crit_max =
		max_temp * SMU_TEMPERATURE_UNITS_PER_CENTIGRADES;

	/* Get HBM thermal throttle limit */
	ret = smu_cmn_send_smc_msg_with_param(smu, SMU_MSG_GetThermalLimit,
					      PPSMC_THROTTLING_LIMIT_TYPE_HBM,
					      &max_temp);
	if (ret)
		goto failed;

	range->mem_crit_max = max_temp * SMU_TEMPERATURE_UNITS_PER_CENTIGRADES;

failed:
	return ret;
}

static int smu_v13_0_6_mode1_reset(struct smu_context *smu)
{
	struct amdgpu_device *adev = smu->adev;
	struct amdgpu_hive_info *hive = NULL;
	u32 hive_ras_recovery = 0;
	struct amdgpu_ras *ras;
	u32 fatal_err, param;
	int ret = 0;

	hive = amdgpu_get_xgmi_hive(adev);
	ras = amdgpu_ras_get_context(adev);
	fatal_err = 0;
	param = SMU_RESET_MODE_1;

	if (hive) {
		hive_ras_recovery = atomic_read(&hive->ras_recovery);
		amdgpu_put_xgmi_hive(hive);
	}

	/* fatal error triggered by ras, PMFW supports the flag */
	if (ras && (atomic_read(&ras->in_recovery) || hive_ras_recovery))
		fatal_err = 1;

	param |= (fatal_err << 16);
	ret = smu_cmn_send_smc_msg_with_param(smu, SMU_MSG_GfxDeviceDriverReset,
					      param, NULL);

	if (!ret)
		msleep(SMU13_MODE1_RESET_WAIT_TIME_IN_MS);

	return ret;
}

static bool smu_v13_0_6_is_mode1_reset_supported(struct smu_context *smu)
{
	return true;
}

static bool smu_v13_0_6_is_mode2_reset_supported(struct smu_context *smu)
{
	return true;
}

static int smu_v13_0_6_smu_send_hbm_bad_page_num(struct smu_context *smu,
						 uint32_t size)
{
	int ret = 0;

	/* message SMU to update the bad page number on SMUBUS */
	ret = smu_cmn_send_smc_msg_with_param(
		smu, SMU_MSG_SetNumBadHbmPagesRetired, size, NULL);
	if (ret)
		dev_err(smu->adev->dev,
			"[%s] failed to message SMU to update HBM bad pages number\n",
			__func__);

	return ret;
}

static int smu_v13_0_6_post_init(struct smu_context *smu)
{
	struct amdgpu_device *adev = smu->adev;

	if (!amdgpu_sriov_vf(adev) && adev->ras_enabled)
		return smu_v13_0_6_mca_set_debug_mode(smu, false);

	return 0;
}

static int mca_smu_set_debug_mode(struct amdgpu_device *adev, bool enable)
{
	struct smu_context *smu = adev->powerplay.pp_handle;

	return smu_v13_0_6_mca_set_debug_mode(smu, enable);
}

static int smu_v13_0_6_get_valid_mca_count(struct smu_context *smu, enum amdgpu_mca_error_type type, uint32_t *count)
{
	uint32_t msg;
	int ret;

	if (!count)
		return -EINVAL;

	switch (type) {
	case AMDGPU_MCA_ERROR_TYPE_UE:
		msg = SMU_MSG_QueryValidMcaCount;
		break;
	case AMDGPU_MCA_ERROR_TYPE_CE:
		msg = SMU_MSG_QueryValidMcaCeCount;
		break;
	default:
		return -EINVAL;
	}

	ret = smu_cmn_send_smc_msg(smu, msg, count);
	if (ret) {
		*count = 0;
		return ret;
	}

	return 0;
}

static int __smu_v13_0_6_mca_dump_bank(struct smu_context *smu, enum amdgpu_mca_error_type type,
				       int idx, int offset, uint32_t *val)
{
	uint32_t msg, param;

	switch (type) {
	case AMDGPU_MCA_ERROR_TYPE_UE:
		msg = SMU_MSG_McaBankDumpDW;
		break;
	case AMDGPU_MCA_ERROR_TYPE_CE:
		msg = SMU_MSG_McaBankCeDumpDW;
		break;
	default:
		return -EINVAL;
	}

	param = ((idx & 0xffff) << 16) | (offset & 0xfffc);

	return smu_cmn_send_smc_msg_with_param(smu, msg, param, val);
}

static int smu_v13_0_6_mca_dump_bank(struct smu_context *smu, enum amdgpu_mca_error_type type,
				     int idx, int offset, uint32_t *val, int count)
{
	int ret, i;

	if (!val)
		return -EINVAL;

	for (i = 0; i < count; i++) {
		ret = __smu_v13_0_6_mca_dump_bank(smu, type, idx, offset + (i << 2), &val[i]);
		if (ret)
			return ret;
	}

	return 0;
}

static const struct mca_bank_ipid smu_v13_0_6_mca_ipid_table[AMDGPU_MCA_IP_COUNT] = {
	MCA_BANK_IPID(UMC, 0x96, 0x0),
	MCA_BANK_IPID(SMU, 0x01, 0x1),
	MCA_BANK_IPID(MP5, 0x01, 0x2),
	MCA_BANK_IPID(PCS_XGMI, 0x50, 0x0),
};

static void mca_bank_entry_info_decode(struct mca_bank_entry *entry, struct mca_bank_info *info)
{
	uint64_t ipid = entry->regs[MCA_REG_IDX_IPID];
	uint32_t insthi;

	/* NOTE: All MCA IPID register share the same format,
	 * so the driver can share the MCMP1 register header file.
	 * */

	info->hwid = REG_GET_FIELD(ipid, MCMP1_IPIDT0, HardwareID);
	info->mcatype = REG_GET_FIELD(ipid, MCMP1_IPIDT0, McaType);

	insthi = REG_GET_FIELD(ipid, MCMP1_IPIDT0, InstanceIdHi);
	info->aid = ((insthi >> 2) & 0x03);
	info->socket_id = insthi & 0x03;
}

static int mca_bank_read_reg(struct amdgpu_device *adev, enum amdgpu_mca_error_type type,
			     int idx, int reg_idx, uint64_t *val)
{
	struct smu_context *smu = adev->powerplay.pp_handle;
	uint32_t data[2] = {0, 0};
	int ret;

	if (!val || reg_idx >= MCA_REG_IDX_COUNT)
		return -EINVAL;

	ret = smu_v13_0_6_mca_dump_bank(smu, type, idx, reg_idx * 8, data, ARRAY_SIZE(data));
	if (ret)
		return ret;

	*val = (uint64_t)data[1] << 32 | data[0];

	dev_dbg(adev->dev, "mca read bank reg: type:%s, index: %d, reg_idx: %d, val: 0x%016llx\n",
		type == AMDGPU_MCA_ERROR_TYPE_UE ? "UE" : "CE", idx, reg_idx, *val);

	return 0;
}

static int mca_get_mca_entry(struct amdgpu_device *adev, enum amdgpu_mca_error_type type,
			     int idx, struct mca_bank_entry *entry)
{
	int i, ret;

	/* NOTE: populated all mca register by default */
	for (i = 0; i < ARRAY_SIZE(entry->regs); i++) {
		ret = mca_bank_read_reg(adev, type, idx, i, &entry->regs[i]);
		if (ret)
			return ret;
	}

	entry->idx = idx;
	entry->type = type;

	mca_bank_entry_info_decode(entry, &entry->info);

	return 0;
}

static int mca_decode_ipid_to_hwip(uint64_t val)
{
	const struct mca_bank_ipid *ipid;
	uint16_t hwid, mcatype;
	int i;

	hwid = REG_GET_FIELD(val, MCMP1_IPIDT0, HardwareID);
	mcatype = REG_GET_FIELD(val, MCMP1_IPIDT0, McaType);

	for (i = 0; i < ARRAY_SIZE(smu_v13_0_6_mca_ipid_table); i++) {
		ipid = &smu_v13_0_6_mca_ipid_table[i];

		if (!ipid->hwid)
			continue;

		if (ipid->hwid == hwid && ipid->mcatype == mcatype)
			return i;
<<<<<<< HEAD
	}

	return AMDGPU_MCA_IP_UNKNOW;
}

static int mca_umc_mca_get_err_count(const struct mca_ras_info *mca_ras, struct amdgpu_device *adev,
				     enum amdgpu_mca_error_type type, struct mca_bank_entry *entry, uint32_t *count)
{
	uint64_t status0;

	status0 = entry->regs[MCA_REG_IDX_STATUS];

	if (!REG_GET_FIELD(status0, MCMP1_STATUST0, Val)) {
		*count = 0;
		return 0;
	}

=======
	}

	return AMDGPU_MCA_IP_UNKNOW;
}

static int mca_umc_mca_get_err_count(const struct mca_ras_info *mca_ras, struct amdgpu_device *adev,
				     enum amdgpu_mca_error_type type, struct mca_bank_entry *entry, uint32_t *count)
{
	uint64_t status0;

	status0 = entry->regs[MCA_REG_IDX_STATUS];

	if (!REG_GET_FIELD(status0, MCMP1_STATUST0, Val)) {
		*count = 0;
		return 0;
	}

>>>>>>> 8e2f79f4
	if (type == AMDGPU_MCA_ERROR_TYPE_UE && umc_v12_0_is_uncorrectable_error(status0))
		*count = 1;
	else if (type == AMDGPU_MCA_ERROR_TYPE_CE && umc_v12_0_is_correctable_error(status0))
		*count = 1;

	return 0;
}

static int mca_pcs_xgmi_mca_get_err_count(const struct mca_ras_info *mca_ras, struct amdgpu_device *adev,
					  enum amdgpu_mca_error_type type, struct mca_bank_entry *entry,
					  uint32_t *count)
{
	u32 ext_error_code;

	ext_error_code = MCA_REG__STATUS__ERRORCODEEXT(entry->regs[MCA_REG_IDX_STATUS]);

	if (type == AMDGPU_MCA_ERROR_TYPE_UE && ext_error_code == 0)
		*count = 1;
	else if (type == AMDGPU_MCA_ERROR_TYPE_CE && ext_error_code == 6)
		*count = 1;

	return 0;
}

static bool mca_smu_check_error_code(struct amdgpu_device *adev, const struct mca_ras_info *mca_ras,
				     uint32_t errcode)
{
	int i;

	if (!mca_ras->err_code_count || !mca_ras->err_code_array)
		return true;

	for (i = 0; i < mca_ras->err_code_count; i++) {
		if (errcode == mca_ras->err_code_array[i])
			return true;
	}

	return false;
}

static int mca_gfx_mca_get_err_count(const struct mca_ras_info *mca_ras, struct amdgpu_device *adev,
				     enum amdgpu_mca_error_type type, struct mca_bank_entry *entry, uint32_t *count)
{
	uint64_t status0, misc0;

	status0 = entry->regs[MCA_REG_IDX_STATUS];
	if (!REG_GET_FIELD(status0, MCMP1_STATUST0, Val)) {
		*count = 0;
		return 0;
	}

	if (type == AMDGPU_MCA_ERROR_TYPE_UE &&
	    REG_GET_FIELD(status0, MCMP1_STATUST0, UC) == 1 &&
	    REG_GET_FIELD(status0, MCMP1_STATUST0, PCC) == 1) {
		*count = 1;
		return 0;
	} else {
		misc0 = entry->regs[MCA_REG_IDX_MISC0];
		*count = REG_GET_FIELD(misc0, MCMP1_MISC0T0, ErrCnt);
	}

	return 0;
}

static int mca_smu_mca_get_err_count(const struct mca_ras_info *mca_ras, struct amdgpu_device *adev,
				     enum amdgpu_mca_error_type type, struct mca_bank_entry *entry, uint32_t *count)
{
	uint64_t status0, misc0;

	status0 = entry->regs[MCA_REG_IDX_STATUS];
	if (!REG_GET_FIELD(status0, MCMP1_STATUST0, Val)) {
		*count = 0;
		return 0;
	}

	if (type == AMDGPU_MCA_ERROR_TYPE_UE &&
	    REG_GET_FIELD(status0, MCMP1_STATUST0, UC) == 1 &&
	    REG_GET_FIELD(status0, MCMP1_STATUST0, PCC) == 1) {
		if (count)
			*count = 1;
		return 0;
	}

	misc0 = entry->regs[MCA_REG_IDX_MISC0];
	*count = REG_GET_FIELD(misc0, MCMP1_MISC0T0, ErrCnt);

	return 0;
}

static bool mca_gfx_smu_bank_is_valid(const struct mca_ras_info *mca_ras, struct amdgpu_device *adev,
				      enum amdgpu_mca_error_type type, struct mca_bank_entry *entry)
{
	uint32_t instlo;

	instlo = REG_GET_FIELD(entry->regs[MCA_REG_IDX_IPID], MCMP1_IPIDT0, InstanceIdLo);
	switch (instlo) {
	case 0x36430400: /* SMNAID XCD 0 */
	case 0x38430400: /* SMNAID XCD 1 */
	case 0x40430400: /* SMNXCD XCD 0, NOTE: FIXME: fix this error later */
		return true;
	default:
		return false;
	}

	return false;
};

static bool mca_smu_bank_is_valid(const struct mca_ras_info *mca_ras, struct amdgpu_device *adev,
				  enum amdgpu_mca_error_type type, struct mca_bank_entry *entry)
{
<<<<<<< HEAD
=======
	struct smu_context *smu = adev->powerplay.pp_handle;
>>>>>>> 8e2f79f4
	uint32_t errcode, instlo;

	instlo = REG_GET_FIELD(entry->regs[MCA_REG_IDX_IPID], MCMP1_IPIDT0, InstanceIdLo);
	if (instlo != 0x03b30400)
		return false;

<<<<<<< HEAD
	errcode = REG_GET_FIELD(entry->regs[MCA_REG_IDX_STATUS], MCMP1_STATUST0, ErrorCode);
=======
	if (!(adev->flags & AMD_IS_APU) && smu->smc_fw_version >= 0x00555600) {
		errcode = MCA_REG__SYND__ERRORINFORMATION(entry->regs[MCA_REG_IDX_SYND]);
		errcode &= 0xff;
	} else {
		errcode = REG_GET_FIELD(entry->regs[MCA_REG_IDX_STATUS], MCMP1_STATUST0, ErrorCode);
	}

>>>>>>> 8e2f79f4
	return mca_smu_check_error_code(adev, mca_ras, errcode);
}

static int sdma_err_codes[] = { CODE_SDMA0, CODE_SDMA1, CODE_SDMA2, CODE_SDMA3 };
static int mmhub_err_codes[] = {
	CODE_DAGB0, CODE_DAGB0 + 1, CODE_DAGB0 + 2, CODE_DAGB0 + 3, CODE_DAGB0 + 4, /* DAGB0-4 */
	CODE_EA0, CODE_EA0 + 1, CODE_EA0 + 2, CODE_EA0 + 3, CODE_EA0 + 4,	/* MMEA0-4*/
	CODE_VML2, CODE_VML2_WALKER, CODE_MMCANE,
};

static const struct mca_ras_info mca_ras_table[] = {
	{
		.blkid = AMDGPU_RAS_BLOCK__UMC,
		.ip = AMDGPU_MCA_IP_UMC,
		.get_err_count = mca_umc_mca_get_err_count,
	}, {
		.blkid = AMDGPU_RAS_BLOCK__GFX,
		.ip = AMDGPU_MCA_IP_SMU,
		.get_err_count = mca_gfx_mca_get_err_count,
		.bank_is_valid = mca_gfx_smu_bank_is_valid,
	}, {
		.blkid = AMDGPU_RAS_BLOCK__SDMA,
		.ip = AMDGPU_MCA_IP_SMU,
		.err_code_array = sdma_err_codes,
		.err_code_count = ARRAY_SIZE(sdma_err_codes),
		.get_err_count = mca_smu_mca_get_err_count,
		.bank_is_valid = mca_smu_bank_is_valid,
	}, {
		.blkid = AMDGPU_RAS_BLOCK__MMHUB,
		.ip = AMDGPU_MCA_IP_SMU,
		.err_code_array = mmhub_err_codes,
		.err_code_count = ARRAY_SIZE(mmhub_err_codes),
		.get_err_count = mca_smu_mca_get_err_count,
		.bank_is_valid = mca_smu_bank_is_valid,
	}, {
		.blkid = AMDGPU_RAS_BLOCK__XGMI_WAFL,
		.ip = AMDGPU_MCA_IP_PCS_XGMI,
		.get_err_count = mca_pcs_xgmi_mca_get_err_count,
	},
};

static const struct mca_ras_info *mca_get_mca_ras_info(struct amdgpu_device *adev, enum amdgpu_ras_block blkid)
{
	int i;

	for (i = 0; i < ARRAY_SIZE(mca_ras_table); i++) {
		if (mca_ras_table[i].blkid == blkid)
			return &mca_ras_table[i];
	}

	return NULL;
}

static int mca_get_valid_mca_count(struct amdgpu_device *adev, enum amdgpu_mca_error_type type, uint32_t *count)
{
	struct smu_context *smu = adev->powerplay.pp_handle;
	int ret;

	switch (type) {
	case AMDGPU_MCA_ERROR_TYPE_UE:
	case AMDGPU_MCA_ERROR_TYPE_CE:
		ret = smu_v13_0_6_get_valid_mca_count(smu, type, count);
		break;
	default:
		ret = -EINVAL;
		break;
	}

	return ret;
}

static bool mca_bank_is_valid(struct amdgpu_device *adev, const struct mca_ras_info *mca_ras,
			      enum amdgpu_mca_error_type type, struct mca_bank_entry *entry)
{
	if (mca_decode_ipid_to_hwip(entry->regs[MCA_REG_IDX_IPID]) != mca_ras->ip)
		return false;

	if (mca_ras->bank_is_valid)
		return mca_ras->bank_is_valid(mca_ras, adev, type, entry);

	return true;
}

static int __mca_smu_get_ras_mca_set(struct amdgpu_device *adev, const struct mca_ras_info *mca_ras,
				     enum amdgpu_mca_error_type type, struct mca_bank_set *mca_set)
{
	struct mca_bank_entry entry;
	uint32_t mca_cnt;
	int i, ret;

	ret = mca_get_valid_mca_count(adev, type, &mca_cnt);
	if (ret)
		return ret;

	/* if valid mca bank count is 0, the driver can return 0 directly */
	if (!mca_cnt)
		return 0;

	for (i = 0; i < mca_cnt; i++) {
		memset(&entry, 0, sizeof(entry));
		ret = mca_get_mca_entry(adev, type, i, &entry);
		if (ret)
			return ret;

		if (mca_ras && !mca_bank_is_valid(adev, mca_ras, type, &entry))
			continue;

		ret = amdgpu_mca_bank_set_add_entry(mca_set, &entry);
		if (ret)
			return ret;
	}

	return 0;
}

static int mca_smu_get_ras_mca_set(struct amdgpu_device *adev, enum amdgpu_ras_block blk,
				   enum amdgpu_mca_error_type type, struct mca_bank_set *mca_set)
{
	const struct mca_ras_info *mca_ras = NULL;

	if (!mca_set)
		return -EINVAL;

	if (blk != AMDGPU_RAS_BLOCK_COUNT) {
		mca_ras = mca_get_mca_ras_info(adev, blk);
		if (!mca_ras)
			return -EOPNOTSUPP;
	}

	return __mca_smu_get_ras_mca_set(adev, mca_ras, type, mca_set);
}

static int mca_smu_parse_mca_error_count(struct amdgpu_device *adev, enum amdgpu_ras_block blk, enum amdgpu_mca_error_type type,
					 struct mca_bank_entry *entry, uint32_t *count)
{
	const struct mca_ras_info *mca_ras;

	if (!entry || !count)
		return -EINVAL;

	mca_ras = mca_get_mca_ras_info(adev, blk);
	if (!mca_ras)
		return -EOPNOTSUPP;

	if (!mca_bank_is_valid(adev, mca_ras, type, entry)) {
		*count = 0;
		return 0;
	}

	return mca_ras->get_err_count(mca_ras, adev, type, entry, count);
}

static int mca_smu_get_mca_entry(struct amdgpu_device *adev,
				 enum amdgpu_mca_error_type type, int idx, struct mca_bank_entry *entry)
{
	return mca_get_mca_entry(adev, type, idx, entry);
}

static int mca_smu_get_valid_mca_count(struct amdgpu_device *adev,
				       enum amdgpu_mca_error_type type, uint32_t *count)
{
	return mca_get_valid_mca_count(adev, type, count);
}

static const struct amdgpu_mca_smu_funcs smu_v13_0_6_mca_smu_funcs = {
	.max_ue_count = 12,
	.max_ce_count = 12,
	.mca_set_debug_mode = mca_smu_set_debug_mode,
	.mca_get_ras_mca_set = mca_smu_get_ras_mca_set,
	.mca_parse_mca_error_count = mca_smu_parse_mca_error_count,
	.mca_get_mca_entry = mca_smu_get_mca_entry,
	.mca_get_valid_mca_count = mca_smu_get_valid_mca_count,
};

static int smu_v13_0_6_select_xgmi_plpd_policy(struct smu_context *smu,
					       enum pp_xgmi_plpd_mode mode)
{
	struct amdgpu_device *adev = smu->adev;
	int ret, param;

	switch (mode) {
	case XGMI_PLPD_DEFAULT:
		param = PPSMC_PLPD_MODE_DEFAULT;
		break;
	case XGMI_PLPD_OPTIMIZED:
		param = PPSMC_PLPD_MODE_OPTIMIZED;
		break;
	case XGMI_PLPD_DISALLOW:
		param = 0;
		break;
	default:
		return -EINVAL;
	}

	if (mode == XGMI_PLPD_DISALLOW)
		ret = smu_cmn_send_smc_msg_with_param(smu,
						      SMU_MSG_GmiPwrDnControl,
						      param, NULL);
	else
		/* change xgmi per-link power down policy */
		ret = smu_cmn_send_smc_msg_with_param(smu,
						      SMU_MSG_SelectPLPDMode,
						      param, NULL);

	if (ret)
		dev_err(adev->dev,
			"select xgmi per-link power down policy %d failed\n",
			mode);

	return ret;
}

static const struct pptable_funcs smu_v13_0_6_ppt_funcs = {
	/* init dpm */
	.get_allowed_feature_mask = smu_v13_0_6_get_allowed_feature_mask,
	/* dpm/clk tables */
	.set_default_dpm_table = smu_v13_0_6_set_default_dpm_table,
	.populate_umd_state_clk = smu_v13_0_6_populate_umd_state_clk,
	.print_clk_levels = smu_v13_0_6_print_clk_levels,
	.force_clk_levels = smu_v13_0_6_force_clk_levels,
	.read_sensor = smu_v13_0_6_read_sensor,
	.set_performance_level = smu_v13_0_6_set_performance_level,
	.get_power_limit = smu_v13_0_6_get_power_limit,
	.is_dpm_running = smu_v13_0_6_is_dpm_running,
	.get_unique_id = smu_v13_0_6_get_unique_id,
	.init_microcode = smu_v13_0_6_init_microcode,
	.fini_microcode = smu_v13_0_fini_microcode,
	.init_smc_tables = smu_v13_0_6_init_smc_tables,
	.fini_smc_tables = smu_v13_0_fini_smc_tables,
	.init_power = smu_v13_0_init_power,
	.fini_power = smu_v13_0_fini_power,
	.check_fw_status = smu_v13_0_6_check_fw_status,
	/* pptable related */
	.check_fw_version = smu_v13_0_check_fw_version,
	.set_driver_table_location = smu_v13_0_set_driver_table_location,
	.set_tool_table_location = smu_v13_0_set_tool_table_location,
	.notify_memory_pool_location = smu_v13_0_notify_memory_pool_location,
	.system_features_control = smu_v13_0_6_system_features_control,
	.send_smc_msg_with_param = smu_cmn_send_smc_msg_with_param,
	.send_smc_msg = smu_cmn_send_smc_msg,
	.get_enabled_mask = smu_v13_0_6_get_enabled_mask,
	.feature_is_enabled = smu_cmn_feature_is_enabled,
	.set_power_limit = smu_v13_0_6_set_power_limit,
	.set_xgmi_pstate = smu_v13_0_set_xgmi_pstate,
	.register_irq_handler = smu_v13_0_6_register_irq_handler,
	.enable_thermal_alert = smu_v13_0_enable_thermal_alert,
	.disable_thermal_alert = smu_v13_0_disable_thermal_alert,
	.setup_pptable = smu_v13_0_6_setup_pptable,
	.baco_is_support = smu_v13_0_6_is_baco_supported,
	.get_dpm_ultimate_freq = smu_v13_0_6_get_dpm_ultimate_freq,
	.set_soft_freq_limited_range = smu_v13_0_6_set_soft_freq_limited_range,
	.od_edit_dpm_table = smu_v13_0_6_usr_edit_dpm_table,
	.select_xgmi_plpd_policy = smu_v13_0_6_select_xgmi_plpd_policy,
	.log_thermal_throttling_event = smu_v13_0_6_log_thermal_throttling_event,
	.get_pp_feature_mask = smu_cmn_get_pp_feature_mask,
	.get_gpu_metrics = smu_v13_0_6_get_gpu_metrics,
	.get_thermal_temperature_range = smu_v13_0_6_get_thermal_temperature_range,
	.mode1_reset_is_support = smu_v13_0_6_is_mode1_reset_supported,
	.mode2_reset_is_support = smu_v13_0_6_is_mode2_reset_supported,
	.mode1_reset = smu_v13_0_6_mode1_reset,
	.mode2_reset = smu_v13_0_6_mode2_reset,
	.wait_for_event = smu_v13_0_wait_for_event,
	.i2c_init = smu_v13_0_6_i2c_control_init,
	.i2c_fini = smu_v13_0_6_i2c_control_fini,
	.send_hbm_bad_pages_num = smu_v13_0_6_smu_send_hbm_bad_page_num,
	.post_init = smu_v13_0_6_post_init,
};

void smu_v13_0_6_set_ppt_funcs(struct smu_context *smu)
{
	smu->ppt_funcs = &smu_v13_0_6_ppt_funcs;
	smu->message_map = smu_v13_0_6_message_map;
	smu->clock_map = smu_v13_0_6_clk_map;
	smu->feature_map = smu_v13_0_6_feature_mask_map;
	smu->table_map = smu_v13_0_6_table_map;
	smu->smc_driver_if_version = SMU13_0_6_DRIVER_IF_VERSION;
	smu_v13_0_set_smu_mailbox_registers(smu);
	amdgpu_mca_smu_init_funcs(smu->adev, &smu_v13_0_6_mca_smu_funcs);
}<|MERGE_RESOLUTION|>--- conflicted
+++ resolved
@@ -2466,7 +2466,6 @@
 
 		if (ipid->hwid == hwid && ipid->mcatype == mcatype)
 			return i;
-<<<<<<< HEAD
 	}
 
 	return AMDGPU_MCA_IP_UNKNOW;
@@ -2484,25 +2483,6 @@
 		return 0;
 	}
 
-=======
-	}
-
-	return AMDGPU_MCA_IP_UNKNOW;
-}
-
-static int mca_umc_mca_get_err_count(const struct mca_ras_info *mca_ras, struct amdgpu_device *adev,
-				     enum amdgpu_mca_error_type type, struct mca_bank_entry *entry, uint32_t *count)
-{
-	uint64_t status0;
-
-	status0 = entry->regs[MCA_REG_IDX_STATUS];
-
-	if (!REG_GET_FIELD(status0, MCMP1_STATUST0, Val)) {
-		*count = 0;
-		return 0;
-	}
-
->>>>>>> 8e2f79f4
 	if (type == AMDGPU_MCA_ERROR_TYPE_UE && umc_v12_0_is_uncorrectable_error(status0))
 		*count = 1;
 	else if (type == AMDGPU_MCA_ERROR_TYPE_CE && umc_v12_0_is_correctable_error(status0))
@@ -2613,19 +2593,13 @@
 static bool mca_smu_bank_is_valid(const struct mca_ras_info *mca_ras, struct amdgpu_device *adev,
 				  enum amdgpu_mca_error_type type, struct mca_bank_entry *entry)
 {
-<<<<<<< HEAD
-=======
 	struct smu_context *smu = adev->powerplay.pp_handle;
->>>>>>> 8e2f79f4
 	uint32_t errcode, instlo;
 
 	instlo = REG_GET_FIELD(entry->regs[MCA_REG_IDX_IPID], MCMP1_IPIDT0, InstanceIdLo);
 	if (instlo != 0x03b30400)
 		return false;
 
-<<<<<<< HEAD
-	errcode = REG_GET_FIELD(entry->regs[MCA_REG_IDX_STATUS], MCMP1_STATUST0, ErrorCode);
-=======
 	if (!(adev->flags & AMD_IS_APU) && smu->smc_fw_version >= 0x00555600) {
 		errcode = MCA_REG__SYND__ERRORINFORMATION(entry->regs[MCA_REG_IDX_SYND]);
 		errcode &= 0xff;
@@ -2633,7 +2607,6 @@
 		errcode = REG_GET_FIELD(entry->regs[MCA_REG_IDX_STATUS], MCMP1_STATUST0, ErrorCode);
 	}
 
->>>>>>> 8e2f79f4
 	return mca_smu_check_error_code(adev, mca_ras, errcode);
 }
 
