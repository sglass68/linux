--- conflicted
+++ resolved
@@ -3437,14 +3437,8 @@
 	}
 
 	/* only SOC15 dGPUs support hotspot and mem temperatures */
-<<<<<<< HEAD
-	if (((adev->flags & AMD_IS_APU) || gc_ver < IP_VERSION(9, 0, 0) ||
-	    (gc_ver == IP_VERSION(9, 4, 3))) &&
-	     (attr == &sensor_dev_attr_temp2_crit_hyst.dev_attr.attr ||
-=======
 	if (((adev->flags & AMD_IS_APU) || gc_ver < IP_VERSION(9, 0, 0)) &&
 	    (attr == &sensor_dev_attr_temp2_crit_hyst.dev_attr.attr ||
->>>>>>> 740329d7
 	     attr == &sensor_dev_attr_temp3_crit_hyst.dev_attr.attr ||
 	     attr == &sensor_dev_attr_temp1_emergency.dev_attr.attr ||
 	     attr == &sensor_dev_attr_temp2_emergency.dev_attr.attr ||
@@ -4296,17 +4290,10 @@
 		seq_printf(m, "\t%u mV (VDDNB)\n", value);
 	size = sizeof(uint32_t);
 	if (!amdgpu_dpm_read_sensor(adev, AMDGPU_PP_SENSOR_GPU_AVG_POWER, (void *)&query, &size))
-<<<<<<< HEAD
-		seq_printf(m, "\t%u.%u W (average GPU)\n", query >> 8, query & 0xff);
-	size = sizeof(uint32_t);
-	if (!amdgpu_dpm_read_sensor(adev, AMDGPU_PP_SENSOR_GPU_INPUT_POWER, (void *)&query, &size))
-		seq_printf(m, "\t%u.%u W (current GPU)\n", query >> 8, query & 0xff);
-=======
 		seq_printf(m, "\t%u.%02u W (average GPU)\n", query >> 8, query & 0xff);
 	size = sizeof(uint32_t);
 	if (!amdgpu_dpm_read_sensor(adev, AMDGPU_PP_SENSOR_GPU_INPUT_POWER, (void *)&query, &size))
 		seq_printf(m, "\t%u.%02u W (current GPU)\n", query >> 8, query & 0xff);
->>>>>>> 740329d7
 	size = sizeof(value);
 	seq_printf(m, "\n");
 
