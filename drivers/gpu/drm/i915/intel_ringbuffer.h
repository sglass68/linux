#ifndef _INTEL_RINGBUFFER_H_
#define _INTEL_RINGBUFFER_H_

#include <linux/hashtable.h>
#include "i915_gem_batch_pool.h"

#define I915_CMD_HASH_ORDER 9

/* Early gen2 devices have a cacheline of just 32 bytes, using 64 is overkill,
 * but keeps the logic simple. Indeed, the whole purpose of this macro is just
 * to give some inclination as to some of the magic values used in the various
 * workarounds!
 */
#define CACHELINE_BYTES 64
#define CACHELINE_DWORDS (CACHELINE_BYTES / sizeof(uint32_t))

/*
 * Gen2 BSpec "1. Programming Environment" / 1.4.4.6 "Ring Buffer Use"
 * Gen3 BSpec "vol1c Memory Interface Functions" / 2.3.4.5 "Ring Buffer Use"
 * Gen4+ BSpec "vol1c Memory Interface and Command Stream" / 5.3.4.5 "Ring Buffer Use"
 *
 * "If the Ring Buffer Head Pointer and the Tail Pointer are on the same
 * cacheline, the Head Pointer must not be greater than the Tail
 * Pointer."
 */
#define I915_RING_FREE_SPACE 64

struct  intel_hw_status_page {
	u32		*page_addr;
	unsigned int	gfx_addr;
	struct		drm_i915_gem_object *obj;
};

#define I915_READ_TAIL(ring) I915_READ(RING_TAIL((ring)->mmio_base))
#define I915_WRITE_TAIL(ring, val) I915_WRITE(RING_TAIL((ring)->mmio_base), val)

#define I915_READ_START(ring) I915_READ(RING_START((ring)->mmio_base))
#define I915_WRITE_START(ring, val) I915_WRITE(RING_START((ring)->mmio_base), val)

#define I915_READ_HEAD(ring)  I915_READ(RING_HEAD((ring)->mmio_base))
#define I915_WRITE_HEAD(ring, val) I915_WRITE(RING_HEAD((ring)->mmio_base), val)

#define I915_READ_CTL(ring) I915_READ(RING_CTL((ring)->mmio_base))
#define I915_WRITE_CTL(ring, val) I915_WRITE(RING_CTL((ring)->mmio_base), val)

#define I915_READ_IMR(ring) I915_READ(RING_IMR((ring)->mmio_base))
#define I915_WRITE_IMR(ring, val) I915_WRITE(RING_IMR((ring)->mmio_base), val)

#define I915_READ_MODE(ring) I915_READ(RING_MI_MODE((ring)->mmio_base))
#define I915_WRITE_MODE(ring, val) I915_WRITE(RING_MI_MODE((ring)->mmio_base), val)

/* seqno size is actually only a uint32, but since we plan to use MI_FLUSH_DW to
 * do the writes, and that must have qw aligned offsets, simply pretend it's 8b.
 */
#define gen8_semaphore_seqno_size sizeof(uint64_t)
#define GEN8_SEMAPHORE_OFFSET(__from, __to)			     \
	(((__from) * I915_NUM_ENGINES  + (__to)) * gen8_semaphore_seqno_size)
#define GEN8_SIGNAL_OFFSET(__ring, to)			     \
	(i915_gem_obj_ggtt_offset(dev_priv->semaphore_obj) + \
<<<<<<< HEAD
	((__ring)->id * I915_NUM_ENGINES * i915_semaphore_seqno_size) +	\
	(i915_semaphore_seqno_size * (to)))

#define GEN8_WAIT_OFFSET(__ring, from)			     \
	(i915_gem_obj_ggtt_offset(dev_priv->semaphore_obj) + \
	((from) * I915_NUM_ENGINES * i915_semaphore_seqno_size) + \
	(i915_semaphore_seqno_size * (__ring)->id))
=======
	 GEN8_SEMAPHORE_OFFSET((__ring)->id, (to)))
#define GEN8_WAIT_OFFSET(__ring, from)			     \
	(i915_gem_obj_ggtt_offset(dev_priv->semaphore_obj) + \
	 GEN8_SEMAPHORE_OFFSET(from, (__ring)->id))
>>>>>>> ba3150ac

#define GEN8_RING_SEMAPHORE_INIT(e) do { \
	if (!dev_priv->semaphore_obj) { \
		break; \
	} \
	(e)->semaphore.signal_ggtt[RCS] = GEN8_SIGNAL_OFFSET((e), RCS); \
	(e)->semaphore.signal_ggtt[VCS] = GEN8_SIGNAL_OFFSET((e), VCS); \
	(e)->semaphore.signal_ggtt[BCS] = GEN8_SIGNAL_OFFSET((e), BCS); \
	(e)->semaphore.signal_ggtt[VECS] = GEN8_SIGNAL_OFFSET((e), VECS); \
	(e)->semaphore.signal_ggtt[VCS2] = GEN8_SIGNAL_OFFSET((e), VCS2); \
	(e)->semaphore.signal_ggtt[(e)->id] = MI_SEMAPHORE_SYNC_INVALID; \
	} while(0)

enum intel_ring_hangcheck_action {
	HANGCHECK_IDLE = 0,
	HANGCHECK_WAIT,
	HANGCHECK_ACTIVE,
	HANGCHECK_KICK,
	HANGCHECK_HUNG,
};

#define HANGCHECK_SCORE_RING_HUNG 31

struct intel_ring_hangcheck {
	u64 acthd;
	u32 seqno;
	unsigned user_interrupts;
	int score;
	enum intel_ring_hangcheck_action action;
	int deadlock;
	u32 instdone[I915_NUM_INSTDONE_REG];
};

struct intel_ringbuffer {
	struct drm_i915_gem_object *obj;
	void __iomem *virtual_start;
	struct i915_vma *vma;

	struct intel_engine_cs *engine;
	struct list_head link;

	u32 head;
	u32 tail;
	int space;
	int size;
	int effective_size;
	int reserved_size;
	int reserved_tail;
	bool reserved_in_use;

	/** We track the position of the requests in the ring buffer, and
	 * when each is retired we increment last_retired_head as the GPU
	 * must have finished processing the request and so we know we
	 * can advance the ringbuffer up to that position.
	 *
	 * last_retired_head is set to -1 after the value is consumed so
	 * we can detect new retirements.
	 */
	u32 last_retired_head;
};

struct	intel_context;
struct drm_i915_reg_table;

/*
 * we use a single page to load ctx workarounds so all of these
 * values are referred in terms of dwords
 *
 * struct i915_wa_ctx_bb:
 *  offset: specifies batch starting position, also helpful in case
 *    if we want to have multiple batches at different offsets based on
 *    some criteria. It is not a requirement at the moment but provides
 *    an option for future use.
 *  size: size of the batch in DWORDS
 */
struct  i915_ctx_workarounds {
	struct i915_wa_ctx_bb {
		u32 offset;
		u32 size;
	} indirect_ctx, per_ctx;
	struct drm_i915_gem_object *obj;
};

struct  intel_engine_cs {
	const char	*name;
	enum intel_engine_id {
		RCS = 0,
		BCS,
		VCS,
		VCS2,	/* Keep instances of the same type engine together. */
		VECS
	} id;
#define I915_NUM_ENGINES 5
#define _VCS(n) (VCS + (n))
	unsigned int exec_id;
	unsigned int guc_id;
	u32		mmio_base;
	struct		drm_device *dev;
	struct intel_ringbuffer *buffer;
	struct list_head buffers;

	/*
	 * A pool of objects to use as shadow copies of client batch buffers
	 * when the command parser is enabled. Prevents the client from
	 * modifying the batch contents after software parsing.
	 */
	struct i915_gem_batch_pool batch_pool;

	struct intel_hw_status_page status_page;
	struct i915_ctx_workarounds wa_ctx;

	unsigned irq_refcount; /* protected by dev_priv->irq_lock */
	u32		irq_enable_mask;	/* bitmask to enable ring interrupt */
	struct drm_i915_gem_request *trace_irq_req;
	bool __must_check (*irq_get)(struct intel_engine_cs *ring);
	void		(*irq_put)(struct intel_engine_cs *ring);

	int		(*init_hw)(struct intel_engine_cs *ring);

	int		(*init_context)(struct drm_i915_gem_request *req);

	void		(*write_tail)(struct intel_engine_cs *ring,
				      u32 value);
	int __must_check (*flush)(struct drm_i915_gem_request *req,
				  u32	invalidate_domains,
				  u32	flush_domains);
	int		(*add_request)(struct drm_i915_gem_request *req);
	/* Some chipsets are not quite as coherent as advertised and need
	 * an expensive kick to force a true read of the up-to-date seqno.
	 * However, the up-to-date seqno is not always required and the last
	 * seen value is good enough. Note that the seqno will always be
	 * monotonic, even if not coherent.
	 */
	void		(*irq_seqno_barrier)(struct intel_engine_cs *ring);
	u32		(*get_seqno)(struct intel_engine_cs *ring);
	void		(*set_seqno)(struct intel_engine_cs *ring,
				     u32 seqno);
	int		(*dispatch_execbuffer)(struct drm_i915_gem_request *req,
					       u64 offset, u32 length,
					       unsigned dispatch_flags);
#define I915_DISPATCH_SECURE 0x1
#define I915_DISPATCH_PINNED 0x2
#define I915_DISPATCH_RS     0x4
	void		(*cleanup)(struct intel_engine_cs *ring);

	/* GEN8 signal/wait table - never trust comments!
	 *	  signal to	signal to    signal to   signal to      signal to
	 *	    RCS		   VCS          BCS        VECS		 VCS2
	 *      --------------------------------------------------------------------
	 *  RCS | NOP (0x00) | VCS (0x08) | BCS (0x10) | VECS (0x18) | VCS2 (0x20) |
	 *	|-------------------------------------------------------------------
	 *  VCS | RCS (0x28) | NOP (0x30) | BCS (0x38) | VECS (0x40) | VCS2 (0x48) |
	 *	|-------------------------------------------------------------------
	 *  BCS | RCS (0x50) | VCS (0x58) | NOP (0x60) | VECS (0x68) | VCS2 (0x70) |
	 *	|-------------------------------------------------------------------
	 * VECS | RCS (0x78) | VCS (0x80) | BCS (0x88) |  NOP (0x90) | VCS2 (0x98) |
	 *	|-------------------------------------------------------------------
	 * VCS2 | RCS (0xa0) | VCS (0xa8) | BCS (0xb0) | VECS (0xb8) | NOP  (0xc0) |
	 *	|-------------------------------------------------------------------
	 *
	 * Generalization:
	 *  f(x, y) := (x->id * NUM_RINGS * seqno_size) + (seqno_size * y->id)
	 *  ie. transpose of g(x, y)
	 *
	 *	 sync from	sync from    sync from    sync from	sync from
	 *	    RCS		   VCS          BCS        VECS		 VCS2
	 *      --------------------------------------------------------------------
	 *  RCS | NOP (0x00) | VCS (0x28) | BCS (0x50) | VECS (0x78) | VCS2 (0xa0) |
	 *	|-------------------------------------------------------------------
	 *  VCS | RCS (0x08) | NOP (0x30) | BCS (0x58) | VECS (0x80) | VCS2 (0xa8) |
	 *	|-------------------------------------------------------------------
	 *  BCS | RCS (0x10) | VCS (0x38) | NOP (0x60) | VECS (0x88) | VCS2 (0xb0) |
	 *	|-------------------------------------------------------------------
	 * VECS | RCS (0x18) | VCS (0x40) | BCS (0x68) |  NOP (0x90) | VCS2 (0xb8) |
	 *	|-------------------------------------------------------------------
	 * VCS2 | RCS (0x20) | VCS (0x48) | BCS (0x70) | VECS (0x98) |  NOP (0xc0) |
	 *	|-------------------------------------------------------------------
	 *
	 * Generalization:
	 *  g(x, y) := (y->id * NUM_RINGS * seqno_size) + (seqno_size * x->id)
	 *  ie. transpose of f(x, y)
	 */
	struct {
		u32	sync_seqno[I915_NUM_ENGINES-1];

		union {
			struct {
				/* our mbox written by others */
				u32		wait[I915_NUM_ENGINES];
				/* mboxes this ring signals to */
				i915_reg_t	signal[I915_NUM_ENGINES];
			} mbox;
			u64		signal_ggtt[I915_NUM_ENGINES];
		};

		/* AKA wait() */
		int	(*sync_to)(struct drm_i915_gem_request *to_req,
				   struct intel_engine_cs *from,
				   u32 seqno);
		int	(*signal)(struct drm_i915_gem_request *signaller_req,
				  /* num_dwords needed by caller */
				  unsigned int num_dwords);
	} semaphore;

	/* Execlists */
	struct tasklet_struct irq_tasklet;
	spinlock_t execlist_lock; /* used inside tasklet, use spin_lock_bh */
	struct list_head execlist_queue;
	struct list_head execlist_retired_req_list;
	unsigned int next_context_status_buffer;
	unsigned int idle_lite_restore_wa;
	bool disable_lite_restore_wa;
	u32 ctx_desc_template;
	u32             irq_keep_mask; /* bitmask for interrupts that should not be masked */
	int		(*emit_request)(struct drm_i915_gem_request *request);
	int		(*emit_flush)(struct drm_i915_gem_request *request,
				      u32 invalidate_domains,
				      u32 flush_domains);
	int		(*emit_bb_start)(struct drm_i915_gem_request *req,
					 u64 offset, unsigned dispatch_flags);

	/**
	 * List of objects currently involved in rendering from the
	 * ringbuffer.
	 *
	 * Includes buffers having the contents of their GPU caches
	 * flushed, not necessarily primitives.  last_read_req
	 * represents when the rendering involved will be completed.
	 *
	 * A reference is held on the buffer while on this list.
	 */
	struct list_head active_list;

	/**
	 * List of breadcrumbs associated with GPU requests currently
	 * outstanding.
	 */
	struct list_head request_list;

	/**
	 * Seqno of request most recently submitted to request_list.
	 * Used exclusively by hang checker to avoid grabbing lock while
	 * inspecting request list.
	 */
	u32 last_submitted_seqno;
	unsigned user_interrupts;

	bool gpu_caches_dirty;

	wait_queue_head_t irq_queue;

	struct intel_context *last_context;

	struct intel_ring_hangcheck hangcheck;

	struct {
		struct drm_i915_gem_object *obj;
		u32 gtt_offset;
		volatile u32 *cpu_page;
	} scratch;

	bool needs_cmd_parser;

	/*
	 * Table of commands the command parser needs to know about
	 * for this ring.
	 */
	DECLARE_HASHTABLE(cmd_hash, I915_CMD_HASH_ORDER);

	/*
	 * Table of registers allowed in commands that read/write registers.
	 */
	const struct drm_i915_reg_table *reg_tables;
	int reg_table_count;

	/*
	 * Returns the bitmask for the length field of the specified command.
	 * Return 0 for an unrecognized/invalid command.
	 *
	 * If the command parser finds an entry for a command in the ring's
	 * cmd_tables, it gets the command's length based on the table entry.
	 * If not, it calls this function to determine the per-ring length field
	 * encoding for the command (i.e. certain opcode ranges use certain bits
	 * to encode the command length in the header).
	 */
	u32 (*get_cmd_length_mask)(u32 cmd_header);
};

static inline bool
intel_engine_initialized(struct intel_engine_cs *engine)
{
	return engine->dev != NULL;
}

static inline unsigned
intel_engine_flag(struct intel_engine_cs *engine)
{
	return 1 << engine->id;
}

static inline u32
intel_ring_sync_index(struct intel_engine_cs *engine,
		      struct intel_engine_cs *other)
{
	int idx;

	/*
	 * rcs -> 0 = vcs, 1 = bcs, 2 = vecs, 3 = vcs2;
	 * vcs -> 0 = bcs, 1 = vecs, 2 = vcs2, 3 = rcs;
	 * bcs -> 0 = vecs, 1 = vcs2. 2 = rcs, 3 = vcs;
	 * vecs -> 0 = vcs2, 1 = rcs, 2 = vcs, 3 = bcs;
	 * vcs2 -> 0 = rcs, 1 = vcs, 2 = bcs, 3 = vecs;
	 */

	idx = (other - engine) - 1;
	if (idx < 0)
		idx += I915_NUM_ENGINES;

	return idx;
}

static inline void
intel_flush_status_page(struct intel_engine_cs *engine, int reg)
{
<<<<<<< HEAD
	drm_clflush_virt_range(&engine->status_page.page_addr[reg],
			       sizeof(uint32_t));
}

static inline u32
intel_read_status_page(struct intel_engine_cs *engine,
		       int reg)
{
	/* Ensure that the compiler doesn't optimize away the load. */
	barrier();
	return engine->status_page.page_addr[reg];
=======
	mb();
	clflush(&engine->status_page.page_addr[reg]);
	mb();
}

static inline u32
intel_read_status_page(struct intel_engine_cs *engine, int reg)
{
	/* Ensure that the compiler doesn't optimize away the load. */
	return READ_ONCE(engine->status_page.page_addr[reg]);
>>>>>>> ba3150ac
}

static inline void
intel_write_status_page(struct intel_engine_cs *engine,
			int reg, u32 value)
{
	engine->status_page.page_addr[reg] = value;
}

/*
 * Reads a dword out of the status page, which is written to from the command
 * queue by automatic updates, MI_REPORT_HEAD, MI_STORE_DATA_INDEX, or
 * MI_STORE_DATA_IMM.
 *
 * The following dwords have a reserved meaning:
 * 0x00: ISR copy, updated when an ISR bit not set in the HWSTAM changes.
 * 0x04: ring 0 head pointer
 * 0x05: ring 1 head pointer (915-class)
 * 0x06: ring 2 head pointer (915-class)
 * 0x10-0x1b: Context status DWords (GM45)
 * 0x1f: Last written status offset. (GM45)
 * 0x20-0x2f: Reserved (Gen6+)
 *
 * The area from dword 0x30 to 0x3ff is available for driver usage.
 */
#define I915_GEM_HWS_INDEX		0x30
#define I915_GEM_HWS_INDEX_ADDR (I915_GEM_HWS_INDEX << MI_STORE_DWORD_INDEX_SHIFT)
#define I915_GEM_HWS_SCRATCH_INDEX	0x40
#define I915_GEM_HWS_SCRATCH_ADDR (I915_GEM_HWS_SCRATCH_INDEX << MI_STORE_DWORD_INDEX_SHIFT)

struct intel_ringbuffer *
intel_engine_create_ringbuffer(struct intel_engine_cs *engine, int size);
int intel_pin_and_map_ringbuffer_obj(struct drm_device *dev,
				     struct intel_ringbuffer *ringbuf);
void intel_unpin_ringbuffer_obj(struct intel_ringbuffer *ringbuf);
void intel_ringbuffer_free(struct intel_ringbuffer *ring);

void intel_stop_engine(struct intel_engine_cs *engine);
void intel_cleanup_engine(struct intel_engine_cs *engine);

int intel_ring_alloc_request_extras(struct drm_i915_gem_request *request);

int __must_check intel_ring_begin(struct drm_i915_gem_request *req, int n);
int __must_check intel_ring_cacheline_align(struct drm_i915_gem_request *req);
static inline void intel_ring_emit(struct intel_engine_cs *engine,
				   u32 data)
{
	struct intel_ringbuffer *ringbuf = engine->buffer;
	iowrite32(data, ringbuf->virtual_start + ringbuf->tail);
	ringbuf->tail += 4;
}
static inline void intel_ring_emit_reg(struct intel_engine_cs *engine,
				       i915_reg_t reg)
{
	intel_ring_emit(engine, i915_mmio_reg_offset(reg));
}
static inline void intel_ring_advance(struct intel_engine_cs *engine)
{
	struct intel_ringbuffer *ringbuf = engine->buffer;
	ringbuf->tail &= ringbuf->size - 1;
}
int __intel_ring_space(int head, int tail, int size);
void intel_ring_update_space(struct intel_ringbuffer *ringbuf);
int intel_ring_space(struct intel_ringbuffer *ringbuf);
bool intel_engine_stopped(struct intel_engine_cs *engine);

int __must_check intel_engine_idle(struct intel_engine_cs *engine);
void intel_ring_init_seqno(struct intel_engine_cs *engine, u32 seqno);
int intel_ring_flush_all_caches(struct drm_i915_gem_request *req);
int intel_ring_invalidate_all_caches(struct drm_i915_gem_request *req);

void intel_fini_pipe_control(struct intel_engine_cs *engine);
int intel_init_pipe_control(struct intel_engine_cs *engine);

int intel_init_render_ring_buffer(struct drm_device *dev);
int intel_init_bsd_ring_buffer(struct drm_device *dev);
int intel_init_bsd2_ring_buffer(struct drm_device *dev);
int intel_init_blt_ring_buffer(struct drm_device *dev);
int intel_init_vebox_ring_buffer(struct drm_device *dev);

u64 intel_ring_get_active_head(struct intel_engine_cs *engine);

int init_workarounds_ring(struct intel_engine_cs *engine);

static inline u32 intel_ring_get_tail(struct intel_ringbuffer *ringbuf)
{
	return ringbuf->tail;
}

/*
 * Arbitrary size for largest possible 'add request' sequence. The code paths
 * are complex and variable. Empirical measurement shows that the worst case
 * is ILK at 136 words. Reserving too much is better than reserving too little
 * as that allows for corner cases that might have been missed. So the figure
 * has been rounded up to 160 words.
 */
#define MIN_SPACE_FOR_ADD_REQUEST	160

/*
 * Reserve space in the ring to guarantee that the i915_add_request() call
 * will always have sufficient room to do its stuff. The request creation
 * code calls this automatically.
 */
void intel_ring_reserved_space_reserve(struct intel_ringbuffer *ringbuf, int size);
/* Cancel the reservation, e.g. because the request is being discarded. */
void intel_ring_reserved_space_cancel(struct intel_ringbuffer *ringbuf);
/* Use the reserved space - for use by i915_add_request() only. */
void intel_ring_reserved_space_use(struct intel_ringbuffer *ringbuf);
/* Finish with the reserved space - for use by i915_add_request() only. */
void intel_ring_reserved_space_end(struct intel_ringbuffer *ringbuf);

/* Legacy ringbuffer specific portion of reservation code: */
int intel_ring_reserve_space(struct drm_i915_gem_request *request);

#endif /* _INTEL_RINGBUFFER_H_ */<|MERGE_RESOLUTION|>--- conflicted
+++ resolved
@@ -57,20 +57,10 @@
 	(((__from) * I915_NUM_ENGINES  + (__to)) * gen8_semaphore_seqno_size)
 #define GEN8_SIGNAL_OFFSET(__ring, to)			     \
 	(i915_gem_obj_ggtt_offset(dev_priv->semaphore_obj) + \
-<<<<<<< HEAD
-	((__ring)->id * I915_NUM_ENGINES * i915_semaphore_seqno_size) +	\
-	(i915_semaphore_seqno_size * (to)))
-
-#define GEN8_WAIT_OFFSET(__ring, from)			     \
-	(i915_gem_obj_ggtt_offset(dev_priv->semaphore_obj) + \
-	((from) * I915_NUM_ENGINES * i915_semaphore_seqno_size) + \
-	(i915_semaphore_seqno_size * (__ring)->id))
-=======
 	 GEN8_SEMAPHORE_OFFSET((__ring)->id, (to)))
 #define GEN8_WAIT_OFFSET(__ring, from)			     \
 	(i915_gem_obj_ggtt_offset(dev_priv->semaphore_obj) + \
 	 GEN8_SEMAPHORE_OFFSET(from, (__ring)->id))
->>>>>>> ba3150ac
 
 #define GEN8_RING_SEMAPHORE_INIT(e) do { \
 	if (!dev_priv->semaphore_obj) { \
@@ -395,19 +385,6 @@
 static inline void
 intel_flush_status_page(struct intel_engine_cs *engine, int reg)
 {
-<<<<<<< HEAD
-	drm_clflush_virt_range(&engine->status_page.page_addr[reg],
-			       sizeof(uint32_t));
-}
-
-static inline u32
-intel_read_status_page(struct intel_engine_cs *engine,
-		       int reg)
-{
-	/* Ensure that the compiler doesn't optimize away the load. */
-	barrier();
-	return engine->status_page.page_addr[reg];
-=======
 	mb();
 	clflush(&engine->status_page.page_addr[reg]);
 	mb();
@@ -418,7 +395,6 @@
 {
 	/* Ensure that the compiler doesn't optimize away the load. */
 	return READ_ONCE(engine->status_page.page_addr[reg]);
->>>>>>> ba3150ac
 }
 
 static inline void
