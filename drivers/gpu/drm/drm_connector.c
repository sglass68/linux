/*
 * Copyright (c) 2016 Intel Corporation
 *
 * Permission to use, copy, modify, distribute, and sell this software and its
 * documentation for any purpose is hereby granted without fee, provided that
 * the above copyright notice appear in all copies and that both that copyright
 * notice and this permission notice appear in supporting documentation, and
 * that the name of the copyright holders not be used in advertising or
 * publicity pertaining to distribution of the software without specific,
 * written prior permission.  The copyright holders make no representations
 * about the suitability of this software for any purpose.  It is provided "as
 * is" without express or implied warranty.
 *
 * THE COPYRIGHT HOLDERS DISCLAIM ALL WARRANTIES WITH REGARD TO THIS SOFTWARE,
 * INCLUDING ALL IMPLIED WARRANTIES OF MERCHANTABILITY AND FITNESS, IN NO
 * EVENT SHALL THE COPYRIGHT HOLDERS BE LIABLE FOR ANY SPECIAL, INDIRECT OR
 * CONSEQUENTIAL DAMAGES OR ANY DAMAGES WHATSOEVER RESULTING FROM LOSS OF USE,
 * DATA OR PROFITS, WHETHER IN AN ACTION OF CONTRACT, NEGLIGENCE OR OTHER
 * TORTIOUS ACTION, ARISING OUT OF OR IN CONNECTION WITH THE USE OR PERFORMANCE
 * OF THIS SOFTWARE.
 */

#include <drm/drmP.h>
#include <drm/drm_connector.h>
#include <drm/drm_edid.h>
#include <drm/drm_encoder.h>

#include "drm_crtc_internal.h"
#include "drm_internal.h"

/**
 * DOC: overview
 *
 * In DRM connectors are the general abstraction for display sinks, and include
 * als fixed panels or anything else that can display pixels in some form. As
 * opposed to all other KMS objects representing hardware (like CRTC, encoder or
 * plane abstractions) connectors can be hotplugged and unplugged at runtime.
 * Hence they are reference-counted using drm_connector_get() and
 * drm_connector_put().
 *
 * KMS driver must create, initialize, register and attach at a &struct
 * drm_connector for each such sink. The instance is created as other KMS
 * objects and initialized by setting the following fields. The connector is
 * initialized with a call to drm_connector_init() with a pointer to the
 * &struct drm_connector_funcs and a connector type, and then exposed to
 * userspace with a call to drm_connector_register().
 *
 * Connectors must be attached to an encoder to be used. For devices that map
 * connectors to encoders 1:1, the connector should be attached at
 * initialization time with a call to drm_mode_connector_attach_encoder(). The
 * driver must also set the &drm_connector.encoder field to point to the
 * attached encoder.
 *
 * For connectors which are not fixed (like built-in panels) the driver needs to
 * support hotplug notifications. The simplest way to do that is by using the
 * probe helpers, see drm_kms_helper_poll_init() for connectors which don't have
 * hardware support for hotplug interrupts. Connectors with hardware hotplug
 * support can instead use e.g. drm_helper_hpd_irq_event().
 */

struct drm_conn_prop_enum_list {
	int type;
	const char *name;
	struct ida ida;
};

/*
 * Connector and encoder types.
 */
static struct drm_conn_prop_enum_list drm_connector_enum_list[] = {
	{ DRM_MODE_CONNECTOR_Unknown, "Unknown" },
	{ DRM_MODE_CONNECTOR_VGA, "VGA" },
	{ DRM_MODE_CONNECTOR_DVII, "DVI-I" },
	{ DRM_MODE_CONNECTOR_DVID, "DVI-D" },
	{ DRM_MODE_CONNECTOR_DVIA, "DVI-A" },
	{ DRM_MODE_CONNECTOR_Composite, "Composite" },
	{ DRM_MODE_CONNECTOR_SVIDEO, "SVIDEO" },
	{ DRM_MODE_CONNECTOR_LVDS, "LVDS" },
	{ DRM_MODE_CONNECTOR_Component, "Component" },
	{ DRM_MODE_CONNECTOR_9PinDIN, "DIN" },
	{ DRM_MODE_CONNECTOR_DisplayPort, "DP" },
	{ DRM_MODE_CONNECTOR_HDMIA, "HDMI-A" },
	{ DRM_MODE_CONNECTOR_HDMIB, "HDMI-B" },
	{ DRM_MODE_CONNECTOR_TV, "TV" },
	{ DRM_MODE_CONNECTOR_eDP, "eDP" },
	{ DRM_MODE_CONNECTOR_VIRTUAL, "Virtual" },
	{ DRM_MODE_CONNECTOR_DSI, "DSI" },
	{ DRM_MODE_CONNECTOR_DPI, "DPI" },
};

void drm_connector_ida_init(void)
{
	int i;

	for (i = 0; i < ARRAY_SIZE(drm_connector_enum_list); i++)
		ida_init(&drm_connector_enum_list[i].ida);
}

void drm_connector_ida_destroy(void)
{
	int i;

	for (i = 0; i < ARRAY_SIZE(drm_connector_enum_list); i++)
		ida_destroy(&drm_connector_enum_list[i].ida);
}

/**
 * drm_connector_get_cmdline_mode - reads the user's cmdline mode
 * @connector: connector to quwery
 *
 * The kernel supports per-connector configuration of its consoles through
 * use of the video= parameter. This function parses that option and
 * extracts the user's specified mode (or enable/disable status) for a
 * particular connector. This is typically only used during the early fbdev
 * setup.
 */
static void drm_connector_get_cmdline_mode(struct drm_connector *connector)
{
	struct drm_cmdline_mode *mode = &connector->cmdline_mode;
	char *option = NULL;

	if (fb_get_options(connector->name, &option))
		return;

	if (!drm_mode_parse_command_line_for_connector(option,
						       connector,
						       mode))
		return;

	if (mode->force) {
		DRM_INFO("forcing %s connector %s\n", connector->name,
			 drm_get_connector_force_name(mode->force));
		connector->force = mode->force;
	}

	DRM_DEBUG_KMS("cmdline mode for connector %s %dx%d@%dHz%s%s%s\n",
		      connector->name,
		      mode->xres, mode->yres,
		      mode->refresh_specified ? mode->refresh : 60,
		      mode->rb ? " reduced blanking" : "",
		      mode->margins ? " with margins" : "",
		      mode->interlace ?  " interlaced" : "");
}

static void drm_connector_free(struct kref *kref)
{
	struct drm_connector *connector =
		container_of(kref, struct drm_connector, base.refcount);
	struct drm_device *dev = connector->dev;

	drm_mode_object_unregister(dev, &connector->base);
	connector->funcs->destroy(connector);
}

<<<<<<< HEAD
static void drm_connector_free_work_fn(struct work_struct *work)
{
	struct drm_connector *connector =
		container_of(work, struct drm_connector, free_work);
	struct drm_device *dev = connector->dev;

	drm_mode_object_unregister(dev, &connector->base);
	connector->funcs->destroy(connector);
=======
void drm_connector_free_work_fn(struct work_struct *work)
{
	struct drm_connector *connector, *n;
	struct drm_device *dev =
		container_of(work, struct drm_device, mode_config.connector_free_work);
	struct drm_mode_config *config = &dev->mode_config;
	unsigned long flags;
	struct llist_node *freed;

	spin_lock_irqsave(&config->connector_list_lock, flags);
	freed = llist_del_all(&config->connector_free_list);
	spin_unlock_irqrestore(&config->connector_list_lock, flags);

	llist_for_each_entry_safe(connector, n, freed, free_node) {
		drm_mode_object_unregister(dev, &connector->base);
		connector->funcs->destroy(connector);
	}
>>>>>>> 5fa4ec9c
}

/**
 * drm_connector_init - Init a preallocated connector
 * @dev: DRM device
 * @connector: the connector to init
 * @funcs: callbacks for this connector
 * @connector_type: user visible type of the connector
 *
 * Initialises a preallocated connector. Connectors should be
 * subclassed as part of driver connector objects.
 *
 * Returns:
 * Zero on success, error code on failure.
 */
int drm_connector_init(struct drm_device *dev,
		       struct drm_connector *connector,
		       const struct drm_connector_funcs *funcs,
		       int connector_type)
{
	struct drm_mode_config *config = &dev->mode_config;
	int ret;
	struct ida *connector_ida =
		&drm_connector_enum_list[connector_type].ida;

	ret = __drm_mode_object_add(dev, &connector->base,
				    DRM_MODE_OBJECT_CONNECTOR,
				    false, drm_connector_free);
	if (ret)
		return ret;

	INIT_WORK(&connector->free_work, drm_connector_free_work_fn);

	connector->base.properties = &connector->properties;
	connector->dev = dev;
	connector->funcs = funcs;

	ret = ida_simple_get(&config->connector_ida, 0, 0, GFP_KERNEL);
	if (ret < 0)
		goto out_put;
	connector->index = ret;
	ret = 0;

	connector->connector_type = connector_type;
	connector->connector_type_id =
		ida_simple_get(connector_ida, 1, 0, GFP_KERNEL);
	if (connector->connector_type_id < 0) {
		ret = connector->connector_type_id;
		goto out_put_id;
	}
	connector->name =
		kasprintf(GFP_KERNEL, "%s-%d",
			  drm_connector_enum_list[connector_type].name,
			  connector->connector_type_id);
	if (!connector->name) {
		ret = -ENOMEM;
		goto out_put_type_id;
	}

	INIT_LIST_HEAD(&connector->probed_modes);
	INIT_LIST_HEAD(&connector->modes);
	mutex_init(&connector->mutex);
	connector->edid_blob_ptr = NULL;
	connector->status = connector_status_unknown;

	drm_connector_get_cmdline_mode(connector);

	/* We should add connectors at the end to avoid upsetting the connector
	 * index too much. */
	spin_lock_irq(&config->connector_list_lock);
	list_add_tail(&connector->head, &config->connector_list);
	config->num_connector++;
	spin_unlock_irq(&config->connector_list_lock);

	if (connector_type != DRM_MODE_CONNECTOR_VIRTUAL)
		drm_object_attach_property(&connector->base,
					      config->edid_property,
					      0);

	drm_object_attach_property(&connector->base,
				      config->dpms_property, 0);

	drm_object_attach_property(&connector->base,
				   config->link_status_property,
				   0);

	drm_object_attach_property(&connector->base,
				   config->non_desktop_property,
				   0);

	if (drm_core_check_feature(dev, DRIVER_ATOMIC)) {
		drm_object_attach_property(&connector->base, config->prop_crtc_id, 0);
	}

	connector->debugfs_entry = NULL;
out_put_type_id:
	if (ret)
		ida_simple_remove(connector_ida, connector->connector_type_id);
out_put_id:
	if (ret)
		ida_simple_remove(&config->connector_ida, connector->index);
out_put:
	if (ret)
		drm_mode_object_unregister(dev, &connector->base);

	return ret;
}
EXPORT_SYMBOL(drm_connector_init);

/**
 * drm_mode_connector_attach_encoder - attach a connector to an encoder
 * @connector: connector to attach
 * @encoder: encoder to attach @connector to
 *
 * This function links up a connector to an encoder. Note that the routing
 * restrictions between encoders and crtcs are exposed to userspace through the
 * possible_clones and possible_crtcs bitmasks.
 *
 * Returns:
 * Zero on success, negative errno on failure.
 */
int drm_mode_connector_attach_encoder(struct drm_connector *connector,
				      struct drm_encoder *encoder)
{
	int i;

	/*
	 * In the past, drivers have attempted to model the static association
	 * of connector to encoder in simple connector/encoder devices using a
	 * direct assignment of connector->encoder = encoder. This connection
	 * is a logical one and the responsibility of the core, so drivers are
	 * expected not to mess with this.
	 *
	 * Note that the error return should've been enough here, but a large
	 * majority of drivers ignores the return value, so add in a big WARN
	 * to get people's attention.
	 */
	if (WARN_ON(connector->encoder))
		return -EINVAL;

	for (i = 0; i < DRM_CONNECTOR_MAX_ENCODER; i++) {
		if (connector->encoder_ids[i] == 0) {
			connector->encoder_ids[i] = encoder->base.id;
			return 0;
		}
	}
	return -ENOMEM;
}
EXPORT_SYMBOL(drm_mode_connector_attach_encoder);

static void drm_mode_remove(struct drm_connector *connector,
			    struct drm_display_mode *mode)
{
	list_del(&mode->head);
	drm_mode_destroy(connector->dev, mode);
}

/**
 * drm_connector_cleanup - cleans up an initialised connector
 * @connector: connector to cleanup
 *
 * Cleans up the connector but doesn't free the object.
 */
void drm_connector_cleanup(struct drm_connector *connector)
{
	struct drm_device *dev = connector->dev;
	struct drm_display_mode *mode, *t;

	/* The connector should have been removed from userspace long before
	 * it is finally destroyed.
	 */
	if (WARN_ON(connector->registered))
		drm_connector_unregister(connector);

	if (connector->tile_group) {
		drm_mode_put_tile_group(dev, connector->tile_group);
		connector->tile_group = NULL;
	}

	list_for_each_entry_safe(mode, t, &connector->probed_modes, head)
		drm_mode_remove(connector, mode);

	list_for_each_entry_safe(mode, t, &connector->modes, head)
		drm_mode_remove(connector, mode);

	ida_simple_remove(&drm_connector_enum_list[connector->connector_type].ida,
			  connector->connector_type_id);

	ida_simple_remove(&dev->mode_config.connector_ida,
			  connector->index);

	kfree(connector->display_info.bus_formats);
	drm_mode_object_unregister(dev, &connector->base);
	kfree(connector->name);
	connector->name = NULL;
	spin_lock_irq(&dev->mode_config.connector_list_lock);
	list_del(&connector->head);
	dev->mode_config.num_connector--;
	spin_unlock_irq(&dev->mode_config.connector_list_lock);

	WARN_ON(connector->state && !connector->funcs->atomic_destroy_state);
	if (connector->state && connector->funcs->atomic_destroy_state)
		connector->funcs->atomic_destroy_state(connector,
						       connector->state);

	mutex_destroy(&connector->mutex);

	memset(connector, 0, sizeof(*connector));
}
EXPORT_SYMBOL(drm_connector_cleanup);

/**
 * drm_connector_register - register a connector
 * @connector: the connector to register
 *
 * Register userspace interfaces for a connector
 *
 * Returns:
 * Zero on success, error code on failure.
 */
int drm_connector_register(struct drm_connector *connector)
{
	int ret = 0;

	if (!connector->dev->registered)
		return 0;

	mutex_lock(&connector->mutex);
	if (connector->registered)
		goto unlock;

	ret = drm_sysfs_connector_add(connector);
	if (ret)
		goto unlock;

	ret = drm_debugfs_connector_add(connector);
	if (ret) {
		goto err_sysfs;
	}

	if (connector->funcs->late_register) {
		ret = connector->funcs->late_register(connector);
		if (ret)
			goto err_debugfs;
	}

	drm_mode_object_register(connector->dev, &connector->base);

	connector->registered = true;
	goto unlock;

err_debugfs:
	drm_debugfs_connector_remove(connector);
err_sysfs:
	drm_sysfs_connector_remove(connector);
unlock:
	mutex_unlock(&connector->mutex);
	return ret;
}
EXPORT_SYMBOL(drm_connector_register);

/**
 * drm_connector_unregister - unregister a connector
 * @connector: the connector to unregister
 *
 * Unregister userspace interfaces for a connector
 */
void drm_connector_unregister(struct drm_connector *connector)
{
	mutex_lock(&connector->mutex);
	if (!connector->registered) {
		mutex_unlock(&connector->mutex);
		return;
	}

	if (connector->funcs->early_unregister)
		connector->funcs->early_unregister(connector);

	drm_sysfs_connector_remove(connector);
	drm_debugfs_connector_remove(connector);

	connector->registered = false;
	mutex_unlock(&connector->mutex);
}
EXPORT_SYMBOL(drm_connector_unregister);

void drm_connector_unregister_all(struct drm_device *dev)
{
	struct drm_connector *connector;
	struct drm_connector_list_iter conn_iter;

	drm_connector_list_iter_begin(dev, &conn_iter);
	drm_for_each_connector_iter(connector, &conn_iter)
		drm_connector_unregister(connector);
	drm_connector_list_iter_end(&conn_iter);
}

int drm_connector_register_all(struct drm_device *dev)
{
	struct drm_connector *connector;
	struct drm_connector_list_iter conn_iter;
	int ret = 0;

	drm_connector_list_iter_begin(dev, &conn_iter);
	drm_for_each_connector_iter(connector, &conn_iter) {
		ret = drm_connector_register(connector);
		if (ret)
			break;
	}
	drm_connector_list_iter_end(&conn_iter);

	if (ret)
		drm_connector_unregister_all(dev);
	return ret;
}

/**
 * drm_get_connector_status_name - return a string for connector status
 * @status: connector status to compute name of
 *
 * In contrast to the other drm_get_*_name functions this one here returns a
 * const pointer and hence is threadsafe.
 */
const char *drm_get_connector_status_name(enum drm_connector_status status)
{
	if (status == connector_status_connected)
		return "connected";
	else if (status == connector_status_disconnected)
		return "disconnected";
	else
		return "unknown";
}
EXPORT_SYMBOL(drm_get_connector_status_name);

/**
 * drm_get_connector_force_name - return a string for connector force
 * @force: connector force to get name of
 *
 * Returns: const pointer to name.
 */
const char *drm_get_connector_force_name(enum drm_connector_force force)
{
	switch (force) {
	case DRM_FORCE_UNSPECIFIED:
		return "unspecified";
	case DRM_FORCE_OFF:
		return "off";
	case DRM_FORCE_ON:
		return "on";
	case DRM_FORCE_ON_DIGITAL:
		return "digital";
	default:
		return "unknown";
	}
}

#ifdef CONFIG_LOCKDEP
static struct lockdep_map connector_list_iter_dep_map = {
	.name = "drm_connector_list_iter"
};
#endif

/**
 * drm_connector_list_iter_begin - initialize a connector_list iterator
 * @dev: DRM device
 * @iter: connector_list iterator
 *
 * Sets @iter up to walk the &drm_mode_config.connector_list of @dev. @iter
 * must always be cleaned up again by calling drm_connector_list_iter_end().
 * Iteration itself happens using drm_connector_list_iter_next() or
 * drm_for_each_connector_iter().
 */
void drm_connector_list_iter_begin(struct drm_device *dev,
				   struct drm_connector_list_iter *iter)
{
	iter->dev = dev;
	iter->conn = NULL;
	lock_acquire_shared_recursive(&connector_list_iter_dep_map, 0, 1, NULL, _RET_IP_);
}
EXPORT_SYMBOL(drm_connector_list_iter_begin);

/*
 * Extra-safe connector put function that works in any context. Should only be
 * used from the connector_iter functions, where we never really expect to
 * actually release the connector when dropping our final reference.
 */
static void
<<<<<<< HEAD
drm_connector_put_safe(struct drm_connector *conn)
{
	if (refcount_dec_and_test(&conn->base.refcount.refcount))
		schedule_work(&conn->free_work);
=======
__drm_connector_put_safe(struct drm_connector *conn)
{
	struct drm_mode_config *config = &conn->dev->mode_config;

	lockdep_assert_held(&config->connector_list_lock);

	if (!refcount_dec_and_test(&conn->base.refcount.refcount))
		return;

	llist_add(&conn->free_node, &config->connector_free_list);
	schedule_work(&config->connector_free_work);
>>>>>>> 5fa4ec9c
}

/**
 * drm_connector_list_iter_next - return next connector
 * @iter: connectr_list iterator
 *
 * Returns the next connector for @iter, or NULL when the list walk has
 * completed.
 */
struct drm_connector *
drm_connector_list_iter_next(struct drm_connector_list_iter *iter)
{
	struct drm_connector *old_conn = iter->conn;
	struct drm_mode_config *config = &iter->dev->mode_config;
	struct list_head *lhead;
	unsigned long flags;

	spin_lock_irqsave(&config->connector_list_lock, flags);
	lhead = old_conn ? &old_conn->head : &config->connector_list;

	do {
		if (lhead->next == &config->connector_list) {
			iter->conn = NULL;
			break;
		}

		lhead = lhead->next;
		iter->conn = list_entry(lhead, struct drm_connector, head);

		/* loop until it's not a zombie connector */
	} while (!kref_get_unless_zero(&iter->conn->base.refcount));

	if (old_conn)
<<<<<<< HEAD
		drm_connector_put_safe(old_conn);
=======
		__drm_connector_put_safe(old_conn);
	spin_unlock_irqrestore(&config->connector_list_lock, flags);
>>>>>>> 5fa4ec9c

	return iter->conn;
}
EXPORT_SYMBOL(drm_connector_list_iter_next);

/**
 * drm_connector_list_iter_end - tear down a connector_list iterator
 * @iter: connector_list iterator
 *
 * Tears down @iter and releases any resources (like &drm_connector references)
 * acquired while walking the list. This must always be called, both when the
 * iteration completes fully or when it was aborted without walking the entire
 * list.
 */
void drm_connector_list_iter_end(struct drm_connector_list_iter *iter)
{
	struct drm_mode_config *config = &iter->dev->mode_config;
	unsigned long flags;

	iter->dev = NULL;
<<<<<<< HEAD
	if (iter->conn)
		drm_connector_put_safe(iter->conn);
=======
	if (iter->conn) {
		spin_lock_irqsave(&config->connector_list_lock, flags);
		__drm_connector_put_safe(iter->conn);
		spin_unlock_irqrestore(&config->connector_list_lock, flags);
	}
>>>>>>> 5fa4ec9c
	lock_release(&connector_list_iter_dep_map, 0, _RET_IP_);
}
EXPORT_SYMBOL(drm_connector_list_iter_end);

static const struct drm_prop_enum_list drm_subpixel_enum_list[] = {
	{ SubPixelUnknown, "Unknown" },
	{ SubPixelHorizontalRGB, "Horizontal RGB" },
	{ SubPixelHorizontalBGR, "Horizontal BGR" },
	{ SubPixelVerticalRGB, "Vertical RGB" },
	{ SubPixelVerticalBGR, "Vertical BGR" },
	{ SubPixelNone, "None" },
};

/**
 * drm_get_subpixel_order_name - return a string for a given subpixel enum
 * @order: enum of subpixel_order
 *
 * Note you could abuse this and return something out of bounds, but that
 * would be a caller error.  No unscrubbed user data should make it here.
 */
const char *drm_get_subpixel_order_name(enum subpixel_order order)
{
	return drm_subpixel_enum_list[order].name;
}
EXPORT_SYMBOL(drm_get_subpixel_order_name);

static const struct drm_prop_enum_list drm_dpms_enum_list[] = {
	{ DRM_MODE_DPMS_ON, "On" },
	{ DRM_MODE_DPMS_STANDBY, "Standby" },
	{ DRM_MODE_DPMS_SUSPEND, "Suspend" },
	{ DRM_MODE_DPMS_OFF, "Off" }
};
DRM_ENUM_NAME_FN(drm_get_dpms_name, drm_dpms_enum_list)

static const struct drm_prop_enum_list drm_link_status_enum_list[] = {
	{ DRM_MODE_LINK_STATUS_GOOD, "Good" },
	{ DRM_MODE_LINK_STATUS_BAD, "Bad" },
};

/**
 * drm_display_info_set_bus_formats - set the supported bus formats
 * @info: display info to store bus formats in
 * @formats: array containing the supported bus formats
 * @num_formats: the number of entries in the fmts array
 *
 * Store the supported bus formats in display info structure.
 * See MEDIA_BUS_FMT_* definitions in include/uapi/linux/media-bus-format.h for
 * a full list of available formats.
 */
int drm_display_info_set_bus_formats(struct drm_display_info *info,
				     const u32 *formats,
				     unsigned int num_formats)
{
	u32 *fmts = NULL;

	if (!formats && num_formats)
		return -EINVAL;

	if (formats && num_formats) {
		fmts = kmemdup(formats, sizeof(*formats) * num_formats,
			       GFP_KERNEL);
		if (!fmts)
			return -ENOMEM;
	}

	kfree(info->bus_formats);
	info->bus_formats = fmts;
	info->num_bus_formats = num_formats;

	return 0;
}
EXPORT_SYMBOL(drm_display_info_set_bus_formats);

/* Optional connector properties. */
static const struct drm_prop_enum_list drm_scaling_mode_enum_list[] = {
	{ DRM_MODE_SCALE_NONE, "None" },
	{ DRM_MODE_SCALE_FULLSCREEN, "Full" },
	{ DRM_MODE_SCALE_CENTER, "Center" },
	{ DRM_MODE_SCALE_ASPECT, "Full aspect" },
};

static const struct drm_prop_enum_list drm_aspect_ratio_enum_list[] = {
	{ DRM_MODE_PICTURE_ASPECT_NONE, "Automatic" },
	{ DRM_MODE_PICTURE_ASPECT_4_3, "4:3" },
	{ DRM_MODE_PICTURE_ASPECT_16_9, "16:9" },
};

static const struct drm_prop_enum_list drm_dvi_i_select_enum_list[] = {
	{ DRM_MODE_SUBCONNECTOR_Automatic, "Automatic" }, /* DVI-I and TV-out */
	{ DRM_MODE_SUBCONNECTOR_DVID,      "DVI-D"     }, /* DVI-I  */
	{ DRM_MODE_SUBCONNECTOR_DVIA,      "DVI-A"     }, /* DVI-I  */
};
DRM_ENUM_NAME_FN(drm_get_dvi_i_select_name, drm_dvi_i_select_enum_list)

static const struct drm_prop_enum_list drm_dvi_i_subconnector_enum_list[] = {
	{ DRM_MODE_SUBCONNECTOR_Unknown,   "Unknown"   }, /* DVI-I and TV-out */
	{ DRM_MODE_SUBCONNECTOR_DVID,      "DVI-D"     }, /* DVI-I  */
	{ DRM_MODE_SUBCONNECTOR_DVIA,      "DVI-A"     }, /* DVI-I  */
};
DRM_ENUM_NAME_FN(drm_get_dvi_i_subconnector_name,
		 drm_dvi_i_subconnector_enum_list)

static const struct drm_prop_enum_list drm_tv_select_enum_list[] = {
	{ DRM_MODE_SUBCONNECTOR_Automatic, "Automatic" }, /* DVI-I and TV-out */
	{ DRM_MODE_SUBCONNECTOR_Composite, "Composite" }, /* TV-out */
	{ DRM_MODE_SUBCONNECTOR_SVIDEO,    "SVIDEO"    }, /* TV-out */
	{ DRM_MODE_SUBCONNECTOR_Component, "Component" }, /* TV-out */
	{ DRM_MODE_SUBCONNECTOR_SCART,     "SCART"     }, /* TV-out */
};
DRM_ENUM_NAME_FN(drm_get_tv_select_name, drm_tv_select_enum_list)

static const struct drm_prop_enum_list drm_tv_subconnector_enum_list[] = {
	{ DRM_MODE_SUBCONNECTOR_Unknown,   "Unknown"   }, /* DVI-I and TV-out */
	{ DRM_MODE_SUBCONNECTOR_Composite, "Composite" }, /* TV-out */
	{ DRM_MODE_SUBCONNECTOR_SVIDEO,    "SVIDEO"    }, /* TV-out */
	{ DRM_MODE_SUBCONNECTOR_Component, "Component" }, /* TV-out */
	{ DRM_MODE_SUBCONNECTOR_SCART,     "SCART"     }, /* TV-out */
};
DRM_ENUM_NAME_FN(drm_get_tv_subconnector_name,
		 drm_tv_subconnector_enum_list)

/**
 * DOC: standard connector properties
 *
 * DRM connectors have a few standardized properties:
 *
 * EDID:
 * 	Blob property which contains the current EDID read from the sink. This
 * 	is useful to parse sink identification information like vendor, model
 * 	and serial. Drivers should update this property by calling
 * 	drm_mode_connector_update_edid_property(), usually after having parsed
 * 	the EDID using drm_add_edid_modes(). Userspace cannot change this
 * 	property.
 * DPMS:
 * 	Legacy property for setting the power state of the connector. For atomic
 * 	drivers this is only provided for backwards compatibility with existing
 * 	drivers, it remaps to controlling the "ACTIVE" property on the CRTC the
 * 	connector is linked to. Drivers should never set this property directly,
 * 	it is handled by the DRM core by calling the &drm_connector_funcs.dpms
 * 	callback. For atomic drivers the remapping to the "ACTIVE" property is
 * 	implemented in the DRM core.  This is the only standard connector
 * 	property that userspace can change.
 *
 * 	Note that this property cannot be set through the MODE_ATOMIC ioctl,
 * 	userspace must use "ACTIVE" on the CRTC instead.
 *
 * 	WARNING:
 *
 * 	For userspace also running on legacy drivers the "DPMS" semantics are a
 * 	lot more complicated. First, userspace cannot rely on the "DPMS" value
 * 	returned by the GETCONNECTOR actually reflecting reality, because many
 * 	drivers fail to update it. For atomic drivers this is taken care of in
 * 	drm_atomic_helper_update_legacy_modeset_state().
 *
 * 	The second issue is that the DPMS state is only well-defined when the
 * 	connector is connected to a CRTC. In atomic the DRM core enforces that
 * 	"ACTIVE" is off in such a case, no such checks exists for "DPMS".
 *
 * 	Finally, when enabling an output using the legacy SETCONFIG ioctl then
 * 	"DPMS" is forced to ON. But see above, that might not be reflected in
 * 	the software value on legacy drivers.
 *
 * 	Summarizing: Only set "DPMS" when the connector is known to be enabled,
 * 	assume that a successful SETCONFIG call also sets "DPMS" to on, and
 * 	never read back the value of "DPMS" because it can be incorrect.
 * PATH:
 * 	Connector path property to identify how this sink is physically
 * 	connected. Used by DP MST. This should be set by calling
 * 	drm_mode_connector_set_path_property(), in the case of DP MST with the
 * 	path property the MST manager created. Userspace cannot change this
 * 	property.
 * TILE:
 * 	Connector tile group property to indicate how a set of DRM connector
 * 	compose together into one logical screen. This is used by both high-res
 * 	external screens (often only using a single cable, but exposing multiple
 * 	DP MST sinks), or high-res integrated panels (like dual-link DSI) which
 * 	are not gen-locked. Note that for tiled panels which are genlocked, like
 * 	dual-link LVDS or dual-link DSI, the driver should try to not expose the
 * 	tiling and virtualize both &drm_crtc and &drm_plane if needed. Drivers
 * 	should update this value using drm_mode_connector_set_tile_property().
 * 	Userspace cannot change this property.
 * link-status:
 *      Connector link-status property to indicate the status of link. The default
 *      value of link-status is "GOOD". If something fails during or after modeset,
 *      the kernel driver may set this to "BAD" and issue a hotplug uevent. Drivers
 *      should update this value using drm_mode_connector_set_link_status_property().
 * non_desktop:
 * 	Indicates the output should be ignored for purposes of displaying a
 * 	standard desktop environment or console. This is most likely because
 * 	the output device is not rectilinear.
 *
 * Connectors also have one standardized atomic property:
 *
 * CRTC_ID:
 * 	Mode object ID of the &drm_crtc this connector should be connected to.
 */

int drm_connector_create_standard_properties(struct drm_device *dev)
{
	struct drm_property *prop;

	prop = drm_property_create(dev, DRM_MODE_PROP_BLOB |
				   DRM_MODE_PROP_IMMUTABLE,
				   "EDID", 0);
	if (!prop)
		return -ENOMEM;
	dev->mode_config.edid_property = prop;

	prop = drm_property_create_enum(dev, 0,
				   "DPMS", drm_dpms_enum_list,
				   ARRAY_SIZE(drm_dpms_enum_list));
	if (!prop)
		return -ENOMEM;
	dev->mode_config.dpms_property = prop;

	prop = drm_property_create(dev,
				   DRM_MODE_PROP_BLOB |
				   DRM_MODE_PROP_IMMUTABLE,
				   "PATH", 0);
	if (!prop)
		return -ENOMEM;
	dev->mode_config.path_property = prop;

	prop = drm_property_create(dev,
				   DRM_MODE_PROP_BLOB |
				   DRM_MODE_PROP_IMMUTABLE,
				   "TILE", 0);
	if (!prop)
		return -ENOMEM;
	dev->mode_config.tile_property = prop;

	prop = drm_property_create_enum(dev, 0, "link-status",
					drm_link_status_enum_list,
					ARRAY_SIZE(drm_link_status_enum_list));
	if (!prop)
		return -ENOMEM;
	dev->mode_config.link_status_property = prop;

	prop = drm_property_create_bool(dev, DRM_MODE_PROP_IMMUTABLE, "non-desktop");
	if (!prop)
		return -ENOMEM;
	dev->mode_config.non_desktop_property = prop;

	return 0;
}

/**
 * drm_mode_create_dvi_i_properties - create DVI-I specific connector properties
 * @dev: DRM device
 *
 * Called by a driver the first time a DVI-I connector is made.
 */
int drm_mode_create_dvi_i_properties(struct drm_device *dev)
{
	struct drm_property *dvi_i_selector;
	struct drm_property *dvi_i_subconnector;

	if (dev->mode_config.dvi_i_select_subconnector_property)
		return 0;

	dvi_i_selector =
		drm_property_create_enum(dev, 0,
				    "select subconnector",
				    drm_dvi_i_select_enum_list,
				    ARRAY_SIZE(drm_dvi_i_select_enum_list));
	dev->mode_config.dvi_i_select_subconnector_property = dvi_i_selector;

	dvi_i_subconnector = drm_property_create_enum(dev, DRM_MODE_PROP_IMMUTABLE,
				    "subconnector",
				    drm_dvi_i_subconnector_enum_list,
				    ARRAY_SIZE(drm_dvi_i_subconnector_enum_list));
	dev->mode_config.dvi_i_subconnector_property = dvi_i_subconnector;

	return 0;
}
EXPORT_SYMBOL(drm_mode_create_dvi_i_properties);

/**
 * drm_create_tv_properties - create TV specific connector properties
 * @dev: DRM device
 * @num_modes: number of different TV formats (modes) supported
 * @modes: array of pointers to strings containing name of each format
 *
 * Called by a driver's TV initialization routine, this function creates
 * the TV specific connector properties for a given device.  Caller is
 * responsible for allocating a list of format names and passing them to
 * this routine.
 */
int drm_mode_create_tv_properties(struct drm_device *dev,
				  unsigned int num_modes,
				  const char * const modes[])
{
	struct drm_property *tv_selector;
	struct drm_property *tv_subconnector;
	unsigned int i;

	if (dev->mode_config.tv_select_subconnector_property)
		return 0;

	/*
	 * Basic connector properties
	 */
	tv_selector = drm_property_create_enum(dev, 0,
					  "select subconnector",
					  drm_tv_select_enum_list,
					  ARRAY_SIZE(drm_tv_select_enum_list));
	if (!tv_selector)
		goto nomem;

	dev->mode_config.tv_select_subconnector_property = tv_selector;

	tv_subconnector =
		drm_property_create_enum(dev, DRM_MODE_PROP_IMMUTABLE,
				    "subconnector",
				    drm_tv_subconnector_enum_list,
				    ARRAY_SIZE(drm_tv_subconnector_enum_list));
	if (!tv_subconnector)
		goto nomem;
	dev->mode_config.tv_subconnector_property = tv_subconnector;

	/*
	 * Other, TV specific properties: margins & TV modes.
	 */
	dev->mode_config.tv_left_margin_property =
		drm_property_create_range(dev, 0, "left margin", 0, 100);
	if (!dev->mode_config.tv_left_margin_property)
		goto nomem;

	dev->mode_config.tv_right_margin_property =
		drm_property_create_range(dev, 0, "right margin", 0, 100);
	if (!dev->mode_config.tv_right_margin_property)
		goto nomem;

	dev->mode_config.tv_top_margin_property =
		drm_property_create_range(dev, 0, "top margin", 0, 100);
	if (!dev->mode_config.tv_top_margin_property)
		goto nomem;

	dev->mode_config.tv_bottom_margin_property =
		drm_property_create_range(dev, 0, "bottom margin", 0, 100);
	if (!dev->mode_config.tv_bottom_margin_property)
		goto nomem;

	dev->mode_config.tv_mode_property =
		drm_property_create(dev, DRM_MODE_PROP_ENUM,
				    "mode", num_modes);
	if (!dev->mode_config.tv_mode_property)
		goto nomem;

	for (i = 0; i < num_modes; i++)
		drm_property_add_enum(dev->mode_config.tv_mode_property, i,
				      i, modes[i]);

	dev->mode_config.tv_brightness_property =
		drm_property_create_range(dev, 0, "brightness", 0, 100);
	if (!dev->mode_config.tv_brightness_property)
		goto nomem;

	dev->mode_config.tv_contrast_property =
		drm_property_create_range(dev, 0, "contrast", 0, 100);
	if (!dev->mode_config.tv_contrast_property)
		goto nomem;

	dev->mode_config.tv_flicker_reduction_property =
		drm_property_create_range(dev, 0, "flicker reduction", 0, 100);
	if (!dev->mode_config.tv_flicker_reduction_property)
		goto nomem;

	dev->mode_config.tv_overscan_property =
		drm_property_create_range(dev, 0, "overscan", 0, 100);
	if (!dev->mode_config.tv_overscan_property)
		goto nomem;

	dev->mode_config.tv_saturation_property =
		drm_property_create_range(dev, 0, "saturation", 0, 100);
	if (!dev->mode_config.tv_saturation_property)
		goto nomem;

	dev->mode_config.tv_hue_property =
		drm_property_create_range(dev, 0, "hue", 0, 100);
	if (!dev->mode_config.tv_hue_property)
		goto nomem;

	return 0;
nomem:
	return -ENOMEM;
}
EXPORT_SYMBOL(drm_mode_create_tv_properties);

/**
 * drm_mode_create_scaling_mode_property - create scaling mode property
 * @dev: DRM device
 *
 * Called by a driver the first time it's needed, must be attached to desired
 * connectors.
 *
 * Atomic drivers should use drm_connector_attach_scaling_mode_property()
 * instead to correctly assign &drm_connector_state.picture_aspect_ratio
 * in the atomic state.
 */
int drm_mode_create_scaling_mode_property(struct drm_device *dev)
{
	struct drm_property *scaling_mode;

	if (dev->mode_config.scaling_mode_property)
		return 0;

	scaling_mode =
		drm_property_create_enum(dev, 0, "scaling mode",
				drm_scaling_mode_enum_list,
				    ARRAY_SIZE(drm_scaling_mode_enum_list));

	dev->mode_config.scaling_mode_property = scaling_mode;

	return 0;
}
EXPORT_SYMBOL(drm_mode_create_scaling_mode_property);

/**
 * drm_connector_attach_scaling_mode_property - attach atomic scaling mode property
 * @connector: connector to attach scaling mode property on.
 * @scaling_mode_mask: or'ed mask of BIT(%DRM_MODE_SCALE_\*).
 *
 * This is used to add support for scaling mode to atomic drivers.
 * The scaling mode will be set to &drm_connector_state.picture_aspect_ratio
 * and can be used from &drm_connector_helper_funcs->atomic_check for validation.
 *
 * This is the atomic version of drm_mode_create_scaling_mode_property().
 *
 * Returns:
 * Zero on success, negative errno on failure.
 */
int drm_connector_attach_scaling_mode_property(struct drm_connector *connector,
					       u32 scaling_mode_mask)
{
	struct drm_device *dev = connector->dev;
	struct drm_property *scaling_mode_property;
	int i, j = 0;
	const unsigned valid_scaling_mode_mask =
		(1U << ARRAY_SIZE(drm_scaling_mode_enum_list)) - 1;

	if (WARN_ON(hweight32(scaling_mode_mask) < 2 ||
		    scaling_mode_mask & ~valid_scaling_mode_mask))
		return -EINVAL;

	scaling_mode_property =
		drm_property_create(dev, DRM_MODE_PROP_ENUM, "scaling mode",
				    hweight32(scaling_mode_mask));

	if (!scaling_mode_property)
		return -ENOMEM;

	for (i = 0; i < ARRAY_SIZE(drm_scaling_mode_enum_list); i++) {
		int ret;

		if (!(BIT(i) & scaling_mode_mask))
			continue;

		ret = drm_property_add_enum(scaling_mode_property, j++,
					    drm_scaling_mode_enum_list[i].type,
					    drm_scaling_mode_enum_list[i].name);

		if (ret) {
			drm_property_destroy(dev, scaling_mode_property);

			return ret;
		}
	}

	drm_object_attach_property(&connector->base,
				   scaling_mode_property, 0);

	connector->scaling_mode_property = scaling_mode_property;

	return 0;
}
EXPORT_SYMBOL(drm_connector_attach_scaling_mode_property);

/**
 * drm_mode_create_aspect_ratio_property - create aspect ratio property
 * @dev: DRM device
 *
 * Called by a driver the first time it's needed, must be attached to desired
 * connectors.
 *
 * Returns:
 * Zero on success, negative errno on failure.
 */
int drm_mode_create_aspect_ratio_property(struct drm_device *dev)
{
	if (dev->mode_config.aspect_ratio_property)
		return 0;

	dev->mode_config.aspect_ratio_property =
		drm_property_create_enum(dev, 0, "aspect ratio",
				drm_aspect_ratio_enum_list,
				ARRAY_SIZE(drm_aspect_ratio_enum_list));

	if (dev->mode_config.aspect_ratio_property == NULL)
		return -ENOMEM;

	return 0;
}
EXPORT_SYMBOL(drm_mode_create_aspect_ratio_property);

/**
 * drm_mode_create_suggested_offset_properties - create suggests offset properties
 * @dev: DRM device
 *
 * Create the the suggested x/y offset property for connectors.
 */
int drm_mode_create_suggested_offset_properties(struct drm_device *dev)
{
	if (dev->mode_config.suggested_x_property && dev->mode_config.suggested_y_property)
		return 0;

	dev->mode_config.suggested_x_property =
		drm_property_create_range(dev, DRM_MODE_PROP_IMMUTABLE, "suggested X", 0, 0xffffffff);

	dev->mode_config.suggested_y_property =
		drm_property_create_range(dev, DRM_MODE_PROP_IMMUTABLE, "suggested Y", 0, 0xffffffff);

	if (dev->mode_config.suggested_x_property == NULL ||
	    dev->mode_config.suggested_y_property == NULL)
		return -ENOMEM;
	return 0;
}
EXPORT_SYMBOL(drm_mode_create_suggested_offset_properties);

/**
 * drm_mode_connector_set_path_property - set tile property on connector
 * @connector: connector to set property on.
 * @path: path to use for property; must not be NULL.
 *
 * This creates a property to expose to userspace to specify a
 * connector path. This is mainly used for DisplayPort MST where
 * connectors have a topology and we want to allow userspace to give
 * them more meaningful names.
 *
 * Returns:
 * Zero on success, negative errno on failure.
 */
int drm_mode_connector_set_path_property(struct drm_connector *connector,
					 const char *path)
{
	struct drm_device *dev = connector->dev;
	int ret;

	ret = drm_property_replace_global_blob(dev,
	                                       &connector->path_blob_ptr,
	                                       strlen(path) + 1,
	                                       path,
	                                       &connector->base,
	                                       dev->mode_config.path_property);
	return ret;
}
EXPORT_SYMBOL(drm_mode_connector_set_path_property);

/**
 * drm_mode_connector_set_tile_property - set tile property on connector
 * @connector: connector to set property on.
 *
 * This looks up the tile information for a connector, and creates a
 * property for userspace to parse if it exists. The property is of
 * the form of 8 integers using ':' as a separator.
 *
 * Returns:
 * Zero on success, errno on failure.
 */
int drm_mode_connector_set_tile_property(struct drm_connector *connector)
{
	struct drm_device *dev = connector->dev;
	char tile[256];
	int ret;

	if (!connector->has_tile) {
		ret  = drm_property_replace_global_blob(dev,
		                                        &connector->tile_blob_ptr,
		                                        0,
		                                        NULL,
		                                        &connector->base,
		                                        dev->mode_config.tile_property);
		return ret;
	}

	snprintf(tile, 256, "%d:%d:%d:%d:%d:%d:%d:%d",
		 connector->tile_group->id, connector->tile_is_single_monitor,
		 connector->num_h_tile, connector->num_v_tile,
		 connector->tile_h_loc, connector->tile_v_loc,
		 connector->tile_h_size, connector->tile_v_size);

	ret = drm_property_replace_global_blob(dev,
	                                       &connector->tile_blob_ptr,
	                                       strlen(tile) + 1,
	                                       tile,
	                                       &connector->base,
	                                       dev->mode_config.tile_property);
	return ret;
}
EXPORT_SYMBOL(drm_mode_connector_set_tile_property);

/**
 * drm_mode_connector_update_edid_property - update the edid property of a connector
 * @connector: drm connector
 * @edid: new value of the edid property
 *
 * This function creates a new blob modeset object and assigns its id to the
 * connector's edid property.
 *
 * Returns:
 * Zero on success, negative errno on failure.
 */
int drm_mode_connector_update_edid_property(struct drm_connector *connector,
					    const struct edid *edid)
{
	struct drm_device *dev = connector->dev;
	size_t size = 0;
	int ret;

	/* ignore requests to set edid when overridden */
	if (connector->override_edid)
		return 0;

	if (edid)
		size = EDID_LENGTH * (1 + edid->extensions);

<<<<<<< HEAD
=======
	/* Set the display info, using edid if available, otherwise
	 * reseting the values to defaults. This duplicates the work
	 * done in drm_add_edid_modes, but that function is not
	 * consistently called before this one in all drivers and the
	 * computation is cheap enough that it seems better to
	 * duplicate it rather than attempt to ensure some arbitrary
	 * ordering of calls.
	 */
	if (edid)
		drm_add_display_info(connector, edid);
	else
		drm_reset_display_info(connector);

>>>>>>> 5fa4ec9c
	drm_object_property_set_value(&connector->base,
				      dev->mode_config.non_desktop_property,
				      connector->display_info.non_desktop);

	ret = drm_property_replace_global_blob(dev,
					       &connector->edid_blob_ptr,
	                                       size,
	                                       edid,
	                                       &connector->base,
	                                       dev->mode_config.edid_property);
	return ret;
}
EXPORT_SYMBOL(drm_mode_connector_update_edid_property);

/**
 * drm_mode_connector_set_link_status_property - Set link status property of a connector
 * @connector: drm connector
 * @link_status: new value of link status property (0: Good, 1: Bad)
 *
 * In usual working scenario, this link status property will always be set to
 * "GOOD". If something fails during or after a mode set, the kernel driver
 * may set this link status property to "BAD". The caller then needs to send a
 * hotplug uevent for userspace to re-check the valid modes through
 * GET_CONNECTOR_IOCTL and retry modeset.
 *
 * Note: Drivers cannot rely on userspace to support this property and
 * issue a modeset. As such, they may choose to handle issues (like
 * re-training a link) without userspace's intervention.
 *
 * The reason for adding this property is to handle link training failures, but
 * it is not limited to DP or link training. For example, if we implement
 * asynchronous setcrtc, this property can be used to report any failures in that.
 */
void drm_mode_connector_set_link_status_property(struct drm_connector *connector,
						 uint64_t link_status)
{
	struct drm_device *dev = connector->dev;

	drm_modeset_lock(&dev->mode_config.connection_mutex, NULL);
	connector->state->link_status = link_status;
	drm_modeset_unlock(&dev->mode_config.connection_mutex);
}
EXPORT_SYMBOL(drm_mode_connector_set_link_status_property);

int drm_mode_connector_set_obj_prop(struct drm_mode_object *obj,
				    struct drm_property *property,
				    uint64_t value)
{
	int ret = -EINVAL;
	struct drm_connector *connector = obj_to_connector(obj);

	/* Do DPMS ourselves */
	if (property == connector->dev->mode_config.dpms_property) {
		ret = (*connector->funcs->dpms)(connector, (int)value);
	} else if (connector->funcs->set_property)
		ret = connector->funcs->set_property(connector, property, value);

	if (!ret)
		drm_object_property_set_value(&connector->base, property, value);
	return ret;
}

int drm_mode_connector_property_set_ioctl(struct drm_device *dev,
				       void *data, struct drm_file *file_priv)
{
	struct drm_mode_connector_set_property *conn_set_prop = data;
	struct drm_mode_obj_set_property obj_set_prop = {
		.value = conn_set_prop->value,
		.prop_id = conn_set_prop->prop_id,
		.obj_id = conn_set_prop->connector_id,
		.obj_type = DRM_MODE_OBJECT_CONNECTOR
	};

	/* It does all the locking and checking we need */
	return drm_mode_obj_set_property_ioctl(dev, &obj_set_prop, file_priv);
}

static struct drm_encoder *drm_connector_get_encoder(struct drm_connector *connector)
{
	/* For atomic drivers only state objects are synchronously updated and
	 * protected by modeset locks, so check those first. */
	if (connector->state)
		return connector->state->best_encoder;
	return connector->encoder;
}

static bool drm_mode_expose_to_userspace(const struct drm_display_mode *mode,
					 const struct drm_file *file_priv)
{
	/*
	 * If user-space hasn't configured the driver to expose the stereo 3D
	 * modes, don't expose them.
	 */
	if (!file_priv->stereo_allowed && drm_mode_is_stereo(mode))
		return false;

	return true;
}

int drm_mode_getconnector(struct drm_device *dev, void *data,
			  struct drm_file *file_priv)
{
	struct drm_mode_get_connector *out_resp = data;
	struct drm_connector *connector;
	struct drm_encoder *encoder;
	struct drm_display_mode *mode;
	int mode_count = 0;
	int encoders_count = 0;
	int ret = 0;
	int copied = 0;
	int i;
	struct drm_mode_modeinfo u_mode;
	struct drm_mode_modeinfo __user *mode_ptr;
	uint32_t __user *encoder_ptr;

	if (!drm_core_check_feature(dev, DRIVER_MODESET))
		return -EINVAL;

	memset(&u_mode, 0, sizeof(struct drm_mode_modeinfo));

	connector = drm_connector_lookup(dev, file_priv, out_resp->connector_id);
	if (!connector)
		return -ENOENT;

	for (i = 0; i < DRM_CONNECTOR_MAX_ENCODER; i++)
		if (connector->encoder_ids[i] != 0)
			encoders_count++;

	if ((out_resp->count_encoders >= encoders_count) && encoders_count) {
		copied = 0;
		encoder_ptr = (uint32_t __user *)(unsigned long)(out_resp->encoders_ptr);
		for (i = 0; i < DRM_CONNECTOR_MAX_ENCODER; i++) {
			if (connector->encoder_ids[i] != 0) {
				if (put_user(connector->encoder_ids[i],
					     encoder_ptr + copied)) {
					ret = -EFAULT;
					goto out;
				}
				copied++;
			}
		}
	}
	out_resp->count_encoders = encoders_count;

	out_resp->connector_id = connector->base.id;
	out_resp->connector_type = connector->connector_type;
	out_resp->connector_type_id = connector->connector_type_id;

	mutex_lock(&dev->mode_config.mutex);
	if (out_resp->count_modes == 0) {
		connector->funcs->fill_modes(connector,
					     dev->mode_config.max_width,
					     dev->mode_config.max_height);
	}

	out_resp->mm_width = connector->display_info.width_mm;
	out_resp->mm_height = connector->display_info.height_mm;
	out_resp->subpixel = connector->display_info.subpixel_order;
	out_resp->connection = connector->status;

	/* delayed so we get modes regardless of pre-fill_modes state */
	list_for_each_entry(mode, &connector->modes, head)
		if (drm_mode_expose_to_userspace(mode, file_priv))
			mode_count++;

	/*
	 * This ioctl is called twice, once to determine how much space is
	 * needed, and the 2nd time to fill it.
	 */
	if ((out_resp->count_modes >= mode_count) && mode_count) {
		copied = 0;
		mode_ptr = (struct drm_mode_modeinfo __user *)(unsigned long)out_resp->modes_ptr;
		list_for_each_entry(mode, &connector->modes, head) {
			if (!drm_mode_expose_to_userspace(mode, file_priv))
				continue;

			drm_mode_convert_to_umode(&u_mode, mode);
			if (copy_to_user(mode_ptr + copied,
					 &u_mode, sizeof(u_mode))) {
				ret = -EFAULT;
				mutex_unlock(&dev->mode_config.mutex);

				goto out;
			}
			copied++;
		}
	}
	out_resp->count_modes = mode_count;
	mutex_unlock(&dev->mode_config.mutex);

	drm_modeset_lock(&dev->mode_config.connection_mutex, NULL);
	encoder = drm_connector_get_encoder(connector);
	if (encoder)
		out_resp->encoder_id = encoder->base.id;
	else
		out_resp->encoder_id = 0;

	/* Only grab properties after probing, to make sure EDID and other
	 * properties reflect the latest status. */
	ret = drm_mode_object_get_properties(&connector->base, file_priv->atomic,
			(uint32_t __user *)(unsigned long)(out_resp->props_ptr),
			(uint64_t __user *)(unsigned long)(out_resp->prop_values_ptr),
			&out_resp->count_props);
	drm_modeset_unlock(&dev->mode_config.connection_mutex);

out:
	drm_connector_put(connector);

	return ret;
}


/**
 * DOC: Tile group
 *
 * Tile groups are used to represent tiled monitors with a unique integer
 * identifier. Tiled monitors using DisplayID v1.3 have a unique 8-byte handle,
 * we store this in a tile group, so we have a common identifier for all tiles
 * in a monitor group. The property is called "TILE". Drivers can manage tile
 * groups using drm_mode_create_tile_group(), drm_mode_put_tile_group() and
 * drm_mode_get_tile_group(). But this is only needed for internal panels where
 * the tile group information is exposed through a non-standard way.
 */

static void drm_tile_group_free(struct kref *kref)
{
	struct drm_tile_group *tg = container_of(kref, struct drm_tile_group, refcount);
	struct drm_device *dev = tg->dev;
	mutex_lock(&dev->mode_config.idr_mutex);
	idr_remove(&dev->mode_config.tile_idr, tg->id);
	mutex_unlock(&dev->mode_config.idr_mutex);
	kfree(tg);
}

/**
 * drm_mode_put_tile_group - drop a reference to a tile group.
 * @dev: DRM device
 * @tg: tile group to drop reference to.
 *
 * drop reference to tile group and free if 0.
 */
void drm_mode_put_tile_group(struct drm_device *dev,
			     struct drm_tile_group *tg)
{
	kref_put(&tg->refcount, drm_tile_group_free);
}
EXPORT_SYMBOL(drm_mode_put_tile_group);

/**
 * drm_mode_get_tile_group - get a reference to an existing tile group
 * @dev: DRM device
 * @topology: 8-bytes unique per monitor.
 *
 * Use the unique bytes to get a reference to an existing tile group.
 *
 * RETURNS:
 * tile group or NULL if not found.
 */
struct drm_tile_group *drm_mode_get_tile_group(struct drm_device *dev,
					       char topology[8])
{
	struct drm_tile_group *tg;
	int id;
	mutex_lock(&dev->mode_config.idr_mutex);
	idr_for_each_entry(&dev->mode_config.tile_idr, tg, id) {
		if (!memcmp(tg->group_data, topology, 8)) {
			if (!kref_get_unless_zero(&tg->refcount))
				tg = NULL;
			mutex_unlock(&dev->mode_config.idr_mutex);
			return tg;
		}
	}
	mutex_unlock(&dev->mode_config.idr_mutex);
	return NULL;
}
EXPORT_SYMBOL(drm_mode_get_tile_group);

/**
 * drm_mode_create_tile_group - create a tile group from a displayid description
 * @dev: DRM device
 * @topology: 8-bytes unique per monitor.
 *
 * Create a tile group for the unique monitor, and get a unique
 * identifier for the tile group.
 *
 * RETURNS:
 * new tile group or error.
 */
struct drm_tile_group *drm_mode_create_tile_group(struct drm_device *dev,
						  char topology[8])
{
	struct drm_tile_group *tg;
	int ret;

	tg = kzalloc(sizeof(*tg), GFP_KERNEL);
	if (!tg)
		return ERR_PTR(-ENOMEM);

	kref_init(&tg->refcount);
	memcpy(tg->group_data, topology, 8);
	tg->dev = dev;

	mutex_lock(&dev->mode_config.idr_mutex);
	ret = idr_alloc(&dev->mode_config.tile_idr, tg, 1, 0, GFP_KERNEL);
	if (ret >= 0) {
		tg->id = ret;
	} else {
		kfree(tg);
		tg = ERR_PTR(ret);
	}

	mutex_unlock(&dev->mode_config.idr_mutex);
	return tg;
}
EXPORT_SYMBOL(drm_mode_create_tile_group);<|MERGE_RESOLUTION|>--- conflicted
+++ resolved
@@ -152,16 +152,6 @@
 	connector->funcs->destroy(connector);
 }
 
-<<<<<<< HEAD
-static void drm_connector_free_work_fn(struct work_struct *work)
-{
-	struct drm_connector *connector =
-		container_of(work, struct drm_connector, free_work);
-	struct drm_device *dev = connector->dev;
-
-	drm_mode_object_unregister(dev, &connector->base);
-	connector->funcs->destroy(connector);
-=======
 void drm_connector_free_work_fn(struct work_struct *work)
 {
 	struct drm_connector *connector, *n;
@@ -179,7 +169,6 @@
 		drm_mode_object_unregister(dev, &connector->base);
 		connector->funcs->destroy(connector);
 	}
->>>>>>> 5fa4ec9c
 }
 
 /**
@@ -210,8 +199,6 @@
 				    false, drm_connector_free);
 	if (ret)
 		return ret;
-
-	INIT_WORK(&connector->free_work, drm_connector_free_work_fn);
 
 	connector->base.properties = &connector->properties;
 	connector->dev = dev;
@@ -567,12 +554,6 @@
  * actually release the connector when dropping our final reference.
  */
 static void
-<<<<<<< HEAD
-drm_connector_put_safe(struct drm_connector *conn)
-{
-	if (refcount_dec_and_test(&conn->base.refcount.refcount))
-		schedule_work(&conn->free_work);
-=======
 __drm_connector_put_safe(struct drm_connector *conn)
 {
 	struct drm_mode_config *config = &conn->dev->mode_config;
@@ -584,7 +565,6 @@
 
 	llist_add(&conn->free_node, &config->connector_free_list);
 	schedule_work(&config->connector_free_work);
->>>>>>> 5fa4ec9c
 }
 
 /**
@@ -618,12 +598,8 @@
 	} while (!kref_get_unless_zero(&iter->conn->base.refcount));
 
 	if (old_conn)
-<<<<<<< HEAD
-		drm_connector_put_safe(old_conn);
-=======
 		__drm_connector_put_safe(old_conn);
 	spin_unlock_irqrestore(&config->connector_list_lock, flags);
->>>>>>> 5fa4ec9c
 
 	return iter->conn;
 }
@@ -644,16 +620,11 @@
 	unsigned long flags;
 
 	iter->dev = NULL;
-<<<<<<< HEAD
-	if (iter->conn)
-		drm_connector_put_safe(iter->conn);
-=======
 	if (iter->conn) {
 		spin_lock_irqsave(&config->connector_list_lock, flags);
 		__drm_connector_put_safe(iter->conn);
 		spin_unlock_irqrestore(&config->connector_list_lock, flags);
 	}
->>>>>>> 5fa4ec9c
 	lock_release(&connector_list_iter_dep_map, 0, _RET_IP_);
 }
 EXPORT_SYMBOL(drm_connector_list_iter_end);
@@ -1280,8 +1251,6 @@
 	if (edid)
 		size = EDID_LENGTH * (1 + edid->extensions);
 
-<<<<<<< HEAD
-=======
 	/* Set the display info, using edid if available, otherwise
 	 * reseting the values to defaults. This duplicates the work
 	 * done in drm_add_edid_modes, but that function is not
@@ -1295,7 +1264,6 @@
 	else
 		drm_reset_display_info(connector);
 
->>>>>>> 5fa4ec9c
 	drm_object_property_set_value(&connector->base,
 				      dev->mode_config.non_desktop_property,
 				      connector->display_info.non_desktop);
