--- conflicted
+++ resolved
@@ -2919,12 +2919,9 @@
 	config->mac_capabilities = MAC_ASYM_PAUSE | MAC_SYM_PAUSE |
 				   MAC_10 | MAC_100 | MAC_1000FD;
 
-<<<<<<< HEAD
-=======
 	if ((priv->id == ID_MT7531) && mt753x_is_mac_port(port))
 		config->mac_capabilities |= MAC_2500FD;
 
->>>>>>> 7365df19
 	/* This driver does not make use of the speed, duplex, pause or the
 	 * advertisement in its mac_config, so it is safe to mark this driver
 	 * as non-legacy.
@@ -3021,32 +3018,6 @@
 	return 0;
 }
 
-<<<<<<< HEAD
-static void mt7531_pcs_get_state(struct phylink_pcs *pcs,
-				 struct phylink_link_state *state)
-{
-	struct mt7530_priv *priv = pcs_to_mt753x_pcs(pcs)->priv;
-	int port = pcs_to_mt753x_pcs(pcs)->port;
-
-	if (state->interface == PHY_INTERFACE_MODE_SGMII)
-		mt7531_sgmii_pcs_get_state_an(priv, port, state);
-	else
-		state->link = false;
-}
-
-static int mt753x_pcs_config(struct phylink_pcs *pcs, unsigned int mode,
-			     phy_interface_t interface,
-			     const unsigned long *advertising,
-			     bool permit_pause_to_mac)
-{
-	return 0;
-}
-
-static void mt7530_pcs_an_restart(struct phylink_pcs *pcs)
-{
-}
-
-=======
 static void
 mt7531_sgmii_pcs_get_state_inband(struct mt7530_priv *priv, int port,
 				  struct phylink_link_state *state)
@@ -3099,7 +3070,6 @@
 {
 }
 
->>>>>>> 7365df19
 static const struct phylink_pcs_ops mt7530_pcs_ops = {
 	.pcs_validate = mt753x_pcs_validate,
 	.pcs_get_state = mt7530_pcs_get_state,
@@ -3126,11 +3096,8 @@
 		priv->pcs[i].pcs.ops = priv->info->pcs_ops;
 		priv->pcs[i].priv = priv;
 		priv->pcs[i].port = i;
-<<<<<<< HEAD
-=======
 		if (mt753x_is_mac_port(i))
 			priv->pcs[i].pcs.poll = 1;
->>>>>>> 7365df19
 	}
 
 	ret = priv->info->sw_setup(ds);
