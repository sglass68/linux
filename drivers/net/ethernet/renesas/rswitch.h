/* SPDX-License-Identifier: GPL-2.0 */
/* Renesas Ethernet Switch device driver
 *
 * Copyright (C) 2022 Renesas Electronics Corporation
 */

#ifndef __RSWITCH_H__
#define __RSWITCH_H__

#include <linux/platform_device.h>
#include "rcar_gen4_ptp.h"

#define RSWITCH_MAX_NUM_QUEUES	128

#define RSWITCH_NUM_PORTS	3
#define rswitch_for_each_enabled_port(priv, i)		\
	for (i = 0; i < RSWITCH_NUM_PORTS; i++)		\
		if (priv->rdev[i]->disabled)		\
			continue;			\
		else

#define rswitch_for_each_enabled_port_continue_reverse(priv, i)	\
	for (i--; i >= 0; i--)					\
		if (priv->rdev[i]->disabled)			\
			continue;				\
		else

#define TX_RING_SIZE		1024
#define RX_RING_SIZE		1024
#define TS_RING_SIZE		(TX_RING_SIZE * RSWITCH_NUM_PORTS)

#define PKT_BUF_SZ		1584
#define RSWITCH_ALIGN		128
#define RSWITCH_MAX_CTAG_PCP	7

#define RSWITCH_TIMEOUT_US	100000

#define RSWITCH_TOP_OFFSET	0x00008000
#define RSWITCH_COMA_OFFSET	0x00009000
#define RSWITCH_ETHA_OFFSET	0x0000a000	/* with RMAC */
#define RSWITCH_ETHA_SIZE	0x00002000	/* with RMAC */
#define RSWITCH_GWCA0_OFFSET	0x00010000
#define RSWITCH_GWCA1_OFFSET	0x00012000

/* TODO: hardcoded ETHA/GWCA settings for now */
#define GWCA_IRQ_RESOURCE_NAME	"gwca0_rxtx%d"
#define GWCA_IRQ_NAME		"rswitch: gwca0_rxtx%d"
#define GWCA_NUM_IRQS		8
#define GWCA_INDEX		0
#define AGENT_INDEX_GWCA	3
#define GWCA_IPV_NUM		0
#define GWRO			RSWITCH_GWCA0_OFFSET

#define GWCA_TS_IRQ_RESOURCE_NAME	"gwca0_rxts0"
#define GWCA_TS_IRQ_NAME		"rswitch: gwca0_rxts0"
#define GWCA_TS_IRQ_BIT			BIT(0)

#define FWRO	0
#define TPRO	RSWITCH_TOP_OFFSET
#define CARO	RSWITCH_COMA_OFFSET
#define TARO	0
#define RMRO	0x1000
enum rswitch_reg {
	FWGC		= FWRO + 0x0000,
	FWTTC0		= FWRO + 0x0010,
	FWTTC1		= FWRO + 0x0014,
	FWLBMC		= FWRO + 0x0018,
	FWCEPTC		= FWRO + 0x0020,
	FWCEPRC0	= FWRO + 0x0024,
	FWCEPRC1	= FWRO + 0x0028,
	FWCEPRC2	= FWRO + 0x002c,
	FWCLPTC		= FWRO + 0x0030,
	FWCLPRC		= FWRO + 0x0034,
	FWCMPTC		= FWRO + 0x0040,
	FWEMPTC		= FWRO + 0x0044,
	FWSDMPTC	= FWRO + 0x0050,
	FWSDMPVC	= FWRO + 0x0054,
	FWLBWMC0	= FWRO + 0x0080,
	FWPC00		= FWRO + 0x0100,
	FWPC10		= FWRO + 0x0104,
	FWPC20		= FWRO + 0x0108,
	FWCTGC00	= FWRO + 0x0400,
	FWCTGC10	= FWRO + 0x0404,
	FWCTTC00	= FWRO + 0x0408,
	FWCTTC10	= FWRO + 0x040c,
	FWCTTC200	= FWRO + 0x0410,
	FWCTSC00	= FWRO + 0x0420,
	FWCTSC10	= FWRO + 0x0424,
	FWCTSC20	= FWRO + 0x0428,
	FWCTSC30	= FWRO + 0x042c,
	FWCTSC40	= FWRO + 0x0430,
	FWTWBFC0	= FWRO + 0x1000,
	FWTWBFVC0	= FWRO + 0x1004,
	FWTHBFC0	= FWRO + 0x1400,
	FWTHBFV0C0	= FWRO + 0x1404,
	FWTHBFV1C0	= FWRO + 0x1408,
	FWFOBFC0	= FWRO + 0x1800,
	FWFOBFV0C0	= FWRO + 0x1804,
	FWFOBFV1C0	= FWRO + 0x1808,
	FWRFC0		= FWRO + 0x1c00,
	FWRFVC0		= FWRO + 0x1c04,
	FWCFC0		= FWRO + 0x2000,
	FWCFMC00	= FWRO + 0x2004,
	FWIP4SC		= FWRO + 0x4008,
	FWIP6SC		= FWRO + 0x4018,
	FWIP6OC		= FWRO + 0x401c,
	FWL2SC		= FWRO + 0x4020,
	FWSFHEC		= FWRO + 0x4030,
	FWSHCR0		= FWRO + 0x4040,
	FWSHCR1		= FWRO + 0x4044,
	FWSHCR2		= FWRO + 0x4048,
	FWSHCR3		= FWRO + 0x404c,
	FWSHCR4		= FWRO + 0x4050,
	FWSHCR5		= FWRO + 0x4054,
	FWSHCR6		= FWRO + 0x4058,
	FWSHCR7		= FWRO + 0x405c,
	FWSHCR8		= FWRO + 0x4060,
	FWSHCR9		= FWRO + 0x4064,
	FWSHCR10	= FWRO + 0x4068,
	FWSHCR11	= FWRO + 0x406c,
	FWSHCR12	= FWRO + 0x4070,
	FWSHCR13	= FWRO + 0x4074,
	FWSHCRR		= FWRO + 0x4078,
	FWLTHHEC	= FWRO + 0x4090,
	FWLTHHC		= FWRO + 0x4094,
	FWLTHTL0	= FWRO + 0x40a0,
	FWLTHTL1	= FWRO + 0x40a4,
	FWLTHTL2	= FWRO + 0x40a8,
	FWLTHTL3	= FWRO + 0x40ac,
	FWLTHTL4	= FWRO + 0x40b0,
	FWLTHTL5	= FWRO + 0x40b4,
	FWLTHTL6	= FWRO + 0x40b8,
	FWLTHTL7	= FWRO + 0x40bc,
	FWLTHTL80	= FWRO + 0x40c0,
	FWLTHTL9	= FWRO + 0x40d0,
	FWLTHTLR	= FWRO + 0x40d4,
	FWLTHTIM	= FWRO + 0x40e0,
	FWLTHTEM	= FWRO + 0x40e4,
	FWLTHTS0	= FWRO + 0x4100,
	FWLTHTS1	= FWRO + 0x4104,
	FWLTHTS2	= FWRO + 0x4108,
	FWLTHTS3	= FWRO + 0x410c,
	FWLTHTS4	= FWRO + 0x4110,
	FWLTHTSR0	= FWRO + 0x4120,
	FWLTHTSR1	= FWRO + 0x4124,
	FWLTHTSR2	= FWRO + 0x4128,
	FWLTHTSR3	= FWRO + 0x412c,
	FWLTHTSR40	= FWRO + 0x4130,
	FWLTHTSR5	= FWRO + 0x4140,
	FWLTHTR		= FWRO + 0x4150,
	FWLTHTRR0	= FWRO + 0x4154,
	FWLTHTRR1	= FWRO + 0x4158,
	FWLTHTRR2	= FWRO + 0x415c,
	FWLTHTRR3	= FWRO + 0x4160,
	FWLTHTRR4	= FWRO + 0x4164,
	FWLTHTRR5	= FWRO + 0x4168,
	FWLTHTRR6	= FWRO + 0x416c,
	FWLTHTRR7	= FWRO + 0x4170,
	FWLTHTRR8	= FWRO + 0x4174,
	FWLTHTRR9	= FWRO + 0x4180,
	FWLTHTRR10	= FWRO + 0x4190,
	FWIPHEC		= FWRO + 0x4214,
	FWIPHC		= FWRO + 0x4218,
	FWIPTL0		= FWRO + 0x4220,
	FWIPTL1		= FWRO + 0x4224,
	FWIPTL2		= FWRO + 0x4228,
	FWIPTL3		= FWRO + 0x422c,
	FWIPTL4		= FWRO + 0x4230,
	FWIPTL5		= FWRO + 0x4234,
	FWIPTL6		= FWRO + 0x4238,
	FWIPTL7		= FWRO + 0x4240,
	FWIPTL8		= FWRO + 0x4250,
	FWIPTLR		= FWRO + 0x4254,
	FWIPTIM		= FWRO + 0x4260,
	FWIPTEM		= FWRO + 0x4264,
	FWIPTS0		= FWRO + 0x4270,
	FWIPTS1		= FWRO + 0x4274,
	FWIPTS2		= FWRO + 0x4278,
	FWIPTS3		= FWRO + 0x427c,
	FWIPTS4		= FWRO + 0x4280,
	FWIPTSR0	= FWRO + 0x4284,
	FWIPTSR1	= FWRO + 0x4288,
	FWIPTSR2	= FWRO + 0x428c,
	FWIPTSR3	= FWRO + 0x4290,
	FWIPTSR4	= FWRO + 0x42a0,
	FWIPTR		= FWRO + 0x42b0,
	FWIPTRR0	= FWRO + 0x42b4,
	FWIPTRR1	= FWRO + 0x42b8,
	FWIPTRR2	= FWRO + 0x42bc,
	FWIPTRR3	= FWRO + 0x42c0,
	FWIPTRR4	= FWRO + 0x42c4,
	FWIPTRR5	= FWRO + 0x42c8,
	FWIPTRR6	= FWRO + 0x42cc,
	FWIPTRR7	= FWRO + 0x42d0,
	FWIPTRR8	= FWRO + 0x42e0,
	FWIPTRR9	= FWRO + 0x42f0,
	FWIPHLEC	= FWRO + 0x4300,
	FWIPAGUSPC	= FWRO + 0x4500,
	FWIPAGC		= FWRO + 0x4504,
	FWIPAGM0	= FWRO + 0x4510,
	FWIPAGM1	= FWRO + 0x4514,
	FWIPAGM2	= FWRO + 0x4518,
	FWIPAGM3	= FWRO + 0x451c,
	FWIPAGM4	= FWRO + 0x4520,
	FWMACHEC	= FWRO + 0x4620,
	FWMACHC		= FWRO + 0x4624,
	FWMACTL0	= FWRO + 0x4630,
	FWMACTL1	= FWRO + 0x4634,
	FWMACTL2	= FWRO + 0x4638,
	FWMACTL3	= FWRO + 0x463c,
	FWMACTL4	= FWRO + 0x4640,
	FWMACTL5	= FWRO + 0x4650,
	FWMACTLR	= FWRO + 0x4654,
	FWMACTIM	= FWRO + 0x4660,
	FWMACTEM	= FWRO + 0x4664,
	FWMACTS0	= FWRO + 0x4670,
	FWMACTS1	= FWRO + 0x4674,
	FWMACTSR0	= FWRO + 0x4678,
	FWMACTSR1	= FWRO + 0x467c,
	FWMACTSR2	= FWRO + 0x4680,
	FWMACTSR3	= FWRO + 0x4690,
	FWMACTR		= FWRO + 0x46a0,
	FWMACTRR0	= FWRO + 0x46a4,
	FWMACTRR1	= FWRO + 0x46a8,
	FWMACTRR2	= FWRO + 0x46ac,
	FWMACTRR3	= FWRO + 0x46b0,
	FWMACTRR4	= FWRO + 0x46b4,
	FWMACTRR5	= FWRO + 0x46c0,
	FWMACTRR6	= FWRO + 0x46d0,
	FWMACHLEC	= FWRO + 0x4700,
	FWMACAGUSPC	= FWRO + 0x4880,
	FWMACAGC	= FWRO + 0x4884,
	FWMACAGM0	= FWRO + 0x4888,
	FWMACAGM1	= FWRO + 0x488c,
	FWVLANTEC	= FWRO + 0x4900,
	FWVLANTL0	= FWRO + 0x4910,
	FWVLANTL1	= FWRO + 0x4914,
	FWVLANTL2	= FWRO + 0x4918,
	FWVLANTL3	= FWRO + 0x4920,
	FWVLANTL4	= FWRO + 0x4930,
	FWVLANTLR	= FWRO + 0x4934,
	FWVLANTIM	= FWRO + 0x4940,
	FWVLANTEM	= FWRO + 0x4944,
	FWVLANTS	= FWRO + 0x4950,
	FWVLANTSR0	= FWRO + 0x4954,
	FWVLANTSR1	= FWRO + 0x4958,
	FWVLANTSR2	= FWRO + 0x4960,
	FWVLANTSR3	= FWRO + 0x4970,
	FWPBFC0		= FWRO + 0x4a00,
	FWPBFCSDC00	= FWRO + 0x4a04,
	FWL23URL0	= FWRO + 0x4e00,
	FWL23URL1	= FWRO + 0x4e04,
	FWL23URL2	= FWRO + 0x4e08,
	FWL23URL3	= FWRO + 0x4e0c,
	FWL23URLR	= FWRO + 0x4e10,
	FWL23UTIM	= FWRO + 0x4e20,
	FWL23URR	= FWRO + 0x4e30,
	FWL23URRR0	= FWRO + 0x4e34,
	FWL23URRR1	= FWRO + 0x4e38,
	FWL23URRR2	= FWRO + 0x4e3c,
	FWL23URRR3	= FWRO + 0x4e40,
	FWL23URMC0	= FWRO + 0x4f00,
	FWPMFGC0	= FWRO + 0x5000,
	FWPGFC0		= FWRO + 0x5100,
	FWPGFIGSC0	= FWRO + 0x5104,
	FWPGFENC0	= FWRO + 0x5108,
	FWPGFENM0	= FWRO + 0x510c,
	FWPGFCSTC00	= FWRO + 0x5110,
	FWPGFCSTC10	= FWRO + 0x5114,
	FWPGFCSTM00	= FWRO + 0x5118,
	FWPGFCSTM10	= FWRO + 0x511c,
	FWPGFCTC0	= FWRO + 0x5120,
	FWPGFCTM0	= FWRO + 0x5124,
	FWPGFHCC0	= FWRO + 0x5128,
	FWPGFSM0	= FWRO + 0x512c,
	FWPGFGC0	= FWRO + 0x5130,
	FWPGFGL0	= FWRO + 0x5500,
	FWPGFGL1	= FWRO + 0x5504,
	FWPGFGLR	= FWRO + 0x5518,
	FWPGFGR		= FWRO + 0x5510,
	FWPGFGRR0	= FWRO + 0x5514,
	FWPGFGRR1	= FWRO + 0x5518,
	FWPGFRIM	= FWRO + 0x5520,
	FWPMTRFC0	= FWRO + 0x5600,
	FWPMTRCBSC0	= FWRO + 0x5604,
	FWPMTRC0RC0	= FWRO + 0x5608,
	FWPMTREBSC0	= FWRO + 0x560c,
	FWPMTREIRC0	= FWRO + 0x5610,
	FWPMTRFM0	= FWRO + 0x5614,
	FWFTL0		= FWRO + 0x6000,
	FWFTL1		= FWRO + 0x6004,
	FWFTLR		= FWRO + 0x6008,
	FWFTOC		= FWRO + 0x6010,
	FWFTOPC		= FWRO + 0x6014,
	FWFTIM		= FWRO + 0x6020,
	FWFTR		= FWRO + 0x6030,
	FWFTRR0		= FWRO + 0x6034,
	FWFTRR1		= FWRO + 0x6038,
	FWFTRR2		= FWRO + 0x603c,
	FWSEQNGC0	= FWRO + 0x6100,
	FWSEQNGM0	= FWRO + 0x6104,
	FWSEQNRC	= FWRO + 0x6200,
	FWCTFDCN0	= FWRO + 0x6300,
	FWLTHFDCN0	= FWRO + 0x6304,
	FWIPFDCN0	= FWRO + 0x6308,
	FWLTWFDCN0	= FWRO + 0x630c,
	FWPBFDCN0	= FWRO + 0x6310,
	FWMHLCN0	= FWRO + 0x6314,
	FWIHLCN0	= FWRO + 0x6318,
	FWICRDCN0	= FWRO + 0x6500,
	FWWMRDCN0	= FWRO + 0x6504,
	FWCTRDCN0	= FWRO + 0x6508,
	FWLTHRDCN0	= FWRO + 0x650c,
	FWIPRDCN0	= FWRO + 0x6510,
	FWLTWRDCN0	= FWRO + 0x6514,
	FWPBRDCN0	= FWRO + 0x6518,
	FWPMFDCN0	= FWRO + 0x6700,
	FWPGFDCN0	= FWRO + 0x6780,
	FWPMGDCN0	= FWRO + 0x6800,
	FWPMYDCN0	= FWRO + 0x6804,
	FWPMRDCN0	= FWRO + 0x6808,
	FWFRPPCN0	= FWRO + 0x6a00,
	FWFRDPCN0	= FWRO + 0x6a04,
	FWEIS00		= FWRO + 0x7900,
	FWEIE00		= FWRO + 0x7904,
	FWEID00		= FWRO + 0x7908,
	FWEIS1		= FWRO + 0x7a00,
	FWEIE1		= FWRO + 0x7a04,
	FWEID1		= FWRO + 0x7a08,
	FWEIS2		= FWRO + 0x7a10,
	FWEIE2		= FWRO + 0x7a14,
	FWEID2		= FWRO + 0x7a18,
	FWEIS3		= FWRO + 0x7a20,
	FWEIE3		= FWRO + 0x7a24,
	FWEID3		= FWRO + 0x7a28,
	FWEIS4		= FWRO + 0x7a30,
	FWEIE4		= FWRO + 0x7a34,
	FWEID4		= FWRO + 0x7a38,
	FWEIS5		= FWRO + 0x7a40,
	FWEIE5		= FWRO + 0x7a44,
	FWEID5		= FWRO + 0x7a48,
	FWEIS60		= FWRO + 0x7a50,
	FWEIE60		= FWRO + 0x7a54,
	FWEID60		= FWRO + 0x7a58,
	FWEIS61		= FWRO + 0x7a60,
	FWEIE61		= FWRO + 0x7a64,
	FWEID61		= FWRO + 0x7a68,
	FWEIS62		= FWRO + 0x7a70,
	FWEIE62		= FWRO + 0x7a74,
	FWEID62		= FWRO + 0x7a78,
	FWEIS63		= FWRO + 0x7a80,
	FWEIE63		= FWRO + 0x7a84,
	FWEID63		= FWRO + 0x7a88,
	FWEIS70		= FWRO + 0x7a90,
	FWEIE70		= FWRO + 0x7A94,
	FWEID70		= FWRO + 0x7a98,
	FWEIS71		= FWRO + 0x7aa0,
	FWEIE71		= FWRO + 0x7aa4,
	FWEID71		= FWRO + 0x7aa8,
	FWEIS72		= FWRO + 0x7ab0,
	FWEIE72		= FWRO + 0x7ab4,
	FWEID72		= FWRO + 0x7ab8,
	FWEIS73		= FWRO + 0x7ac0,
	FWEIE73		= FWRO + 0x7ac4,
	FWEID73		= FWRO + 0x7ac8,
	FWEIS80		= FWRO + 0x7ad0,
	FWEIE80		= FWRO + 0x7ad4,
	FWEID80		= FWRO + 0x7ad8,
	FWEIS81		= FWRO + 0x7ae0,
	FWEIE81		= FWRO + 0x7ae4,
	FWEID81		= FWRO + 0x7ae8,
	FWEIS82		= FWRO + 0x7af0,
	FWEIE82		= FWRO + 0x7af4,
	FWEID82		= FWRO + 0x7af8,
	FWEIS83		= FWRO + 0x7b00,
	FWEIE83		= FWRO + 0x7b04,
	FWEID83		= FWRO + 0x7b08,
	FWMIS0		= FWRO + 0x7c00,
	FWMIE0		= FWRO + 0x7c04,
	FWMID0		= FWRO + 0x7c08,
	FWSCR0		= FWRO + 0x7d00,
	FWSCR1		= FWRO + 0x7d04,
	FWSCR2		= FWRO + 0x7d08,
	FWSCR3		= FWRO + 0x7d0c,
	FWSCR4		= FWRO + 0x7d10,
	FWSCR5		= FWRO + 0x7d14,
	FWSCR6		= FWRO + 0x7d18,
	FWSCR7		= FWRO + 0x7d1c,
	FWSCR8		= FWRO + 0x7d20,
	FWSCR9		= FWRO + 0x7d24,
	FWSCR10		= FWRO + 0x7d28,
	FWSCR11		= FWRO + 0x7d2c,
	FWSCR12		= FWRO + 0x7d30,
	FWSCR13		= FWRO + 0x7d34,
	FWSCR14		= FWRO + 0x7d38,
	FWSCR15		= FWRO + 0x7d3c,
	FWSCR16		= FWRO + 0x7d40,
	FWSCR17		= FWRO + 0x7d44,
	FWSCR18		= FWRO + 0x7d48,
	FWSCR19		= FWRO + 0x7d4c,
	FWSCR20		= FWRO + 0x7d50,
	FWSCR21		= FWRO + 0x7d54,
	FWSCR22		= FWRO + 0x7d58,
	FWSCR23		= FWRO + 0x7d5c,
	FWSCR24		= FWRO + 0x7d60,
	FWSCR25		= FWRO + 0x7d64,
	FWSCR26		= FWRO + 0x7d68,
	FWSCR27		= FWRO + 0x7d6c,
	FWSCR28		= FWRO + 0x7d70,
	FWSCR29		= FWRO + 0x7d74,
	FWSCR30		= FWRO + 0x7d78,
	FWSCR31		= FWRO + 0x7d7c,
	FWSCR32		= FWRO + 0x7d80,
	FWSCR33		= FWRO + 0x7d84,
	FWSCR34		= FWRO + 0x7d88,
	FWSCR35		= FWRO + 0x7d8c,
	FWSCR36		= FWRO + 0x7d90,
	FWSCR37		= FWRO + 0x7d94,
	FWSCR38		= FWRO + 0x7d98,
	FWSCR39		= FWRO + 0x7d9c,
	FWSCR40		= FWRO + 0x7da0,
	FWSCR41		= FWRO + 0x7da4,
	FWSCR42		= FWRO + 0x7da8,
	FWSCR43		= FWRO + 0x7dac,
	FWSCR44		= FWRO + 0x7db0,
	FWSCR45		= FWRO + 0x7db4,
	FWSCR46		= FWRO + 0x7db8,

	TPEMIMC0	= TPRO + 0x0000,
	TPEMIMC1	= TPRO + 0x0004,
	TPEMIMC2	= TPRO + 0x0008,
	TPEMIMC3	= TPRO + 0x000c,
	TPEMIMC4	= TPRO + 0x0010,
	TPEMIMC5	= TPRO + 0x0014,
	TPEMIMC60	= TPRO + 0x0080,
	TPEMIMC70	= TPRO + 0x0100,
	TSIM		= TPRO + 0x0700,
	TFIM		= TPRO + 0x0704,
	TCIM		= TPRO + 0x0708,
	TGIM0		= TPRO + 0x0710,
	TGIM1		= TPRO + 0x0714,
	TEIM0		= TPRO + 0x0720,
	TEIM1		= TPRO + 0x0724,
	TEIM2		= TPRO + 0x0728,

	RIPV		= CARO + 0x0000,
	RRC		= CARO + 0x0004,
	RCEC		= CARO + 0x0008,
	RCDC		= CARO + 0x000c,
	RSSIS		= CARO + 0x0010,
	RSSIE		= CARO + 0x0014,
	RSSID		= CARO + 0x0018,
	CABPIBWMC	= CARO + 0x0020,
	CABPWMLC	= CARO + 0x0040,
	CABPPFLC0	= CARO + 0x0050,
	CABPPWMLC0	= CARO + 0x0060,
	CABPPPFLC00	= CARO + 0x00a0,
	CABPULC		= CARO + 0x0100,
	CABPIRM		= CARO + 0x0140,
	CABPPCM		= CARO + 0x0144,
	CABPLCM		= CARO + 0x0148,
	CABPCPM		= CARO + 0x0180,
	CABPMCPM	= CARO + 0x0200,
	CARDNM		= CARO + 0x0280,
	CARDMNM		= CARO + 0x0284,
	CARDCN		= CARO + 0x0290,
	CAEIS0		= CARO + 0x0300,
	CAEIE0		= CARO + 0x0304,
	CAEID0		= CARO + 0x0308,
	CAEIS1		= CARO + 0x0310,
	CAEIE1		= CARO + 0x0314,
	CAEID1		= CARO + 0x0318,
	CAMIS0		= CARO + 0x0340,
	CAMIE0		= CARO + 0x0344,
	CAMID0		= CARO + 0x0348,
	CAMIS1		= CARO + 0x0350,
	CAMIE1		= CARO + 0x0354,
	CAMID1		= CARO + 0x0358,
	CASCR		= CARO + 0x0380,

	EAMC		= TARO + 0x0000,
	EAMS		= TARO + 0x0004,
	EAIRC		= TARO + 0x0010,
	EATDQSC		= TARO + 0x0014,
	EATDQC		= TARO + 0x0018,
	EATDQAC		= TARO + 0x001c,
	EATPEC		= TARO + 0x0020,
	EATMFSC0	= TARO + 0x0040,
	EATDQDC0	= TARO + 0x0060,
	EATDQM0		= TARO + 0x0080,
	EATDQMLM0	= TARO + 0x00a0,
	EACTQC		= TARO + 0x0100,
	EACTDQDC	= TARO + 0x0104,
	EACTDQM		= TARO + 0x0108,
	EACTDQMLM	= TARO + 0x010c,
	EAVCC		= TARO + 0x0130,
	EAVTC		= TARO + 0x0134,
	EATTFC		= TARO + 0x0138,
	EACAEC		= TARO + 0x0200,
	EACC		= TARO + 0x0204,
	EACAIVC0	= TARO + 0x0220,
	EACAULC0	= TARO + 0x0240,
	EACOEM		= TARO + 0x0260,
	EACOIVM0	= TARO + 0x0280,
	EACOULM0	= TARO + 0x02a0,
	EACGSM		= TARO + 0x02c0,
	EATASC		= TARO + 0x0300,
	EATASENC0	= TARO + 0x0320,
	EATASCTENC	= TARO + 0x0340,
	EATASENM0	= TARO + 0x0360,
	EATASCTENM	= TARO + 0x0380,
	EATASCSTC0	= TARO + 0x03a0,
	EATASCSTC1	= TARO + 0x03a4,
	EATASCSTM0	= TARO + 0x03a8,
	EATASCSTM1	= TARO + 0x03ac,
	EATASCTC	= TARO + 0x03b0,
	EATASCTM	= TARO + 0x03b4,
	EATASGL0	= TARO + 0x03c0,
	EATASGL1	= TARO + 0x03c4,
	EATASGLR	= TARO + 0x03c8,
	EATASGR		= TARO + 0x03d0,
	EATASGRR	= TARO + 0x03d4,
	EATASHCC	= TARO + 0x03e0,
	EATASRIRM	= TARO + 0x03e4,
	EATASSM		= TARO + 0x03e8,
	EAUSMFSECN	= TARO + 0x0400,
	EATFECN		= TARO + 0x0404,
	EAFSECN		= TARO + 0x0408,
	EADQOECN	= TARO + 0x040c,
	EADQSECN	= TARO + 0x0410,
	EACKSECN	= TARO + 0x0414,
	EAEIS0		= TARO + 0x0500,
	EAEIE0		= TARO + 0x0504,
	EAEID0		= TARO + 0x0508,
	EAEIS1		= TARO + 0x0510,
	EAEIE1		= TARO + 0x0514,
	EAEID1		= TARO + 0x0518,
	EAEIS2		= TARO + 0x0520,
	EAEIE2		= TARO + 0x0524,
	EAEID2		= TARO + 0x0528,
	EASCR		= TARO + 0x0580,

	MPSM		= RMRO + 0x0000,
	MPIC		= RMRO + 0x0004,
	MPIM		= RMRO + 0x0008,
	MIOC		= RMRO + 0x0010,
	MIOM		= RMRO + 0x0014,
	MXMS		= RMRO + 0x0018,
	MTFFC		= RMRO + 0x0020,
	MTPFC		= RMRO + 0x0024,
	MTPFC2		= RMRO + 0x0028,
	MTPFC30		= RMRO + 0x0030,
	MTATC0		= RMRO + 0x0050,
	MTIM		= RMRO + 0x0060,
	MRGC		= RMRO + 0x0080,
	MRMAC0		= RMRO + 0x0084,
	MRMAC1		= RMRO + 0x0088,
	MRAFC		= RMRO + 0x008c,
	MRSCE		= RMRO + 0x0090,
	MRSCP		= RMRO + 0x0094,
	MRSCC		= RMRO + 0x0098,
	MRFSCE		= RMRO + 0x009c,
	MRFSCP		= RMRO + 0x00a0,
	MTRC		= RMRO + 0x00a4,
	MRIM		= RMRO + 0x00a8,
	MRPFM		= RMRO + 0x00ac,
	MPFC0		= RMRO + 0x0100,
	MLVC		= RMRO + 0x0180,
	MEEEC		= RMRO + 0x0184,
	MLBC		= RMRO + 0x0188,
	MXGMIIC		= RMRO + 0x0190,
	MPCH		= RMRO + 0x0194,
	MANC		= RMRO + 0x0198,
	MANM		= RMRO + 0x019c,
	MPLCA1		= RMRO + 0x01a0,
	MPLCA2		= RMRO + 0x01a4,
	MPLCA3		= RMRO + 0x01a8,
	MPLCA4		= RMRO + 0x01ac,
	MPLCAM		= RMRO + 0x01b0,
	MHDC1		= RMRO + 0x01c0,
	MHDC2		= RMRO + 0x01c4,
	MEIS		= RMRO + 0x0200,
	MEIE		= RMRO + 0x0204,
	MEID		= RMRO + 0x0208,
	MMIS0		= RMRO + 0x0210,
	MMIE0		= RMRO + 0x0214,
	MMID0		= RMRO + 0x0218,
	MMIS1		= RMRO + 0x0220,
	MMIE1		= RMRO + 0x0224,
	MMID1		= RMRO + 0x0228,
	MMIS2		= RMRO + 0x0230,
	MMIE2		= RMRO + 0x0234,
	MMID2		= RMRO + 0x0238,
	MMPFTCT		= RMRO + 0x0300,
	MAPFTCT		= RMRO + 0x0304,
	MPFRCT		= RMRO + 0x0308,
	MFCICT		= RMRO + 0x030c,
	MEEECT		= RMRO + 0x0310,
	MMPCFTCT0	= RMRO + 0x0320,
	MAPCFTCT0	= RMRO + 0x0330,
	MPCFRCT0	= RMRO + 0x0340,
	MHDCC		= RMRO + 0x0350,
	MROVFC		= RMRO + 0x0354,
	MRHCRCEC	= RMRO + 0x0358,
	MRXBCE		= RMRO + 0x0400,
	MRXBCP		= RMRO + 0x0404,
	MRGFCE		= RMRO + 0x0408,
	MRGFCP		= RMRO + 0x040c,
	MRBFC		= RMRO + 0x0410,
	MRMFC		= RMRO + 0x0414,
	MRUFC		= RMRO + 0x0418,
	MRPEFC		= RMRO + 0x041c,
	MRNEFC		= RMRO + 0x0420,
	MRFMEFC		= RMRO + 0x0424,
	MRFFMEFC	= RMRO + 0x0428,
	MRCFCEFC	= RMRO + 0x042c,
	MRFCEFC		= RMRO + 0x0430,
	MRRCFEFC	= RMRO + 0x0434,
	MRUEFC		= RMRO + 0x043c,
	MROEFC		= RMRO + 0x0440,
	MRBOEC		= RMRO + 0x0444,
	MTXBCE		= RMRO + 0x0500,
	MTXBCP		= RMRO + 0x0504,
	MTGFCE		= RMRO + 0x0508,
	MTGFCP		= RMRO + 0x050c,
	MTBFC		= RMRO + 0x0510,
	MTMFC		= RMRO + 0x0514,
	MTUFC		= RMRO + 0x0518,
	MTEFC		= RMRO + 0x051c,

	GWMC		= GWRO + 0x0000,
	GWMS		= GWRO + 0x0004,
	GWIRC		= GWRO + 0x0010,
	GWRDQSC		= GWRO + 0x0014,
	GWRDQC		= GWRO + 0x0018,
	GWRDQAC		= GWRO + 0x001c,
	GWRGC		= GWRO + 0x0020,
	GWRMFSC0	= GWRO + 0x0040,
	GWRDQDC0	= GWRO + 0x0060,
	GWRDQM0		= GWRO + 0x0080,
	GWRDQMLM0	= GWRO + 0x00a0,
	GWMTIRM		= GWRO + 0x0100,
	GWMSTLS		= GWRO + 0x0104,
	GWMSTLR		= GWRO + 0x0108,
	GWMSTSS		= GWRO + 0x010c,
	GWMSTSR		= GWRO + 0x0110,
	GWMAC0		= GWRO + 0x0120,
	GWMAC1		= GWRO + 0x0124,
	GWVCC		= GWRO + 0x0130,
	GWVTC		= GWRO + 0x0134,
	GWTTFC		= GWRO + 0x0138,
	GWTDCAC00	= GWRO + 0x0140,
	GWTDCAC10	= GWRO + 0x0144,
	GWTSDCC0	= GWRO + 0x0160,
	GWTNM		= GWRO + 0x0180,
	GWTMNM		= GWRO + 0x0184,
	GWAC		= GWRO + 0x0190,
	GWDCBAC0	= GWRO + 0x0194,
	GWDCBAC1	= GWRO + 0x0198,
	GWIICBSC	= GWRO + 0x019c,
	GWMDNC		= GWRO + 0x01a0,
	GWTRC0		= GWRO + 0x0200,
	GWTPC0		= GWRO + 0x0300,
	GWARIRM		= GWRO + 0x0380,
	GWDCC0		= GWRO + 0x0400,
	GWAARSS		= GWRO + 0x0800,
	GWAARSR0	= GWRO + 0x0804,
	GWAARSR1	= GWRO + 0x0808,
	GWIDAUAS0	= GWRO + 0x0840,
	GWIDASM0	= GWRO + 0x0880,
	GWIDASAM00	= GWRO + 0x0900,
	GWIDASAM10	= GWRO + 0x0904,
	GWIDACAM00	= GWRO + 0x0980,
	GWIDACAM10	= GWRO + 0x0984,
	GWGRLC		= GWRO + 0x0a00,
	GWGRLULC	= GWRO + 0x0a04,
	GWRLIVC0	= GWRO + 0x0a80,
	GWRLULC0	= GWRO + 0x0a84,
	GWIDPC		= GWRO + 0x0b00,
	GWIDC0		= GWRO + 0x0c00,
	GWDIS0		= GWRO + 0x1100,
	GWDIE0		= GWRO + 0x1104,
	GWDID0		= GWRO + 0x1108,
	GWTSDIS		= GWRO + 0x1180,
	GWTSDIE		= GWRO + 0x1184,
	GWTSDID		= GWRO + 0x1188,
	GWEIS0		= GWRO + 0x1190,
	GWEIE0		= GWRO + 0x1194,
	GWEID0		= GWRO + 0x1198,
	GWEIS1		= GWRO + 0x11a0,
	GWEIE1		= GWRO + 0x11a4,
	GWEID1		= GWRO + 0x11a8,
	GWEIS20		= GWRO + 0x1200,
	GWEIE20		= GWRO + 0x1204,
	GWEID20		= GWRO + 0x1208,
	GWEIS3		= GWRO + 0x1280,
	GWEIE3		= GWRO + 0x1284,
	GWEID3		= GWRO + 0x1288,
	GWEIS4		= GWRO + 0x1290,
	GWEIE4		= GWRO + 0x1294,
	GWEID4		= GWRO + 0x1298,
	GWEIS5		= GWRO + 0x12a0,
	GWEIE5		= GWRO + 0x12a4,
	GWEID5		= GWRO + 0x12a8,
	GWSCR0		= GWRO + 0x1800,
	GWSCR1		= GWRO + 0x1900,
};

/* ETHA/RMAC */
enum rswitch_etha_mode {
	EAMC_OPC_RESET,
	EAMC_OPC_DISABLE,
	EAMC_OPC_CONFIG,
	EAMC_OPC_OPERATION,
};

#define EAMS_OPS_MASK		EAMC_OPC_OPERATION

#define EAVCC_VEM_SC_TAG	(0x3 << 16)

#define MPIC_PIS_MII		0x00
#define MPIC_PIS_GMII		0x02
#define MPIC_PIS_XGMII		0x04
#define MPIC_LSC_SHIFT		3
#define MPIC_LSC_100M		(1 << MPIC_LSC_SHIFT)
#define MPIC_LSC_1G		(2 << MPIC_LSC_SHIFT)
#define MPIC_LSC_2_5G		(3 << MPIC_LSC_SHIFT)

#define MDIO_READ_C45		0x03
#define MDIO_WRITE_C45		0x01

#define MPSM_PSME		BIT(0)
#define MPSM_MFF_C45		BIT(2)
#define MPSM_PRD_SHIFT		16
#define MPSM_PRD_MASK		GENMASK(31, MPSM_PRD_SHIFT)

/* Completion flags */
#define MMIS1_PAACS             BIT(2) /* Address */
#define MMIS1_PWACS             BIT(1) /* Write */
#define MMIS1_PRACS             BIT(0) /* Read */
#define MMIS1_CLEAR_FLAGS       0xf

#define MPIC_PSMCS_SHIFT	16
#define MPIC_PSMCS_MASK		GENMASK(22, MPIC_PSMCS_SHIFT)
#define MPIC_PSMCS(val)		((val) << MPIC_PSMCS_SHIFT)

#define MPIC_PSMHT_SHIFT	24
#define MPIC_PSMHT_MASK		GENMASK(26, MPIC_PSMHT_SHIFT)
#define MPIC_PSMHT(val)		((val) << MPIC_PSMHT_SHIFT)

#define MLVC_PLV		BIT(16)

/* GWCA */
enum rswitch_gwca_mode {
	GWMC_OPC_RESET,
	GWMC_OPC_DISABLE,
	GWMC_OPC_CONFIG,
	GWMC_OPC_OPERATION,
};

#define GWMS_OPS_MASK		GWMC_OPC_OPERATION

#define GWMTIRM_MTIOG		BIT(0)
#define GWMTIRM_MTR		BIT(1)

#define GWVCC_VEM_SC_TAG	(0x3 << 16)

#define GWARIRM_ARIOG		BIT(0)
#define GWARIRM_ARR		BIT(1)

#define GWDCC_BALR		BIT(24)
#define GWDCC_DCP_MASK		GENMASK(18, 16)
#define GWDCC_DCP(prio)		FIELD_PREP(GWDCC_DCP_MASK, (prio))
#define GWDCC_DQT		BIT(11)
#define GWDCC_ETS		BIT(9)
#define GWDCC_EDE		BIT(8)

#define GWTRC(queue)		(GWTRC0 + (queue) / 32 * 4)
#define GWTPC_PPPL(ipv)		BIT(ipv)
#define GWDCC_OFFS(queue)	(GWDCC0 + (queue) * 4)

#define GWDIS(i)		(GWDIS0 + (i) * 0x10)
#define GWDIE(i)		(GWDIE0 + (i) * 0x10)
#define GWDID(i)		(GWDID0 + (i) * 0x10)

/* COMA */
#define RRC_RR			BIT(0)
#define RRC_RR_CLR		0
#define	RCEC_ACE_DEFAULT	(BIT(0) | BIT(AGENT_INDEX_GWCA))
#define RCEC_RCE		BIT(16)
#define RCDC_RCD		BIT(16)

#define CABPIRM_BPIOG		BIT(0)
#define CABPIRM_BPR		BIT(1)

#define CABPPFLC_INIT_VALUE	0x00800080

/* MFWD */
#define FWPC0_LTHTA		BIT(0)
#define FWPC0_IP4UE		BIT(3)
#define FWPC0_IP4TE		BIT(4)
#define FWPC0_IP4OE		BIT(5)
#define FWPC0_L2SE		BIT(9)
#define FWPC0_IP4EA		BIT(10)
#define FWPC0_IPDSA		BIT(12)
#define FWPC0_IPHLA		BIT(18)
#define FWPC0_MACSDA		BIT(20)
#define FWPC0_MACHLA		BIT(26)
#define FWPC0_MACHMA		BIT(27)
#define FWPC0_VLANSA		BIT(28)

#define FWPC0(i)		(FWPC00 + (i) * 0x10)
#define FWPC0_DEFAULT		(FWPC0_LTHTA | FWPC0_IP4UE | FWPC0_IP4TE | \
				 FWPC0_IP4OE | FWPC0_L2SE | FWPC0_IP4EA | \
				 FWPC0_IPDSA | FWPC0_IPHLA | FWPC0_MACSDA | \
				 FWPC0_MACHLA |	FWPC0_MACHMA | FWPC0_VLANSA)
#define FWPC1(i)		(FWPC10 + (i) * 0x10)
#define FWPC1_DDE		BIT(0)

#define	FWPBFC(i)		(FWPBFC0 + (i) * 0x10)

#define FWPBFCSDC(j, i)         (FWPBFCSDC00 + (i) * 0x10 + (j) * 0x04)

/* TOP */
#define TPEMIMC7(queue)		(TPEMIMC70 + (queue) * 4)

/* Descriptors */
enum RX_DS_CC_BIT {
	RX_DS	= 0x0fff, /* Data size */
	RX_TR	= 0x1000, /* Truncation indication */
	RX_EI	= 0x2000, /* Error indication */
	RX_PS	= 0xc000, /* Padding selection */
};

enum TX_DS_TAGL_BIT {
	TX_DS	= 0x0fff, /* Data size */
	TX_TAGL	= 0xf000, /* Frame tag LSBs */
};

enum DIE_DT {
	/* Frame data */
	DT_FSINGLE	= 0x80,
	DT_FSTART	= 0x90,
	DT_FMID		= 0xa0,
	DT_FEND		= 0xb0,

	/* Chain control */
	DT_LEMPTY	= 0xc0,
	DT_EEMPTY	= 0xd0,
	DT_LINKFIX	= 0x00,
	DT_LINK		= 0xe0,
	DT_EOS		= 0xf0,
	/* HW/SW arbitration */
	DT_FEMPTY	= 0x40,
	DT_FEMPTY_IS	= 0x10,
	DT_FEMPTY_IC	= 0x20,
	DT_FEMPTY_ND	= 0x30,
	DT_FEMPTY_START	= 0x50,
	DT_FEMPTY_MID	= 0x60,
	DT_FEMPTY_END	= 0x70,

	DT_MASK		= 0xf0,
	DIE		= 0x08,	/* Descriptor Interrupt Enable */
};

/* Both transmission and reception */
#define INFO1_FMT		BIT(2)
#define INFO1_TXC		BIT(3)

/* For transmission */
#define INFO1_TSUN(val)		((u64)(val) << 8ULL)
#define INFO1_IPV(prio)		((u64)(prio) << 28ULL)
#define INFO1_CSD0(index)	((u64)(index) << 32ULL)
#define INFO1_CSD1(index)	((u64)(index) << 40ULL)
#define INFO1_DV(port_vector)	((u64)(port_vector) << 48ULL)

/* For reception */
#define INFO1_SPN(port)		((u64)(port) << 36ULL)

/* For timestamp descriptor in dptrl (Byte 4 to 7) */
#define TS_DESC_TSUN(dptrl)	((dptrl) & GENMASK(7, 0))
#define TS_DESC_SPN(dptrl)	(((dptrl) & GENMASK(10, 8)) >> 8)
#define TS_DESC_DPN(dptrl)	(((dptrl) & GENMASK(17, 16)) >> 16)
#define TS_DESC_TN(dptrl)	((dptrl) & BIT(24))

struct rswitch_desc {
	__le16 info_ds;	/* Descriptor size */
	u8 die_dt;	/* Descriptor interrupt enable and type */
	__u8  dptrh;	/* Descriptor pointer MSB */
	__le32 dptrl;	/* Descriptor pointer LSW */
} __packed;

struct rswitch_ts_desc {
	struct rswitch_desc desc;
	__le32 ts_nsec;
	__le32 ts_sec;
} __packed;

struct rswitch_ext_desc {
	struct rswitch_desc desc;
	__le64 info1;
} __packed;

struct rswitch_ext_ts_desc {
	struct rswitch_desc desc;
	__le64 info1;
	__le32 ts_nsec;
	__le32 ts_sec;
} __packed;

struct rswitch_etha {
	int index;
	void __iomem *addr;
	void __iomem *coma_addr;
	bool external_phy;
	struct mii_bus *mii;
	phy_interface_t phy_interface;
	u32 psmcs;
	u8 mac_addr[MAX_ADDR_LEN];
	int link;
	int speed;

	/* This hardware could not be initialized twice so that marked
	 * this flag to avoid multiple initialization.
	 */
	bool operated;
};

/* The datasheet said descriptor "chain" and/or "queue". For consistency of
 * name, this driver calls "queue".
 */
struct rswitch_gwca_queue {
	union {
		struct rswitch_ext_desc *tx_ring;
		struct rswitch_ext_ts_desc *rx_ring;
		struct rswitch_ts_desc *ts_ring;
	};

	/* Common */
	dma_addr_t ring_dma;
	int ring_size;
	int cur;
	int dirty;

	/* For [rt]_ring */
	int index;
	bool dir_tx;
	struct sk_buff **skbs;
	struct net_device *ndev;	/* queue to ndev for irq */
};

struct rswitch_gwca_ts_info {
	struct sk_buff *skb;
	struct list_head list;

	int port;
	u8 tag;
};

#define RSWITCH_NUM_IRQ_REGS	(RSWITCH_MAX_NUM_QUEUES / BITS_PER_TYPE(u32))
struct rswitch_gwca {
	int index;
	struct rswitch_desc *linkfix_table;
	dma_addr_t linkfix_table_dma;
	u32 linkfix_table_size;
	struct rswitch_gwca_queue *queues;
	int num_queues;
	struct rswitch_gwca_queue ts_queue;
	struct list_head ts_info_list;
	DECLARE_BITMAP(used, RSWITCH_MAX_NUM_QUEUES);
	u32 tx_irq_bits[RSWITCH_NUM_IRQ_REGS];
	u32 rx_irq_bits[RSWITCH_NUM_IRQ_REGS];
	int speed;
};

#define NUM_QUEUES_PER_NDEV	2
struct rswitch_device {
	struct rswitch_private *priv;
	struct net_device *ndev;
	struct napi_struct napi;
	void __iomem *addr;
	struct rswitch_gwca_queue *tx_queue;
	struct rswitch_gwca_queue *rx_queue;
	u8 ts_tag;
	bool disabled;

	int port;
	struct rswitch_etha *etha;
	struct device_node *np_port;
	struct phy *serdes;
};

struct rswitch_mfwd_mac_table_entry {
	int queue_index;
	unsigned char addr[MAX_ADDR_LEN];
};

struct rswitch_mfwd {
	struct rswitch_mac_table_entry *mac_table_entries;
	int num_mac_table_entries;
};

struct rswitch_private {
	struct platform_device *pdev;
	void __iomem *addr;
	struct rcar_gen4_ptp_private *ptp_priv;

	struct rswitch_device *rdev[RSWITCH_NUM_PORTS];
	DECLARE_BITMAP(opened_ports, RSWITCH_NUM_PORTS);

	struct rswitch_gwca gwca;
	struct rswitch_etha etha[RSWITCH_NUM_PORTS];
	struct rswitch_mfwd mfwd;

	spinlock_t lock;	/* lock interrupt registers' control */
<<<<<<< HEAD
=======
	struct clk *clk;
>>>>>>> 63ddbafb

	bool etha_no_runtime_change;
	bool gwca_halt;
};

#endif	/* #ifndef __RSWITCH_H__ */<|MERGE_RESOLUTION|>--- conflicted
+++ resolved
@@ -1013,10 +1013,7 @@
 	struct rswitch_mfwd mfwd;
 
 	spinlock_t lock;	/* lock interrupt registers' control */
-<<<<<<< HEAD
-=======
 	struct clk *clk;
->>>>>>> 63ddbafb
 
 	bool etha_no_runtime_change;
 	bool gwca_halt;
