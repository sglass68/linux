--- conflicted
+++ resolved
@@ -5700,7 +5700,6 @@
 	}
 	return status;
 }
-<<<<<<< HEAD
 
 /**
  * i40e_rollback_profile
@@ -5728,35 +5727,6 @@
 
 	I40E_SECTION_TABLE(profile, sec_tbl);
 
-=======
-
-/**
- * i40e_rollback_profile
- * @hw: pointer to the hardware structure
- * @profile: pointer to the profile segment of the package to be removed
- * @track_id: package tracking id
- *
- * Rolls back previously loaded package.
- */
-enum i40e_status_code
-i40e_rollback_profile(struct i40e_hw *hw, struct i40e_profile_segment *profile,
-		      u32 track_id)
-{
-	struct i40e_profile_section_header *sec = NULL;
-	i40e_status status = 0;
-	struct i40e_section_table *sec_tbl;
-	u32 offset = 0, info = 0;
-	u32 section_size = 0;
-	u32 sec_off;
-	int i;
-
-	status = i40e_validate_profile(hw, profile, track_id, true);
-	if (status)
-		return status;
-
-	I40E_SECTION_TABLE(profile, sec_tbl);
-
->>>>>>> 4ff96fb5
 	/* For rollback write sections in reverse */
 	for (i = sec_tbl->section_count - 1; i >= 0; i--) {
 		sec_off = sec_tbl->section_offset[i];
