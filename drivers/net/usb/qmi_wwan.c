// SPDX-License-Identifier: GPL-2.0-only
/*
 * Copyright (c) 2012  Bjørn Mork <bjorn@mork.no>
 *
 * The probing code is heavily inspired by cdc_ether, which is:
 * Copyright (C) 2003-2005 by David Brownell
 * Copyright (C) 2006 by Ole Andre Vadla Ravnas (ActiveSync)
 */

#include <linux/module.h>
#include <linux/sched/signal.h>
#include <linux/netdevice.h>
#include <linux/ethtool.h>
#include <linux/etherdevice.h>
#include <linux/if_arp.h>
#include <linux/mii.h>
#include <linux/rtnetlink.h>
#include <linux/usb.h>
#include <linux/usb/cdc.h>
#include <linux/usb/usbnet.h>
#include <linux/usb/cdc-wdm.h>
#include <linux/u64_stats_sync.h>

/* This driver supports wwan (3G/LTE/?) devices using a vendor
 * specific management protocol called Qualcomm MSM Interface (QMI) -
 * in addition to the more common AT commands over serial interface
 * management
 *
 * QMI is wrapped in CDC, using CDC encapsulated commands on the
 * control ("master") interface of a two-interface CDC Union
 * resembling standard CDC ECM.  The devices do not use the control
 * interface for any other CDC messages.  Most likely because the
 * management protocol is used in place of the standard CDC
 * notifications NOTIFY_NETWORK_CONNECTION and NOTIFY_SPEED_CHANGE
 *
 * Alternatively, control and data functions can be combined in a
 * single USB interface.
 *
 * Handling a protocol like QMI is out of the scope for any driver.
 * It is exported as a character device using the cdc-wdm driver as
 * a subdriver, enabling userspace applications ("modem managers") to
 * handle it.
 *
 * These devices may alternatively/additionally be configured using AT
 * commands on a serial interface
 */

/* driver specific data */
struct qmi_wwan_state {
	struct usb_driver *subdriver;
	atomic_t pmcount;
	unsigned long flags;
	struct usb_interface *control;
	struct usb_interface *data;
};

enum qmi_wwan_flags {
	QMI_WWAN_FLAG_RAWIP = 1 << 0,
	QMI_WWAN_FLAG_MUX = 1 << 1,
	QMI_WWAN_FLAG_PASS_THROUGH = 1 << 2,
};

enum qmi_wwan_quirks {
	QMI_WWAN_QUIRK_DTR = 1 << 0,	/* needs "set DTR" request */
};

struct qmimux_hdr {
	u8 pad;
	u8 mux_id;
	__be16 pkt_len;
};

struct qmimux_priv {
	struct net_device *real_dev;
	u8 mux_id;
};

static int qmimux_open(struct net_device *dev)
{
	struct qmimux_priv *priv = netdev_priv(dev);
	struct net_device *real_dev = priv->real_dev;

	if (!(priv->real_dev->flags & IFF_UP))
		return -ENETDOWN;

	if (netif_carrier_ok(real_dev))
		netif_carrier_on(dev);
	return 0;
}

static int qmimux_stop(struct net_device *dev)
{
	netif_carrier_off(dev);
	return 0;
}

static netdev_tx_t qmimux_start_xmit(struct sk_buff *skb, struct net_device *dev)
{
	struct qmimux_priv *priv = netdev_priv(dev);
	unsigned int len = skb->len;
	struct qmimux_hdr *hdr;
	netdev_tx_t ret;

	hdr = skb_push(skb, sizeof(struct qmimux_hdr));
	hdr->pad = 0;
	hdr->mux_id = priv->mux_id;
	hdr->pkt_len = cpu_to_be16(len);
	skb->dev = priv->real_dev;
	ret = dev_queue_xmit(skb);

	if (likely(ret == NET_XMIT_SUCCESS || ret == NET_XMIT_CN))
		dev_sw_netstats_tx_add(dev, 1, len);
	else
		dev->stats.tx_dropped++;

	return ret;
}

static const struct net_device_ops qmimux_netdev_ops = {
	.ndo_open        = qmimux_open,
	.ndo_stop        = qmimux_stop,
	.ndo_start_xmit  = qmimux_start_xmit,
	.ndo_get_stats64 = dev_get_tstats64,
};

static void qmimux_setup(struct net_device *dev)
{
	dev->header_ops      = NULL;  /* No header */
	dev->type            = ARPHRD_NONE;
	dev->hard_header_len = 0;
	dev->addr_len        = 0;
	dev->flags           = IFF_POINTOPOINT | IFF_NOARP | IFF_MULTICAST;
	dev->netdev_ops      = &qmimux_netdev_ops;
	dev->mtu             = 1500;
	dev->needs_free_netdev = true;
}

static struct net_device *qmimux_find_dev(struct usbnet *dev, u8 mux_id)
{
	struct qmimux_priv *priv;
	struct list_head *iter;
	struct net_device *ldev;

	rcu_read_lock();
	netdev_for_each_upper_dev_rcu(dev->net, ldev, iter) {
		priv = netdev_priv(ldev);
		if (priv->mux_id == mux_id) {
			rcu_read_unlock();
			return ldev;
		}
	}
	rcu_read_unlock();
	return NULL;
}

static bool qmimux_has_slaves(struct usbnet *dev)
{
	return !list_empty(&dev->net->adj_list.upper);
}

static int qmimux_rx_fixup(struct usbnet *dev, struct sk_buff *skb)
{
	unsigned int len, offset = 0, pad_len, pkt_len;
	struct qmimux_hdr *hdr;
	struct net_device *net;
	struct sk_buff *skbn;
	u8 qmimux_hdr_sz = sizeof(*hdr);

	while (offset + qmimux_hdr_sz < skb->len) {
		hdr = (struct qmimux_hdr *)(skb->data + offset);
		len = be16_to_cpu(hdr->pkt_len);

		/* drop the packet, bogus length */
		if (offset + len + qmimux_hdr_sz > skb->len)
			return 0;

		/* control packet, we do not know what to do */
		if (hdr->pad & 0x80)
			goto skip;

		/* extract padding length and check for valid length info */
		pad_len = hdr->pad & 0x3f;
		if (len == 0 || pad_len >= len)
			goto skip;
		pkt_len = len - pad_len;

		net = qmimux_find_dev(dev, hdr->mux_id);
		if (!net)
			goto skip;
		skbn = netdev_alloc_skb(net, pkt_len + LL_MAX_HEADER);
		if (!skbn)
			return 0;

		switch (skb->data[offset + qmimux_hdr_sz] & 0xf0) {
		case 0x40:
			skbn->protocol = htons(ETH_P_IP);
			break;
		case 0x60:
			skbn->protocol = htons(ETH_P_IPV6);
			break;
		default:
			/* not ip - do not know what to do */
			goto skip;
		}

		skb_reserve(skbn, LL_MAX_HEADER);
		skb_put_data(skbn, skb->data + offset + qmimux_hdr_sz, pkt_len);
		if (netif_rx(skbn) != NET_RX_SUCCESS) {
			net->stats.rx_errors++;
			return 0;
		} else {
			dev_sw_netstats_rx_add(net, pkt_len);
		}

skip:
		offset += len + qmimux_hdr_sz;
	}
	return 1;
}

static ssize_t mux_id_show(struct device *d, struct device_attribute *attr, char *buf)
{
	struct net_device *dev = to_net_dev(d);
	struct qmimux_priv *priv;

	priv = netdev_priv(dev);

	return sysfs_emit(buf, "0x%02x\n", priv->mux_id);
}

static DEVICE_ATTR_RO(mux_id);

static struct attribute *qmi_wwan_sysfs_qmimux_attrs[] = {
	&dev_attr_mux_id.attr,
	NULL,
};

static struct attribute_group qmi_wwan_sysfs_qmimux_attr_group = {
	.name = "qmap",
	.attrs = qmi_wwan_sysfs_qmimux_attrs,
};

static int qmimux_register_device(struct net_device *real_dev, u8 mux_id)
{
	struct net_device *new_dev;
	struct qmimux_priv *priv;
	int err;

	new_dev = alloc_netdev(sizeof(struct qmimux_priv),
			       "qmimux%d", NET_NAME_UNKNOWN, qmimux_setup);
	if (!new_dev)
		return -ENOBUFS;

	dev_net_set(new_dev, dev_net(real_dev));
	priv = netdev_priv(new_dev);
	priv->mux_id = mux_id;
	priv->real_dev = real_dev;

	new_dev->tstats = netdev_alloc_pcpu_stats(struct pcpu_sw_netstats);
	if (!new_dev->tstats) {
		err = -ENOBUFS;
		goto out_free_newdev;
	}

	new_dev->sysfs_groups[0] = &qmi_wwan_sysfs_qmimux_attr_group;

	err = register_netdevice(new_dev);
	if (err < 0)
		goto out_free_newdev;

	/* Account for reference in struct qmimux_priv_priv */
	dev_hold(real_dev);

	err = netdev_upper_dev_link(real_dev, new_dev, NULL);
	if (err)
		goto out_unregister_netdev;

	netif_stacked_transfer_operstate(real_dev, new_dev);

	return 0;

out_unregister_netdev:
	unregister_netdevice(new_dev);
	dev_put(real_dev);

out_free_newdev:
	free_netdev(new_dev);
	return err;
}

static void qmimux_unregister_device(struct net_device *dev,
				     struct list_head *head)
{
	struct qmimux_priv *priv = netdev_priv(dev);
	struct net_device *real_dev = priv->real_dev;

	free_percpu(dev->tstats);
	netdev_upper_dev_unlink(real_dev, dev);
	unregister_netdevice_queue(dev, head);

	/* Get rid of the reference to real_dev */
	dev_put(real_dev);
}

static void qmi_wwan_netdev_setup(struct net_device *net)
{
	struct usbnet *dev = netdev_priv(net);
	struct qmi_wwan_state *info = (void *)&dev->data;

	if (info->flags & QMI_WWAN_FLAG_RAWIP) {
		net->header_ops      = NULL;  /* No header */
		net->type            = ARPHRD_NONE;
		net->hard_header_len = 0;
		net->addr_len        = 0;
		net->flags           = IFF_POINTOPOINT | IFF_NOARP | IFF_MULTICAST;
		set_bit(EVENT_NO_IP_ALIGN, &dev->flags);
		netdev_dbg(net, "mode: raw IP\n");
	} else if (!net->header_ops) { /* don't bother if already set */
		ether_setup(net);
		/* Restoring min/max mtu values set originally by usbnet */
		net->min_mtu = 0;
		net->max_mtu = ETH_MAX_MTU;
		clear_bit(EVENT_NO_IP_ALIGN, &dev->flags);
		netdev_dbg(net, "mode: Ethernet\n");
	}

	/* recalculate buffers after changing hard_header_len */
	usbnet_change_mtu(net, net->mtu);
}

static ssize_t raw_ip_show(struct device *d, struct device_attribute *attr, char *buf)
{
	struct usbnet *dev = netdev_priv(to_net_dev(d));
	struct qmi_wwan_state *info = (void *)&dev->data;

	return sprintf(buf, "%c\n", info->flags & QMI_WWAN_FLAG_RAWIP ? 'Y' : 'N');
}

static ssize_t raw_ip_store(struct device *d,  struct device_attribute *attr, const char *buf, size_t len)
{
	struct usbnet *dev = netdev_priv(to_net_dev(d));
	struct qmi_wwan_state *info = (void *)&dev->data;
	bool enable;
	int ret;

	if (strtobool(buf, &enable))
		return -EINVAL;

	/* no change? */
	if (enable == (info->flags & QMI_WWAN_FLAG_RAWIP))
		return len;

	/* ip mode cannot be cleared when pass through mode is set */
	if (!enable && (info->flags & QMI_WWAN_FLAG_PASS_THROUGH)) {
		netdev_err(dev->net,
			   "Cannot clear ip mode on pass through device\n");
		return -EINVAL;
	}

	if (!rtnl_trylock())
		return restart_syscall();

	/* we don't want to modify a running netdev */
	if (netif_running(dev->net)) {
		netdev_err(dev->net, "Cannot change a running device\n");
		ret = -EBUSY;
		goto err;
	}

	/* let other drivers deny the change */
	ret = call_netdevice_notifiers(NETDEV_PRE_TYPE_CHANGE, dev->net);
	ret = notifier_to_errno(ret);
	if (ret) {
		netdev_err(dev->net, "Type change was refused\n");
		goto err;
	}

	if (enable)
		info->flags |= QMI_WWAN_FLAG_RAWIP;
	else
		info->flags &= ~QMI_WWAN_FLAG_RAWIP;
	qmi_wwan_netdev_setup(dev->net);
	call_netdevice_notifiers(NETDEV_POST_TYPE_CHANGE, dev->net);
	ret = len;
err:
	rtnl_unlock();
	return ret;
}

static ssize_t add_mux_show(struct device *d, struct device_attribute *attr, char *buf)
{
	struct net_device *dev = to_net_dev(d);
	struct qmimux_priv *priv;
	struct list_head *iter;
	struct net_device *ldev;
	ssize_t count = 0;

	rcu_read_lock();
	netdev_for_each_upper_dev_rcu(dev, ldev, iter) {
		priv = netdev_priv(ldev);
		count += scnprintf(&buf[count], PAGE_SIZE - count,
				   "0x%02x\n", priv->mux_id);
	}
	rcu_read_unlock();
	return count;
}

static ssize_t add_mux_store(struct device *d,  struct device_attribute *attr, const char *buf, size_t len)
{
	struct usbnet *dev = netdev_priv(to_net_dev(d));
	struct qmi_wwan_state *info = (void *)&dev->data;
	u8 mux_id;
	int ret;

	if (kstrtou8(buf, 0, &mux_id))
		return -EINVAL;

	/* mux_id [1 - 254] for compatibility with ip(8) and the rmnet driver */
	if (mux_id < 1 || mux_id > 254)
		return -EINVAL;

	if (!rtnl_trylock())
		return restart_syscall();

	if (qmimux_find_dev(dev, mux_id)) {
		netdev_err(dev->net, "mux_id already present\n");
		ret = -EINVAL;
		goto err;
	}

	ret = qmimux_register_device(dev->net, mux_id);
	if (!ret) {
		info->flags |= QMI_WWAN_FLAG_MUX;
		ret = len;
	}
err:
	rtnl_unlock();
	return ret;
}

static ssize_t del_mux_show(struct device *d, struct device_attribute *attr, char *buf)
{
	return add_mux_show(d, attr, buf);
}

static ssize_t del_mux_store(struct device *d,  struct device_attribute *attr, const char *buf, size_t len)
{
	struct usbnet *dev = netdev_priv(to_net_dev(d));
	struct qmi_wwan_state *info = (void *)&dev->data;
	struct net_device *del_dev;
	u8 mux_id;
	int ret = 0;

	if (kstrtou8(buf, 0, &mux_id))
		return -EINVAL;

	if (!rtnl_trylock())
		return restart_syscall();

	del_dev = qmimux_find_dev(dev, mux_id);
	if (!del_dev) {
		netdev_err(dev->net, "mux_id not present\n");
		ret = -EINVAL;
		goto err;
	}
	qmimux_unregister_device(del_dev, NULL);

	if (!qmimux_has_slaves(dev))
		info->flags &= ~QMI_WWAN_FLAG_MUX;
	ret = len;
err:
	rtnl_unlock();
	return ret;
}

static ssize_t pass_through_show(struct device *d,
				 struct device_attribute *attr, char *buf)
{
	struct usbnet *dev = netdev_priv(to_net_dev(d));
	struct qmi_wwan_state *info;

	info = (void *)&dev->data;
	return sprintf(buf, "%c\n",
		       info->flags & QMI_WWAN_FLAG_PASS_THROUGH ? 'Y' : 'N');
}

static ssize_t pass_through_store(struct device *d,
				  struct device_attribute *attr,
				  const char *buf, size_t len)
{
	struct usbnet *dev = netdev_priv(to_net_dev(d));
	struct qmi_wwan_state *info;
	bool enable;

	if (strtobool(buf, &enable))
		return -EINVAL;

	info = (void *)&dev->data;

	/* no change? */
	if (enable == (info->flags & QMI_WWAN_FLAG_PASS_THROUGH))
		return len;

	/* pass through mode can be set for raw ip devices only */
	if (!(info->flags & QMI_WWAN_FLAG_RAWIP)) {
		netdev_err(dev->net,
			   "Cannot set pass through mode on non ip device\n");
		return -EINVAL;
	}

	if (enable)
		info->flags |= QMI_WWAN_FLAG_PASS_THROUGH;
	else
		info->flags &= ~QMI_WWAN_FLAG_PASS_THROUGH;

	return len;
}

static DEVICE_ATTR_RW(raw_ip);
static DEVICE_ATTR_RW(add_mux);
static DEVICE_ATTR_RW(del_mux);
static DEVICE_ATTR_RW(pass_through);

static struct attribute *qmi_wwan_sysfs_attrs[] = {
	&dev_attr_raw_ip.attr,
	&dev_attr_add_mux.attr,
	&dev_attr_del_mux.attr,
	&dev_attr_pass_through.attr,
	NULL,
};

static struct attribute_group qmi_wwan_sysfs_attr_group = {
	.name = "qmi",
	.attrs = qmi_wwan_sysfs_attrs,
};

/* default ethernet address used by the modem */
static const u8 default_modem_addr[ETH_ALEN] = {0x02, 0x50, 0xf3};

static const u8 buggy_fw_addr[ETH_ALEN] = {0x00, 0xa0, 0xc6, 0x00, 0x00, 0x00};

/* Make up an ethernet header if the packet doesn't have one.
 *
 * A firmware bug common among several devices cause them to send raw
 * IP packets under some circumstances.  There is no way for the
 * driver/host to know when this will happen.  And even when the bug
 * hits, some packets will still arrive with an intact header.
 *
 * The supported devices are only capably of sending IPv4, IPv6 and
 * ARP packets on a point-to-point link. Any packet with an ethernet
 * header will have either our address or a broadcast/multicast
 * address as destination.  ARP packets will always have a header.
 *
 * This means that this function will reliably add the appropriate
 * header iff necessary, provided our hardware address does not start
 * with 4 or 6.
 *
 * Another common firmware bug results in all packets being addressed
 * to 00:a0:c6:00:00:00 despite the host address being different.
 * This function will also fixup such packets.
 */
static int qmi_wwan_rx_fixup(struct usbnet *dev, struct sk_buff *skb)
{
	struct qmi_wwan_state *info = (void *)&dev->data;
	bool rawip = info->flags & QMI_WWAN_FLAG_RAWIP;
	__be16 proto;

	/* This check is no longer done by usbnet */
	if (skb->len < dev->net->hard_header_len)
		return 0;

	if (info->flags & QMI_WWAN_FLAG_MUX)
		return qmimux_rx_fixup(dev, skb);

	if (info->flags & QMI_WWAN_FLAG_PASS_THROUGH) {
		skb->protocol = htons(ETH_P_MAP);
		return 1;
	}

	switch (skb->data[0] & 0xf0) {
	case 0x40:
		proto = htons(ETH_P_IP);
		break;
	case 0x60:
		proto = htons(ETH_P_IPV6);
		break;
	case 0x00:
		if (rawip)
			return 0;
		if (is_multicast_ether_addr(skb->data))
			return 1;
		/* possibly bogus destination - rewrite just in case */
		skb_reset_mac_header(skb);
		goto fix_dest;
	default:
		if (rawip)
			return 0;
		/* pass along other packets without modifications */
		return 1;
	}
	if (rawip) {
		skb_reset_mac_header(skb);
		skb->dev = dev->net; /* normally set by eth_type_trans */
		skb->protocol = proto;
		return 1;
	}

	if (skb_headroom(skb) < ETH_HLEN)
		return 0;
	skb_push(skb, ETH_HLEN);
	skb_reset_mac_header(skb);
	eth_hdr(skb)->h_proto = proto;
	eth_zero_addr(eth_hdr(skb)->h_source);
fix_dest:
	memcpy(eth_hdr(skb)->h_dest, dev->net->dev_addr, ETH_ALEN);
	return 1;
}

/* very simplistic detection of IPv4 or IPv6 headers */
static bool possibly_iphdr(const char *data)
{
	return (data[0] & 0xd0) == 0x40;
}

/* disallow addresses which may be confused with IP headers */
static int qmi_wwan_mac_addr(struct net_device *dev, void *p)
{
	int ret;
	struct sockaddr *addr = p;

	ret = eth_prepare_mac_addr_change(dev, p);
	if (ret < 0)
		return ret;
	if (possibly_iphdr(addr->sa_data))
		return -EADDRNOTAVAIL;
	eth_commit_mac_addr_change(dev, p);
	return 0;
}

static const struct net_device_ops qmi_wwan_netdev_ops = {
	.ndo_open		= usbnet_open,
	.ndo_stop		= usbnet_stop,
	.ndo_start_xmit		= usbnet_start_xmit,
	.ndo_tx_timeout		= usbnet_tx_timeout,
	.ndo_change_mtu		= usbnet_change_mtu,
	.ndo_get_stats64	= dev_get_tstats64,
	.ndo_set_mac_address	= qmi_wwan_mac_addr,
	.ndo_validate_addr	= eth_validate_addr,
};

/* using a counter to merge subdriver requests with our own into a
 * combined state
 */
static int qmi_wwan_manage_power(struct usbnet *dev, int on)
{
	struct qmi_wwan_state *info = (void *)&dev->data;
	int rv;

	dev_dbg(&dev->intf->dev, "%s() pmcount=%d, on=%d\n", __func__,
		atomic_read(&info->pmcount), on);

	if ((on && atomic_add_return(1, &info->pmcount) == 1) ||
	    (!on && atomic_dec_and_test(&info->pmcount))) {
		/* need autopm_get/put here to ensure the usbcore sees
		 * the new value
		 */
		rv = usb_autopm_get_interface(dev->intf);
		dev->intf->needs_remote_wakeup = on;
		if (!rv)
			usb_autopm_put_interface(dev->intf);
	}
	return 0;
}

static int qmi_wwan_cdc_wdm_manage_power(struct usb_interface *intf, int on)
{
	struct usbnet *dev = usb_get_intfdata(intf);

	/* can be called while disconnecting */
	if (!dev)
		return 0;
	return qmi_wwan_manage_power(dev, on);
}

/* collect all three endpoints and register subdriver */
static int qmi_wwan_register_subdriver(struct usbnet *dev)
{
	int rv;
	struct usb_driver *subdriver = NULL;
	struct qmi_wwan_state *info = (void *)&dev->data;

	/* collect bulk endpoints */
	rv = usbnet_get_endpoints(dev, info->data);
	if (rv < 0)
		goto err;

	/* update status endpoint if separate control interface */
	if (info->control != info->data)
		dev->status = &info->control->cur_altsetting->endpoint[0];

	/* require interrupt endpoint for subdriver */
	if (!dev->status) {
		rv = -EINVAL;
		goto err;
	}

	/* for subdriver power management */
	atomic_set(&info->pmcount, 0);

	/* register subdriver */
	subdriver = usb_cdc_wdm_register(info->control, &dev->status->desc,
					 4096, WWAN_PORT_QMI,
					 &qmi_wwan_cdc_wdm_manage_power);
	if (IS_ERR(subdriver)) {
		dev_err(&info->control->dev, "subdriver registration failed\n");
		rv = PTR_ERR(subdriver);
		goto err;
	}

	/* prevent usbnet from using status endpoint */
	dev->status = NULL;

	/* save subdriver struct for suspend/resume wrappers */
	info->subdriver = subdriver;

err:
	return rv;
}

/* Send CDC SetControlLineState request, setting or clearing the DTR.
 * "Required for Autoconnect and 9x30 to wake up" according to the
 * GobiNet driver. The requirement has been verified on an MDM9230
 * based Sierra Wireless MC7455
 */
static int qmi_wwan_change_dtr(struct usbnet *dev, bool on)
{
	u8 intf = dev->intf->cur_altsetting->desc.bInterfaceNumber;

	return usbnet_write_cmd(dev, USB_CDC_REQ_SET_CONTROL_LINE_STATE,
				USB_DIR_OUT | USB_TYPE_CLASS | USB_RECIP_INTERFACE,
				on ? 0x01 : 0x00, intf, NULL, 0);
}

static int qmi_wwan_bind(struct usbnet *dev, struct usb_interface *intf)
{
	int status;
	u8 *buf = intf->cur_altsetting->extra;
	int len = intf->cur_altsetting->extralen;
	struct usb_interface_descriptor *desc = &intf->cur_altsetting->desc;
	struct usb_cdc_union_desc *cdc_union;
	struct usb_cdc_ether_desc *cdc_ether;
	struct usb_driver *driver = driver_of(intf);
	struct qmi_wwan_state *info = (void *)&dev->data;
	struct usb_cdc_parsed_header hdr;

	BUILD_BUG_ON((sizeof(((struct usbnet *)0)->data) <
		      sizeof(struct qmi_wwan_state)));

	/* set up initial state */
	info->control = intf;
	info->data = intf;

	/* and a number of CDC descriptors */
	cdc_parse_cdc_header(&hdr, intf, buf, len);
	cdc_union = hdr.usb_cdc_union_desc;
	cdc_ether = hdr.usb_cdc_ether_desc;

	/* Use separate control and data interfaces if we found a CDC Union */
	if (cdc_union) {
		info->data = usb_ifnum_to_if(dev->udev,
					     cdc_union->bSlaveInterface0);
		if (desc->bInterfaceNumber != cdc_union->bMasterInterface0 ||
		    !info->data) {
			dev_err(&intf->dev,
				"bogus CDC Union: master=%u, slave=%u\n",
				cdc_union->bMasterInterface0,
				cdc_union->bSlaveInterface0);

			/* ignore and continue... */
			cdc_union = NULL;
			info->data = intf;
		}
	}

	/* errors aren't fatal - we can live with the dynamic address */
	if (cdc_ether && cdc_ether->wMaxSegmentSize) {
		dev->hard_mtu = le16_to_cpu(cdc_ether->wMaxSegmentSize);
		usbnet_get_ethernet_addr(dev, cdc_ether->iMACAddress);
	}

	/* claim data interface and set it up */
	if (info->control != info->data) {
		status = usb_driver_claim_interface(driver, info->data, dev);
		if (status < 0)
			goto err;
	}

	status = qmi_wwan_register_subdriver(dev);
	if (status < 0 && info->control != info->data) {
		usb_set_intfdata(info->data, NULL);
		usb_driver_release_interface(driver, info->data);
	}

	/* disabling remote wakeup on MDM9x30 devices has the same
	 * effect as clearing DTR. The device will not respond to QMI
	 * requests until we set DTR again.  This is similar to a
	 * QMI_CTL SYNC request, clearing a lot of firmware state
	 * including the client ID allocations.
	 *
	 * Our usage model allows a session to span multiple
	 * open/close events, so we must prevent the firmware from
	 * clearing out state the clients might need.
	 *
	 * MDM9x30 is the first QMI chipset with USB3 support. Abuse
	 * this fact to enable the quirk for all USB3 devices.
	 *
	 * There are also chipsets with the same "set DTR" requirement
	 * but without USB3 support.  Devices based on these chips
	 * need a quirk flag in the device ID table.
	 */
	if (dev->driver_info->data & QMI_WWAN_QUIRK_DTR ||
	    le16_to_cpu(dev->udev->descriptor.bcdUSB) >= 0x0201) {
		qmi_wwan_manage_power(dev, 1);
		qmi_wwan_change_dtr(dev, true);
	}

	/* Never use the same address on both ends of the link, even if the
	 * buggy firmware told us to. Or, if device is assigned the well-known
	 * buggy firmware MAC address, replace it with a random address,
	 */
	if (ether_addr_equal(dev->net->dev_addr, default_modem_addr) ||
	    ether_addr_equal(dev->net->dev_addr, buggy_fw_addr))
		eth_hw_addr_random(dev->net);

	/* make MAC addr easily distinguishable from an IP header */
	if (possibly_iphdr(dev->net->dev_addr)) {
		u8 addr = dev->net->dev_addr[0];

		addr |= 0x02;	/* set local assignment bit */
		addr &= 0xbf;	/* clear "IP" bit */
		dev_addr_mod(dev->net, 0, &addr, 1);
	}
	dev->net->netdev_ops = &qmi_wwan_netdev_ops;
	dev->net->sysfs_groups[0] = &qmi_wwan_sysfs_attr_group;
err:
	return status;
}

static void qmi_wwan_unbind(struct usbnet *dev, struct usb_interface *intf)
{
	struct qmi_wwan_state *info = (void *)&dev->data;
	struct usb_driver *driver = driver_of(intf);
	struct usb_interface *other;

	if (info->subdriver && info->subdriver->disconnect)
		info->subdriver->disconnect(info->control);

	/* disable MDM9x30 quirk */
	if (le16_to_cpu(dev->udev->descriptor.bcdUSB) >= 0x0201) {
		qmi_wwan_change_dtr(dev, false);
		qmi_wwan_manage_power(dev, 0);
	}

	/* allow user to unbind using either control or data */
	if (intf == info->control)
		other = info->data;
	else
		other = info->control;

	/* only if not shared */
	if (other && intf != other) {
		usb_set_intfdata(other, NULL);
		usb_driver_release_interface(driver, other);
	}

	info->subdriver = NULL;
	info->data = NULL;
	info->control = NULL;
}

/* suspend/resume wrappers calling both usbnet and the cdc-wdm
 * subdriver if present.
 *
 * NOTE: cdc-wdm also supports pre/post_reset, but we cannot provide
 * wrappers for those without adding usbnet reset support first.
 */
static int qmi_wwan_suspend(struct usb_interface *intf, pm_message_t message)
{
	struct usbnet *dev = usb_get_intfdata(intf);
	struct qmi_wwan_state *info = (void *)&dev->data;
	int ret;

	/* Both usbnet_suspend() and subdriver->suspend() MUST return 0
	 * in system sleep context, otherwise, the resume callback has
	 * to recover device from previous suspend failure.
	 */
	ret = usbnet_suspend(intf, message);
	if (ret < 0)
		goto err;

	if (intf == info->control && info->subdriver &&
	    info->subdriver->suspend)
		ret = info->subdriver->suspend(intf, message);
	if (ret < 0)
		usbnet_resume(intf);
err:
	return ret;
}

static int qmi_wwan_resume(struct usb_interface *intf)
{
	struct usbnet *dev = usb_get_intfdata(intf);
	struct qmi_wwan_state *info = (void *)&dev->data;
	int ret = 0;
	bool callsub = (intf == info->control && info->subdriver &&
			info->subdriver->resume);

	if (callsub)
		ret = info->subdriver->resume(intf);
	if (ret < 0)
		goto err;
	ret = usbnet_resume(intf);
	if (ret < 0 && callsub)
		info->subdriver->suspend(intf, PMSG_SUSPEND);
err:
	return ret;
}

static const struct driver_info	qmi_wwan_info = {
	.description	= "WWAN/QMI device",
	.flags		= FLAG_WWAN | FLAG_SEND_ZLP,
	.bind		= qmi_wwan_bind,
	.unbind		= qmi_wwan_unbind,
	.manage_power	= qmi_wwan_manage_power,
	.rx_fixup       = qmi_wwan_rx_fixup,
};

static const struct driver_info	qmi_wwan_info_quirk_dtr = {
	.description	= "WWAN/QMI device",
	.flags		= FLAG_WWAN | FLAG_SEND_ZLP,
	.bind		= qmi_wwan_bind,
	.unbind		= qmi_wwan_unbind,
	.manage_power	= qmi_wwan_manage_power,
	.rx_fixup       = qmi_wwan_rx_fixup,
	.data           = QMI_WWAN_QUIRK_DTR,
};

#define HUAWEI_VENDOR_ID	0x12D1

/* map QMI/wwan function by a fixed interface number */
#define QMI_FIXED_INTF(vend, prod, num) \
	USB_DEVICE_INTERFACE_NUMBER(vend, prod, num), \
	.driver_info = (unsigned long)&qmi_wwan_info

/* devices requiring "set DTR" quirk */
#define QMI_QUIRK_SET_DTR(vend, prod, num) \
	USB_DEVICE_INTERFACE_NUMBER(vend, prod, num), \
	.driver_info = (unsigned long)&qmi_wwan_info_quirk_dtr

/* Gobi 1000 QMI/wwan interface number is 3 according to qcserial */
#define QMI_GOBI1K_DEVICE(vend, prod) \
	QMI_FIXED_INTF(vend, prod, 3)

/* Gobi 2000/3000 QMI/wwan interface number is 0 according to qcserial */
#define QMI_GOBI_DEVICE(vend, prod) \
	QMI_FIXED_INTF(vend, prod, 0)

/* Many devices have QMI and DIAG functions which are distinguishable
 * from other vendor specific functions by class, subclass and
 * protocol all being 0xff. The DIAG function has exactly 2 endpoints
 * and is silently rejected when probed.
 *
 * This makes it possible to match dynamically numbered QMI functions
 * as seen on e.g. many Quectel modems.
 */
#define QMI_MATCH_FF_FF_FF(vend, prod) \
	USB_DEVICE_AND_INTERFACE_INFO(vend, prod, USB_CLASS_VENDOR_SPEC, \
				      USB_SUBCLASS_VENDOR_SPEC, 0xff), \
	.driver_info = (unsigned long)&qmi_wwan_info_quirk_dtr

static const struct usb_device_id products[] = {
	/* 1. CDC ECM like devices match on the control interface */
	{	/* Huawei E392, E398 and possibly others sharing both device id and more... */
		USB_VENDOR_AND_INTERFACE_INFO(HUAWEI_VENDOR_ID, USB_CLASS_VENDOR_SPEC, 1, 9),
		.driver_info        = (unsigned long)&qmi_wwan_info,
	},
	{	/* Vodafone/Huawei K5005 (12d1:14c8) and similar modems */
		USB_VENDOR_AND_INTERFACE_INFO(HUAWEI_VENDOR_ID, USB_CLASS_VENDOR_SPEC, 1, 57),
		.driver_info        = (unsigned long)&qmi_wwan_info,
	},
	{	/* HUAWEI_INTERFACE_NDIS_CONTROL_QUALCOMM */
		USB_VENDOR_AND_INTERFACE_INFO(HUAWEI_VENDOR_ID, USB_CLASS_VENDOR_SPEC, 0x01, 0x69),
		.driver_info        = (unsigned long)&qmi_wwan_info,
	},
	{	/* Motorola Mapphone devices with MDM6600 */
		USB_VENDOR_AND_INTERFACE_INFO(0x22b8, USB_CLASS_VENDOR_SPEC, 0xfb, 0xff),
		.driver_info        = (unsigned long)&qmi_wwan_info,
	},

	/* 2. Combined interface devices matching on class+protocol */
	{	/* Huawei E367 and possibly others in "Windows mode" */
		USB_VENDOR_AND_INTERFACE_INFO(HUAWEI_VENDOR_ID, USB_CLASS_VENDOR_SPEC, 1, 7),
		.driver_info        = (unsigned long)&qmi_wwan_info,
	},
	{	/* Huawei E392, E398 and possibly others in "Windows mode" */
		USB_VENDOR_AND_INTERFACE_INFO(HUAWEI_VENDOR_ID, USB_CLASS_VENDOR_SPEC, 1, 17),
		.driver_info        = (unsigned long)&qmi_wwan_info,
	},
	{	/* HUAWEI_NDIS_SINGLE_INTERFACE_VDF */
		USB_VENDOR_AND_INTERFACE_INFO(HUAWEI_VENDOR_ID, USB_CLASS_VENDOR_SPEC, 0x01, 0x37),
		.driver_info        = (unsigned long)&qmi_wwan_info,
	},
	{	/* HUAWEI_INTERFACE_NDIS_HW_QUALCOMM */
		USB_VENDOR_AND_INTERFACE_INFO(HUAWEI_VENDOR_ID, USB_CLASS_VENDOR_SPEC, 0x01, 0x67),
		.driver_info        = (unsigned long)&qmi_wwan_info,
	},
	{	/* Pantech UML290, P4200 and more */
		USB_VENDOR_AND_INTERFACE_INFO(0x106c, USB_CLASS_VENDOR_SPEC, 0xf0, 0xff),
		.driver_info        = (unsigned long)&qmi_wwan_info,
	},
	{	/* Pantech UML290 - newer firmware */
		USB_VENDOR_AND_INTERFACE_INFO(0x106c, USB_CLASS_VENDOR_SPEC, 0xf1, 0xff),
		.driver_info        = (unsigned long)&qmi_wwan_info,
	},
	{	/* Novatel USB551L and MC551 */
		USB_DEVICE_AND_INTERFACE_INFO(0x1410, 0xb001,
		                              USB_CLASS_COMM,
		                              USB_CDC_SUBCLASS_ETHERNET,
		                              USB_CDC_PROTO_NONE),
		.driver_info        = (unsigned long)&qmi_wwan_info,
	},
	{	/* Novatel E362 */
		USB_DEVICE_AND_INTERFACE_INFO(0x1410, 0x9010,
		                              USB_CLASS_COMM,
		                              USB_CDC_SUBCLASS_ETHERNET,
		                              USB_CDC_PROTO_NONE),
		.driver_info        = (unsigned long)&qmi_wwan_info,
	},
	{	/* Novatel Expedite E371 */
		USB_DEVICE_AND_INTERFACE_INFO(0x1410, 0x9011,
		                              USB_CLASS_COMM,
		                              USB_CDC_SUBCLASS_ETHERNET,
		                              USB_CDC_PROTO_NONE),
		.driver_info        = (unsigned long)&qmi_wwan_info,
	},
	{	/* Dell Wireless 5800 (Novatel E362) */
		USB_DEVICE_AND_INTERFACE_INFO(0x413C, 0x8195,
					      USB_CLASS_COMM,
					      USB_CDC_SUBCLASS_ETHERNET,
					      USB_CDC_PROTO_NONE),
		.driver_info        = (unsigned long)&qmi_wwan_info,
	},
	{	/* Dell Wireless 5800 V2 (Novatel E362) */
		USB_DEVICE_AND_INTERFACE_INFO(0x413C, 0x8196,
					      USB_CLASS_COMM,
					      USB_CDC_SUBCLASS_ETHERNET,
					      USB_CDC_PROTO_NONE),
		.driver_info        = (unsigned long)&qmi_wwan_info,
	},
	{	/* Dell Wireless 5804 (Novatel E371) */
		USB_DEVICE_AND_INTERFACE_INFO(0x413C, 0x819b,
					      USB_CLASS_COMM,
					      USB_CDC_SUBCLASS_ETHERNET,
					      USB_CDC_PROTO_NONE),
		.driver_info        = (unsigned long)&qmi_wwan_info,
	},
	{	/* ADU960S */
		USB_DEVICE_AND_INTERFACE_INFO(0x16d5, 0x650a,
					      USB_CLASS_COMM,
					      USB_CDC_SUBCLASS_ETHERNET,
					      USB_CDC_PROTO_NONE),
		.driver_info        = (unsigned long)&qmi_wwan_info,
	},
	{	/* HP lt2523 (Novatel E371) */
		USB_DEVICE_AND_INTERFACE_INFO(0x03f0, 0x421d,
					      USB_CLASS_COMM,
					      USB_CDC_SUBCLASS_ETHERNET,
					      USB_CDC_PROTO_NONE),
		.driver_info        = (unsigned long)&qmi_wwan_info,
	},
	{	/* HP lt4112 LTE/HSPA+ Gobi 4G Module (Huawei me906e) */
		USB_DEVICE_AND_INTERFACE_INFO(0x03f0, 0x581d, USB_CLASS_VENDOR_SPEC, 1, 7),
		.driver_info = (unsigned long)&qmi_wwan_info,
	},
	{QMI_MATCH_FF_FF_FF(0x2c7c, 0x0125)},	/* Quectel EC25, EC20 R2.0  Mini PCIe */
	{QMI_MATCH_FF_FF_FF(0x2c7c, 0x0306)},	/* Quectel EP06/EG06/EM06 */
	{QMI_MATCH_FF_FF_FF(0x2c7c, 0x0512)},	/* Quectel EG12/EM12 */
	{QMI_MATCH_FF_FF_FF(0x2c7c, 0x0620)},	/* Quectel EM160R-GL */
	{QMI_MATCH_FF_FF_FF(0x2c7c, 0x0800)},	/* Quectel RM500Q-GL */
	{QMI_MATCH_FF_FF_FF(0x2c7c, 0x0801)},	/* Quectel RM520N */

	/* 3. Combined interface devices matching on interface number */
	{QMI_FIXED_INTF(0x0408, 0xea42, 4)},	/* Yota / Megafon M100-1 */
	{QMI_FIXED_INTF(0x05c6, 0x6001, 3)},	/* 4G LTE usb-modem U901 */
	{QMI_FIXED_INTF(0x05c6, 0x7000, 0)},
	{QMI_FIXED_INTF(0x05c6, 0x7001, 1)},
	{QMI_FIXED_INTF(0x05c6, 0x7002, 1)},
	{QMI_FIXED_INTF(0x05c6, 0x7101, 1)},
	{QMI_FIXED_INTF(0x05c6, 0x7101, 2)},
	{QMI_FIXED_INTF(0x05c6, 0x7101, 3)},
	{QMI_FIXED_INTF(0x05c6, 0x7102, 1)},
	{QMI_FIXED_INTF(0x05c6, 0x7102, 2)},
	{QMI_FIXED_INTF(0x05c6, 0x7102, 3)},
	{QMI_FIXED_INTF(0x05c6, 0x8000, 7)},
	{QMI_FIXED_INTF(0x05c6, 0x8001, 6)},
	{QMI_FIXED_INTF(0x05c6, 0x9000, 4)},
	{QMI_FIXED_INTF(0x05c6, 0x9003, 4)},
	{QMI_FIXED_INTF(0x05c6, 0x9005, 2)},
	{QMI_FIXED_INTF(0x05c6, 0x900a, 4)},
	{QMI_FIXED_INTF(0x05c6, 0x900b, 2)},
	{QMI_FIXED_INTF(0x05c6, 0x900c, 4)},
	{QMI_FIXED_INTF(0x05c6, 0x900c, 5)},
	{QMI_FIXED_INTF(0x05c6, 0x900c, 6)},
	{QMI_FIXED_INTF(0x05c6, 0x900d, 5)},
	{QMI_FIXED_INTF(0x05c6, 0x900f, 3)},
	{QMI_FIXED_INTF(0x05c6, 0x900f, 4)},
	{QMI_FIXED_INTF(0x05c6, 0x900f, 5)},
	{QMI_FIXED_INTF(0x05c6, 0x9010, 4)},
	{QMI_FIXED_INTF(0x05c6, 0x9010, 5)},
	{QMI_FIXED_INTF(0x05c6, 0x9011, 3)},
	{QMI_FIXED_INTF(0x05c6, 0x9011, 4)},
	{QMI_FIXED_INTF(0x05c6, 0x9021, 1)},
	{QMI_FIXED_INTF(0x05c6, 0x9022, 2)},
	{QMI_QUIRK_SET_DTR(0x05c6, 0x9025, 4)},	/* Alcatel-sbell ASB TL131 TDD LTE (China Mobile) */
	{QMI_FIXED_INTF(0x05c6, 0x9026, 3)},
	{QMI_FIXED_INTF(0x05c6, 0x902e, 5)},
	{QMI_FIXED_INTF(0x05c6, 0x9031, 5)},
	{QMI_FIXED_INTF(0x05c6, 0x9032, 4)},
	{QMI_FIXED_INTF(0x05c6, 0x9033, 3)},
	{QMI_FIXED_INTF(0x05c6, 0x9033, 4)},
	{QMI_FIXED_INTF(0x05c6, 0x9033, 5)},
	{QMI_FIXED_INTF(0x05c6, 0x9033, 6)},
	{QMI_FIXED_INTF(0x05c6, 0x9034, 3)},
	{QMI_FIXED_INTF(0x05c6, 0x9034, 4)},
	{QMI_FIXED_INTF(0x05c6, 0x9034, 5)},
	{QMI_FIXED_INTF(0x05c6, 0x9034, 6)},
	{QMI_FIXED_INTF(0x05c6, 0x9034, 7)},
	{QMI_FIXED_INTF(0x05c6, 0x9035, 4)},
	{QMI_FIXED_INTF(0x05c6, 0x9036, 3)},
	{QMI_FIXED_INTF(0x05c6, 0x9037, 5)},
	{QMI_FIXED_INTF(0x05c6, 0x9038, 4)},
	{QMI_FIXED_INTF(0x05c6, 0x903b, 7)},
	{QMI_FIXED_INTF(0x05c6, 0x903c, 6)},
	{QMI_FIXED_INTF(0x05c6, 0x903d, 6)},
	{QMI_FIXED_INTF(0x05c6, 0x903e, 5)},
	{QMI_FIXED_INTF(0x05c6, 0x9043, 3)},
	{QMI_FIXED_INTF(0x05c6, 0x9046, 3)},
	{QMI_FIXED_INTF(0x05c6, 0x9046, 4)},
	{QMI_FIXED_INTF(0x05c6, 0x9046, 5)},
	{QMI_FIXED_INTF(0x05c6, 0x9047, 2)},
	{QMI_FIXED_INTF(0x05c6, 0x9047, 3)},
	{QMI_FIXED_INTF(0x05c6, 0x9047, 4)},
	{QMI_FIXED_INTF(0x05c6, 0x9048, 4)},
	{QMI_FIXED_INTF(0x05c6, 0x9048, 5)},
	{QMI_FIXED_INTF(0x05c6, 0x9048, 6)},
	{QMI_FIXED_INTF(0x05c6, 0x9048, 7)},
	{QMI_FIXED_INTF(0x05c6, 0x9048, 8)},
	{QMI_FIXED_INTF(0x05c6, 0x904c, 5)},
	{QMI_FIXED_INTF(0x05c6, 0x904c, 6)},
	{QMI_FIXED_INTF(0x05c6, 0x904c, 7)},
	{QMI_FIXED_INTF(0x05c6, 0x904c, 8)},
	{QMI_FIXED_INTF(0x05c6, 0x9050, 3)},
	{QMI_FIXED_INTF(0x05c6, 0x9052, 4)},
	{QMI_FIXED_INTF(0x05c6, 0x9053, 6)},
	{QMI_FIXED_INTF(0x05c6, 0x9053, 7)},
	{QMI_FIXED_INTF(0x05c6, 0x9054, 5)},
	{QMI_FIXED_INTF(0x05c6, 0x9054, 6)},
	{QMI_FIXED_INTF(0x05c6, 0x9055, 3)},
	{QMI_FIXED_INTF(0x05c6, 0x9055, 4)},
	{QMI_FIXED_INTF(0x05c6, 0x9055, 5)},
	{QMI_FIXED_INTF(0x05c6, 0x9055, 6)},
	{QMI_FIXED_INTF(0x05c6, 0x9055, 7)},
	{QMI_FIXED_INTF(0x05c6, 0x9056, 3)},
	{QMI_FIXED_INTF(0x05c6, 0x9062, 2)},
	{QMI_FIXED_INTF(0x05c6, 0x9062, 3)},
	{QMI_FIXED_INTF(0x05c6, 0x9062, 4)},
	{QMI_FIXED_INTF(0x05c6, 0x9062, 5)},
	{QMI_FIXED_INTF(0x05c6, 0x9062, 6)},
	{QMI_FIXED_INTF(0x05c6, 0x9062, 7)},
	{QMI_FIXED_INTF(0x05c6, 0x9062, 8)},
	{QMI_FIXED_INTF(0x05c6, 0x9062, 9)},
	{QMI_FIXED_INTF(0x05c6, 0x9064, 3)},
	{QMI_FIXED_INTF(0x05c6, 0x9065, 6)},
	{QMI_FIXED_INTF(0x05c6, 0x9065, 7)},
	{QMI_FIXED_INTF(0x05c6, 0x9066, 5)},
	{QMI_FIXED_INTF(0x05c6, 0x9066, 6)},
	{QMI_FIXED_INTF(0x05c6, 0x9067, 1)},
	{QMI_FIXED_INTF(0x05c6, 0x9068, 2)},
	{QMI_FIXED_INTF(0x05c6, 0x9068, 3)},
	{QMI_FIXED_INTF(0x05c6, 0x9068, 4)},
	{QMI_FIXED_INTF(0x05c6, 0x9068, 5)},
	{QMI_FIXED_INTF(0x05c6, 0x9068, 6)},
	{QMI_FIXED_INTF(0x05c6, 0x9068, 7)},
	{QMI_FIXED_INTF(0x05c6, 0x9069, 5)},
	{QMI_FIXED_INTF(0x05c6, 0x9069, 6)},
	{QMI_FIXED_INTF(0x05c6, 0x9069, 7)},
	{QMI_FIXED_INTF(0x05c6, 0x9069, 8)},
	{QMI_FIXED_INTF(0x05c6, 0x9070, 4)},
	{QMI_FIXED_INTF(0x05c6, 0x9070, 5)},
	{QMI_FIXED_INTF(0x05c6, 0x9075, 5)},
	{QMI_FIXED_INTF(0x05c6, 0x9076, 4)},
	{QMI_FIXED_INTF(0x05c6, 0x9076, 5)},
	{QMI_FIXED_INTF(0x05c6, 0x9076, 6)},
	{QMI_FIXED_INTF(0x05c6, 0x9076, 7)},
	{QMI_FIXED_INTF(0x05c6, 0x9076, 8)},
	{QMI_FIXED_INTF(0x05c6, 0x9077, 3)},
	{QMI_FIXED_INTF(0x05c6, 0x9077, 4)},
	{QMI_FIXED_INTF(0x05c6, 0x9077, 5)},
	{QMI_FIXED_INTF(0x05c6, 0x9077, 6)},
	{QMI_FIXED_INTF(0x05c6, 0x9078, 3)},
	{QMI_FIXED_INTF(0x05c6, 0x9079, 4)},
	{QMI_FIXED_INTF(0x05c6, 0x9079, 5)},
	{QMI_FIXED_INTF(0x05c6, 0x9079, 6)},
	{QMI_FIXED_INTF(0x05c6, 0x9079, 7)},
	{QMI_FIXED_INTF(0x05c6, 0x9079, 8)},
	{QMI_FIXED_INTF(0x05c6, 0x9080, 5)},
	{QMI_FIXED_INTF(0x05c6, 0x9080, 6)},
	{QMI_FIXED_INTF(0x05c6, 0x9080, 7)},
	{QMI_FIXED_INTF(0x05c6, 0x9080, 8)},
	{QMI_FIXED_INTF(0x05c6, 0x9083, 3)},
	{QMI_FIXED_INTF(0x05c6, 0x9084, 4)},
	{QMI_FIXED_INTF(0x05c6, 0x90b2, 3)},    /* ublox R410M */
	{QMI_FIXED_INTF(0x05c6, 0x920d, 0)},
	{QMI_FIXED_INTF(0x05c6, 0x920d, 5)},
	{QMI_QUIRK_SET_DTR(0x05c6, 0x9625, 4)},	/* YUGA CLM920-NC5 */
	{QMI_FIXED_INTF(0x0846, 0x68a2, 8)},
	{QMI_FIXED_INTF(0x0846, 0x68d3, 8)},	/* Netgear Aircard 779S */
	{QMI_FIXED_INTF(0x12d1, 0x140c, 1)},	/* Huawei E173 */
	{QMI_FIXED_INTF(0x12d1, 0x14ac, 1)},	/* Huawei E1820 */
	{QMI_FIXED_INTF(0x1435, 0x0918, 3)},	/* Wistron NeWeb D16Q1 */
	{QMI_FIXED_INTF(0x1435, 0x0918, 4)},	/* Wistron NeWeb D16Q1 */
	{QMI_FIXED_INTF(0x1435, 0x0918, 5)},	/* Wistron NeWeb D16Q1 */
	{QMI_FIXED_INTF(0x1435, 0x3185, 4)},	/* Wistron NeWeb M18Q5 */
	{QMI_FIXED_INTF(0x1435, 0xd111, 4)},	/* M9615A DM11-1 D51QC */
	{QMI_FIXED_INTF(0x1435, 0xd181, 3)},	/* Wistron NeWeb D18Q1 */
	{QMI_FIXED_INTF(0x1435, 0xd181, 4)},	/* Wistron NeWeb D18Q1 */
	{QMI_FIXED_INTF(0x1435, 0xd181, 5)},	/* Wistron NeWeb D18Q1 */
	{QMI_FIXED_INTF(0x1435, 0xd182, 4)},	/* Wistron NeWeb D18 */
	{QMI_FIXED_INTF(0x1435, 0xd182, 5)},	/* Wistron NeWeb D18 */
	{QMI_FIXED_INTF(0x1435, 0xd191, 4)},	/* Wistron NeWeb D19Q1 */
	{QMI_QUIRK_SET_DTR(0x1508, 0x1001, 4)},	/* Fibocom NL668 series */
	{QMI_FIXED_INTF(0x1690, 0x7588, 4)},    /* ASKEY WWHC050 */
	{QMI_FIXED_INTF(0x16d8, 0x6003, 0)},	/* CMOTech 6003 */
	{QMI_FIXED_INTF(0x16d8, 0x6007, 0)},	/* CMOTech CHE-628S */
	{QMI_FIXED_INTF(0x16d8, 0x6008, 0)},	/* CMOTech CMU-301 */
	{QMI_FIXED_INTF(0x16d8, 0x6280, 0)},	/* CMOTech CHU-628 */
	{QMI_FIXED_INTF(0x16d8, 0x7001, 0)},	/* CMOTech CHU-720S */
	{QMI_FIXED_INTF(0x16d8, 0x7002, 0)},	/* CMOTech 7002 */
	{QMI_FIXED_INTF(0x16d8, 0x7003, 4)},	/* CMOTech CHU-629K */
	{QMI_FIXED_INTF(0x16d8, 0x7004, 3)},	/* CMOTech 7004 */
	{QMI_FIXED_INTF(0x16d8, 0x7006, 5)},	/* CMOTech CGU-629 */
	{QMI_FIXED_INTF(0x16d8, 0x700a, 4)},	/* CMOTech CHU-629S */
	{QMI_FIXED_INTF(0x16d8, 0x7211, 0)},	/* CMOTech CHU-720I */
	{QMI_FIXED_INTF(0x16d8, 0x7212, 0)},	/* CMOTech 7212 */
	{QMI_FIXED_INTF(0x16d8, 0x7213, 0)},	/* CMOTech 7213 */
	{QMI_FIXED_INTF(0x16d8, 0x7251, 1)},	/* CMOTech 7251 */
	{QMI_FIXED_INTF(0x16d8, 0x7252, 1)},	/* CMOTech 7252 */
	{QMI_FIXED_INTF(0x16d8, 0x7253, 1)},	/* CMOTech 7253 */
	{QMI_FIXED_INTF(0x19d2, 0x0002, 1)},
	{QMI_FIXED_INTF(0x19d2, 0x0012, 1)},
	{QMI_FIXED_INTF(0x19d2, 0x0017, 3)},
	{QMI_FIXED_INTF(0x19d2, 0x0019, 3)},	/* ONDA MT689DC */
	{QMI_FIXED_INTF(0x19d2, 0x0021, 4)},
	{QMI_FIXED_INTF(0x19d2, 0x0025, 1)},
	{QMI_FIXED_INTF(0x19d2, 0x0031, 4)},
	{QMI_FIXED_INTF(0x19d2, 0x0042, 4)},
	{QMI_FIXED_INTF(0x19d2, 0x0049, 5)},
	{QMI_FIXED_INTF(0x19d2, 0x0052, 4)},
	{QMI_FIXED_INTF(0x19d2, 0x0055, 1)},	/* ZTE (Vodafone) K3520-Z */
	{QMI_FIXED_INTF(0x19d2, 0x0058, 4)},
	{QMI_FIXED_INTF(0x19d2, 0x0063, 4)},	/* ZTE (Vodafone) K3565-Z */
	{QMI_FIXED_INTF(0x19d2, 0x0104, 4)},	/* ZTE (Vodafone) K4505-Z */
	{QMI_FIXED_INTF(0x19d2, 0x0113, 5)},
	{QMI_FIXED_INTF(0x19d2, 0x0118, 5)},
	{QMI_FIXED_INTF(0x19d2, 0x0121, 5)},
	{QMI_FIXED_INTF(0x19d2, 0x0123, 4)},
	{QMI_FIXED_INTF(0x19d2, 0x0124, 5)},
	{QMI_FIXED_INTF(0x19d2, 0x0125, 6)},
	{QMI_FIXED_INTF(0x19d2, 0x0126, 5)},
	{QMI_FIXED_INTF(0x19d2, 0x0130, 1)},
	{QMI_FIXED_INTF(0x19d2, 0x0133, 3)},
	{QMI_FIXED_INTF(0x19d2, 0x0141, 5)},
	{QMI_FIXED_INTF(0x19d2, 0x0157, 5)},	/* ZTE MF683 */
	{QMI_FIXED_INTF(0x19d2, 0x0158, 3)},
	{QMI_FIXED_INTF(0x19d2, 0x0167, 4)},	/* ZTE MF820D */
	{QMI_FIXED_INTF(0x19d2, 0x0168, 4)},
	{QMI_FIXED_INTF(0x19d2, 0x0176, 3)},
	{QMI_FIXED_INTF(0x19d2, 0x0178, 3)},
	{QMI_FIXED_INTF(0x19d2, 0x0191, 4)},	/* ZTE EuFi890 */
	{QMI_FIXED_INTF(0x19d2, 0x0199, 1)},	/* ZTE MF820S */
	{QMI_FIXED_INTF(0x19d2, 0x0200, 1)},
	{QMI_FIXED_INTF(0x19d2, 0x0257, 3)},	/* ZTE MF821 */
	{QMI_FIXED_INTF(0x19d2, 0x0265, 4)},	/* ONDA MT8205 4G LTE */
	{QMI_FIXED_INTF(0x19d2, 0x0284, 4)},	/* ZTE MF880 */
	{QMI_FIXED_INTF(0x19d2, 0x0326, 4)},	/* ZTE MF821D */
	{QMI_FIXED_INTF(0x19d2, 0x0396, 3)},	/* ZTE ZM8620 */
	{QMI_FIXED_INTF(0x19d2, 0x0412, 4)},	/* Telewell TW-LTE 4G */
	{QMI_FIXED_INTF(0x19d2, 0x1008, 4)},	/* ZTE (Vodafone) K3570-Z */
	{QMI_FIXED_INTF(0x19d2, 0x1010, 4)},	/* ZTE (Vodafone) K3571-Z */
	{QMI_FIXED_INTF(0x19d2, 0x1012, 4)},
	{QMI_FIXED_INTF(0x19d2, 0x1018, 3)},	/* ZTE (Vodafone) K5006-Z */
	{QMI_FIXED_INTF(0x19d2, 0x1021, 2)},
	{QMI_FIXED_INTF(0x19d2, 0x1245, 4)},
	{QMI_FIXED_INTF(0x19d2, 0x1247, 4)},
	{QMI_FIXED_INTF(0x19d2, 0x1252, 4)},
	{QMI_FIXED_INTF(0x19d2, 0x1254, 4)},
	{QMI_FIXED_INTF(0x19d2, 0x1255, 3)},
	{QMI_FIXED_INTF(0x19d2, 0x1255, 4)},
	{QMI_FIXED_INTF(0x19d2, 0x1256, 4)},
	{QMI_FIXED_INTF(0x19d2, 0x1270, 5)},	/* ZTE MF667 */
	{QMI_FIXED_INTF(0x19d2, 0x1275, 3)},	/* ZTE P685M */
	{QMI_FIXED_INTF(0x19d2, 0x1401, 2)},
	{QMI_FIXED_INTF(0x19d2, 0x1402, 2)},	/* ZTE MF60 */
	{QMI_FIXED_INTF(0x19d2, 0x1424, 2)},
	{QMI_FIXED_INTF(0x19d2, 0x1425, 2)},
	{QMI_FIXED_INTF(0x19d2, 0x1426, 2)},	/* ZTE MF91 */
	{QMI_FIXED_INTF(0x19d2, 0x1428, 2)},	/* Telewell TW-LTE 4G v2 */
	{QMI_FIXED_INTF(0x19d2, 0x1432, 3)},	/* ZTE ME3620 */
	{QMI_FIXED_INTF(0x19d2, 0x1485, 5)},	/* ZTE MF286D */
	{QMI_FIXED_INTF(0x19d2, 0x2002, 4)},	/* ZTE (Vodafone) K3765-Z */
	{QMI_FIXED_INTF(0x2001, 0x7e16, 3)},	/* D-Link DWM-221 */
	{QMI_FIXED_INTF(0x2001, 0x7e19, 4)},	/* D-Link DWM-221 B1 */
	{QMI_FIXED_INTF(0x2001, 0x7e35, 4)},	/* D-Link DWM-222 */
	{QMI_FIXED_INTF(0x2001, 0x7e3d, 4)},	/* D-Link DWM-222 A2 */
	{QMI_FIXED_INTF(0x2020, 0x2031, 4)},	/* Olicard 600 */
	{QMI_FIXED_INTF(0x2020, 0x2033, 4)},	/* BroadMobi BM806U */
	{QMI_FIXED_INTF(0x2020, 0x2060, 4)},	/* BroadMobi BM818 */
	{QMI_FIXED_INTF(0x0f3d, 0x68a2, 8)},    /* Sierra Wireless MC7700 */
	{QMI_FIXED_INTF(0x114f, 0x68a2, 8)},    /* Sierra Wireless MC7750 */
	{QMI_FIXED_INTF(0x1199, 0x68a2, 8)},	/* Sierra Wireless MC7710 in QMI mode */
	{QMI_FIXED_INTF(0x1199, 0x68a2, 19)},	/* Sierra Wireless MC7710 in QMI mode */
	{QMI_QUIRK_SET_DTR(0x1199, 0x68c0, 8)},	/* Sierra Wireless MC7304/MC7354, WP76xx */
	{QMI_QUIRK_SET_DTR(0x1199, 0x68c0, 10)},/* Sierra Wireless MC7304/MC7354 */
	{QMI_FIXED_INTF(0x1199, 0x901c, 8)},    /* Sierra Wireless EM7700 */
	{QMI_FIXED_INTF(0x1199, 0x901f, 8)},    /* Sierra Wireless EM7355 */
	{QMI_FIXED_INTF(0x1199, 0x9041, 8)},	/* Sierra Wireless MC7305/MC7355 */
	{QMI_FIXED_INTF(0x1199, 0x9041, 10)},	/* Sierra Wireless MC7305/MC7355 */
	{QMI_FIXED_INTF(0x1199, 0x9051, 8)},	/* Netgear AirCard 340U */
	{QMI_FIXED_INTF(0x1199, 0x9053, 8)},	/* Sierra Wireless Modem */
	{QMI_FIXED_INTF(0x1199, 0x9054, 8)},	/* Sierra Wireless Modem */
	{QMI_FIXED_INTF(0x1199, 0x9055, 8)},	/* Netgear AirCard 341U */
	{QMI_FIXED_INTF(0x1199, 0x9056, 8)},	/* Sierra Wireless Modem */
	{QMI_FIXED_INTF(0x1199, 0x9057, 8)},
	{QMI_FIXED_INTF(0x1199, 0x9061, 8)},	/* Sierra Wireless Modem */
	{QMI_FIXED_INTF(0x1199, 0x9063, 8)},	/* Sierra Wireless EM7305 */
	{QMI_FIXED_INTF(0x1199, 0x9063, 10)},	/* Sierra Wireless EM7305 */
	{QMI_QUIRK_SET_DTR(0x1199, 0x9071, 8)},	/* Sierra Wireless MC74xx */
	{QMI_QUIRK_SET_DTR(0x1199, 0x9071, 10)},/* Sierra Wireless MC74xx */
	{QMI_QUIRK_SET_DTR(0x1199, 0x9079, 8)},	/* Sierra Wireless EM74xx */
	{QMI_QUIRK_SET_DTR(0x1199, 0x9079, 10)},/* Sierra Wireless EM74xx */
	{QMI_QUIRK_SET_DTR(0x1199, 0x907b, 8)},	/* Sierra Wireless EM74xx */
	{QMI_QUIRK_SET_DTR(0x1199, 0x907b, 10)},/* Sierra Wireless EM74xx */
	{QMI_QUIRK_SET_DTR(0x1199, 0x9091, 8)},	/* Sierra Wireless EM7565 */
	{QMI_QUIRK_SET_DTR(0x1199, 0xc081, 8)},	/* Sierra Wireless EM7590 */
	{QMI_FIXED_INTF(0x1bbb, 0x011e, 4)},	/* Telekom Speedstick LTE II (Alcatel One Touch L100V LTE) */
	{QMI_FIXED_INTF(0x1bbb, 0x0203, 2)},	/* Alcatel L800MA */
	{QMI_FIXED_INTF(0x2357, 0x0201, 4)},	/* TP-LINK HSUPA Modem MA180 */
	{QMI_FIXED_INTF(0x2357, 0x9000, 4)},	/* TP-LINK MA260 */
	{QMI_QUIRK_SET_DTR(0x1bc7, 0x1031, 3)}, /* Telit LE910C1-EUX */
	{QMI_QUIRK_SET_DTR(0x1bc7, 0x1040, 2)},	/* Telit LE922A */
	{QMI_QUIRK_SET_DTR(0x1bc7, 0x1050, 2)},	/* Telit FN980 */
	{QMI_QUIRK_SET_DTR(0x1bc7, 0x1057, 2)},	/* Telit FN980 */
	{QMI_QUIRK_SET_DTR(0x1bc7, 0x1060, 2)},	/* Telit LN920 */
	{QMI_QUIRK_SET_DTR(0x1bc7, 0x1070, 2)},	/* Telit FN990 */
	{QMI_FIXED_INTF(0x1bc7, 0x1100, 3)},	/* Telit ME910 */
	{QMI_FIXED_INTF(0x1bc7, 0x1101, 3)},	/* Telit ME910 dual modem */
	{QMI_FIXED_INTF(0x1bc7, 0x1200, 5)},	/* Telit LE920 */
	{QMI_QUIRK_SET_DTR(0x1bc7, 0x1201, 2)},	/* Telit LE920, LE920A4 */
	{QMI_QUIRK_SET_DTR(0x1bc7, 0x1230, 2)},	/* Telit LE910Cx */
	{QMI_QUIRK_SET_DTR(0x1bc7, 0x1250, 0)},	/* Telit LE910Cx */
	{QMI_QUIRK_SET_DTR(0x1bc7, 0x1260, 2)},	/* Telit LE910Cx */
	{QMI_QUIRK_SET_DTR(0x1bc7, 0x1261, 2)},	/* Telit LE910Cx */
	{QMI_QUIRK_SET_DTR(0x1bc7, 0x1900, 1)},	/* Telit LN940 series */
	{QMI_FIXED_INTF(0x1c9e, 0x9801, 3)},	/* Telewell TW-3G HSPA+ */
	{QMI_FIXED_INTF(0x1c9e, 0x9803, 4)},	/* Telewell TW-3G HSPA+ */
	{QMI_FIXED_INTF(0x1c9e, 0x9b01, 3)},	/* XS Stick W100-2 from 4G Systems */
	{QMI_FIXED_INTF(0x0b3c, 0xc000, 4)},	/* Olivetti Olicard 100 */
	{QMI_FIXED_INTF(0x0b3c, 0xc001, 4)},	/* Olivetti Olicard 120 */
	{QMI_FIXED_INTF(0x0b3c, 0xc002, 4)},	/* Olivetti Olicard 140 */
	{QMI_FIXED_INTF(0x0b3c, 0xc004, 6)},	/* Olivetti Olicard 155 */
	{QMI_FIXED_INTF(0x0b3c, 0xc005, 6)},	/* Olivetti Olicard 200 */
	{QMI_FIXED_INTF(0x0b3c, 0xc00a, 6)},	/* Olivetti Olicard 160 */
	{QMI_FIXED_INTF(0x0b3c, 0xc00b, 4)},	/* Olivetti Olicard 500 */
	{QMI_FIXED_INTF(0x1e2d, 0x0060, 4)},	/* Cinterion PLxx */
	{QMI_QUIRK_SET_DTR(0x1e2d, 0x006f, 8)}, /* Cinterion PLS83/PLS63 */
	{QMI_FIXED_INTF(0x1e2d, 0x0053, 4)},	/* Cinterion PHxx,PXxx */
	{QMI_FIXED_INTF(0x1e2d, 0x0063, 10)},	/* Cinterion ALASxx (1 RmNet) */
	{QMI_FIXED_INTF(0x1e2d, 0x0082, 4)},	/* Cinterion PHxx,PXxx (2 RmNet) */
	{QMI_FIXED_INTF(0x1e2d, 0x0082, 5)},	/* Cinterion PHxx,PXxx (2 RmNet) */
	{QMI_FIXED_INTF(0x1e2d, 0x0083, 4)},	/* Cinterion PHxx,PXxx (1 RmNet + USB Audio)*/
	{QMI_QUIRK_SET_DTR(0x1e2d, 0x00b0, 4)},	/* Cinterion CLS8 */
	{QMI_FIXED_INTF(0x1e2d, 0x00b7, 0)},	/* Cinterion MV31 RmNet */
	{QMI_FIXED_INTF(0x1e2d, 0x00b9, 0)},	/* Cinterion MV31 RmNet based on new baseline */
<<<<<<< HEAD
=======
	{QMI_FIXED_INTF(0x1e2d, 0x00f3, 0)},	/* Cinterion MV32-W-A RmNet */
	{QMI_FIXED_INTF(0x1e2d, 0x00f4, 0)},	/* Cinterion MV32-W-B RmNet */
>>>>>>> 7365df19
	{QMI_FIXED_INTF(0x413c, 0x81a2, 8)},	/* Dell Wireless 5806 Gobi(TM) 4G LTE Mobile Broadband Card */
	{QMI_FIXED_INTF(0x413c, 0x81a3, 8)},	/* Dell Wireless 5570 HSPA+ (42Mbps) Mobile Broadband Card */
	{QMI_FIXED_INTF(0x413c, 0x81a4, 8)},	/* Dell Wireless 5570e HSPA+ (42Mbps) Mobile Broadband Card */
	{QMI_FIXED_INTF(0x413c, 0x81a8, 8)},	/* Dell Wireless 5808 Gobi(TM) 4G LTE Mobile Broadband Card */
	{QMI_FIXED_INTF(0x413c, 0x81a9, 8)},	/* Dell Wireless 5808e Gobi(TM) 4G LTE Mobile Broadband Card */
	{QMI_FIXED_INTF(0x413c, 0x81b1, 8)},	/* Dell Wireless 5809e Gobi(TM) 4G LTE Mobile Broadband Card */
	{QMI_FIXED_INTF(0x413c, 0x81b3, 8)},	/* Dell Wireless 5809e Gobi(TM) 4G LTE Mobile Broadband Card (rev3) */
	{QMI_FIXED_INTF(0x413c, 0x81b6, 8)},	/* Dell Wireless 5811e */
	{QMI_FIXED_INTF(0x413c, 0x81b6, 10)},	/* Dell Wireless 5811e */
	{QMI_FIXED_INTF(0x413c, 0x81c2, 8)},	/* Dell Wireless 5811e */
	{QMI_FIXED_INTF(0x413c, 0x81cc, 8)},	/* Dell Wireless 5816e */
	{QMI_FIXED_INTF(0x413c, 0x81d7, 0)},	/* Dell Wireless 5821e */
	{QMI_FIXED_INTF(0x413c, 0x81d7, 1)},	/* Dell Wireless 5821e preproduction config */
	{QMI_FIXED_INTF(0x413c, 0x81e0, 0)},	/* Dell Wireless 5821e with eSIM support*/
	{QMI_FIXED_INTF(0x413c, 0x81e4, 0)},	/* Dell Wireless 5829e with eSIM support*/
	{QMI_FIXED_INTF(0x413c, 0x81e6, 0)},	/* Dell Wireless 5829e */
	{QMI_FIXED_INTF(0x03f0, 0x4e1d, 8)},	/* HP lt4111 LTE/EV-DO/HSPA+ Gobi 4G Module */
	{QMI_FIXED_INTF(0x03f0, 0x9d1d, 1)},	/* HP lt4120 Snapdragon X5 LTE */
	{QMI_QUIRK_SET_DTR(0x22de, 0x9051, 2)}, /* Hucom Wireless HM-211S/K */
	{QMI_FIXED_INTF(0x22de, 0x9061, 3)},	/* WeTelecom WPD-600N */
	{QMI_QUIRK_SET_DTR(0x1e0e, 0x9001, 5)},	/* SIMCom 7100E, 7230E, 7600E ++ */
	{QMI_QUIRK_SET_DTR(0x2c7c, 0x0121, 4)},	/* Quectel EC21 Mini PCIe */
	{QMI_QUIRK_SET_DTR(0x2c7c, 0x0191, 4)},	/* Quectel EG91 */
	{QMI_QUIRK_SET_DTR(0x2c7c, 0x0195, 4)},	/* Quectel EG95 */
	{QMI_FIXED_INTF(0x2c7c, 0x0296, 4)},	/* Quectel BG96 */
	{QMI_QUIRK_SET_DTR(0x2cb7, 0x0104, 4)},	/* Fibocom NL678 series */
	{QMI_FIXED_INTF(0x0489, 0xe0b4, 0)},	/* Foxconn T77W968 LTE */
	{QMI_FIXED_INTF(0x0489, 0xe0b5, 0)},	/* Foxconn T77W968 LTE with eSIM support*/
	{QMI_FIXED_INTF(0x2692, 0x9025, 4)},    /* Cellient MPL200 (rebranded Qualcomm 05c6:9025) */

	/* 4. Gobi 1000 devices */
	{QMI_GOBI1K_DEVICE(0x05c6, 0x9212)},	/* Acer Gobi Modem Device */
	{QMI_GOBI1K_DEVICE(0x03f0, 0x1f1d)},	/* HP un2400 Gobi Modem Device */
	{QMI_GOBI1K_DEVICE(0x04da, 0x250d)},	/* Panasonic Gobi Modem device */
	{QMI_GOBI1K_DEVICE(0x413c, 0x8172)},	/* Dell Gobi Modem device */
	{QMI_GOBI1K_DEVICE(0x1410, 0xa001)},	/* Novatel/Verizon USB-1000 */
	{QMI_GOBI1K_DEVICE(0x1410, 0xa002)},	/* Novatel Gobi Modem device */
	{QMI_GOBI1K_DEVICE(0x1410, 0xa003)},	/* Novatel Gobi Modem device */
	{QMI_GOBI1K_DEVICE(0x1410, 0xa004)},	/* Novatel Gobi Modem device */
	{QMI_GOBI1K_DEVICE(0x1410, 0xa005)},	/* Novatel Gobi Modem device */
	{QMI_GOBI1K_DEVICE(0x1410, 0xa006)},	/* Novatel Gobi Modem device */
	{QMI_GOBI1K_DEVICE(0x1410, 0xa007)},	/* Novatel Gobi Modem device */
	{QMI_GOBI1K_DEVICE(0x0b05, 0x1776)},	/* Asus Gobi Modem device */
	{QMI_GOBI1K_DEVICE(0x19d2, 0xfff3)},	/* ONDA Gobi Modem device */
	{QMI_GOBI1K_DEVICE(0x05c6, 0x9001)},	/* Generic Gobi Modem device */
	{QMI_GOBI1K_DEVICE(0x05c6, 0x9002)},	/* Generic Gobi Modem device */
	{QMI_GOBI1K_DEVICE(0x05c6, 0x9202)},	/* Generic Gobi Modem device */
	{QMI_GOBI1K_DEVICE(0x05c6, 0x9203)},	/* Generic Gobi Modem device */
	{QMI_GOBI1K_DEVICE(0x05c6, 0x9222)},	/* Generic Gobi Modem device */
	{QMI_GOBI1K_DEVICE(0x05c6, 0x9009)},	/* Generic Gobi Modem device */

	/* 5. Gobi 2000 and 3000 devices */
	{QMI_GOBI_DEVICE(0x413c, 0x8186)},	/* Dell Gobi 2000 Modem device (N0218, VU936) */
	{QMI_GOBI_DEVICE(0x413c, 0x8194)},	/* Dell Gobi 3000 Composite */
	{QMI_GOBI_DEVICE(0x05c6, 0x920b)},	/* Generic Gobi 2000 Modem device */
	{QMI_GOBI_DEVICE(0x05c6, 0x9225)},	/* Sony Gobi 2000 Modem device (N0279, VU730) */
	{QMI_GOBI_DEVICE(0x05c6, 0x9245)},	/* Samsung Gobi 2000 Modem device (VL176) */
	{QMI_GOBI_DEVICE(0x03f0, 0x251d)},	/* HP Gobi 2000 Modem device (VP412) */
	{QMI_GOBI_DEVICE(0x05c6, 0x9215)},	/* Acer Gobi 2000 Modem device (VP413) */
	{QMI_FIXED_INTF(0x05c6, 0x9215, 4)},	/* Quectel EC20 Mini PCIe */
	{QMI_GOBI_DEVICE(0x05c6, 0x9265)},	/* Asus Gobi 2000 Modem device (VR305) */
	{QMI_GOBI_DEVICE(0x05c6, 0x9235)},	/* Top Global Gobi 2000 Modem device (VR306) */
	{QMI_GOBI_DEVICE(0x05c6, 0x9275)},	/* iRex Technologies Gobi 2000 Modem device (VR307) */
	{QMI_GOBI_DEVICE(0x0af0, 0x8120)},	/* Option GTM681W */
	{QMI_GOBI_DEVICE(0x1199, 0x68a5)},	/* Sierra Wireless Modem */
	{QMI_GOBI_DEVICE(0x1199, 0x68a9)},	/* Sierra Wireless Modem */
	{QMI_GOBI_DEVICE(0x1199, 0x9001)},	/* Sierra Wireless Gobi 2000 Modem device (VT773) */
	{QMI_GOBI_DEVICE(0x1199, 0x9002)},	/* Sierra Wireless Gobi 2000 Modem device (VT773) */
	{QMI_GOBI_DEVICE(0x1199, 0x9003)},	/* Sierra Wireless Gobi 2000 Modem device (VT773) */
	{QMI_GOBI_DEVICE(0x1199, 0x9004)},	/* Sierra Wireless Gobi 2000 Modem device (VT773) */
	{QMI_GOBI_DEVICE(0x1199, 0x9005)},	/* Sierra Wireless Gobi 2000 Modem device (VT773) */
	{QMI_GOBI_DEVICE(0x1199, 0x9006)},	/* Sierra Wireless Gobi 2000 Modem device (VT773) */
	{QMI_GOBI_DEVICE(0x1199, 0x9007)},	/* Sierra Wireless Gobi 2000 Modem device (VT773) */
	{QMI_GOBI_DEVICE(0x1199, 0x9008)},	/* Sierra Wireless Gobi 2000 Modem device (VT773) */
	{QMI_GOBI_DEVICE(0x1199, 0x9009)},	/* Sierra Wireless Gobi 2000 Modem device (VT773) */
	{QMI_GOBI_DEVICE(0x1199, 0x900a)},	/* Sierra Wireless Gobi 2000 Modem device (VT773) */
	{QMI_GOBI_DEVICE(0x1199, 0x9011)},	/* Sierra Wireless Gobi 2000 Modem device (MC8305) */
	{QMI_GOBI_DEVICE(0x16d8, 0x8002)},	/* CMDTech Gobi 2000 Modem device (VU922) */
	{QMI_GOBI_DEVICE(0x05c6, 0x9205)},	/* Gobi 2000 Modem device */
	{QMI_GOBI_DEVICE(0x1199, 0x9013)},	/* Sierra Wireless Gobi 3000 Modem device (MC8355) */
	{QMI_GOBI_DEVICE(0x03f0, 0x371d)},	/* HP un2430 Mobile Broadband Module */
	{QMI_GOBI_DEVICE(0x1199, 0x9015)},	/* Sierra Wireless Gobi 3000 Modem device */
	{QMI_GOBI_DEVICE(0x1199, 0x9019)},	/* Sierra Wireless Gobi 3000 Modem device */
	{QMI_GOBI_DEVICE(0x1199, 0x901b)},	/* Sierra Wireless MC7770 */
	{QMI_GOBI_DEVICE(0x12d1, 0x14f1)},	/* Sony Gobi 3000 Composite */
	{QMI_GOBI_DEVICE(0x1410, 0xa021)},	/* Foxconn Gobi 3000 Modem device (Novatel E396) */

	{ }					/* END */
};
MODULE_DEVICE_TABLE(usb, products);

static bool quectel_ec20_detected(struct usb_interface *intf)
{
	struct usb_device *dev = interface_to_usbdev(intf);

	if (dev->actconfig &&
	    le16_to_cpu(dev->descriptor.idVendor) == 0x05c6 &&
	    le16_to_cpu(dev->descriptor.idProduct) == 0x9215 &&
	    dev->actconfig->desc.bNumInterfaces == 5)
		return true;

	return false;
}

static int qmi_wwan_probe(struct usb_interface *intf,
			  const struct usb_device_id *prod)
{
	struct usb_device_id *id = (struct usb_device_id *)prod;
	struct usb_interface_descriptor *desc = &intf->cur_altsetting->desc;

	/* Workaround to enable dynamic IDs.  This disables usbnet
	 * blacklisting functionality.  Which, if required, can be
	 * reimplemented here by using a magic "blacklist" value
	 * instead of 0 in the static device id table
	 */
	if (!id->driver_info) {
		dev_dbg(&intf->dev, "setting defaults for dynamic device id\n");
		id->driver_info = (unsigned long)&qmi_wwan_info;
	}

	/* There are devices where the same interface number can be
	 * configured as different functions. We should only bind to
	 * vendor specific functions when matching on interface number
	 */
	if (id->match_flags & USB_DEVICE_ID_MATCH_INT_NUMBER &&
	    desc->bInterfaceClass != USB_CLASS_VENDOR_SPEC) {
		dev_dbg(&intf->dev,
			"Rejecting interface number match for class %02x\n",
			desc->bInterfaceClass);
		return -ENODEV;
	}

	/* Quectel EC20 quirk where we've QMI on interface 4 instead of 0 */
	if (quectel_ec20_detected(intf) && desc->bInterfaceNumber == 0) {
		dev_dbg(&intf->dev, "Quectel EC20 quirk, skipping interface 0\n");
		return -ENODEV;
	}

	/* Several Quectel modems supports dynamic interface configuration, so
	 * we need to match on class/subclass/protocol. These values are
	 * identical for the diagnostic- and QMI-interface, but bNumEndpoints is
	 * different. Ignore the current interface if the number of endpoints
	 * equals the number for the diag interface (two).
	 */
	if (desc->bNumEndpoints == 2)
		return -ENODEV;

	return usbnet_probe(intf, id);
}

static void qmi_wwan_disconnect(struct usb_interface *intf)
{
	struct usbnet *dev = usb_get_intfdata(intf);
	struct qmi_wwan_state *info;
	struct list_head *iter;
	struct net_device *ldev;
	LIST_HEAD(list);

	/* called twice if separate control and data intf */
	if (!dev)
		return;
	info = (void *)&dev->data;
	if (info->flags & QMI_WWAN_FLAG_MUX) {
		if (!rtnl_trylock()) {
			restart_syscall();
			return;
		}
		rcu_read_lock();
		netdev_for_each_upper_dev_rcu(dev->net, ldev, iter)
			qmimux_unregister_device(ldev, &list);
		rcu_read_unlock();
		unregister_netdevice_many(&list);
		rtnl_unlock();
		info->flags &= ~QMI_WWAN_FLAG_MUX;
	}
	usbnet_disconnect(intf);
}

static struct usb_driver qmi_wwan_driver = {
	.name		      = "qmi_wwan",
	.id_table	      = products,
	.probe		      = qmi_wwan_probe,
	.disconnect	      = qmi_wwan_disconnect,
	.suspend	      = qmi_wwan_suspend,
	.resume		      =	qmi_wwan_resume,
	.reset_resume         = qmi_wwan_resume,
	.supports_autosuspend = 1,
	.disable_hub_initiated_lpm = 1,
};

module_usb_driver(qmi_wwan_driver);

MODULE_AUTHOR("Bjørn Mork <bjorn@mork.no>");
MODULE_DESCRIPTION("Qualcomm MSM Interface (QMI) WWAN driver");
MODULE_LICENSE("GPL");<|MERGE_RESOLUTION|>--- conflicted
+++ resolved
@@ -1391,11 +1391,8 @@
 	{QMI_QUIRK_SET_DTR(0x1e2d, 0x00b0, 4)},	/* Cinterion CLS8 */
 	{QMI_FIXED_INTF(0x1e2d, 0x00b7, 0)},	/* Cinterion MV31 RmNet */
 	{QMI_FIXED_INTF(0x1e2d, 0x00b9, 0)},	/* Cinterion MV31 RmNet based on new baseline */
-<<<<<<< HEAD
-=======
 	{QMI_FIXED_INTF(0x1e2d, 0x00f3, 0)},	/* Cinterion MV32-W-A RmNet */
 	{QMI_FIXED_INTF(0x1e2d, 0x00f4, 0)},	/* Cinterion MV32-W-B RmNet */
->>>>>>> 7365df19
 	{QMI_FIXED_INTF(0x413c, 0x81a2, 8)},	/* Dell Wireless 5806 Gobi(TM) 4G LTE Mobile Broadband Card */
 	{QMI_FIXED_INTF(0x413c, 0x81a3, 8)},	/* Dell Wireless 5570 HSPA+ (42Mbps) Mobile Broadband Card */
 	{QMI_FIXED_INTF(0x413c, 0x81a4, 8)},	/* Dell Wireless 5570e HSPA+ (42Mbps) Mobile Broadband Card */
