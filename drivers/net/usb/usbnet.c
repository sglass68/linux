// SPDX-License-Identifier: GPL-2.0-or-later
/*
 * USB Network driver infrastructure
 * Copyright (C) 2000-2005 by David Brownell
 * Copyright (C) 2003-2005 David Hollis <dhollis@davehollis.com>
 */

/*
 * This is a generic "USB networking" framework that works with several
 * kinds of full and high speed networking devices:  host-to-host cables,
 * smart usb peripherals, and actual Ethernet adapters.
 *
 * These devices usually differ in terms of control protocols (if they
 * even have one!) and sometimes they define new framing to wrap or batch
 * Ethernet packets.  Otherwise, they talk to USB pretty much the same,
 * so interface (un)binding, endpoint I/O queues, fault handling, and other
 * issues can usefully be addressed by this framework.
 */

#include <linux/module.h>
#include <linux/init.h>
#include <linux/netdevice.h>
#include <linux/etherdevice.h>
#include <linux/ctype.h>
#include <linux/ethtool.h>
#include <linux/workqueue.h>
#include <linux/mii.h>
#include <linux/usb.h>
#include <linux/usb/usbnet.h>
#include <linux/slab.h>
#include <linux/kernel.h>
#include <linux/pm_runtime.h>

/*-------------------------------------------------------------------------*/

/*
 * Nineteen USB 1.1 max size bulk transactions per frame (ms), max.
 * Several dozen bytes of IPv4 data can fit in two such transactions.
 * One maximum size Ethernet packet takes twenty four of them.
 * For high speed, each frame comfortably fits almost 36 max size
 * Ethernet packets (so queues should be bigger).
 *
 * The goal is to let the USB host controller be busy for 5msec or
 * more before an irq is required, under load.  Jumbograms change
 * the equation.
 */
#define	MAX_QUEUE_MEMORY	(60 * 1518)
#define	RX_QLEN(dev)		((dev)->rx_qlen)
#define	TX_QLEN(dev)		((dev)->tx_qlen)

// reawaken network queue this soon after stopping; else watchdog barks
#define TX_TIMEOUT_JIFFIES	(5*HZ)

/* throttle rx/tx briefly after some faults, so hub_wq might disconnect()
 * us (it polls at HZ/4 usually) before we report too many false errors.
 */
#define THROTTLE_JIFFIES	(HZ/8)

// between wakeups
#define UNLINK_TIMEOUT_MS	3

/*-------------------------------------------------------------------------*/

// randomly generated ethernet address
static u8	node_id [ETH_ALEN];

/* use ethtool to change the level for any given device */
static int msg_level = -1;
module_param (msg_level, int, 0);
MODULE_PARM_DESC (msg_level, "Override default message level");

/*-------------------------------------------------------------------------*/

static const char * const usbnet_event_names[] = {
	[EVENT_TX_HALT]		   = "EVENT_TX_HALT",
	[EVENT_RX_HALT]		   = "EVENT_RX_HALT",
	[EVENT_RX_MEMORY]	   = "EVENT_RX_MEMORY",
	[EVENT_STS_SPLIT]	   = "EVENT_STS_SPLIT",
	[EVENT_LINK_RESET]	   = "EVENT_LINK_RESET",
	[EVENT_RX_PAUSED]	   = "EVENT_RX_PAUSED",
	[EVENT_DEV_ASLEEP]	   = "EVENT_DEV_ASLEEP",
	[EVENT_DEV_OPEN]	   = "EVENT_DEV_OPEN",
	[EVENT_DEVICE_REPORT_IDLE] = "EVENT_DEVICE_REPORT_IDLE",
	[EVENT_NO_RUNTIME_PM]	   = "EVENT_NO_RUNTIME_PM",
	[EVENT_RX_KILL]		   = "EVENT_RX_KILL",
	[EVENT_LINK_CHANGE]	   = "EVENT_LINK_CHANGE",
	[EVENT_SET_RX_MODE]	   = "EVENT_SET_RX_MODE",
	[EVENT_NO_IP_ALIGN]	   = "EVENT_NO_IP_ALIGN",
};

/* handles CDC Ethernet and many other network "bulk data" interfaces */
int usbnet_get_endpoints(struct usbnet *dev, struct usb_interface *intf)
{
	int				tmp;
	struct usb_host_interface	*alt = NULL;
	struct usb_host_endpoint	*in = NULL, *out = NULL;
	struct usb_host_endpoint	*status = NULL;

	for (tmp = 0; tmp < intf->num_altsetting; tmp++) {
		unsigned	ep;

		in = out = status = NULL;
		alt = intf->altsetting + tmp;

		/* take the first altsetting with in-bulk + out-bulk;
		 * remember any status endpoint, just in case;
		 * ignore other endpoints and altsettings.
		 */
		for (ep = 0; ep < alt->desc.bNumEndpoints; ep++) {
			struct usb_host_endpoint	*e;
			int				intr = 0;

			e = alt->endpoint + ep;

			/* ignore endpoints which cannot transfer data */
			if (!usb_endpoint_maxp(&e->desc))
				continue;

			switch (e->desc.bmAttributes) {
			case USB_ENDPOINT_XFER_INT:
				if (!usb_endpoint_dir_in(&e->desc))
					continue;
				intr = 1;
				fallthrough;
			case USB_ENDPOINT_XFER_BULK:
				break;
			default:
				continue;
			}
			if (usb_endpoint_dir_in(&e->desc)) {
				if (!intr && !in)
					in = e;
				else if (intr && !status)
					status = e;
			} else {
				if (!out)
					out = e;
			}
		}
		if (in && out)
			break;
	}
	if (!alt || !in || !out)
		return -EINVAL;

	if (alt->desc.bAlternateSetting != 0 ||
	    !(dev->driver_info->flags & FLAG_NO_SETINT)) {
		tmp = usb_set_interface (dev->udev, alt->desc.bInterfaceNumber,
				alt->desc.bAlternateSetting);
		if (tmp < 0)
			return tmp;
	}

	dev->in = usb_rcvbulkpipe (dev->udev,
			in->desc.bEndpointAddress & USB_ENDPOINT_NUMBER_MASK);
	dev->out = usb_sndbulkpipe (dev->udev,
			out->desc.bEndpointAddress & USB_ENDPOINT_NUMBER_MASK);
	dev->status = status;
	return 0;
}
EXPORT_SYMBOL_GPL(usbnet_get_endpoints);

int usbnet_get_ethernet_addr(struct usbnet *dev, int iMACAddress)
{
	u8		addr[ETH_ALEN];
	int 		tmp = -1, ret;
	unsigned char	buf [13];

	ret = usb_string(dev->udev, iMACAddress, buf, sizeof buf);
	if (ret == 12)
		tmp = hex2bin(addr, buf, 6);
	if (tmp < 0) {
		dev_dbg(&dev->udev->dev,
			"bad MAC string %d fetch, %d\n", iMACAddress, tmp);
		if (ret >= 0)
			ret = -EINVAL;
		return ret;
	}
	eth_hw_addr_set(dev->net, addr);
	return 0;
}
EXPORT_SYMBOL_GPL(usbnet_get_ethernet_addr);

static void intr_complete (struct urb *urb)
{
	struct usbnet	*dev = urb->context;
	int		status = urb->status;

	switch (status) {
	/* success */
	case 0:
		dev->driver_info->status(dev, urb);
		break;

	/* software-driven interface shutdown */
	case -ENOENT:		/* urb killed */
	case -ESHUTDOWN:	/* hardware gone */
		netif_dbg(dev, ifdown, dev->net,
			  "intr shutdown, code %d\n", status);
		return;

	/* NOTE:  not throttling like RX/TX, since this endpoint
	 * already polls infrequently
	 */
	default:
		netdev_dbg(dev->net, "intr status %d\n", status);
		break;
	}

	status = usb_submit_urb (urb, GFP_ATOMIC);
	if (status != 0)
		netif_err(dev, timer, dev->net,
			  "intr resubmit --> %d\n", status);
}

static int init_status (struct usbnet *dev, struct usb_interface *intf)
{
	char		*buf = NULL;
	unsigned	pipe = 0;
	unsigned	maxp;
	unsigned	period;

	if (!dev->driver_info->status)
		return 0;

	pipe = usb_rcvintpipe (dev->udev,
			dev->status->desc.bEndpointAddress
				& USB_ENDPOINT_NUMBER_MASK);
	maxp = usb_maxpacket(dev->udev, pipe);

	/* avoid 1 msec chatter:  min 8 msec poll rate */
	period = max ((int) dev->status->desc.bInterval,
		(dev->udev->speed == USB_SPEED_HIGH) ? 7 : 3);

	buf = kmalloc (maxp, GFP_KERNEL);
	if (buf) {
		dev->interrupt = usb_alloc_urb (0, GFP_KERNEL);
		if (!dev->interrupt) {
			kfree (buf);
			return -ENOMEM;
		} else {
			usb_fill_int_urb(dev->interrupt, dev->udev, pipe,
				buf, maxp, intr_complete, dev, period);
			dev->interrupt->transfer_flags |= URB_FREE_BUFFER;
			dev_dbg(&intf->dev,
				"status ep%din, %d bytes period %d\n",
				usb_pipeendpoint(pipe), maxp, period);
		}
	}
	return 0;
}

/* Submit the interrupt URB if not previously submitted, increasing refcount */
int usbnet_status_start(struct usbnet *dev, gfp_t mem_flags)
{
	int ret = 0;

	WARN_ON_ONCE(dev->interrupt == NULL);
	if (dev->interrupt) {
		mutex_lock(&dev->interrupt_mutex);

		if (++dev->interrupt_count == 1)
			ret = usb_submit_urb(dev->interrupt, mem_flags);

		dev_dbg(&dev->udev->dev, "incremented interrupt URB count to %d\n",
			dev->interrupt_count);
		mutex_unlock(&dev->interrupt_mutex);
	}
	return ret;
}
EXPORT_SYMBOL_GPL(usbnet_status_start);

/* For resume; submit interrupt URB if previously submitted */
static int __usbnet_status_start_force(struct usbnet *dev, gfp_t mem_flags)
{
	int ret = 0;

	mutex_lock(&dev->interrupt_mutex);
	if (dev->interrupt_count) {
		ret = usb_submit_urb(dev->interrupt, mem_flags);
		dev_dbg(&dev->udev->dev,
			"submitted interrupt URB for resume\n");
	}
	mutex_unlock(&dev->interrupt_mutex);
	return ret;
}

/* Kill the interrupt URB if all submitters want it killed */
void usbnet_status_stop(struct usbnet *dev)
{
	if (dev->interrupt) {
		mutex_lock(&dev->interrupt_mutex);
		WARN_ON(dev->interrupt_count == 0);

		if (dev->interrupt_count && --dev->interrupt_count == 0)
			usb_kill_urb(dev->interrupt);

		dev_dbg(&dev->udev->dev,
			"decremented interrupt URB count to %d\n",
			dev->interrupt_count);
		mutex_unlock(&dev->interrupt_mutex);
	}
}
EXPORT_SYMBOL_GPL(usbnet_status_stop);

/* For suspend; always kill interrupt URB */
static void __usbnet_status_stop_force(struct usbnet *dev)
{
	if (dev->interrupt) {
		mutex_lock(&dev->interrupt_mutex);
		usb_kill_urb(dev->interrupt);
		dev_dbg(&dev->udev->dev, "killed interrupt URB for suspend\n");
		mutex_unlock(&dev->interrupt_mutex);
	}
}

/* Passes this packet up the stack, updating its accounting.
 * Some link protocols batch packets, so their rx_fixup paths
 * can return clones as well as just modify the original skb.
 */
void usbnet_skb_return (struct usbnet *dev, struct sk_buff *skb)
{
	struct pcpu_sw_netstats *stats64 = this_cpu_ptr(dev->net->tstats);
	unsigned long flags;
	int	status;

	if (test_bit(EVENT_RX_PAUSED, &dev->flags)) {
		skb_queue_tail(&dev->rxq_pause, skb);
		return;
	}

	/* only update if unset to allow minidriver rx_fixup override */
	if (skb->protocol == 0)
		skb->protocol = eth_type_trans (skb, dev->net);

	flags = u64_stats_update_begin_irqsave(&stats64->syncp);
	u64_stats_inc(&stats64->rx_packets);
	u64_stats_add(&stats64->rx_bytes, skb->len);
	u64_stats_update_end_irqrestore(&stats64->syncp, flags);

	netif_dbg(dev, rx_status, dev->net, "< rx, len %zu, type 0x%x\n",
		  skb->len + sizeof (struct ethhdr), skb->protocol);
	memset (skb->cb, 0, sizeof (struct skb_data));

	if (skb_defer_rx_timestamp(skb))
		return;

	status = netif_rx (skb);
	if (status != NET_RX_SUCCESS)
		netif_dbg(dev, rx_err, dev->net,
			  "netif_rx status %d\n", status);
}
EXPORT_SYMBOL_GPL(usbnet_skb_return);

/* must be called if hard_mtu or rx_urb_size changed */
void usbnet_update_max_qlen(struct usbnet *dev)
{
	enum usb_device_speed speed = dev->udev->speed;

	if (!dev->rx_urb_size || !dev->hard_mtu)
		goto insanity;
	switch (speed) {
	case USB_SPEED_HIGH:
		dev->rx_qlen = MAX_QUEUE_MEMORY / dev->rx_urb_size;
		dev->tx_qlen = MAX_QUEUE_MEMORY / dev->hard_mtu;
		break;
	case USB_SPEED_SUPER:
	case USB_SPEED_SUPER_PLUS:
		/*
		 * Not take default 5ms qlen for super speed HC to
		 * save memory, and iperf tests show 2.5ms qlen can
		 * work well
		 */
		dev->rx_qlen = 5 * MAX_QUEUE_MEMORY / dev->rx_urb_size;
		dev->tx_qlen = 5 * MAX_QUEUE_MEMORY / dev->hard_mtu;
		break;
	default:
insanity:
		dev->rx_qlen = dev->tx_qlen = 4;
	}
}
EXPORT_SYMBOL_GPL(usbnet_update_max_qlen);


/*-------------------------------------------------------------------------
 *
 * Network Device Driver (peer link to "Host Device", from USB host)
 *
 *-------------------------------------------------------------------------*/

int usbnet_change_mtu (struct net_device *net, int new_mtu)
{
	struct usbnet	*dev = netdev_priv(net);
	int		ll_mtu = new_mtu + net->hard_header_len;
	int		old_hard_mtu = dev->hard_mtu;
	int		old_rx_urb_size = dev->rx_urb_size;

	// no second zero-length packet read wanted after mtu-sized packets
	if ((ll_mtu % dev->maxpacket) == 0)
		return -EDOM;
	net->mtu = new_mtu;

	dev->hard_mtu = net->mtu + net->hard_header_len;
	if (dev->rx_urb_size == old_hard_mtu) {
		dev->rx_urb_size = dev->hard_mtu;
		if (dev->rx_urb_size > old_rx_urb_size) {
			usbnet_pause_rx(dev);
			usbnet_unlink_rx_urbs(dev);
			usbnet_resume_rx(dev);
		}
	}

	/* max qlen depend on hard_mtu and rx_urb_size */
	usbnet_update_max_qlen(dev);

	return 0;
}
EXPORT_SYMBOL_GPL(usbnet_change_mtu);

/* The caller must hold list->lock */
static void __usbnet_queue_skb(struct sk_buff_head *list,
			struct sk_buff *newsk, enum skb_state state)
{
	struct skb_data *entry = (struct skb_data *) newsk->cb;

	__skb_queue_tail(list, newsk);
	entry->state = state;
}

/*-------------------------------------------------------------------------*/

/* some LK 2.4 HCDs oopsed if we freed or resubmitted urbs from
 * completion callbacks.  2.5 should have fixed those bugs...
 */

static enum skb_state defer_bh(struct usbnet *dev, struct sk_buff *skb,
		struct sk_buff_head *list, enum skb_state state)
{
	unsigned long		flags;
	enum skb_state 		old_state;
	struct skb_data *entry = (struct skb_data *) skb->cb;

	spin_lock_irqsave(&list->lock, flags);
	old_state = entry->state;
	entry->state = state;
	__skb_unlink(skb, list);

	/* defer_bh() is never called with list == &dev->done.
	 * spin_lock_nested() tells lockdep that it is OK to take
	 * dev->done.lock here with list->lock held.
	 */
	spin_lock_nested(&dev->done.lock, SINGLE_DEPTH_NESTING);

	__skb_queue_tail(&dev->done, skb);
	if (dev->done.qlen == 1)
		tasklet_schedule(&dev->bh);
	spin_unlock(&dev->done.lock);
	spin_unlock_irqrestore(&list->lock, flags);
	return old_state;
}

/* some work can't be done in tasklets, so we use keventd
 *
 * NOTE:  annoying asymmetry:  if it's active, schedule_work() fails,
 * but tasklet_schedule() doesn't.  hope the failure is rare.
 */
void usbnet_defer_kevent (struct usbnet *dev, int work)
{
	set_bit (work, &dev->flags);
	if (!schedule_work (&dev->kevent))
		netdev_dbg(dev->net, "kevent %s may have been dropped\n", usbnet_event_names[work]);
	else
		netdev_dbg(dev->net, "kevent %s scheduled\n", usbnet_event_names[work]);
}
EXPORT_SYMBOL_GPL(usbnet_defer_kevent);

/*-------------------------------------------------------------------------*/

static void rx_complete (struct urb *urb);

static int rx_submit (struct usbnet *dev, struct urb *urb, gfp_t flags)
{
	struct sk_buff		*skb;
	struct skb_data		*entry;
	int			retval = 0;
	unsigned long		lockflags;
	size_t			size = dev->rx_urb_size;

	/* prevent rx skb allocation when error ratio is high */
	if (test_bit(EVENT_RX_KILL, &dev->flags)) {
		usb_free_urb(urb);
		return -ENOLINK;
	}

	if (test_bit(EVENT_NO_IP_ALIGN, &dev->flags))
		skb = __netdev_alloc_skb(dev->net, size, flags);
	else
		skb = __netdev_alloc_skb_ip_align(dev->net, size, flags);
	if (!skb) {
		netif_dbg(dev, rx_err, dev->net, "no rx skb\n");
		usbnet_defer_kevent (dev, EVENT_RX_MEMORY);
		usb_free_urb (urb);
		return -ENOMEM;
	}

	entry = (struct skb_data *) skb->cb;
	entry->urb = urb;
	entry->dev = dev;
	entry->length = 0;

	usb_fill_bulk_urb (urb, dev->udev, dev->in,
		skb->data, size, rx_complete, skb);

	spin_lock_irqsave (&dev->rxq.lock, lockflags);

	if (netif_running (dev->net) &&
	    netif_device_present (dev->net) &&
	    test_bit(EVENT_DEV_OPEN, &dev->flags) &&
	    !test_bit (EVENT_RX_HALT, &dev->flags) &&
	    !test_bit (EVENT_DEV_ASLEEP, &dev->flags)) {
		switch (retval = usb_submit_urb (urb, GFP_ATOMIC)) {
		case -EPIPE:
			usbnet_defer_kevent (dev, EVENT_RX_HALT);
			break;
		case -ENOMEM:
			usbnet_defer_kevent (dev, EVENT_RX_MEMORY);
			break;
		case -ENODEV:
			netif_dbg(dev, ifdown, dev->net, "device gone\n");
			netif_device_detach (dev->net);
			break;
		case -EHOSTUNREACH:
			retval = -ENOLINK;
			break;
		default:
			netif_dbg(dev, rx_err, dev->net,
				  "rx submit, %d\n", retval);
			tasklet_schedule (&dev->bh);
			break;
		case 0:
			__usbnet_queue_skb(&dev->rxq, skb, rx_start);
		}
	} else {
		netif_dbg(dev, ifdown, dev->net, "rx: stopped\n");
		retval = -ENOLINK;
	}
	spin_unlock_irqrestore (&dev->rxq.lock, lockflags);
	if (retval) {
		dev_kfree_skb_any (skb);
		usb_free_urb (urb);
	}
	return retval;
}


/*-------------------------------------------------------------------------*/

static inline void rx_process (struct usbnet *dev, struct sk_buff *skb)
{
	if (dev->driver_info->rx_fixup &&
	    !dev->driver_info->rx_fixup (dev, skb)) {
		/* With RX_ASSEMBLE, rx_fixup() must update counters */
		if (!(dev->driver_info->flags & FLAG_RX_ASSEMBLE))
			dev->net->stats.rx_errors++;
		goto done;
	}
	// else network stack removes extra byte if we forced a short packet

	/* all data was already cloned from skb inside the driver */
	if (dev->driver_info->flags & FLAG_MULTI_PACKET)
		goto done;

	if (skb->len < ETH_HLEN) {
		dev->net->stats.rx_errors++;
		dev->net->stats.rx_length_errors++;
		netif_dbg(dev, rx_err, dev->net, "rx length %d\n", skb->len);
	} else {
		usbnet_skb_return(dev, skb);
		return;
	}

done:
	skb_queue_tail(&dev->done, skb);
}

/*-------------------------------------------------------------------------*/

static void rx_complete (struct urb *urb)
{
	struct sk_buff		*skb = (struct sk_buff *) urb->context;
	struct skb_data		*entry = (struct skb_data *) skb->cb;
	struct usbnet		*dev = entry->dev;
	int			urb_status = urb->status;
	enum skb_state		state;

	skb_put (skb, urb->actual_length);
	state = rx_done;
	entry->urb = NULL;

	switch (urb_status) {
	/* success */
	case 0:
		break;

	/* stalls need manual reset. this is rare ... except that
	 * when going through USB 2.0 TTs, unplug appears this way.
	 * we avoid the highspeed version of the ETIMEDOUT/EILSEQ
	 * storm, recovering as needed.
	 */
	case -EPIPE:
		dev->net->stats.rx_errors++;
		usbnet_defer_kevent (dev, EVENT_RX_HALT);
		fallthrough;

	/* software-driven interface shutdown */
	case -ECONNRESET:		/* async unlink */
	case -ESHUTDOWN:		/* hardware gone */
		netif_dbg(dev, ifdown, dev->net,
			  "rx shutdown, code %d\n", urb_status);
		goto block;

	/* we get controller i/o faults during hub_wq disconnect() delays.
	 * throttle down resubmits, to avoid log floods; just temporarily,
	 * so we still recover when the fault isn't a hub_wq delay.
	 */
	case -EPROTO:
	case -ETIME:
	case -EILSEQ:
		dev->net->stats.rx_errors++;
		if (!timer_pending (&dev->delay)) {
			mod_timer (&dev->delay, jiffies + THROTTLE_JIFFIES);
			netif_dbg(dev, link, dev->net,
				  "rx throttle %d\n", urb_status);
		}
block:
		state = rx_cleanup;
		entry->urb = urb;
		urb = NULL;
		break;

	/* data overrun ... flush fifo? */
	case -EOVERFLOW:
		dev->net->stats.rx_over_errors++;
		fallthrough;

	default:
		state = rx_cleanup;
		dev->net->stats.rx_errors++;
		netif_dbg(dev, rx_err, dev->net, "rx status %d\n", urb_status);
		break;
	}

	/* stop rx if packet error rate is high */
	if (++dev->pkt_cnt > 30) {
		dev->pkt_cnt = 0;
		dev->pkt_err = 0;
	} else {
		if (state == rx_cleanup)
			dev->pkt_err++;
		if (dev->pkt_err > 20)
			set_bit(EVENT_RX_KILL, &dev->flags);
	}

	state = defer_bh(dev, skb, &dev->rxq, state);

	if (urb) {
		if (netif_running (dev->net) &&
		    !test_bit (EVENT_RX_HALT, &dev->flags) &&
		    state != unlink_start) {
			rx_submit (dev, urb, GFP_ATOMIC);
			usb_mark_last_busy(dev->udev);
			return;
		}
		usb_free_urb (urb);
	}
	netif_dbg(dev, rx_err, dev->net, "no read resubmitted\n");
}

/*-------------------------------------------------------------------------*/
void usbnet_pause_rx(struct usbnet *dev)
{
	set_bit(EVENT_RX_PAUSED, &dev->flags);

	netif_dbg(dev, rx_status, dev->net, "paused rx queue enabled\n");
}
EXPORT_SYMBOL_GPL(usbnet_pause_rx);

void usbnet_resume_rx(struct usbnet *dev)
{
	struct sk_buff *skb;
	int num = 0;

	clear_bit(EVENT_RX_PAUSED, &dev->flags);

	while ((skb = skb_dequeue(&dev->rxq_pause)) != NULL) {
		usbnet_skb_return(dev, skb);
		num++;
	}

	tasklet_schedule(&dev->bh);

	netif_dbg(dev, rx_status, dev->net,
		  "paused rx queue disabled, %d skbs requeued\n", num);
}
EXPORT_SYMBOL_GPL(usbnet_resume_rx);

void usbnet_purge_paused_rxq(struct usbnet *dev)
{
	skb_queue_purge(&dev->rxq_pause);
}
EXPORT_SYMBOL_GPL(usbnet_purge_paused_rxq);

/*-------------------------------------------------------------------------*/

// unlink pending rx/tx; completion handlers do all other cleanup

static int unlink_urbs (struct usbnet *dev, struct sk_buff_head *q)
{
	unsigned long		flags;
	struct sk_buff		*skb;
	int			count = 0;

	spin_lock_irqsave (&q->lock, flags);
	while (!skb_queue_empty(q)) {
		struct skb_data		*entry;
		struct urb		*urb;
		int			retval;

		skb_queue_walk(q, skb) {
			entry = (struct skb_data *) skb->cb;
			if (entry->state != unlink_start)
				goto found;
		}
		break;
found:
		entry->state = unlink_start;
		urb = entry->urb;

		/*
		 * Get reference count of the URB to avoid it to be
		 * freed during usb_unlink_urb, which may trigger
		 * use-after-free problem inside usb_unlink_urb since
		 * usb_unlink_urb is always racing with .complete
		 * handler(include defer_bh).
		 */
		usb_get_urb(urb);
		spin_unlock_irqrestore(&q->lock, flags);
		// during some PM-driven resume scenarios,
		// these (async) unlinks complete immediately
		retval = usb_unlink_urb (urb);
		if (retval != -EINPROGRESS && retval != 0)
			netdev_dbg(dev->net, "unlink urb err, %d\n", retval);
		else
			count++;
		usb_put_urb(urb);
		spin_lock_irqsave(&q->lock, flags);
	}
	spin_unlock_irqrestore (&q->lock, flags);
	return count;
}

// Flush all pending rx urbs
// minidrivers may need to do this when the MTU changes

void usbnet_unlink_rx_urbs(struct usbnet *dev)
{
	if (netif_running(dev->net)) {
		(void) unlink_urbs (dev, &dev->rxq);
		tasklet_schedule(&dev->bh);
	}
}
EXPORT_SYMBOL_GPL(usbnet_unlink_rx_urbs);

/*-------------------------------------------------------------------------*/

static void wait_skb_queue_empty(struct sk_buff_head *q)
{
	unsigned long flags;

	spin_lock_irqsave(&q->lock, flags);
	while (!skb_queue_empty(q)) {
		spin_unlock_irqrestore(&q->lock, flags);
		schedule_timeout(msecs_to_jiffies(UNLINK_TIMEOUT_MS));
		set_current_state(TASK_UNINTERRUPTIBLE);
		spin_lock_irqsave(&q->lock, flags);
	}
	spin_unlock_irqrestore(&q->lock, flags);
}

// precondition: never called in_interrupt
static void usbnet_terminate_urbs(struct usbnet *dev)
{
	DECLARE_WAITQUEUE(wait, current);
	int temp;

	/* ensure there are no more active urbs */
	add_wait_queue(&dev->wait, &wait);
	set_current_state(TASK_UNINTERRUPTIBLE);
	temp = unlink_urbs(dev, &dev->txq) +
		unlink_urbs(dev, &dev->rxq);

	/* maybe wait for deletions to finish. */
	wait_skb_queue_empty(&dev->rxq);
	wait_skb_queue_empty(&dev->txq);
	wait_skb_queue_empty(&dev->done);
	netif_dbg(dev, ifdown, dev->net,
		  "waited for %d urb completions\n", temp);
	set_current_state(TASK_RUNNING);
	remove_wait_queue(&dev->wait, &wait);
}

int usbnet_stop (struct net_device *net)
{
	struct usbnet		*dev = netdev_priv(net);
	const struct driver_info *info = dev->driver_info;
	int			retval, pm, mpn;

	clear_bit(EVENT_DEV_OPEN, &dev->flags);
	netif_stop_queue (net);

	netif_info(dev, ifdown, dev->net,
		   "stop stats: rx/tx %lu/%lu, errs %lu/%lu\n",
		   net->stats.rx_packets, net->stats.tx_packets,
		   net->stats.rx_errors, net->stats.tx_errors);

	/* to not race resume */
	pm = usb_autopm_get_interface(dev->intf);
	/* allow minidriver to stop correctly (wireless devices to turn off
	 * radio etc) */
	if (info->stop) {
		retval = info->stop(dev);
		if (retval < 0)
			netif_info(dev, ifdown, dev->net,
				   "stop fail (%d) usbnet usb-%s-%s, %s\n",
				   retval,
				   dev->udev->bus->bus_name, dev->udev->devpath,
				   info->description);
	}

	if (!(info->flags & FLAG_AVOID_UNLINK_URBS))
		usbnet_terminate_urbs(dev);

	usbnet_status_stop(dev);

	usbnet_purge_paused_rxq(dev);

	mpn = !test_and_clear_bit(EVENT_NO_RUNTIME_PM, &dev->flags);

	/* deferred work (timer, softirq, task) must also stop */
	dev->flags = 0;
	del_timer_sync (&dev->delay);
	tasklet_kill (&dev->bh);
	cancel_work_sync(&dev->kevent);
	if (!pm)
		usb_autopm_put_interface(dev->intf);

	if (info->manage_power && mpn)
		info->manage_power(dev, 0);
	else
		usb_autopm_put_interface(dev->intf);

	return 0;
}
EXPORT_SYMBOL_GPL(usbnet_stop);

/*-------------------------------------------------------------------------*/

// posts reads, and enables write queuing

// precondition: never called in_interrupt

int usbnet_open (struct net_device *net)
{
	struct usbnet		*dev = netdev_priv(net);
	int			retval;
	const struct driver_info *info = dev->driver_info;

	if ((retval = usb_autopm_get_interface(dev->intf)) < 0) {
		netif_info(dev, ifup, dev->net,
			   "resumption fail (%d) usbnet usb-%s-%s, %s\n",
			   retval,
			   dev->udev->bus->bus_name,
			   dev->udev->devpath,
			   info->description);
		goto done_nopm;
	}

	// put into "known safe" state
	if (info->reset && (retval = info->reset (dev)) < 0) {
		netif_info(dev, ifup, dev->net,
			   "open reset fail (%d) usbnet usb-%s-%s, %s\n",
			   retval,
			   dev->udev->bus->bus_name,
			   dev->udev->devpath,
			   info->description);
		goto done;
	}

	/* hard_mtu or rx_urb_size may change in reset() */
	usbnet_update_max_qlen(dev);

	// insist peer be connected
	if (info->check_connect && (retval = info->check_connect (dev)) < 0) {
		netif_err(dev, ifup, dev->net, "can't open; %d\n", retval);
		goto done;
	}

	/* start any status interrupt transfer */
	if (dev->interrupt) {
		retval = usbnet_status_start(dev, GFP_KERNEL);
		if (retval < 0) {
			netif_err(dev, ifup, dev->net,
				  "intr submit %d\n", retval);
			goto done;
		}
	}

	set_bit(EVENT_DEV_OPEN, &dev->flags);
	netif_start_queue (net);
	netif_info(dev, ifup, dev->net,
		   "open: enable queueing (rx %d, tx %d) mtu %d %s framing\n",
		   (int)RX_QLEN(dev), (int)TX_QLEN(dev),
		   dev->net->mtu,
		   (dev->driver_info->flags & FLAG_FRAMING_NC) ? "NetChip" :
		   (dev->driver_info->flags & FLAG_FRAMING_GL) ? "GeneSys" :
		   (dev->driver_info->flags & FLAG_FRAMING_Z) ? "Zaurus" :
		   (dev->driver_info->flags & FLAG_FRAMING_RN) ? "RNDIS" :
		   (dev->driver_info->flags & FLAG_FRAMING_AX) ? "ASIX" :
		   "simple");

	/* reset rx error state */
	dev->pkt_cnt = 0;
	dev->pkt_err = 0;
	clear_bit(EVENT_RX_KILL, &dev->flags);

	// delay posting reads until we're fully open
	tasklet_schedule (&dev->bh);
	if (info->manage_power) {
		retval = info->manage_power(dev, 1);
		if (retval < 0) {
			retval = 0;
			set_bit(EVENT_NO_RUNTIME_PM, &dev->flags);
		} else {
			usb_autopm_put_interface(dev->intf);
		}
	}
	return retval;
done:
	usb_autopm_put_interface(dev->intf);
done_nopm:
	return retval;
}
EXPORT_SYMBOL_GPL(usbnet_open);

/*-------------------------------------------------------------------------*/

/* ethtool methods; minidrivers may need to add some more, but
 * they'll probably want to use this base set.
 */

/* These methods are written on the assumption that the device
 * uses MII
 */
int usbnet_get_link_ksettings_mii(struct net_device *net,
			      struct ethtool_link_ksettings *cmd)
{
	struct usbnet *dev = netdev_priv(net);

	if (!dev->mii.mdio_read)
		return -EOPNOTSUPP;

	mii_ethtool_get_link_ksettings(&dev->mii, cmd);

	return 0;
}
EXPORT_SYMBOL_GPL(usbnet_get_link_ksettings_mii);

int usbnet_get_link_ksettings_internal(struct net_device *net,
					struct ethtool_link_ksettings *cmd)
{
	struct usbnet *dev = netdev_priv(net);

	/* the assumption that speed is equal on tx and rx
	 * is deeply engrained into the networking layer.
	 * For wireless stuff it is not true.
	 * We assume that rx_speed matters more.
	 */
	if (dev->rx_speed != SPEED_UNSET)
		cmd->base.speed = dev->rx_speed / 1000000;
	else if (dev->tx_speed != SPEED_UNSET)
		cmd->base.speed = dev->tx_speed / 1000000;
	else
		cmd->base.speed = SPEED_UNKNOWN;

	return 0;
}
EXPORT_SYMBOL_GPL(usbnet_get_link_ksettings_internal);

int usbnet_set_link_ksettings_mii(struct net_device *net,
			      const struct ethtool_link_ksettings *cmd)
{
	struct usbnet *dev = netdev_priv(net);
	int retval;

	if (!dev->mii.mdio_write)
		return -EOPNOTSUPP;

	retval = mii_ethtool_set_link_ksettings(&dev->mii, cmd);

	/* link speed/duplex might have changed */
	if (dev->driver_info->link_reset)
		dev->driver_info->link_reset(dev);

	/* hard_mtu or rx_urb_size may change in link_reset() */
	usbnet_update_max_qlen(dev);

	return retval;
}
EXPORT_SYMBOL_GPL(usbnet_set_link_ksettings_mii);

u32 usbnet_get_link (struct net_device *net)
{
	struct usbnet *dev = netdev_priv(net);

	/* If a check_connect is defined, return its result */
	if (dev->driver_info->check_connect)
		return dev->driver_info->check_connect (dev) == 0;

	/* if the device has mii operations, use those */
	if (dev->mii.mdio_read)
		return mii_link_ok(&dev->mii);

	/* Otherwise, dtrt for drivers calling netif_carrier_{on,off} */
	return ethtool_op_get_link(net);
}
EXPORT_SYMBOL_GPL(usbnet_get_link);

int usbnet_nway_reset(struct net_device *net)
{
	struct usbnet *dev = netdev_priv(net);

	if (!dev->mii.mdio_write)
		return -EOPNOTSUPP;

	return mii_nway_restart(&dev->mii);
}
EXPORT_SYMBOL_GPL(usbnet_nway_reset);

void usbnet_get_drvinfo (struct net_device *net, struct ethtool_drvinfo *info)
{
	struct usbnet *dev = netdev_priv(net);

	strscpy(info->driver, dev->driver_name, sizeof(info->driver));
	strscpy(info->fw_version, dev->driver_info->description,
		sizeof(info->fw_version));
	usb_make_path (dev->udev, info->bus_info, sizeof info->bus_info);
}
EXPORT_SYMBOL_GPL(usbnet_get_drvinfo);

u32 usbnet_get_msglevel (struct net_device *net)
{
	struct usbnet *dev = netdev_priv(net);

	return dev->msg_enable;
}
EXPORT_SYMBOL_GPL(usbnet_get_msglevel);

void usbnet_set_msglevel (struct net_device *net, u32 level)
{
	struct usbnet *dev = netdev_priv(net);

	dev->msg_enable = level;
}
EXPORT_SYMBOL_GPL(usbnet_set_msglevel);

/* drivers may override default ethtool_ops in their bind() routine */
static const struct ethtool_ops usbnet_ethtool_ops = {
	.get_link		= usbnet_get_link,
	.nway_reset		= usbnet_nway_reset,
	.get_drvinfo		= usbnet_get_drvinfo,
	.get_msglevel		= usbnet_get_msglevel,
	.set_msglevel		= usbnet_set_msglevel,
	.get_ts_info		= ethtool_op_get_ts_info,
	.get_link_ksettings	= usbnet_get_link_ksettings_mii,
	.set_link_ksettings	= usbnet_set_link_ksettings_mii,
};

/*-------------------------------------------------------------------------*/

static void __handle_link_change(struct usbnet *dev)
{
	if (!test_bit(EVENT_DEV_OPEN, &dev->flags))
		return;

	if (!netif_carrier_ok(dev->net)) {
		/* kill URBs for reading packets to save bus bandwidth */
		unlink_urbs(dev, &dev->rxq);

		/*
		 * tx_timeout will unlink URBs for sending packets and
		 * tx queue is stopped by netcore after link becomes off
		 */
	} else {
		/* submitting URBs for reading packets */
		tasklet_schedule(&dev->bh);
	}

	/* hard_mtu or rx_urb_size may change during link change */
	usbnet_update_max_qlen(dev);

	clear_bit(EVENT_LINK_CHANGE, &dev->flags);
}

void usbnet_set_rx_mode(struct net_device *net)
{
	struct usbnet		*dev = netdev_priv(net);

	usbnet_defer_kevent(dev, EVENT_SET_RX_MODE);
}
EXPORT_SYMBOL_GPL(usbnet_set_rx_mode);

static void __handle_set_rx_mode(struct usbnet *dev)
{
	if (dev->driver_info->set_rx_mode)
		(dev->driver_info->set_rx_mode)(dev);

	clear_bit(EVENT_SET_RX_MODE, &dev->flags);
}

/* work that cannot be done in interrupt context uses keventd.
 *
 * NOTE:  with 2.5 we could do more of this using completion callbacks,
 * especially now that control transfers can be queued.
 */
static void
usbnet_deferred_kevent (struct work_struct *work)
{
	struct usbnet		*dev =
		container_of(work, struct usbnet, kevent);
	int			status;

	/* usb_clear_halt() needs a thread context */
	if (test_bit (EVENT_TX_HALT, &dev->flags)) {
		unlink_urbs (dev, &dev->txq);
		status = usb_autopm_get_interface(dev->intf);
		if (status < 0)
			goto fail_pipe;
		status = usb_clear_halt (dev->udev, dev->out);
		usb_autopm_put_interface(dev->intf);
		if (status < 0 &&
		    status != -EPIPE &&
		    status != -ESHUTDOWN) {
			if (netif_msg_tx_err (dev))
fail_pipe:
				netdev_err(dev->net, "can't clear tx halt, status %d\n",
					   status);
		} else {
			clear_bit (EVENT_TX_HALT, &dev->flags);
			if (status != -ESHUTDOWN)
				netif_wake_queue (dev->net);
		}
	}
	if (test_bit (EVENT_RX_HALT, &dev->flags)) {
		unlink_urbs (dev, &dev->rxq);
		status = usb_autopm_get_interface(dev->intf);
		if (status < 0)
			goto fail_halt;
		status = usb_clear_halt (dev->udev, dev->in);
		usb_autopm_put_interface(dev->intf);
		if (status < 0 &&
		    status != -EPIPE &&
		    status != -ESHUTDOWN) {
			if (netif_msg_rx_err (dev))
fail_halt:
				netdev_err(dev->net, "can't clear rx halt, status %d\n",
					   status);
		} else {
			clear_bit (EVENT_RX_HALT, &dev->flags);
			tasklet_schedule (&dev->bh);
		}
	}

	/* tasklet could resubmit itself forever if memory is tight */
	if (test_bit (EVENT_RX_MEMORY, &dev->flags)) {
		struct urb	*urb = NULL;
		int resched = 1;

		if (netif_running (dev->net))
			urb = usb_alloc_urb (0, GFP_KERNEL);
		else
			clear_bit (EVENT_RX_MEMORY, &dev->flags);
		if (urb != NULL) {
			clear_bit (EVENT_RX_MEMORY, &dev->flags);
			status = usb_autopm_get_interface(dev->intf);
			if (status < 0) {
				usb_free_urb(urb);
				goto fail_lowmem;
			}
			if (rx_submit (dev, urb, GFP_KERNEL) == -ENOLINK)
				resched = 0;
			usb_autopm_put_interface(dev->intf);
fail_lowmem:
			if (resched)
				tasklet_schedule (&dev->bh);
		}
	}

	if (test_bit (EVENT_LINK_RESET, &dev->flags)) {
		const struct driver_info *info = dev->driver_info;
		int			retval = 0;

		clear_bit (EVENT_LINK_RESET, &dev->flags);
		status = usb_autopm_get_interface(dev->intf);
		if (status < 0)
			goto skip_reset;
		if(info->link_reset && (retval = info->link_reset(dev)) < 0) {
			usb_autopm_put_interface(dev->intf);
skip_reset:
			netdev_info(dev->net, "link reset failed (%d) usbnet usb-%s-%s, %s\n",
				    retval,
				    dev->udev->bus->bus_name,
				    dev->udev->devpath,
				    info->description);
		} else {
			usb_autopm_put_interface(dev->intf);
		}

		/* handle link change from link resetting */
		__handle_link_change(dev);
	}

	if (test_bit (EVENT_LINK_CHANGE, &dev->flags))
		__handle_link_change(dev);

	if (test_bit (EVENT_SET_RX_MODE, &dev->flags))
		__handle_set_rx_mode(dev);


	if (dev->flags)
		netdev_dbg(dev->net, "kevent done, flags = 0x%lx\n", dev->flags);
}

/*-------------------------------------------------------------------------*/

static void tx_complete (struct urb *urb)
{
	struct sk_buff		*skb = (struct sk_buff *) urb->context;
	struct skb_data		*entry = (struct skb_data *) skb->cb;
	struct usbnet		*dev = entry->dev;

	if (urb->status == 0) {
		struct pcpu_sw_netstats *stats64 = this_cpu_ptr(dev->net->tstats);
		unsigned long flags;

		flags = u64_stats_update_begin_irqsave(&stats64->syncp);
		u64_stats_add(&stats64->tx_packets, entry->packets);
		u64_stats_add(&stats64->tx_bytes, entry->length);
		u64_stats_update_end_irqrestore(&stats64->syncp, flags);
	} else {
		dev->net->stats.tx_errors++;

		switch (urb->status) {
		case -EPIPE:
			usbnet_defer_kevent (dev, EVENT_TX_HALT);
			break;

		/* software-driven interface shutdown */
		case -ECONNRESET:		// async unlink
		case -ESHUTDOWN:		// hardware gone
			break;

		/* like rx, tx gets controller i/o faults during hub_wq
		 * delays and so it uses the same throttling mechanism.
		 */
		case -EPROTO:
		case -ETIME:
		case -EILSEQ:
			usb_mark_last_busy(dev->udev);
			if (!timer_pending (&dev->delay)) {
				mod_timer (&dev->delay,
					jiffies + THROTTLE_JIFFIES);
				netif_dbg(dev, link, dev->net,
					  "tx throttle %d\n", urb->status);
			}
			netif_stop_queue (dev->net);
			break;
		default:
			netif_dbg(dev, tx_err, dev->net,
				  "tx err %d\n", entry->urb->status);
			break;
		}
	}

	usb_autopm_put_interface_async(dev->intf);
	(void) defer_bh(dev, skb, &dev->txq, tx_done);
}

/*-------------------------------------------------------------------------*/

void usbnet_tx_timeout (struct net_device *net, unsigned int txqueue)
{
	struct usbnet		*dev = netdev_priv(net);

	unlink_urbs (dev, &dev->txq);
	tasklet_schedule (&dev->bh);
	/* this needs to be handled individually because the generic layer
	 * doesn't know what is sufficient and could not restore private
	 * information if a remedy of an unconditional reset were used.
	 */
	if (dev->driver_info->recover)
		(dev->driver_info->recover)(dev);
}
EXPORT_SYMBOL_GPL(usbnet_tx_timeout);

/*-------------------------------------------------------------------------*/

static int build_dma_sg(const struct sk_buff *skb, struct urb *urb)
{
	unsigned num_sgs, total_len = 0;
	int i, s = 0;

	num_sgs = skb_shinfo(skb)->nr_frags + 1;
	if (num_sgs == 1)
		return 0;

	/* reserve one for zero packet */
	urb->sg = kmalloc_array(num_sgs + 1, sizeof(struct scatterlist),
				GFP_ATOMIC);
	if (!urb->sg)
		return -ENOMEM;

	urb->num_sgs = num_sgs;
	sg_init_table(urb->sg, urb->num_sgs + 1);

	sg_set_buf(&urb->sg[s++], skb->data, skb_headlen(skb));
	total_len += skb_headlen(skb);

	for (i = 0; i < skb_shinfo(skb)->nr_frags; i++) {
		skb_frag_t *f = &skb_shinfo(skb)->frags[i];

		total_len += skb_frag_size(f);
		sg_set_page(&urb->sg[i + s], skb_frag_page(f), skb_frag_size(f),
			    skb_frag_off(f));
	}
	urb->transfer_buffer_length = total_len;

	return 1;
}

netdev_tx_t usbnet_start_xmit (struct sk_buff *skb,
				     struct net_device *net)
{
	struct usbnet		*dev = netdev_priv(net);
	unsigned int			length;
	struct urb		*urb = NULL;
	struct skb_data		*entry;
	const struct driver_info *info = dev->driver_info;
	unsigned long		flags;
	int retval;

	if (skb)
		skb_tx_timestamp(skb);

	// some devices want funky USB-level framing, for
	// win32 driver (usually) and/or hardware quirks
	if (info->tx_fixup) {
		skb = info->tx_fixup (dev, skb, GFP_ATOMIC);
		if (!skb) {
			/* packet collected; minidriver waiting for more */
			if (info->flags & FLAG_MULTI_PACKET)
				goto not_drop;
			netif_dbg(dev, tx_err, dev->net, "can't tx_fixup skb\n");
			goto drop;
		}
	}

	if (!(urb = usb_alloc_urb (0, GFP_ATOMIC))) {
		netif_dbg(dev, tx_err, dev->net, "no urb\n");
		goto drop;
	}

	entry = (struct skb_data *) skb->cb;
	entry->urb = urb;
	entry->dev = dev;

	usb_fill_bulk_urb (urb, dev->udev, dev->out,
			skb->data, skb->len, tx_complete, skb);
	if (dev->can_dma_sg) {
		if (build_dma_sg(skb, urb) < 0)
			goto drop;
	}
	length = urb->transfer_buffer_length;

	/* don't assume the hardware handles USB_ZERO_PACKET
	 * NOTE:  strictly conforming cdc-ether devices should expect
	 * the ZLP here, but ignore the one-byte packet.
	 * NOTE2: CDC NCM specification is different from CDC ECM when
	 * handling ZLP/short packets, so cdc_ncm driver will make short
	 * packet itself if needed.
	 */
	if (length % dev->maxpacket == 0) {
		if (!(info->flags & FLAG_SEND_ZLP)) {
			if (!(info->flags & FLAG_MULTI_PACKET)) {
				length++;
				if (skb_tailroom(skb) && !urb->num_sgs) {
					skb->data[skb->len] = 0;
					__skb_put(skb, 1);
				} else if (urb->num_sgs)
					sg_set_buf(&urb->sg[urb->num_sgs++],
							dev->padding_pkt, 1);
			}
		} else
			urb->transfer_flags |= URB_ZERO_PACKET;
	}
	urb->transfer_buffer_length = length;

	if (info->flags & FLAG_MULTI_PACKET) {
		/* Driver has set number of packets and a length delta.
		 * Calculate the complete length and ensure that it's
		 * positive.
		 */
		entry->length += length;
		if (WARN_ON_ONCE(entry->length <= 0))
			entry->length = length;
	} else {
		usbnet_set_skb_tx_stats(skb, 1, length);
	}

	spin_lock_irqsave(&dev->txq.lock, flags);
	retval = usb_autopm_get_interface_async(dev->intf);
	if (retval < 0) {
		spin_unlock_irqrestore(&dev->txq.lock, flags);
		goto drop;
	}
	if (netif_queue_stopped(net)) {
		usb_autopm_put_interface_async(dev->intf);
		spin_unlock_irqrestore(&dev->txq.lock, flags);
		goto drop;
	}

#ifdef CONFIG_PM
	/* if this triggers the device is still a sleep */
	if (test_bit(EVENT_DEV_ASLEEP, &dev->flags)) {
		/* transmission will be done in resume */
		usb_anchor_urb(urb, &dev->deferred);
		/* no use to process more packets */
		netif_stop_queue(net);
		usb_put_urb(urb);
		spin_unlock_irqrestore(&dev->txq.lock, flags);
		netdev_dbg(dev->net, "Delaying transmission for resumption\n");
		goto deferred;
	}
#endif

	switch ((retval = usb_submit_urb (urb, GFP_ATOMIC))) {
	case -EPIPE:
		netif_stop_queue (net);
		usbnet_defer_kevent (dev, EVENT_TX_HALT);
		usb_autopm_put_interface_async(dev->intf);
		break;
	default:
		usb_autopm_put_interface_async(dev->intf);
		netif_dbg(dev, tx_err, dev->net,
			  "tx: submit urb err %d\n", retval);
		break;
	case 0:
		netif_trans_update(net);
		__usbnet_queue_skb(&dev->txq, skb, tx_start);
		if (dev->txq.qlen >= TX_QLEN (dev))
			netif_stop_queue (net);
	}
	spin_unlock_irqrestore (&dev->txq.lock, flags);

	if (retval) {
		netif_dbg(dev, tx_err, dev->net, "drop, code %d\n", retval);
drop:
		dev->net->stats.tx_dropped++;
not_drop:
		if (skb)
			dev_kfree_skb_any (skb);
		if (urb) {
			kfree(urb->sg);
			usb_free_urb(urb);
		}
	} else
		netif_dbg(dev, tx_queued, dev->net,
			  "> tx, len %u, type 0x%x\n", length, skb->protocol);
#ifdef CONFIG_PM
deferred:
#endif
	return NETDEV_TX_OK;
}
EXPORT_SYMBOL_GPL(usbnet_start_xmit);

static int rx_alloc_submit(struct usbnet *dev, gfp_t flags)
{
	struct urb	*urb;
	int		i;
	int		ret = 0;

	/* don't refill the queue all at once */
	for (i = 0; i < 10 && dev->rxq.qlen < RX_QLEN(dev); i++) {
		urb = usb_alloc_urb(0, flags);
		if (urb != NULL) {
			ret = rx_submit(dev, urb, flags);
			if (ret)
				goto err;
		} else {
			ret = -ENOMEM;
			goto err;
		}
	}
err:
	return ret;
}

/*-------------------------------------------------------------------------*/

// tasklet (work deferred from completions, in_irq) or timer

static void usbnet_bh (struct timer_list *t)
{
	struct usbnet		*dev = from_timer(dev, t, delay);
	struct sk_buff		*skb;
	struct skb_data		*entry;

	while ((skb = skb_dequeue (&dev->done))) {
		entry = (struct skb_data *) skb->cb;
		switch (entry->state) {
		case rx_done:
			entry->state = rx_cleanup;
			rx_process (dev, skb);
			continue;
		case tx_done:
			kfree(entry->urb->sg);
			fallthrough;
		case rx_cleanup:
			usb_free_urb (entry->urb);
			dev_kfree_skb (skb);
			continue;
		default:
			netdev_dbg(dev->net, "bogus skb state %d\n", entry->state);
		}
	}

	/* restart RX again after disabling due to high error rate */
	clear_bit(EVENT_RX_KILL, &dev->flags);

	/* waiting for all pending urbs to complete?
	 * only then can we forgo submitting anew
	 */
	if (waitqueue_active(&dev->wait)) {
		if (dev->txq.qlen + dev->rxq.qlen + dev->done.qlen == 0)
			wake_up_all(&dev->wait);

	// or are we maybe short a few urbs?
	} else if (netif_running (dev->net) &&
		   netif_device_present (dev->net) &&
		   netif_carrier_ok(dev->net) &&
		   !timer_pending(&dev->delay) &&
		   !test_bit(EVENT_RX_PAUSED, &dev->flags) &&
		   !test_bit(EVENT_RX_HALT, &dev->flags)) {
		int	temp = dev->rxq.qlen;

		if (temp < RX_QLEN(dev)) {
			if (rx_alloc_submit(dev, GFP_ATOMIC) == -ENOLINK)
				return;
			if (temp != dev->rxq.qlen)
				netif_dbg(dev, link, dev->net,
					  "rxqlen %d --> %d\n",
					  temp, dev->rxq.qlen);
			if (dev->rxq.qlen < RX_QLEN(dev))
				tasklet_schedule (&dev->bh);
		}
		if (dev->txq.qlen < TX_QLEN (dev))
			netif_wake_queue (dev->net);
	}
}

static void usbnet_bh_tasklet(struct tasklet_struct *t)
{
	struct usbnet *dev = from_tasklet(dev, t, bh);

	usbnet_bh(&dev->delay);
}


/*-------------------------------------------------------------------------
 *
 * USB Device Driver support
 *
 *-------------------------------------------------------------------------*/

// precondition: never called in_interrupt

void usbnet_disconnect (struct usb_interface *intf)
{
	struct usbnet		*dev;
	struct usb_device	*xdev;
	struct net_device	*net;
	struct urb		*urb;

	dev = usb_get_intfdata(intf);
	usb_set_intfdata(intf, NULL);
	if (!dev)
		return;

	xdev = interface_to_usbdev (intf);

	netif_info(dev, probe, dev->net, "unregister '%s' usb-%s-%s, %s\n",
		   intf->dev.driver->name,
		   xdev->bus->bus_name, xdev->devpath,
		   dev->driver_info->description);

	net = dev->net;
	unregister_netdev (net);

<<<<<<< HEAD
	usb_scuttle_anchored_urbs(&dev->deferred);
=======
	while ((urb = usb_get_from_anchor(&dev->deferred))) {
		dev_kfree_skb(urb->context);
		kfree(urb->sg);
		usb_free_urb(urb);
	}

	if (dev->driver_info->unbind)
		dev->driver_info->unbind(dev, intf);
>>>>>>> 7365df19

	if (dev->driver_info->unbind)
		dev->driver_info->unbind(dev, intf);

	usb_kill_urb(dev->interrupt);
	usb_free_urb(dev->interrupt);
	kfree(dev->padding_pkt);

	free_percpu(net->tstats);
	free_netdev(net);
}
EXPORT_SYMBOL_GPL(usbnet_disconnect);

static const struct net_device_ops usbnet_netdev_ops = {
	.ndo_open		= usbnet_open,
	.ndo_stop		= usbnet_stop,
	.ndo_start_xmit		= usbnet_start_xmit,
	.ndo_tx_timeout		= usbnet_tx_timeout,
	.ndo_set_rx_mode	= usbnet_set_rx_mode,
	.ndo_change_mtu		= usbnet_change_mtu,
	.ndo_get_stats64	= dev_get_tstats64,
	.ndo_set_mac_address 	= eth_mac_addr,
	.ndo_validate_addr	= eth_validate_addr,
};

/*-------------------------------------------------------------------------*/

// precondition: never called in_interrupt

static struct device_type wlan_type = {
	.name	= "wlan",
};

static struct device_type wwan_type = {
	.name	= "wwan",
};

int
usbnet_probe (struct usb_interface *udev, const struct usb_device_id *prod)
{
	struct usbnet			*dev;
	struct net_device		*net;
	struct usb_host_interface	*interface;
	const struct driver_info	*info;
	struct usb_device		*xdev;
	int				status;
	const char			*name;
	struct usb_driver 	*driver = to_usb_driver(udev->dev.driver);

	/* usbnet already took usb runtime pm, so have to enable the feature
	 * for usb interface, otherwise usb_autopm_get_interface may return
	 * failure if RUNTIME_PM is enabled.
	 */
	if (!driver->supports_autosuspend) {
		driver->supports_autosuspend = 1;
		pm_runtime_enable(&udev->dev);
	}

	name = udev->dev.driver->name;
	info = (const struct driver_info *) prod->driver_info;
	if (!info) {
		dev_dbg (&udev->dev, "blacklisted by %s\n", name);
		return -ENODEV;
	}
	xdev = interface_to_usbdev (udev);
	interface = udev->cur_altsetting;

	status = -ENOMEM;

	// set up our own records
	net = alloc_etherdev(sizeof(*dev));
	if (!net)
		goto out;

	/* netdev_printk() needs this so do it as early as possible */
	SET_NETDEV_DEV(net, &udev->dev);

	dev = netdev_priv(net);
	dev->udev = xdev;
	dev->intf = udev;
	dev->driver_info = info;
	dev->driver_name = name;
	dev->rx_speed = SPEED_UNSET;
	dev->tx_speed = SPEED_UNSET;

	net->tstats = netdev_alloc_pcpu_stats(struct pcpu_sw_netstats);
	if (!net->tstats)
		goto out0;

	dev->msg_enable = netif_msg_init (msg_level, NETIF_MSG_DRV
				| NETIF_MSG_PROBE | NETIF_MSG_LINK);
	init_waitqueue_head(&dev->wait);
	skb_queue_head_init (&dev->rxq);
	skb_queue_head_init (&dev->txq);
	skb_queue_head_init (&dev->done);
	skb_queue_head_init(&dev->rxq_pause);
	tasklet_setup(&dev->bh, usbnet_bh_tasklet);
	INIT_WORK (&dev->kevent, usbnet_deferred_kevent);
	init_usb_anchor(&dev->deferred);
	timer_setup(&dev->delay, usbnet_bh, 0);
	mutex_init (&dev->phy_mutex);
	mutex_init(&dev->interrupt_mutex);
	dev->interrupt_count = 0;

	dev->net = net;
	strscpy(net->name, "usb%d", sizeof(net->name));
	eth_hw_addr_set(net, node_id);

	/* rx and tx sides can use different message sizes;
	 * bind() should set rx_urb_size in that case.
	 */
	dev->hard_mtu = net->mtu + net->hard_header_len;
	net->min_mtu = 0;
	net->max_mtu = ETH_MAX_MTU;

	net->netdev_ops = &usbnet_netdev_ops;
	net->watchdog_timeo = TX_TIMEOUT_JIFFIES;
	net->ethtool_ops = &usbnet_ethtool_ops;

	// allow device-specific bind/init procedures
	// NOTE net->name still not usable ...
	if (info->bind) {
		status = info->bind (dev, udev);
		if (status < 0)
			goto out1;

		// heuristic:  "usb%d" for links we know are two-host,
		// else "eth%d" when there's reasonable doubt.  userspace
		// can rename the link if it knows better.
		if ((dev->driver_info->flags & FLAG_ETHER) != 0 &&
		    ((dev->driver_info->flags & FLAG_POINTTOPOINT) == 0 ||
		     (net->dev_addr [0] & 0x02) == 0))
			strscpy(net->name, "eth%d", sizeof(net->name));
		/* WLAN devices should always be named "wlan%d" */
		if ((dev->driver_info->flags & FLAG_WLAN) != 0)
			strscpy(net->name, "wlan%d", sizeof(net->name));
		/* WWAN devices should always be named "wwan%d" */
		if ((dev->driver_info->flags & FLAG_WWAN) != 0)
			strscpy(net->name, "wwan%d", sizeof(net->name));

		/* devices that cannot do ARP */
		if ((dev->driver_info->flags & FLAG_NOARP) != 0)
			net->flags |= IFF_NOARP;

		/* maybe the remote can't receive an Ethernet MTU */
		if (net->mtu > (dev->hard_mtu - net->hard_header_len))
			net->mtu = dev->hard_mtu - net->hard_header_len;
	} else if (!info->in || !info->out)
		status = usbnet_get_endpoints (dev, udev);
	else {
		dev->in = usb_rcvbulkpipe (xdev, info->in);
		dev->out = usb_sndbulkpipe (xdev, info->out);
		if (!(info->flags & FLAG_NO_SETINT))
			status = usb_set_interface (xdev,
				interface->desc.bInterfaceNumber,
				interface->desc.bAlternateSetting);
		else
			status = 0;

	}
	if (status >= 0 && dev->status)
		status = init_status (dev, udev);
	if (status < 0)
		goto out3;

	if (!dev->rx_urb_size)
		dev->rx_urb_size = dev->hard_mtu;
	dev->maxpacket = usb_maxpacket(dev->udev, dev->out);
	if (dev->maxpacket == 0) {
		/* that is a broken device */
		status = -ENODEV;
		goto out4;
	}

	/* let userspace know we have a random address */
	if (ether_addr_equal(net->dev_addr, node_id))
		net->addr_assign_type = NET_ADDR_RANDOM;

	if ((dev->driver_info->flags & FLAG_WLAN) != 0)
		SET_NETDEV_DEVTYPE(net, &wlan_type);
	if ((dev->driver_info->flags & FLAG_WWAN) != 0)
		SET_NETDEV_DEVTYPE(net, &wwan_type);

	/* initialize max rx_qlen and tx_qlen */
	usbnet_update_max_qlen(dev);

	if (dev->can_dma_sg && !(info->flags & FLAG_SEND_ZLP) &&
		!(info->flags & FLAG_MULTI_PACKET)) {
		dev->padding_pkt = kzalloc(1, GFP_KERNEL);
		if (!dev->padding_pkt) {
			status = -ENOMEM;
			goto out4;
		}
	}

	status = register_netdev (net);
	if (status)
		goto out5;
	netif_info(dev, probe, dev->net,
		   "register '%s' at usb-%s-%s, %s, %pM\n",
		   udev->dev.driver->name,
		   xdev->bus->bus_name, xdev->devpath,
		   dev->driver_info->description,
		   net->dev_addr);

	// ok, it's ready to go.
	usb_set_intfdata (udev, dev);

	netif_device_attach (net);

	if (dev->driver_info->flags & FLAG_LINK_INTR)
		usbnet_link_change(dev, 0, 0);

	return 0;

out5:
	kfree(dev->padding_pkt);
out4:
	usb_free_urb(dev->interrupt);
out3:
	if (info->unbind)
		info->unbind (dev, udev);
out1:
	/* subdrivers must undo all they did in bind() if they
	 * fail it, but we may fail later and a deferred kevent
	 * may trigger an error resubmitting itself and, worse,
	 * schedule a timer. So we kill it all just in case.
	 */
	cancel_work_sync(&dev->kevent);
	del_timer_sync(&dev->delay);
	free_percpu(net->tstats);
out0:
	free_netdev(net);
out:
	return status;
}
EXPORT_SYMBOL_GPL(usbnet_probe);

/*-------------------------------------------------------------------------*/

/*
 * suspend the whole driver as soon as the first interface is suspended
 * resume only when the last interface is resumed
 */

int usbnet_suspend (struct usb_interface *intf, pm_message_t message)
{
	struct usbnet		*dev = usb_get_intfdata(intf);

	if (!dev->suspend_count++) {
		spin_lock_irq(&dev->txq.lock);
		/* don't autosuspend while transmitting */
		if (dev->txq.qlen && PMSG_IS_AUTO(message)) {
			dev->suspend_count--;
			spin_unlock_irq(&dev->txq.lock);
			return -EBUSY;
		} else {
			set_bit(EVENT_DEV_ASLEEP, &dev->flags);
			spin_unlock_irq(&dev->txq.lock);
		}
		/*
		 * accelerate emptying of the rx and queues, to avoid
		 * having everything error out.
		 */
		netif_device_detach (dev->net);
		usbnet_terminate_urbs(dev);
		__usbnet_status_stop_force(dev);

		/*
		 * reattach so runtime management can use and
		 * wake the device
		 */
		netif_device_attach (dev->net);
	}
	return 0;
}
EXPORT_SYMBOL_GPL(usbnet_suspend);

int usbnet_resume (struct usb_interface *intf)
{
	struct usbnet		*dev = usb_get_intfdata(intf);
	struct sk_buff          *skb;
	struct urb              *res;
	int                     retval;

	if (!--dev->suspend_count) {
		/* resume interrupt URB if it was previously submitted */
		__usbnet_status_start_force(dev, GFP_NOIO);

		spin_lock_irq(&dev->txq.lock);
		while ((res = usb_get_from_anchor(&dev->deferred))) {

			skb = (struct sk_buff *)res->context;
			retval = usb_submit_urb(res, GFP_ATOMIC);
			if (retval < 0) {
				dev_kfree_skb_any(skb);
				kfree(res->sg);
				usb_free_urb(res);
				usb_autopm_put_interface_async(dev->intf);
			} else {
				netif_trans_update(dev->net);
				__skb_queue_tail(&dev->txq, skb);
			}
		}

		smp_mb();
		clear_bit(EVENT_DEV_ASLEEP, &dev->flags);
		spin_unlock_irq(&dev->txq.lock);

		if (test_bit(EVENT_DEV_OPEN, &dev->flags)) {
			/* handle remote wakeup ASAP
			 * we cannot race against stop
			 */
			if (netif_device_present(dev->net) &&
				!timer_pending(&dev->delay) &&
				!test_bit(EVENT_RX_HALT, &dev->flags))
					rx_alloc_submit(dev, GFP_NOIO);

			if (!(dev->txq.qlen >= TX_QLEN(dev)))
				netif_tx_wake_all_queues(dev->net);
			tasklet_schedule (&dev->bh);
		}
	}

	if (test_and_clear_bit(EVENT_DEVICE_REPORT_IDLE, &dev->flags))
		usb_autopm_get_interface_no_resume(intf);

	return 0;
}
EXPORT_SYMBOL_GPL(usbnet_resume);

/*
 * Either a subdriver implements manage_power, then it is assumed to always
 * be ready to be suspended or it reports the readiness to be suspended
 * explicitly
 */
void usbnet_device_suggests_idle(struct usbnet *dev)
{
	if (!test_and_set_bit(EVENT_DEVICE_REPORT_IDLE, &dev->flags)) {
		dev->intf->needs_remote_wakeup = 1;
		usb_autopm_put_interface_async(dev->intf);
	}
}
EXPORT_SYMBOL(usbnet_device_suggests_idle);

/*
 * For devices that can do without special commands
 */
int usbnet_manage_power(struct usbnet *dev, int on)
{
	dev->intf->needs_remote_wakeup = on;
	return 0;
}
EXPORT_SYMBOL(usbnet_manage_power);

void usbnet_link_change(struct usbnet *dev, bool link, bool need_reset)
{
	/* update link after link is reseted */
	if (link && !need_reset)
		netif_carrier_on(dev->net);
	else
		netif_carrier_off(dev->net);

	if (need_reset && link)
		usbnet_defer_kevent(dev, EVENT_LINK_RESET);
	else
		usbnet_defer_kevent(dev, EVENT_LINK_CHANGE);
}
EXPORT_SYMBOL(usbnet_link_change);

/*-------------------------------------------------------------------------*/
static int __usbnet_read_cmd(struct usbnet *dev, u8 cmd, u8 reqtype,
			     u16 value, u16 index, void *data, u16 size)
{
	void *buf = NULL;
	int err = -ENOMEM;

	netdev_dbg(dev->net, "usbnet_read_cmd cmd=0x%02x reqtype=%02x"
		   " value=0x%04x index=0x%04x size=%d\n",
		   cmd, reqtype, value, index, size);

	if (size) {
		buf = kmalloc(size, GFP_NOIO);
		if (!buf)
			goto out;
	}

	err = usb_control_msg(dev->udev, usb_rcvctrlpipe(dev->udev, 0),
			      cmd, reqtype, value, index, buf, size,
			      USB_CTRL_GET_TIMEOUT);
	if (err > 0 && err <= size) {
		if (data)
			memcpy(data, buf, err);
		else
			netdev_dbg(dev->net,
				   "Huh? Data requested but thrown away.\n");
	}
	kfree(buf);
out:
	return err;
}

static int __usbnet_write_cmd(struct usbnet *dev, u8 cmd, u8 reqtype,
			      u16 value, u16 index, const void *data,
			      u16 size)
{
	void *buf = NULL;
	int err = -ENOMEM;

	netdev_dbg(dev->net, "usbnet_write_cmd cmd=0x%02x reqtype=%02x"
		   " value=0x%04x index=0x%04x size=%d\n",
		   cmd, reqtype, value, index, size);

	if (data) {
		buf = kmemdup(data, size, GFP_NOIO);
		if (!buf)
			goto out;
	} else {
        if (size) {
            WARN_ON_ONCE(1);
            err = -EINVAL;
            goto out;
        }
    }

	err = usb_control_msg(dev->udev, usb_sndctrlpipe(dev->udev, 0),
			      cmd, reqtype, value, index, buf, size,
			      USB_CTRL_SET_TIMEOUT);
	kfree(buf);

out:
	return err;
}

/*
 * The function can't be called inside suspend/resume callback,
 * otherwise deadlock will be caused.
 */
int usbnet_read_cmd(struct usbnet *dev, u8 cmd, u8 reqtype,
		    u16 value, u16 index, void *data, u16 size)
{
	int ret;

	if (usb_autopm_get_interface(dev->intf) < 0)
		return -ENODEV;
	ret = __usbnet_read_cmd(dev, cmd, reqtype, value, index,
				data, size);
	usb_autopm_put_interface(dev->intf);
	return ret;
}
EXPORT_SYMBOL_GPL(usbnet_read_cmd);

/*
 * The function can't be called inside suspend/resume callback,
 * otherwise deadlock will be caused.
 */
int usbnet_write_cmd(struct usbnet *dev, u8 cmd, u8 reqtype,
		     u16 value, u16 index, const void *data, u16 size)
{
	int ret;

	if (usb_autopm_get_interface(dev->intf) < 0)
		return -ENODEV;
	ret = __usbnet_write_cmd(dev, cmd, reqtype, value, index,
				 data, size);
	usb_autopm_put_interface(dev->intf);
	return ret;
}
EXPORT_SYMBOL_GPL(usbnet_write_cmd);

/*
 * The function can be called inside suspend/resume callback safely
 * and should only be called by suspend/resume callback generally.
 */
int usbnet_read_cmd_nopm(struct usbnet *dev, u8 cmd, u8 reqtype,
			  u16 value, u16 index, void *data, u16 size)
{
	return __usbnet_read_cmd(dev, cmd, reqtype, value, index,
				 data, size);
}
EXPORT_SYMBOL_GPL(usbnet_read_cmd_nopm);

/*
 * The function can be called inside suspend/resume callback safely
 * and should only be called by suspend/resume callback generally.
 */
int usbnet_write_cmd_nopm(struct usbnet *dev, u8 cmd, u8 reqtype,
			  u16 value, u16 index, const void *data,
			  u16 size)
{
	return __usbnet_write_cmd(dev, cmd, reqtype, value, index,
				  data, size);
}
EXPORT_SYMBOL_GPL(usbnet_write_cmd_nopm);

static void usbnet_async_cmd_cb(struct urb *urb)
{
	struct usb_ctrlrequest *req = (struct usb_ctrlrequest *)urb->context;
	int status = urb->status;

	if (status < 0)
		dev_dbg(&urb->dev->dev, "%s failed with %d",
			__func__, status);

	kfree(req);
	usb_free_urb(urb);
}

/*
 * The caller must make sure that device can't be put into suspend
 * state until the control URB completes.
 */
int usbnet_write_cmd_async(struct usbnet *dev, u8 cmd, u8 reqtype,
			   u16 value, u16 index, const void *data, u16 size)
{
	struct usb_ctrlrequest *req;
	struct urb *urb;
	int err = -ENOMEM;
	void *buf = NULL;

	netdev_dbg(dev->net, "usbnet_write_cmd cmd=0x%02x reqtype=%02x"
		   " value=0x%04x index=0x%04x size=%d\n",
		   cmd, reqtype, value, index, size);

	urb = usb_alloc_urb(0, GFP_ATOMIC);
	if (!urb)
		goto fail;

	if (data) {
		buf = kmemdup(data, size, GFP_ATOMIC);
		if (!buf) {
			netdev_err(dev->net, "Error allocating buffer"
				   " in %s!\n", __func__);
			goto fail_free_urb;
		}
	}

	req = kmalloc(sizeof(struct usb_ctrlrequest), GFP_ATOMIC);
	if (!req)
		goto fail_free_buf;

	req->bRequestType = reqtype;
	req->bRequest = cmd;
	req->wValue = cpu_to_le16(value);
	req->wIndex = cpu_to_le16(index);
	req->wLength = cpu_to_le16(size);

	usb_fill_control_urb(urb, dev->udev,
			     usb_sndctrlpipe(dev->udev, 0),
			     (void *)req, buf, size,
			     usbnet_async_cmd_cb, req);
	urb->transfer_flags |= URB_FREE_BUFFER;

	err = usb_submit_urb(urb, GFP_ATOMIC);
	if (err < 0) {
		netdev_err(dev->net, "Error submitting the control"
			   " message: status=%d\n", err);
		goto fail_free_all;
	}
	return 0;

fail_free_all:
	kfree(req);
fail_free_buf:
	kfree(buf);
	/*
	 * avoid a double free
	 * needed because the flag can be set only
	 * after filling the URB
	 */
	urb->transfer_flags = 0;
fail_free_urb:
	usb_free_urb(urb);
fail:
	return err;

}
EXPORT_SYMBOL_GPL(usbnet_write_cmd_async);
/*-------------------------------------------------------------------------*/

static int __init usbnet_init(void)
{
	/* Compiler should optimize this out. */
	BUILD_BUG_ON(
		sizeof_field(struct sk_buff, cb) < sizeof(struct skb_data));

	eth_random_addr(node_id);
	return 0;
}
module_init(usbnet_init);

static void __exit usbnet_exit(void)
{
}
module_exit(usbnet_exit);

MODULE_AUTHOR("David Brownell");
MODULE_DESCRIPTION("USB network driver framework");
MODULE_LICENSE("GPL");<|MERGE_RESOLUTION|>--- conflicted
+++ resolved
@@ -1615,18 +1615,11 @@
 	net = dev->net;
 	unregister_netdev (net);
 
-<<<<<<< HEAD
-	usb_scuttle_anchored_urbs(&dev->deferred);
-=======
 	while ((urb = usb_get_from_anchor(&dev->deferred))) {
 		dev_kfree_skb(urb->context);
 		kfree(urb->sg);
 		usb_free_urb(urb);
 	}
-
-	if (dev->driver_info->unbind)
-		dev->driver_info->unbind(dev, intf);
->>>>>>> 7365df19
 
 	if (dev->driver_info->unbind)
 		dev->driver_info->unbind(dev, intf);
