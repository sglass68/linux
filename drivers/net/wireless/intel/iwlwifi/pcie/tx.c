--- conflicted
+++ resolved
@@ -996,18 +996,11 @@
 		bool cmd_queue = (txq_id == trans_pcie->cmd_queue);
 
 		if (cmd_queue)
-<<<<<<< HEAD
-			slots_num = max_t(u32, TFD_CMD_SLOTS,
-					  trans->cfg->min_txq_size);
-		else
-			slots_num = TFD_TX_CMD_SLOTS;
-=======
 			slots_num = max_t(u32, IWL_CMD_QUEUE_SIZE,
 					  trans->cfg->min_txq_size);
 		else
 			slots_num = max_t(u32, IWL_DEFAULT_QUEUE_SIZE,
 					  trans->cfg->min_256_ba_txq_size);
->>>>>>> 0ecfebd2
 		trans_pcie->txq[txq_id] = &trans_pcie->txq_memory[txq_id];
 		ret = iwl_pcie_txq_alloc(trans, trans_pcie->txq[txq_id],
 					 slots_num, cmd_queue);
@@ -1057,18 +1050,11 @@
 		bool cmd_queue = (txq_id == trans_pcie->cmd_queue);
 
 		if (cmd_queue)
-<<<<<<< HEAD
-			slots_num = max_t(u32, TFD_CMD_SLOTS,
-					  trans->cfg->min_txq_size);
-		else
-			slots_num = TFD_TX_CMD_SLOTS;
-=======
 			slots_num = max_t(u32, IWL_CMD_QUEUE_SIZE,
 					  trans->cfg->min_txq_size);
 		else
 			slots_num = max_t(u32, IWL_DEFAULT_QUEUE_SIZE,
 					  trans->cfg->min_256_ba_txq_size);
->>>>>>> 0ecfebd2
 		ret = iwl_pcie_txq_init(trans, trans_pcie->txq[txq_id],
 					slots_num, cmd_queue);
 		if (ret) {
