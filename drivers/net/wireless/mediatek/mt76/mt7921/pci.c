--- conflicted
+++ resolved
@@ -235,13 +235,8 @@
 		.token_size = MT7921_TOKEN_SIZE,
 		.tx_prepare_skb = mt7921e_tx_prepare_skb,
 		.tx_complete_skb = mt76_connac_tx_complete_skb,
-<<<<<<< HEAD
-		.rx_check = mt7921e_rx_check,
-		.rx_skb = mt7921e_queue_rx_skb,
-=======
 		.rx_check = mt7921_rx_check,
 		.rx_skb = mt7921_queue_rx_skb,
->>>>>>> 7365df19
 		.rx_poll_complete = mt7921_rx_poll_complete,
 		.sta_ps = mt7921_sta_ps,
 		.sta_add = mt7921_mac_sta_add,
@@ -414,12 +409,6 @@
 	if (err)
 		goto restore_napi;
 
-<<<<<<< HEAD
-	if (err)
-		goto restore_napi;
-
-=======
->>>>>>> 7365df19
 	return 0;
 
 restore_napi:
