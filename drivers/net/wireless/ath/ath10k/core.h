/*
 * Copyright (c) 2005-2011 Atheros Communications Inc.
 * Copyright (c) 2011-2013 Qualcomm Atheros, Inc.
 *
 * Permission to use, copy, modify, and/or distribute this software for any
 * purpose with or without fee is hereby granted, provided that the above
 * copyright notice and this permission notice appear in all copies.
 *
 * THE SOFTWARE IS PROVIDED "AS IS" AND THE AUTHOR DISCLAIMS ALL WARRANTIES
 * WITH REGARD TO THIS SOFTWARE INCLUDING ALL IMPLIED WARRANTIES OF
 * MERCHANTABILITY AND FITNESS. IN NO EVENT SHALL THE AUTHOR BE LIABLE FOR
 * ANY SPECIAL, DIRECT, INDIRECT, OR CONSEQUENTIAL DAMAGES OR ANY DAMAGES
 * WHATSOEVER RESULTING FROM LOSS OF USE, DATA OR PROFITS, WHETHER IN AN
 * ACTION OF CONTRACT, NEGLIGENCE OR OTHER TORTIOUS ACTION, ARISING OUT OF
 * OR IN CONNECTION WITH THE USE OR PERFORMANCE OF THIS SOFTWARE.
 */

#ifndef _CORE_H_
#define _CORE_H_

#include <linux/completion.h>
#include <linux/if_ether.h>
#include <linux/types.h>
#include <linux/pci.h>

#include "htt.h"
#include "htc.h"
#include "hw.h"
#include "targaddrs.h"
#include "wmi.h"
#include "../ath.h"
#include "../regd.h"

#define MS(_v, _f) (((_v) & _f##_MASK) >> _f##_LSB)
#define SM(_v, _f) (((_v) << _f##_LSB) & _f##_MASK)
#define WO(_f)      ((_f##_OFFSET) >> 2)

#define ATH10K_SCAN_ID 0
#define WMI_READY_TIMEOUT (5 * HZ)
#define ATH10K_FLUSH_TIMEOUT_HZ (5*HZ)
#define ATH10K_NUM_CHANS 38

/* Antenna noise floor */
#define ATH10K_DEFAULT_NOISE_FLOOR -95

struct ath10k;

struct ath10k_skb_cb {
	dma_addr_t paddr;
	bool is_mapped;
	bool is_aborted;

	struct {
		u8 vdev_id;
		u16 msdu_id;
		u8 tid;
		bool is_offchan;
		bool is_conf;
		bool discard;
		bool no_ack;
		u8 refcount;
		struct sk_buff *txfrag;
		struct sk_buff *msdu;
	} __packed htt;

	/* 4 bytes left on 64bit arch */
} __packed;

static inline struct ath10k_skb_cb *ATH10K_SKB_CB(struct sk_buff *skb)
{
	BUILD_BUG_ON(sizeof(struct ath10k_skb_cb) >
		     IEEE80211_TX_INFO_DRIVER_DATA_SIZE);
	return (struct ath10k_skb_cb *)&IEEE80211_SKB_CB(skb)->driver_data;
}

static inline int ath10k_skb_map(struct device *dev, struct sk_buff *skb)
{
	if (ATH10K_SKB_CB(skb)->is_mapped)
		return -EINVAL;

	ATH10K_SKB_CB(skb)->paddr = dma_map_single(dev, skb->data, skb->len,
						   DMA_TO_DEVICE);

	if (unlikely(dma_mapping_error(dev, ATH10K_SKB_CB(skb)->paddr)))
		return -EIO;

	ATH10K_SKB_CB(skb)->is_mapped = true;
	return 0;
}

static inline int ath10k_skb_unmap(struct device *dev, struct sk_buff *skb)
{
	if (!ATH10K_SKB_CB(skb)->is_mapped)
		return -EINVAL;

	dma_unmap_single(dev, ATH10K_SKB_CB(skb)->paddr, skb->len,
			 DMA_TO_DEVICE);
	ATH10K_SKB_CB(skb)->is_mapped = false;
	return 0;
}

static inline u32 host_interest_item_address(u32 item_offset)
{
	return QCA988X_HOST_INTEREST_ADDRESS + item_offset;
}

struct ath10k_bmi {
	bool done_sent;
};

struct ath10k_wmi {
	enum ath10k_htc_ep_id eid;
	struct completion service_ready;
	struct completion unified_ready;
	atomic_t pending_tx_count;
	wait_queue_head_t wq;

	struct sk_buff_head wmi_event_list;
	struct work_struct wmi_event_work;
};

struct ath10k_peer_stat {
	u8 peer_macaddr[ETH_ALEN];
	u32 peer_rssi;
	u32 peer_tx_rate;
};

struct ath10k_target_stats {
	/* PDEV stats */
	s32 ch_noise_floor;
	u32 tx_frame_count;
	u32 rx_frame_count;
	u32 rx_clear_count;
	u32 cycle_count;
	u32 phy_err_count;
	u32 chan_tx_power;

	/* PDEV TX stats */
	s32 comp_queued;
	s32 comp_delivered;
	s32 msdu_enqued;
	s32 mpdu_enqued;
	s32 wmm_drop;
	s32 local_enqued;
	s32 local_freed;
	s32 hw_queued;
	s32 hw_reaped;
	s32 underrun;
	s32 tx_abort;
	s32 mpdus_requed;
	u32 tx_ko;
	u32 data_rc;
	u32 self_triggers;
	u32 sw_retry_failure;
	u32 illgl_rate_phy_err;
	u32 pdev_cont_xretry;
	u32 pdev_tx_timeout;
	u32 pdev_resets;
	u32 phy_underrun;
	u32 txop_ovf;

	/* PDEV RX stats */
	s32 mid_ppdu_route_change;
	s32 status_rcvd;
	s32 r0_frags;
	s32 r1_frags;
	s32 r2_frags;
	s32 r3_frags;
	s32 htt_msdus;
	s32 htt_mpdus;
	s32 loc_msdus;
	s32 loc_mpdus;
	s32 oversize_amsdu;
	s32 phy_errs;
	s32 phy_err_drop;
	s32 mpdu_errs;

	/* VDEV STATS */

	/* PEER STATS */
	u8 peers;
	struct ath10k_peer_stat peer_stat[TARGET_NUM_PEERS];

	/* TODO: Beacon filter stats */

};

#define ATH10K_MAX_NUM_PEER_IDS (1 << 11) /* htt rx_desc limit */

struct ath10k_peer {
	struct list_head list;
	int vdev_id;
	u8 addr[ETH_ALEN];
	DECLARE_BITMAP(peer_ids, ATH10K_MAX_NUM_PEER_IDS);
	struct ieee80211_key_conf *keys[WMI_MAX_KEY_INDEX + 1];
};

#define ATH10K_VDEV_SETUP_TIMEOUT_HZ (5*HZ)

struct ath10k_vif {
	u32 vdev_id;
	enum wmi_vdev_type vdev_type;
	enum wmi_vdev_subtype vdev_subtype;
	u32 beacon_interval;
	u32 dtim_period;

	struct ath10k *ar;
	struct ieee80211_vif *vif;

	struct ieee80211_key_conf *wep_keys[WMI_MAX_KEY_INDEX + 1];
	u8 def_wep_key_index;

	u16 tx_seq_no;

	union {
		struct {
			u8 bssid[ETH_ALEN];
			u32 uapsd;
		} sta;
		struct {
			/* 127 stations; wmi limit */
			u8 tim_bitmap[16];
			u8 tim_len;
			u32 ssid_len;
			u8 ssid[IEEE80211_MAX_SSID_LEN];
			bool hidden_ssid;
			/* P2P_IE with NoA attribute for P2P_GO case */
			u32 noa_len;
			u8 *noa_data;
		} ap;
		struct {
			u8 bssid[ETH_ALEN];
		} ibss;
	} u;
};

struct ath10k_vif_iter {
	u32 vdev_id;
	struct ath10k_vif *arvif;
};

struct ath10k_debug {
	struct dentry *debugfs_phy;

	struct ath10k_target_stats target_stats;
	u32 wmi_service_bitmap[WMI_SERVICE_BM_SIZE];

	struct completion event_stats_compl;
};

enum ath10k_state {
	ATH10K_STATE_OFF = 0,
	ATH10K_STATE_ON,

	/* When doing firmware recovery the device is first powered down.
	 * mac80211 is supposed to call in to start() hook later on. It is
	 * however possible that driver unloading and firmware crash overlap.
	 * mac80211 can wait on conf_mutex in stop() while the device is
	 * stopped in ath10k_core_restart() work holding conf_mutex. The state
	 * RESTARTED means that the device is up and mac80211 has started hw
	 * reconfiguration. Once mac80211 is done with the reconfiguration we
	 * set the state to STATE_ON in restart_complete(). */
	ATH10K_STATE_RESTARTING,
	ATH10K_STATE_RESTARTED,

	/* The device has crashed while restarting hw. This state is like ON
	 * but commands are blocked in HTC and -ECOMM response is given. This
	 * prevents completion timeouts and makes the driver more responsive to
	 * userspace commands. This is also prevents recursive recovery. */
	ATH10K_STATE_WEDGED,
};

struct ath10k {
	struct ath_common ath_common;
	struct ieee80211_hw *hw;
	struct device *dev;
	u8 mac_addr[ETH_ALEN];

	u32 target_version;
	u8 fw_version_major;
	u32 fw_version_minor;
	u16 fw_version_release;
	u16 fw_version_build;
	u32 phy_capability;
	u32 hw_min_tx_power;
	u32 hw_max_tx_power;
	u32 ht_cap_info;
	u32 vht_cap_info;
	u32 num_rf_chains;

	struct targetdef *targetdef;
	struct hostdef *hostdef;

	bool p2p;

	struct {
		void *priv;
		const struct ath10k_hif_ops *ops;
	} hif;

	wait_queue_head_t event_queue;
	bool is_target_paused;

	struct ath10k_bmi bmi;
	struct ath10k_wmi wmi;
	struct ath10k_htc htc;
	struct ath10k_htt htt;

	struct ath10k_hw_params {
		u32 id;
		const char *name;
		u32 patch_load_addr;

		struct ath10k_hw_params_fw {
			const char *dir;
			const char *fw;
			const char *otp;
			const char *board;
		} fw;
	} hw_params;

	const struct firmware *board_data;
	const struct firmware *otp;
	const struct firmware *firmware;

	struct {
		struct completion started;
		struct completion completed;
		struct completion on_channel;
		struct timer_list timeout;
		bool is_roc;
		bool in_progress;
		bool aborting;
		int vdev_id;
		int roc_freq;
	} scan;

	struct {
		struct ieee80211_supported_band sbands[IEEE80211_NUM_BANDS];
	} mac;

	/* should never be NULL; needed for regular htt rx */
	struct ieee80211_channel *rx_channel;

	/* valid during scan; needed for mgmt rx during scan */
	struct ieee80211_channel *scan_channel;

	int free_vdev_map;
	int monitor_vdev_id;
	bool monitor_enabled;
	bool monitor_present;
	unsigned int filter_flags;

	struct wmi_pdev_set_wmm_params_arg wmm_params;
	struct completion install_key_done;

	struct completion vdev_setup_done;

	struct workqueue_struct *workqueue;

	/* prevents concurrent FW reconfiguration */
	struct mutex conf_mutex;

	/* protects shared structure data */
	spinlock_t data_lock;

	struct list_head peers;
	wait_queue_head_t peer_mapping_wq;

	struct work_struct offchan_tx_work;
	struct sk_buff_head offchan_tx_queue;
	struct completion offchan_tx_completed;
	struct sk_buff *offchan_tx_skb;

	enum ath10k_state state;

	struct work_struct restart_work;

<<<<<<< HEAD
=======
	/* cycle count is reported twice for each visited channel during scan.
	 * access protected by data_lock */
	u32 survey_last_rx_clear_count;
	u32 survey_last_cycle_count;
	struct survey_info survey[ATH10K_NUM_CHANS];

>>>>>>> 076f0d20
#ifdef CONFIG_ATH10K_DEBUGFS
	struct ath10k_debug debug;
#endif
};

struct ath10k *ath10k_core_create(void *hif_priv, struct device *dev,
				  const struct ath10k_hif_ops *hif_ops);
void ath10k_core_destroy(struct ath10k *ar);

int ath10k_core_start(struct ath10k *ar);
void ath10k_core_stop(struct ath10k *ar);
int ath10k_core_register(struct ath10k *ar);
void ath10k_core_unregister(struct ath10k *ar);

#endif /* _CORE_H_ */<|MERGE_RESOLUTION|>--- conflicted
+++ resolved
@@ -376,15 +376,12 @@
 
 	struct work_struct restart_work;
 
-<<<<<<< HEAD
-=======
 	/* cycle count is reported twice for each visited channel during scan.
 	 * access protected by data_lock */
 	u32 survey_last_rx_clear_count;
 	u32 survey_last_cycle_count;
 	struct survey_info survey[ATH10K_NUM_CHANS];
 
->>>>>>> 076f0d20
 #ifdef CONFIG_ATH10K_DEBUGFS
 	struct ath10k_debug debug;
 #endif
