--- conflicted
+++ resolved
@@ -1004,12 +1004,7 @@
 		ent = rb_entry(node, struct mlx5_cache_ent, node);
 		spin_lock_irq(&ent->mkeys_queue.lock);
 		ent->disabled = true;
-<<<<<<< HEAD
-		xa_unlock_irq(&ent->mkeys);
-=======
 		spin_unlock_irq(&ent->mkeys_queue.lock);
-		cancel_delayed_work_sync(&ent->dwork);
->>>>>>> 96416897
 	}
 	mutex_unlock(&dev->cache.rb_lock);
 
