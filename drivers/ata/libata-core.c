// SPDX-License-Identifier: GPL-2.0-or-later
/*
 *  libata-core.c - helper library for ATA
 *
 *  Copyright 2003-2004 Red Hat, Inc.  All rights reserved.
 *  Copyright 2003-2004 Jeff Garzik
 *
 *  libata documentation is available via 'make {ps|pdf}docs',
 *  as Documentation/driver-api/libata.rst
 *
 *  Hardware documentation available from http://www.t13.org/ and
 *  http://www.sata-io.org/
 *
 *  Standards documents from:
 *	http://www.t13.org (ATA standards, PCI DMA IDE spec)
 *	http://www.t10.org (SCSI MMC - for ATAPI MMC)
 *	http://www.sata-io.org (SATA)
 *	http://www.compactflash.org (CF)
 *	http://www.qic.org (QIC157 - Tape and DSC)
 *	http://www.ce-ata.org (CE-ATA: not supported)
 *
 * libata is essentially a library of internal helper functions for
 * low-level ATA host controller drivers.  As such, the API/ABI is
 * likely to change as new drivers are added and updated.
 * Do not depend on ABI/API stability.
 */

#include <linux/kernel.h>
#include <linux/module.h>
#include <linux/pci.h>
#include <linux/init.h>
#include <linux/list.h>
#include <linux/mm.h>
#include <linux/spinlock.h>
#include <linux/blkdev.h>
#include <linux/delay.h>
#include <linux/timer.h>
#include <linux/time.h>
#include <linux/interrupt.h>
#include <linux/completion.h>
#include <linux/suspend.h>
#include <linux/workqueue.h>
#include <linux/scatterlist.h>
#include <linux/io.h>
#include <linux/log2.h>
#include <linux/slab.h>
#include <linux/glob.h>
#include <scsi/scsi.h>
#include <scsi/scsi_cmnd.h>
#include <scsi/scsi_host.h>
#include <linux/libata.h>
#include <asm/byteorder.h>
#include <asm/unaligned.h>
#include <linux/cdrom.h>
#include <linux/ratelimit.h>
#include <linux/leds.h>
#include <linux/pm_runtime.h>
#include <linux/platform_device.h>
#include <asm/setup.h>

#define CREATE_TRACE_POINTS
#include <trace/events/libata.h>

#include "libata.h"
#include "libata-transport.h"

const struct ata_port_operations ata_base_port_ops = {
	.prereset		= ata_std_prereset,
	.postreset		= ata_std_postreset,
	.error_handler		= ata_std_error_handler,
	.sched_eh		= ata_std_sched_eh,
	.end_eh			= ata_std_end_eh,
};

const struct ata_port_operations sata_port_ops = {
	.inherits		= &ata_base_port_ops,

	.qc_defer		= ata_std_qc_defer,
	.hardreset		= sata_std_hardreset,
};
EXPORT_SYMBOL_GPL(sata_port_ops);

static unsigned int ata_dev_init_params(struct ata_device *dev,
					u16 heads, u16 sectors);
static unsigned int ata_dev_set_xfermode(struct ata_device *dev);
static void ata_dev_xfermask(struct ata_device *dev);
static unsigned long ata_dev_blacklisted(const struct ata_device *dev);

atomic_t ata_print_id = ATOMIC_INIT(0);

#ifdef CONFIG_ATA_FORCE
struct ata_force_param {
	const char	*name;
	u8		cbl;
	u8		spd_limit;
	unsigned int	xfer_mask;
	unsigned int	horkage_on;
	unsigned int	horkage_off;
	u16		lflags_on;
	u16		lflags_off;
};

struct ata_force_ent {
	int			port;
	int			device;
	struct ata_force_param	param;
};

static struct ata_force_ent *ata_force_tbl;
static int ata_force_tbl_size;

static char ata_force_param_buf[COMMAND_LINE_SIZE] __initdata;
/* param_buf is thrown away after initialization, disallow read */
module_param_string(force, ata_force_param_buf, sizeof(ata_force_param_buf), 0);
MODULE_PARM_DESC(force, "Force ATA configurations including cable type, link speed and transfer mode (see Documentation/admin-guide/kernel-parameters.rst for details)");
#endif

static int atapi_enabled = 1;
module_param(atapi_enabled, int, 0444);
MODULE_PARM_DESC(atapi_enabled, "Enable discovery of ATAPI devices (0=off, 1=on [default])");

static int atapi_dmadir = 0;
module_param(atapi_dmadir, int, 0444);
MODULE_PARM_DESC(atapi_dmadir, "Enable ATAPI DMADIR bridge support (0=off [default], 1=on)");

int atapi_passthru16 = 1;
module_param(atapi_passthru16, int, 0444);
MODULE_PARM_DESC(atapi_passthru16, "Enable ATA_16 passthru for ATAPI devices (0=off, 1=on [default])");

int libata_fua = 0;
module_param_named(fua, libata_fua, int, 0444);
MODULE_PARM_DESC(fua, "FUA support (0=off [default], 1=on)");

static int ata_ignore_hpa;
module_param_named(ignore_hpa, ata_ignore_hpa, int, 0644);
MODULE_PARM_DESC(ignore_hpa, "Ignore HPA limit (0=keep BIOS limits, 1=ignore limits, using full disk)");

static int libata_dma_mask = ATA_DMA_MASK_ATA|ATA_DMA_MASK_ATAPI|ATA_DMA_MASK_CFA;
module_param_named(dma, libata_dma_mask, int, 0444);
MODULE_PARM_DESC(dma, "DMA enable/disable (0x1==ATA, 0x2==ATAPI, 0x4==CF)");

static int ata_probe_timeout;
module_param(ata_probe_timeout, int, 0444);
MODULE_PARM_DESC(ata_probe_timeout, "Set ATA probing timeout (seconds)");

int libata_noacpi = 0;
module_param_named(noacpi, libata_noacpi, int, 0444);
MODULE_PARM_DESC(noacpi, "Disable the use of ACPI in probe/suspend/resume (0=off [default], 1=on)");

int libata_allow_tpm = 0;
module_param_named(allow_tpm, libata_allow_tpm, int, 0444);
MODULE_PARM_DESC(allow_tpm, "Permit the use of TPM commands (0=off [default], 1=on)");

static int atapi_an;
module_param(atapi_an, int, 0444);
MODULE_PARM_DESC(atapi_an, "Enable ATAPI AN media presence notification (0=0ff [default], 1=on)");

MODULE_AUTHOR("Jeff Garzik");
MODULE_DESCRIPTION("Library module for ATA devices");
MODULE_LICENSE("GPL");
MODULE_VERSION(DRV_VERSION);

static inline bool ata_dev_print_info(struct ata_device *dev)
{
	struct ata_eh_context *ehc = &dev->link->eh_context;

	return ehc->i.flags & ATA_EHI_PRINTINFO;
}

static bool ata_sstatus_online(u32 sstatus)
{
	return (sstatus & 0xf) == 0x3;
}

/**
 *	ata_link_next - link iteration helper
 *	@link: the previous link, NULL to start
 *	@ap: ATA port containing links to iterate
 *	@mode: iteration mode, one of ATA_LITER_*
 *
 *	LOCKING:
 *	Host lock or EH context.
 *
 *	RETURNS:
 *	Pointer to the next link.
 */
struct ata_link *ata_link_next(struct ata_link *link, struct ata_port *ap,
			       enum ata_link_iter_mode mode)
{
	BUG_ON(mode != ATA_LITER_EDGE &&
	       mode != ATA_LITER_PMP_FIRST && mode != ATA_LITER_HOST_FIRST);

	/* NULL link indicates start of iteration */
	if (!link)
		switch (mode) {
		case ATA_LITER_EDGE:
		case ATA_LITER_PMP_FIRST:
			if (sata_pmp_attached(ap))
				return ap->pmp_link;
			fallthrough;
		case ATA_LITER_HOST_FIRST:
			return &ap->link;
		}

	/* we just iterated over the host link, what's next? */
	if (link == &ap->link)
		switch (mode) {
		case ATA_LITER_HOST_FIRST:
			if (sata_pmp_attached(ap))
				return ap->pmp_link;
			fallthrough;
		case ATA_LITER_PMP_FIRST:
			if (unlikely(ap->slave_link))
				return ap->slave_link;
			fallthrough;
		case ATA_LITER_EDGE:
			return NULL;
		}

	/* slave_link excludes PMP */
	if (unlikely(link == ap->slave_link))
		return NULL;

	/* we were over a PMP link */
	if (++link < ap->pmp_link + ap->nr_pmp_links)
		return link;

	if (mode == ATA_LITER_PMP_FIRST)
		return &ap->link;

	return NULL;
}
EXPORT_SYMBOL_GPL(ata_link_next);

/**
 *	ata_dev_next - device iteration helper
 *	@dev: the previous device, NULL to start
 *	@link: ATA link containing devices to iterate
 *	@mode: iteration mode, one of ATA_DITER_*
 *
 *	LOCKING:
 *	Host lock or EH context.
 *
 *	RETURNS:
 *	Pointer to the next device.
 */
struct ata_device *ata_dev_next(struct ata_device *dev, struct ata_link *link,
				enum ata_dev_iter_mode mode)
{
	BUG_ON(mode != ATA_DITER_ENABLED && mode != ATA_DITER_ENABLED_REVERSE &&
	       mode != ATA_DITER_ALL && mode != ATA_DITER_ALL_REVERSE);

	/* NULL dev indicates start of iteration */
	if (!dev)
		switch (mode) {
		case ATA_DITER_ENABLED:
		case ATA_DITER_ALL:
			dev = link->device;
			goto check;
		case ATA_DITER_ENABLED_REVERSE:
		case ATA_DITER_ALL_REVERSE:
			dev = link->device + ata_link_max_devices(link) - 1;
			goto check;
		}

 next:
	/* move to the next one */
	switch (mode) {
	case ATA_DITER_ENABLED:
	case ATA_DITER_ALL:
		if (++dev < link->device + ata_link_max_devices(link))
			goto check;
		return NULL;
	case ATA_DITER_ENABLED_REVERSE:
	case ATA_DITER_ALL_REVERSE:
		if (--dev >= link->device)
			goto check;
		return NULL;
	}

 check:
	if ((mode == ATA_DITER_ENABLED || mode == ATA_DITER_ENABLED_REVERSE) &&
	    !ata_dev_enabled(dev))
		goto next;
	return dev;
}
EXPORT_SYMBOL_GPL(ata_dev_next);

/**
 *	ata_dev_phys_link - find physical link for a device
 *	@dev: ATA device to look up physical link for
 *
 *	Look up physical link which @dev is attached to.  Note that
 *	this is different from @dev->link only when @dev is on slave
 *	link.  For all other cases, it's the same as @dev->link.
 *
 *	LOCKING:
 *	Don't care.
 *
 *	RETURNS:
 *	Pointer to the found physical link.
 */
struct ata_link *ata_dev_phys_link(struct ata_device *dev)
{
	struct ata_port *ap = dev->link->ap;

	if (!ap->slave_link)
		return dev->link;
	if (!dev->devno)
		return &ap->link;
	return ap->slave_link;
}

#ifdef CONFIG_ATA_FORCE
/**
 *	ata_force_cbl - force cable type according to libata.force
 *	@ap: ATA port of interest
 *
 *	Force cable type according to libata.force and whine about it.
 *	The last entry which has matching port number is used, so it
 *	can be specified as part of device force parameters.  For
 *	example, both "a:40c,1.00:udma4" and "1.00:40c,udma4" have the
 *	same effect.
 *
 *	LOCKING:
 *	EH context.
 */
void ata_force_cbl(struct ata_port *ap)
{
	int i;

	for (i = ata_force_tbl_size - 1; i >= 0; i--) {
		const struct ata_force_ent *fe = &ata_force_tbl[i];

		if (fe->port != -1 && fe->port != ap->print_id)
			continue;

		if (fe->param.cbl == ATA_CBL_NONE)
			continue;

		ap->cbl = fe->param.cbl;
		ata_port_notice(ap, "FORCE: cable set to %s\n", fe->param.name);
		return;
	}
}

/**
 *	ata_force_link_limits - force link limits according to libata.force
 *	@link: ATA link of interest
 *
 *	Force link flags and SATA spd limit according to libata.force
 *	and whine about it.  When only the port part is specified
 *	(e.g. 1:), the limit applies to all links connected to both
 *	the host link and all fan-out ports connected via PMP.  If the
 *	device part is specified as 0 (e.g. 1.00:), it specifies the
 *	first fan-out link not the host link.  Device number 15 always
 *	points to the host link whether PMP is attached or not.  If the
 *	controller has slave link, device number 16 points to it.
 *
 *	LOCKING:
 *	EH context.
 */
static void ata_force_link_limits(struct ata_link *link)
{
	bool did_spd = false;
	int linkno = link->pmp;
	int i;

	if (ata_is_host_link(link))
		linkno += 15;

	for (i = ata_force_tbl_size - 1; i >= 0; i--) {
		const struct ata_force_ent *fe = &ata_force_tbl[i];

		if (fe->port != -1 && fe->port != link->ap->print_id)
			continue;

		if (fe->device != -1 && fe->device != linkno)
			continue;

		/* only honor the first spd limit */
		if (!did_spd && fe->param.spd_limit) {
			link->hw_sata_spd_limit = (1 << fe->param.spd_limit) - 1;
			ata_link_notice(link, "FORCE: PHY spd limit set to %s\n",
					fe->param.name);
			did_spd = true;
		}

		/* let lflags stack */
		if (fe->param.lflags_on) {
			link->flags |= fe->param.lflags_on;
			ata_link_notice(link,
					"FORCE: link flag 0x%x forced -> 0x%x\n",
					fe->param.lflags_on, link->flags);
		}
		if (fe->param.lflags_off) {
			link->flags &= ~fe->param.lflags_off;
			ata_link_notice(link,
				"FORCE: link flag 0x%x cleared -> 0x%x\n",
				fe->param.lflags_off, link->flags);
		}
	}
}

/**
 *	ata_force_xfermask - force xfermask according to libata.force
 *	@dev: ATA device of interest
 *
 *	Force xfer_mask according to libata.force and whine about it.
 *	For consistency with link selection, device number 15 selects
 *	the first device connected to the host link.
 *
 *	LOCKING:
 *	EH context.
 */
static void ata_force_xfermask(struct ata_device *dev)
{
	int devno = dev->link->pmp + dev->devno;
	int alt_devno = devno;
	int i;

	/* allow n.15/16 for devices attached to host port */
	if (ata_is_host_link(dev->link))
		alt_devno += 15;

	for (i = ata_force_tbl_size - 1; i >= 0; i--) {
		const struct ata_force_ent *fe = &ata_force_tbl[i];
		unsigned int pio_mask, mwdma_mask, udma_mask;

		if (fe->port != -1 && fe->port != dev->link->ap->print_id)
			continue;

		if (fe->device != -1 && fe->device != devno &&
		    fe->device != alt_devno)
			continue;

		if (!fe->param.xfer_mask)
			continue;

		ata_unpack_xfermask(fe->param.xfer_mask,
				    &pio_mask, &mwdma_mask, &udma_mask);
		if (udma_mask)
			dev->udma_mask = udma_mask;
		else if (mwdma_mask) {
			dev->udma_mask = 0;
			dev->mwdma_mask = mwdma_mask;
		} else {
			dev->udma_mask = 0;
			dev->mwdma_mask = 0;
			dev->pio_mask = pio_mask;
		}

		ata_dev_notice(dev, "FORCE: xfer_mask set to %s\n",
			       fe->param.name);
		return;
	}
}

/**
 *	ata_force_horkage - force horkage according to libata.force
 *	@dev: ATA device of interest
 *
 *	Force horkage according to libata.force and whine about it.
 *	For consistency with link selection, device number 15 selects
 *	the first device connected to the host link.
 *
 *	LOCKING:
 *	EH context.
 */
static void ata_force_horkage(struct ata_device *dev)
{
	int devno = dev->link->pmp + dev->devno;
	int alt_devno = devno;
	int i;

	/* allow n.15/16 for devices attached to host port */
	if (ata_is_host_link(dev->link))
		alt_devno += 15;

	for (i = 0; i < ata_force_tbl_size; i++) {
		const struct ata_force_ent *fe = &ata_force_tbl[i];

		if (fe->port != -1 && fe->port != dev->link->ap->print_id)
			continue;

		if (fe->device != -1 && fe->device != devno &&
		    fe->device != alt_devno)
			continue;

		if (!(~dev->horkage & fe->param.horkage_on) &&
		    !(dev->horkage & fe->param.horkage_off))
			continue;

		dev->horkage |= fe->param.horkage_on;
		dev->horkage &= ~fe->param.horkage_off;

		ata_dev_notice(dev, "FORCE: horkage modified (%s)\n",
			       fe->param.name);
	}
}
#else
static inline void ata_force_link_limits(struct ata_link *link) { }
static inline void ata_force_xfermask(struct ata_device *dev) { }
static inline void ata_force_horkage(struct ata_device *dev) { }
#endif

/**
 *	atapi_cmd_type - Determine ATAPI command type from SCSI opcode
 *	@opcode: SCSI opcode
 *
 *	Determine ATAPI command type from @opcode.
 *
 *	LOCKING:
 *	None.
 *
 *	RETURNS:
 *	ATAPI_{READ|WRITE|READ_CD|PASS_THRU|MISC}
 */
int atapi_cmd_type(u8 opcode)
{
	switch (opcode) {
	case GPCMD_READ_10:
	case GPCMD_READ_12:
		return ATAPI_READ;

	case GPCMD_WRITE_10:
	case GPCMD_WRITE_12:
	case GPCMD_WRITE_AND_VERIFY_10:
		return ATAPI_WRITE;

	case GPCMD_READ_CD:
	case GPCMD_READ_CD_MSF:
		return ATAPI_READ_CD;

	case ATA_16:
	case ATA_12:
		if (atapi_passthru16)
			return ATAPI_PASS_THRU;
		fallthrough;
	default:
		return ATAPI_MISC;
	}
}
EXPORT_SYMBOL_GPL(atapi_cmd_type);

static const u8 ata_rw_cmds[] = {
	/* pio multi */
	ATA_CMD_READ_MULTI,
	ATA_CMD_WRITE_MULTI,
	ATA_CMD_READ_MULTI_EXT,
	ATA_CMD_WRITE_MULTI_EXT,
	0,
	0,
	0,
	0,
	/* pio */
	ATA_CMD_PIO_READ,
	ATA_CMD_PIO_WRITE,
	ATA_CMD_PIO_READ_EXT,
	ATA_CMD_PIO_WRITE_EXT,
	0,
	0,
	0,
	0,
	/* dma */
	ATA_CMD_READ,
	ATA_CMD_WRITE,
	ATA_CMD_READ_EXT,
	ATA_CMD_WRITE_EXT,
	0,
	0,
	0,
	ATA_CMD_WRITE_FUA_EXT
};

/**
 *	ata_set_rwcmd_protocol - set taskfile r/w command and protocol
 *	@dev: target device for the taskfile
 *	@tf: taskfile to examine and configure
 *
 *	Examine the device configuration and tf->flags to determine
 *	the proper read/write command and protocol to use for @tf.
 *
 *	LOCKING:
 *	caller.
 */
static bool ata_set_rwcmd_protocol(struct ata_device *dev,
				   struct ata_taskfile *tf)
{
	u8 cmd;

	int index, fua, lba48, write;

	fua = (tf->flags & ATA_TFLAG_FUA) ? 4 : 0;
	lba48 = (tf->flags & ATA_TFLAG_LBA48) ? 2 : 0;
	write = (tf->flags & ATA_TFLAG_WRITE) ? 1 : 0;

	if (dev->flags & ATA_DFLAG_PIO) {
		tf->protocol = ATA_PROT_PIO;
		index = dev->multi_count ? 0 : 8;
	} else if (lba48 && (dev->link->ap->flags & ATA_FLAG_PIO_LBA48)) {
		/* Unable to use DMA due to host limitation */
		tf->protocol = ATA_PROT_PIO;
		index = dev->multi_count ? 0 : 8;
	} else {
		tf->protocol = ATA_PROT_DMA;
		index = 16;
	}

	cmd = ata_rw_cmds[index + fua + lba48 + write];
	if (!cmd)
		return false;

	tf->command = cmd;

	return true;
}

/**
 *	ata_tf_read_block - Read block address from ATA taskfile
 *	@tf: ATA taskfile of interest
 *	@dev: ATA device @tf belongs to
 *
 *	LOCKING:
 *	None.
 *
 *	Read block address from @tf.  This function can handle all
 *	three address formats - LBA, LBA48 and CHS.  tf->protocol and
 *	flags select the address format to use.
 *
 *	RETURNS:
 *	Block address read from @tf.
 */
u64 ata_tf_read_block(const struct ata_taskfile *tf, struct ata_device *dev)
{
	u64 block = 0;

	if (tf->flags & ATA_TFLAG_LBA) {
		if (tf->flags & ATA_TFLAG_LBA48) {
			block |= (u64)tf->hob_lbah << 40;
			block |= (u64)tf->hob_lbam << 32;
			block |= (u64)tf->hob_lbal << 24;
		} else
			block |= (tf->device & 0xf) << 24;

		block |= tf->lbah << 16;
		block |= tf->lbam << 8;
		block |= tf->lbal;
	} else {
		u32 cyl, head, sect;

		cyl = tf->lbam | (tf->lbah << 8);
		head = tf->device & 0xf;
		sect = tf->lbal;

		if (!sect) {
			ata_dev_warn(dev,
				     "device reported invalid CHS sector 0\n");
			return U64_MAX;
		}

		block = (cyl * dev->heads + head) * dev->sectors + sect - 1;
	}

	return block;
}

/*
 * Set a taskfile command duration limit index.
 */
static inline void ata_set_tf_cdl(struct ata_queued_cmd *qc, int cdl)
{
	struct ata_taskfile *tf = &qc->tf;

	if (tf->protocol == ATA_PROT_NCQ)
		tf->auxiliary |= cdl;
	else
		tf->feature |= cdl;

	/*
	 * Mark this command as having a CDL and request the result
	 * task file so that we can inspect the sense data available
	 * bit on completion.
	 */
	qc->flags |= ATA_QCFLAG_HAS_CDL | ATA_QCFLAG_RESULT_TF;
}

/**
 *	ata_build_rw_tf - Build ATA taskfile for given read/write request
 *	@qc: Metadata associated with the taskfile to build
 *	@block: Block address
 *	@n_block: Number of blocks
 *	@tf_flags: RW/FUA etc...
 *	@cdl: Command duration limit index
 *	@class: IO priority class
 *
 *	LOCKING:
 *	None.
 *
 *	Build ATA taskfile for the command @qc for read/write request described
 *	by @block, @n_block, @tf_flags and @class.
 *
 *	RETURNS:
 *
 *	0 on success, -ERANGE if the request is too large for @dev,
 *	-EINVAL if the request is invalid.
 */
int ata_build_rw_tf(struct ata_queued_cmd *qc, u64 block, u32 n_block,
		    unsigned int tf_flags, int cdl, int class)
{
	struct ata_taskfile *tf = &qc->tf;
	struct ata_device *dev = qc->dev;

	tf->flags |= ATA_TFLAG_ISADDR | ATA_TFLAG_DEVICE;
	tf->flags |= tf_flags;

	if (ata_ncq_enabled(dev)) {
		/* yay, NCQ */
		if (!lba_48_ok(block, n_block))
			return -ERANGE;

		tf->protocol = ATA_PROT_NCQ;
		tf->flags |= ATA_TFLAG_LBA | ATA_TFLAG_LBA48;

		if (tf->flags & ATA_TFLAG_WRITE)
			tf->command = ATA_CMD_FPDMA_WRITE;
		else
			tf->command = ATA_CMD_FPDMA_READ;

		tf->nsect = qc->hw_tag << 3;
		tf->hob_feature = (n_block >> 8) & 0xff;
		tf->feature = n_block & 0xff;

		tf->hob_lbah = (block >> 40) & 0xff;
		tf->hob_lbam = (block >> 32) & 0xff;
		tf->hob_lbal = (block >> 24) & 0xff;
		tf->lbah = (block >> 16) & 0xff;
		tf->lbam = (block >> 8) & 0xff;
		tf->lbal = block & 0xff;

		tf->device = ATA_LBA;
		if (tf->flags & ATA_TFLAG_FUA)
			tf->device |= 1 << 7;

		if (dev->flags & ATA_DFLAG_NCQ_PRIO_ENABLED &&
		    class == IOPRIO_CLASS_RT)
			tf->hob_nsect |= ATA_PRIO_HIGH << ATA_SHIFT_PRIO;

		if ((dev->flags & ATA_DFLAG_CDL_ENABLED) && cdl)
			ata_set_tf_cdl(qc, cdl);

	} else if (dev->flags & ATA_DFLAG_LBA) {
		tf->flags |= ATA_TFLAG_LBA;

		if ((dev->flags & ATA_DFLAG_CDL_ENABLED) && cdl)
			ata_set_tf_cdl(qc, cdl);

		/* Both FUA writes and a CDL index require 48-bit commands */
		if (!(tf->flags & ATA_TFLAG_FUA) &&
		    !(qc->flags & ATA_QCFLAG_HAS_CDL) &&
		    lba_28_ok(block, n_block)) {
			/* use LBA28 */
			tf->device |= (block >> 24) & 0xf;
		} else if (lba_48_ok(block, n_block)) {
			if (!(dev->flags & ATA_DFLAG_LBA48))
				return -ERANGE;

			/* use LBA48 */
			tf->flags |= ATA_TFLAG_LBA48;

			tf->hob_nsect = (n_block >> 8) & 0xff;

			tf->hob_lbah = (block >> 40) & 0xff;
			tf->hob_lbam = (block >> 32) & 0xff;
			tf->hob_lbal = (block >> 24) & 0xff;
		} else {
			/* request too large even for LBA48 */
			return -ERANGE;
		}

		if (unlikely(!ata_set_rwcmd_protocol(dev, tf)))
			return -EINVAL;

		tf->nsect = n_block & 0xff;

		tf->lbah = (block >> 16) & 0xff;
		tf->lbam = (block >> 8) & 0xff;
		tf->lbal = block & 0xff;

		tf->device |= ATA_LBA;
	} else {
		/* CHS */
		u32 sect, head, cyl, track;

		/* The request -may- be too large for CHS addressing. */
		if (!lba_28_ok(block, n_block))
			return -ERANGE;

		if (unlikely(!ata_set_rwcmd_protocol(dev, tf)))
			return -EINVAL;

		/* Convert LBA to CHS */
		track = (u32)block / dev->sectors;
		cyl   = track / dev->heads;
		head  = track % dev->heads;
		sect  = (u32)block % dev->sectors + 1;

		/* Check whether the converted CHS can fit.
		   Cylinder: 0-65535
		   Head: 0-15
		   Sector: 1-255*/
		if ((cyl >> 16) || (head >> 4) || (sect >> 8) || (!sect))
			return -ERANGE;

		tf->nsect = n_block & 0xff; /* Sector count 0 means 256 sectors */
		tf->lbal = sect;
		tf->lbam = cyl;
		tf->lbah = cyl >> 8;
		tf->device |= head;
	}

	return 0;
}

/**
 *	ata_pack_xfermask - Pack pio, mwdma and udma masks into xfer_mask
 *	@pio_mask: pio_mask
 *	@mwdma_mask: mwdma_mask
 *	@udma_mask: udma_mask
 *
 *	Pack @pio_mask, @mwdma_mask and @udma_mask into a single
 *	unsigned int xfer_mask.
 *
 *	LOCKING:
 *	None.
 *
 *	RETURNS:
 *	Packed xfer_mask.
 */
unsigned int ata_pack_xfermask(unsigned int pio_mask,
			       unsigned int mwdma_mask,
			       unsigned int udma_mask)
{
	return	((pio_mask << ATA_SHIFT_PIO) & ATA_MASK_PIO) |
		((mwdma_mask << ATA_SHIFT_MWDMA) & ATA_MASK_MWDMA) |
		((udma_mask << ATA_SHIFT_UDMA) & ATA_MASK_UDMA);
}
EXPORT_SYMBOL_GPL(ata_pack_xfermask);

/**
 *	ata_unpack_xfermask - Unpack xfer_mask into pio, mwdma and udma masks
 *	@xfer_mask: xfer_mask to unpack
 *	@pio_mask: resulting pio_mask
 *	@mwdma_mask: resulting mwdma_mask
 *	@udma_mask: resulting udma_mask
 *
 *	Unpack @xfer_mask into @pio_mask, @mwdma_mask and @udma_mask.
 *	Any NULL destination masks will be ignored.
 */
void ata_unpack_xfermask(unsigned int xfer_mask, unsigned int *pio_mask,
			 unsigned int *mwdma_mask, unsigned int *udma_mask)
{
	if (pio_mask)
		*pio_mask = (xfer_mask & ATA_MASK_PIO) >> ATA_SHIFT_PIO;
	if (mwdma_mask)
		*mwdma_mask = (xfer_mask & ATA_MASK_MWDMA) >> ATA_SHIFT_MWDMA;
	if (udma_mask)
		*udma_mask = (xfer_mask & ATA_MASK_UDMA) >> ATA_SHIFT_UDMA;
}

static const struct ata_xfer_ent {
	int shift, bits;
	u8 base;
} ata_xfer_tbl[] = {
	{ ATA_SHIFT_PIO, ATA_NR_PIO_MODES, XFER_PIO_0 },
	{ ATA_SHIFT_MWDMA, ATA_NR_MWDMA_MODES, XFER_MW_DMA_0 },
	{ ATA_SHIFT_UDMA, ATA_NR_UDMA_MODES, XFER_UDMA_0 },
	{ -1, },
};

/**
 *	ata_xfer_mask2mode - Find matching XFER_* for the given xfer_mask
 *	@xfer_mask: xfer_mask of interest
 *
 *	Return matching XFER_* value for @xfer_mask.  Only the highest
 *	bit of @xfer_mask is considered.
 *
 *	LOCKING:
 *	None.
 *
 *	RETURNS:
 *	Matching XFER_* value, 0xff if no match found.
 */
u8 ata_xfer_mask2mode(unsigned int xfer_mask)
{
	int highbit = fls(xfer_mask) - 1;
	const struct ata_xfer_ent *ent;

	for (ent = ata_xfer_tbl; ent->shift >= 0; ent++)
		if (highbit >= ent->shift && highbit < ent->shift + ent->bits)
			return ent->base + highbit - ent->shift;
	return 0xff;
}
EXPORT_SYMBOL_GPL(ata_xfer_mask2mode);

/**
 *	ata_xfer_mode2mask - Find matching xfer_mask for XFER_*
 *	@xfer_mode: XFER_* of interest
 *
 *	Return matching xfer_mask for @xfer_mode.
 *
 *	LOCKING:
 *	None.
 *
 *	RETURNS:
 *	Matching xfer_mask, 0 if no match found.
 */
unsigned int ata_xfer_mode2mask(u8 xfer_mode)
{
	const struct ata_xfer_ent *ent;

	for (ent = ata_xfer_tbl; ent->shift >= 0; ent++)
		if (xfer_mode >= ent->base && xfer_mode < ent->base + ent->bits)
			return ((2 << (ent->shift + xfer_mode - ent->base)) - 1)
				& ~((1 << ent->shift) - 1);
	return 0;
}
EXPORT_SYMBOL_GPL(ata_xfer_mode2mask);

/**
 *	ata_xfer_mode2shift - Find matching xfer_shift for XFER_*
 *	@xfer_mode: XFER_* of interest
 *
 *	Return matching xfer_shift for @xfer_mode.
 *
 *	LOCKING:
 *	None.
 *
 *	RETURNS:
 *	Matching xfer_shift, -1 if no match found.
 */
int ata_xfer_mode2shift(u8 xfer_mode)
{
	const struct ata_xfer_ent *ent;

	for (ent = ata_xfer_tbl; ent->shift >= 0; ent++)
		if (xfer_mode >= ent->base && xfer_mode < ent->base + ent->bits)
			return ent->shift;
	return -1;
}
EXPORT_SYMBOL_GPL(ata_xfer_mode2shift);

/**
 *	ata_mode_string - convert xfer_mask to string
 *	@xfer_mask: mask of bits supported; only highest bit counts.
 *
 *	Determine string which represents the highest speed
 *	(highest bit in @modemask).
 *
 *	LOCKING:
 *	None.
 *
 *	RETURNS:
 *	Constant C string representing highest speed listed in
 *	@mode_mask, or the constant C string "<n/a>".
 */
const char *ata_mode_string(unsigned int xfer_mask)
{
	static const char * const xfer_mode_str[] = {
		"PIO0",
		"PIO1",
		"PIO2",
		"PIO3",
		"PIO4",
		"PIO5",
		"PIO6",
		"MWDMA0",
		"MWDMA1",
		"MWDMA2",
		"MWDMA3",
		"MWDMA4",
		"UDMA/16",
		"UDMA/25",
		"UDMA/33",
		"UDMA/44",
		"UDMA/66",
		"UDMA/100",
		"UDMA/133",
		"UDMA7",
	};
	int highbit;

	highbit = fls(xfer_mask) - 1;
	if (highbit >= 0 && highbit < ARRAY_SIZE(xfer_mode_str))
		return xfer_mode_str[highbit];
	return "<n/a>";
}
EXPORT_SYMBOL_GPL(ata_mode_string);

const char *sata_spd_string(unsigned int spd)
{
	static const char * const spd_str[] = {
		"1.5 Gbps",
		"3.0 Gbps",
		"6.0 Gbps",
	};

	if (spd == 0 || (spd - 1) >= ARRAY_SIZE(spd_str))
		return "<unknown>";
	return spd_str[spd - 1];
}

/**
 *	ata_dev_classify - determine device type based on ATA-spec signature
 *	@tf: ATA taskfile register set for device to be identified
 *
 *	Determine from taskfile register contents whether a device is
 *	ATA or ATAPI, as per "Signature and persistence" section
 *	of ATA/PI spec (volume 1, sect 5.14).
 *
 *	LOCKING:
 *	None.
 *
 *	RETURNS:
 *	Device type, %ATA_DEV_ATA, %ATA_DEV_ATAPI, %ATA_DEV_PMP,
 *	%ATA_DEV_ZAC, or %ATA_DEV_UNKNOWN the event of failure.
 */
unsigned int ata_dev_classify(const struct ata_taskfile *tf)
{
	/* Apple's open source Darwin code hints that some devices only
	 * put a proper signature into the LBA mid/high registers,
	 * So, we only check those.  It's sufficient for uniqueness.
	 *
	 * ATA/ATAPI-7 (d1532v1r1: Feb. 19, 2003) specified separate
	 * signatures for ATA and ATAPI devices attached on SerialATA,
	 * 0x3c/0xc3 and 0x69/0x96 respectively.  However, SerialATA
	 * spec has never mentioned about using different signatures
	 * for ATA/ATAPI devices.  Then, Serial ATA II: Port
	 * Multiplier specification began to use 0x69/0x96 to identify
	 * port multpliers and 0x3c/0xc3 to identify SEMB device.
	 * ATA/ATAPI-7 dropped descriptions about 0x3c/0xc3 and
	 * 0x69/0x96 shortly and described them as reserved for
	 * SerialATA.
	 *
	 * We follow the current spec and consider that 0x69/0x96
	 * identifies a port multiplier and 0x3c/0xc3 a SEMB device.
	 * Unfortunately, WDC WD1600JS-62MHB5 (a hard drive) reports
	 * SEMB signature.  This is worked around in
	 * ata_dev_read_id().
	 */
	if (tf->lbam == 0 && tf->lbah == 0)
		return ATA_DEV_ATA;

	if (tf->lbam == 0x14 && tf->lbah == 0xeb)
		return ATA_DEV_ATAPI;

	if (tf->lbam == 0x69 && tf->lbah == 0x96)
		return ATA_DEV_PMP;

	if (tf->lbam == 0x3c && tf->lbah == 0xc3)
		return ATA_DEV_SEMB;

	if (tf->lbam == 0xcd && tf->lbah == 0xab)
		return ATA_DEV_ZAC;

	return ATA_DEV_UNKNOWN;
}
EXPORT_SYMBOL_GPL(ata_dev_classify);

/**
 *	ata_id_string - Convert IDENTIFY DEVICE page into string
 *	@id: IDENTIFY DEVICE results we will examine
 *	@s: string into which data is output
 *	@ofs: offset into identify device page
 *	@len: length of string to return. must be an even number.
 *
 *	The strings in the IDENTIFY DEVICE page are broken up into
 *	16-bit chunks.  Run through the string, and output each
 *	8-bit chunk linearly, regardless of platform.
 *
 *	LOCKING:
 *	caller.
 */

void ata_id_string(const u16 *id, unsigned char *s,
		   unsigned int ofs, unsigned int len)
{
	unsigned int c;

	BUG_ON(len & 1);

	while (len > 0) {
		c = id[ofs] >> 8;
		*s = c;
		s++;

		c = id[ofs] & 0xff;
		*s = c;
		s++;

		ofs++;
		len -= 2;
	}
}
EXPORT_SYMBOL_GPL(ata_id_string);

/**
 *	ata_id_c_string - Convert IDENTIFY DEVICE page into C string
 *	@id: IDENTIFY DEVICE results we will examine
 *	@s: string into which data is output
 *	@ofs: offset into identify device page
 *	@len: length of string to return. must be an odd number.
 *
 *	This function is identical to ata_id_string except that it
 *	trims trailing spaces and terminates the resulting string with
 *	null.  @len must be actual maximum length (even number) + 1.
 *
 *	LOCKING:
 *	caller.
 */
void ata_id_c_string(const u16 *id, unsigned char *s,
		     unsigned int ofs, unsigned int len)
{
	unsigned char *p;

	ata_id_string(id, s, ofs, len - 1);

	p = s + strnlen(s, len - 1);
	while (p > s && p[-1] == ' ')
		p--;
	*p = '\0';
}
EXPORT_SYMBOL_GPL(ata_id_c_string);

static u64 ata_id_n_sectors(const u16 *id)
{
	if (ata_id_has_lba(id)) {
		if (ata_id_has_lba48(id))
			return ata_id_u64(id, ATA_ID_LBA_CAPACITY_2);

		return ata_id_u32(id, ATA_ID_LBA_CAPACITY);
	}

	if (ata_id_current_chs_valid(id))
		return (u32)id[ATA_ID_CUR_CYLS] * (u32)id[ATA_ID_CUR_HEADS] *
		       (u32)id[ATA_ID_CUR_SECTORS];

	return (u32)id[ATA_ID_CYLS] * (u32)id[ATA_ID_HEADS] *
	       (u32)id[ATA_ID_SECTORS];
}

u64 ata_tf_to_lba48(const struct ata_taskfile *tf)
{
	u64 sectors = 0;

	sectors |= ((u64)(tf->hob_lbah & 0xff)) << 40;
	sectors |= ((u64)(tf->hob_lbam & 0xff)) << 32;
	sectors |= ((u64)(tf->hob_lbal & 0xff)) << 24;
	sectors |= (tf->lbah & 0xff) << 16;
	sectors |= (tf->lbam & 0xff) << 8;
	sectors |= (tf->lbal & 0xff);

	return sectors;
}

u64 ata_tf_to_lba(const struct ata_taskfile *tf)
{
	u64 sectors = 0;

	sectors |= (tf->device & 0x0f) << 24;
	sectors |= (tf->lbah & 0xff) << 16;
	sectors |= (tf->lbam & 0xff) << 8;
	sectors |= (tf->lbal & 0xff);

	return sectors;
}

/**
 *	ata_read_native_max_address - Read native max address
 *	@dev: target device
 *	@max_sectors: out parameter for the result native max address
 *
 *	Perform an LBA48 or LBA28 native size query upon the device in
 *	question.
 *
 *	RETURNS:
 *	0 on success, -EACCES if command is aborted by the drive.
 *	-EIO on other errors.
 */
static int ata_read_native_max_address(struct ata_device *dev, u64 *max_sectors)
{
	unsigned int err_mask;
	struct ata_taskfile tf;
	int lba48 = ata_id_has_lba48(dev->id);

	ata_tf_init(dev, &tf);

	/* always clear all address registers */
	tf.flags |= ATA_TFLAG_DEVICE | ATA_TFLAG_ISADDR;

	if (lba48) {
		tf.command = ATA_CMD_READ_NATIVE_MAX_EXT;
		tf.flags |= ATA_TFLAG_LBA48;
	} else
		tf.command = ATA_CMD_READ_NATIVE_MAX;

	tf.protocol = ATA_PROT_NODATA;
	tf.device |= ATA_LBA;

	err_mask = ata_exec_internal(dev, &tf, NULL, DMA_NONE, NULL, 0, 0);
	if (err_mask) {
		ata_dev_warn(dev,
			     "failed to read native max address (err_mask=0x%x)\n",
			     err_mask);
		if (err_mask == AC_ERR_DEV && (tf.error & ATA_ABORTED))
			return -EACCES;
		return -EIO;
	}

	if (lba48)
		*max_sectors = ata_tf_to_lba48(&tf) + 1;
	else
		*max_sectors = ata_tf_to_lba(&tf) + 1;
	if (dev->horkage & ATA_HORKAGE_HPA_SIZE)
		(*max_sectors)--;
	return 0;
}

/**
 *	ata_set_max_sectors - Set max sectors
 *	@dev: target device
 *	@new_sectors: new max sectors value to set for the device
 *
 *	Set max sectors of @dev to @new_sectors.
 *
 *	RETURNS:
 *	0 on success, -EACCES if command is aborted or denied (due to
 *	previous non-volatile SET_MAX) by the drive.  -EIO on other
 *	errors.
 */
static int ata_set_max_sectors(struct ata_device *dev, u64 new_sectors)
{
	unsigned int err_mask;
	struct ata_taskfile tf;
	int lba48 = ata_id_has_lba48(dev->id);

	new_sectors--;

	ata_tf_init(dev, &tf);

	tf.flags |= ATA_TFLAG_DEVICE | ATA_TFLAG_ISADDR;

	if (lba48) {
		tf.command = ATA_CMD_SET_MAX_EXT;
		tf.flags |= ATA_TFLAG_LBA48;

		tf.hob_lbal = (new_sectors >> 24) & 0xff;
		tf.hob_lbam = (new_sectors >> 32) & 0xff;
		tf.hob_lbah = (new_sectors >> 40) & 0xff;
	} else {
		tf.command = ATA_CMD_SET_MAX;

		tf.device |= (new_sectors >> 24) & 0xf;
	}

	tf.protocol = ATA_PROT_NODATA;
	tf.device |= ATA_LBA;

	tf.lbal = (new_sectors >> 0) & 0xff;
	tf.lbam = (new_sectors >> 8) & 0xff;
	tf.lbah = (new_sectors >> 16) & 0xff;

	err_mask = ata_exec_internal(dev, &tf, NULL, DMA_NONE, NULL, 0, 0);
	if (err_mask) {
		ata_dev_warn(dev,
			     "failed to set max address (err_mask=0x%x)\n",
			     err_mask);
		if (err_mask == AC_ERR_DEV &&
		    (tf.error & (ATA_ABORTED | ATA_IDNF)))
			return -EACCES;
		return -EIO;
	}

	return 0;
}

/**
 *	ata_hpa_resize		-	Resize a device with an HPA set
 *	@dev: Device to resize
 *
 *	Read the size of an LBA28 or LBA48 disk with HPA features and resize
 *	it if required to the full size of the media. The caller must check
 *	the drive has the HPA feature set enabled.
 *
 *	RETURNS:
 *	0 on success, -errno on failure.
 */
static int ata_hpa_resize(struct ata_device *dev)
{
	bool print_info = ata_dev_print_info(dev);
	bool unlock_hpa = ata_ignore_hpa || dev->flags & ATA_DFLAG_UNLOCK_HPA;
	u64 sectors = ata_id_n_sectors(dev->id);
	u64 native_sectors;
	int rc;

	/* do we need to do it? */
	if ((dev->class != ATA_DEV_ATA && dev->class != ATA_DEV_ZAC) ||
	    !ata_id_has_lba(dev->id) || !ata_id_hpa_enabled(dev->id) ||
	    (dev->horkage & ATA_HORKAGE_BROKEN_HPA))
		return 0;

	/* read native max address */
	rc = ata_read_native_max_address(dev, &native_sectors);
	if (rc) {
		/* If device aborted the command or HPA isn't going to
		 * be unlocked, skip HPA resizing.
		 */
		if (rc == -EACCES || !unlock_hpa) {
			ata_dev_warn(dev,
				     "HPA support seems broken, skipping HPA handling\n");
			dev->horkage |= ATA_HORKAGE_BROKEN_HPA;

			/* we can continue if device aborted the command */
			if (rc == -EACCES)
				rc = 0;
		}

		return rc;
	}
	dev->n_native_sectors = native_sectors;

	/* nothing to do? */
	if (native_sectors <= sectors || !unlock_hpa) {
		if (!print_info || native_sectors == sectors)
			return 0;

		if (native_sectors > sectors)
			ata_dev_info(dev,
				"HPA detected: current %llu, native %llu\n",
				(unsigned long long)sectors,
				(unsigned long long)native_sectors);
		else if (native_sectors < sectors)
			ata_dev_warn(dev,
				"native sectors (%llu) is smaller than sectors (%llu)\n",
				(unsigned long long)native_sectors,
				(unsigned long long)sectors);
		return 0;
	}

	/* let's unlock HPA */
	rc = ata_set_max_sectors(dev, native_sectors);
	if (rc == -EACCES) {
		/* if device aborted the command, skip HPA resizing */
		ata_dev_warn(dev,
			     "device aborted resize (%llu -> %llu), skipping HPA handling\n",
			     (unsigned long long)sectors,
			     (unsigned long long)native_sectors);
		dev->horkage |= ATA_HORKAGE_BROKEN_HPA;
		return 0;
	} else if (rc)
		return rc;

	/* re-read IDENTIFY data */
	rc = ata_dev_reread_id(dev, 0);
	if (rc) {
		ata_dev_err(dev,
			    "failed to re-read IDENTIFY data after HPA resizing\n");
		return rc;
	}

	if (print_info) {
		u64 new_sectors = ata_id_n_sectors(dev->id);
		ata_dev_info(dev,
			"HPA unlocked: %llu -> %llu, native %llu\n",
			(unsigned long long)sectors,
			(unsigned long long)new_sectors,
			(unsigned long long)native_sectors);
	}

	return 0;
}

/**
 *	ata_dump_id - IDENTIFY DEVICE info debugging output
 *	@dev: device from which the information is fetched
 *	@id: IDENTIFY DEVICE page to dump
 *
 *	Dump selected 16-bit words from the given IDENTIFY DEVICE
 *	page.
 *
 *	LOCKING:
 *	caller.
 */

static inline void ata_dump_id(struct ata_device *dev, const u16 *id)
{
	ata_dev_dbg(dev,
		"49==0x%04x  53==0x%04x  63==0x%04x  64==0x%04x  75==0x%04x\n"
		"80==0x%04x  81==0x%04x  82==0x%04x  83==0x%04x  84==0x%04x\n"
		"88==0x%04x  93==0x%04x\n",
		id[49], id[53], id[63], id[64], id[75], id[80],
		id[81], id[82], id[83], id[84], id[88], id[93]);
}

/**
 *	ata_id_xfermask - Compute xfermask from the given IDENTIFY data
 *	@id: IDENTIFY data to compute xfer mask from
 *
 *	Compute the xfermask for this device. This is not as trivial
 *	as it seems if we must consider early devices correctly.
 *
 *	FIXME: pre IDE drive timing (do we care ?).
 *
 *	LOCKING:
 *	None.
 *
 *	RETURNS:
 *	Computed xfermask
 */
unsigned int ata_id_xfermask(const u16 *id)
{
	unsigned int pio_mask, mwdma_mask, udma_mask;

	/* Usual case. Word 53 indicates word 64 is valid */
	if (id[ATA_ID_FIELD_VALID] & (1 << 1)) {
		pio_mask = id[ATA_ID_PIO_MODES] & 0x03;
		pio_mask <<= 3;
		pio_mask |= 0x7;
	} else {
		/* If word 64 isn't valid then Word 51 high byte holds
		 * the PIO timing number for the maximum. Turn it into
		 * a mask.
		 */
		u8 mode = (id[ATA_ID_OLD_PIO_MODES] >> 8) & 0xFF;
		if (mode < 5)	/* Valid PIO range */
			pio_mask = (2 << mode) - 1;
		else
			pio_mask = 1;

		/* But wait.. there's more. Design your standards by
		 * committee and you too can get a free iordy field to
		 * process. However it is the speeds not the modes that
		 * are supported... Note drivers using the timing API
		 * will get this right anyway
		 */
	}

	mwdma_mask = id[ATA_ID_MWDMA_MODES] & 0x07;

	if (ata_id_is_cfa(id)) {
		/*
		 *	Process compact flash extended modes
		 */
		int pio = (id[ATA_ID_CFA_MODES] >> 0) & 0x7;
		int dma = (id[ATA_ID_CFA_MODES] >> 3) & 0x7;

		if (pio)
			pio_mask |= (1 << 5);
		if (pio > 1)
			pio_mask |= (1 << 6);
		if (dma)
			mwdma_mask |= (1 << 3);
		if (dma > 1)
			mwdma_mask |= (1 << 4);
	}

	udma_mask = 0;
	if (id[ATA_ID_FIELD_VALID] & (1 << 2))
		udma_mask = id[ATA_ID_UDMA_MODES] & 0xff;

	return ata_pack_xfermask(pio_mask, mwdma_mask, udma_mask);
}
EXPORT_SYMBOL_GPL(ata_id_xfermask);

static void ata_qc_complete_internal(struct ata_queued_cmd *qc)
{
	struct completion *waiting = qc->private_data;

	complete(waiting);
}

/**
 *	ata_exec_internal_sg - execute libata internal command
 *	@dev: Device to which the command is sent
 *	@tf: Taskfile registers for the command and the result
 *	@cdb: CDB for packet command
 *	@dma_dir: Data transfer direction of the command
 *	@sgl: sg list for the data buffer of the command
 *	@n_elem: Number of sg entries
 *	@timeout: Timeout in msecs (0 for default)
 *
 *	Executes libata internal command with timeout.  @tf contains
 *	command on entry and result on return.  Timeout and error
 *	conditions are reported via return value.  No recovery action
 *	is taken after a command times out.  It's caller's duty to
 *	clean up after timeout.
 *
 *	LOCKING:
 *	None.  Should be called with kernel context, might sleep.
 *
 *	RETURNS:
 *	Zero on success, AC_ERR_* mask on failure
 */
static unsigned ata_exec_internal_sg(struct ata_device *dev,
				     struct ata_taskfile *tf, const u8 *cdb,
				     int dma_dir, struct scatterlist *sgl,
				     unsigned int n_elem, unsigned int timeout)
{
	struct ata_link *link = dev->link;
	struct ata_port *ap = link->ap;
	u8 command = tf->command;
	int auto_timeout = 0;
	struct ata_queued_cmd *qc;
	unsigned int preempted_tag;
	u32 preempted_sactive;
	u64 preempted_qc_active;
	int preempted_nr_active_links;
	DECLARE_COMPLETION_ONSTACK(wait);
	unsigned long flags;
	unsigned int err_mask;
	int rc;

	spin_lock_irqsave(ap->lock, flags);

	/* no internal command while frozen */
	if (ata_port_is_frozen(ap)) {
		spin_unlock_irqrestore(ap->lock, flags);
		return AC_ERR_SYSTEM;
	}

	/* initialize internal qc */
	qc = __ata_qc_from_tag(ap, ATA_TAG_INTERNAL);

	qc->tag = ATA_TAG_INTERNAL;
	qc->hw_tag = 0;
	qc->scsicmd = NULL;
	qc->ap = ap;
	qc->dev = dev;
	ata_qc_reinit(qc);

	preempted_tag = link->active_tag;
	preempted_sactive = link->sactive;
	preempted_qc_active = ap->qc_active;
	preempted_nr_active_links = ap->nr_active_links;
	link->active_tag = ATA_TAG_POISON;
	link->sactive = 0;
	ap->qc_active = 0;
	ap->nr_active_links = 0;

	/* prepare & issue qc */
	qc->tf = *tf;
	if (cdb)
		memcpy(qc->cdb, cdb, ATAPI_CDB_LEN);

	/* some SATA bridges need us to indicate data xfer direction */
	if (tf->protocol == ATAPI_PROT_DMA && (dev->flags & ATA_DFLAG_DMADIR) &&
	    dma_dir == DMA_FROM_DEVICE)
		qc->tf.feature |= ATAPI_DMADIR;

	qc->flags |= ATA_QCFLAG_RESULT_TF;
	qc->dma_dir = dma_dir;
	if (dma_dir != DMA_NONE) {
		unsigned int i, buflen = 0;
		struct scatterlist *sg;

		for_each_sg(sgl, sg, n_elem, i)
			buflen += sg->length;

		ata_sg_init(qc, sgl, n_elem);
		qc->nbytes = buflen;
	}

	qc->private_data = &wait;
	qc->complete_fn = ata_qc_complete_internal;

	ata_qc_issue(qc);

	spin_unlock_irqrestore(ap->lock, flags);

	if (!timeout) {
		if (ata_probe_timeout)
			timeout = ata_probe_timeout * 1000;
		else {
			timeout = ata_internal_cmd_timeout(dev, command);
			auto_timeout = 1;
		}
	}

	ata_eh_release(ap);

	rc = wait_for_completion_timeout(&wait, msecs_to_jiffies(timeout));

	ata_eh_acquire(ap);

	ata_sff_flush_pio_task(ap);

	if (!rc) {
		spin_lock_irqsave(ap->lock, flags);

		/* We're racing with irq here.  If we lose, the
		 * following test prevents us from completing the qc
		 * twice.  If we win, the port is frozen and will be
		 * cleaned up by ->post_internal_cmd().
		 */
		if (qc->flags & ATA_QCFLAG_ACTIVE) {
			qc->err_mask |= AC_ERR_TIMEOUT;

			ata_port_freeze(ap);

			ata_dev_warn(dev, "qc timeout after %u msecs (cmd 0x%x)\n",
				     timeout, command);
		}

		spin_unlock_irqrestore(ap->lock, flags);
	}

	/* do post_internal_cmd */
	if (ap->ops->post_internal_cmd)
		ap->ops->post_internal_cmd(qc);

	/* perform minimal error analysis */
	if (qc->flags & ATA_QCFLAG_EH) {
		if (qc->result_tf.status & (ATA_ERR | ATA_DF))
			qc->err_mask |= AC_ERR_DEV;

		if (!qc->err_mask)
			qc->err_mask |= AC_ERR_OTHER;

		if (qc->err_mask & ~AC_ERR_OTHER)
			qc->err_mask &= ~AC_ERR_OTHER;
	} else if (qc->tf.command == ATA_CMD_REQ_SENSE_DATA) {
		qc->result_tf.status |= ATA_SENSE;
	}

	/* finish up */
	spin_lock_irqsave(ap->lock, flags);

	*tf = qc->result_tf;
	err_mask = qc->err_mask;

	ata_qc_free(qc);
	link->active_tag = preempted_tag;
	link->sactive = preempted_sactive;
	ap->qc_active = preempted_qc_active;
	ap->nr_active_links = preempted_nr_active_links;

	spin_unlock_irqrestore(ap->lock, flags);

	if ((err_mask & AC_ERR_TIMEOUT) && auto_timeout)
		ata_internal_cmd_timed_out(dev, command);

	return err_mask;
}

/**
 *	ata_exec_internal - execute libata internal command
 *	@dev: Device to which the command is sent
 *	@tf: Taskfile registers for the command and the result
 *	@cdb: CDB for packet command
 *	@dma_dir: Data transfer direction of the command
 *	@buf: Data buffer of the command
 *	@buflen: Length of data buffer
 *	@timeout: Timeout in msecs (0 for default)
 *
 *	Wrapper around ata_exec_internal_sg() which takes simple
 *	buffer instead of sg list.
 *
 *	LOCKING:
 *	None.  Should be called with kernel context, might sleep.
 *
 *	RETURNS:
 *	Zero on success, AC_ERR_* mask on failure
 */
unsigned ata_exec_internal(struct ata_device *dev,
			   struct ata_taskfile *tf, const u8 *cdb,
			   int dma_dir, void *buf, unsigned int buflen,
			   unsigned int timeout)
{
	struct scatterlist *psg = NULL, sg;
	unsigned int n_elem = 0;

	if (dma_dir != DMA_NONE) {
		WARN_ON(!buf);
		sg_init_one(&sg, buf, buflen);
		psg = &sg;
		n_elem++;
	}

	return ata_exec_internal_sg(dev, tf, cdb, dma_dir, psg, n_elem,
				    timeout);
}

/**
 *	ata_pio_need_iordy	-	check if iordy needed
 *	@adev: ATA device
 *
 *	Check if the current speed of the device requires IORDY. Used
 *	by various controllers for chip configuration.
 */
unsigned int ata_pio_need_iordy(const struct ata_device *adev)
{
	/* Don't set IORDY if we're preparing for reset.  IORDY may
	 * lead to controller lock up on certain controllers if the
	 * port is not occupied.  See bko#11703 for details.
	 */
	if (adev->link->ap->pflags & ATA_PFLAG_RESETTING)
		return 0;
	/* Controller doesn't support IORDY.  Probably a pointless
	 * check as the caller should know this.
	 */
	if (adev->link->ap->flags & ATA_FLAG_NO_IORDY)
		return 0;
	/* CF spec. r4.1 Table 22 says no iordy on PIO5 and PIO6.  */
	if (ata_id_is_cfa(adev->id)
	    && (adev->pio_mode == XFER_PIO_5 || adev->pio_mode == XFER_PIO_6))
		return 0;
	/* PIO3 and higher it is mandatory */
	if (adev->pio_mode > XFER_PIO_2)
		return 1;
	/* We turn it on when possible */
	if (ata_id_has_iordy(adev->id))
		return 1;
	return 0;
}
EXPORT_SYMBOL_GPL(ata_pio_need_iordy);

/**
 *	ata_pio_mask_no_iordy	-	Return the non IORDY mask
 *	@adev: ATA device
 *
 *	Compute the highest mode possible if we are not using iordy. Return
 *	-1 if no iordy mode is available.
 */
static u32 ata_pio_mask_no_iordy(const struct ata_device *adev)
{
	/* If we have no drive specific rule, then PIO 2 is non IORDY */
	if (adev->id[ATA_ID_FIELD_VALID] & 2) {	/* EIDE */
		u16 pio = adev->id[ATA_ID_EIDE_PIO];
		/* Is the speed faster than the drive allows non IORDY ? */
		if (pio) {
			/* This is cycle times not frequency - watch the logic! */
			if (pio > 240)	/* PIO2 is 240nS per cycle */
				return 3 << ATA_SHIFT_PIO;
			return 7 << ATA_SHIFT_PIO;
		}
	}
	return 3 << ATA_SHIFT_PIO;
}

/**
 *	ata_do_dev_read_id		-	default ID read method
 *	@dev: device
 *	@tf: proposed taskfile
 *	@id: data buffer
 *
 *	Issue the identify taskfile and hand back the buffer containing
 *	identify data. For some RAID controllers and for pre ATA devices
 *	this function is wrapped or replaced by the driver
 */
unsigned int ata_do_dev_read_id(struct ata_device *dev,
				struct ata_taskfile *tf, __le16 *id)
{
	return ata_exec_internal(dev, tf, NULL, DMA_FROM_DEVICE,
				     id, sizeof(id[0]) * ATA_ID_WORDS, 0);
}
EXPORT_SYMBOL_GPL(ata_do_dev_read_id);

/**
 *	ata_dev_read_id - Read ID data from the specified device
 *	@dev: target device
 *	@p_class: pointer to class of the target device (may be changed)
 *	@flags: ATA_READID_* flags
 *	@id: buffer to read IDENTIFY data into
 *
 *	Read ID data from the specified device.  ATA_CMD_ID_ATA is
 *	performed on ATA devices and ATA_CMD_ID_ATAPI on ATAPI
 *	devices.  This function also issues ATA_CMD_INIT_DEV_PARAMS
 *	for pre-ATA4 drives.
 *
 *	FIXME: ATA_CMD_ID_ATA is optional for early drives and right
 *	now we abort if we hit that case.
 *
 *	LOCKING:
 *	Kernel thread context (may sleep)
 *
 *	RETURNS:
 *	0 on success, -errno otherwise.
 */
int ata_dev_read_id(struct ata_device *dev, unsigned int *p_class,
		    unsigned int flags, u16 *id)
{
	struct ata_port *ap = dev->link->ap;
	unsigned int class = *p_class;
	struct ata_taskfile tf;
	unsigned int err_mask = 0;
	const char *reason;
	bool is_semb = class == ATA_DEV_SEMB;
	int may_fallback = 1, tried_spinup = 0;
	int rc;

retry:
	ata_tf_init(dev, &tf);

	switch (class) {
	case ATA_DEV_SEMB:
		class = ATA_DEV_ATA;	/* some hard drives report SEMB sig */
		fallthrough;
	case ATA_DEV_ATA:
	case ATA_DEV_ZAC:
		tf.command = ATA_CMD_ID_ATA;
		break;
	case ATA_DEV_ATAPI:
		tf.command = ATA_CMD_ID_ATAPI;
		break;
	default:
		rc = -ENODEV;
		reason = "unsupported class";
		goto err_out;
	}

	tf.protocol = ATA_PROT_PIO;

	/* Some devices choke if TF registers contain garbage.  Make
	 * sure those are properly initialized.
	 */
	tf.flags |= ATA_TFLAG_ISADDR | ATA_TFLAG_DEVICE;

	/* Device presence detection is unreliable on some
	 * controllers.  Always poll IDENTIFY if available.
	 */
	tf.flags |= ATA_TFLAG_POLLING;

	if (ap->ops->read_id)
		err_mask = ap->ops->read_id(dev, &tf, (__le16 *)id);
	else
		err_mask = ata_do_dev_read_id(dev, &tf, (__le16 *)id);

	if (err_mask) {
		if (err_mask & AC_ERR_NODEV_HINT) {
			ata_dev_dbg(dev, "NODEV after polling detection\n");
			return -ENOENT;
		}

		if (is_semb) {
			ata_dev_info(dev,
		     "IDENTIFY failed on device w/ SEMB sig, disabled\n");
			/* SEMB is not supported yet */
			*p_class = ATA_DEV_SEMB_UNSUP;
			return 0;
		}

		if ((err_mask == AC_ERR_DEV) && (tf.error & ATA_ABORTED)) {
			/* Device or controller might have reported
			 * the wrong device class.  Give a shot at the
			 * other IDENTIFY if the current one is
			 * aborted by the device.
			 */
			if (may_fallback) {
				may_fallback = 0;

				if (class == ATA_DEV_ATA)
					class = ATA_DEV_ATAPI;
				else
					class = ATA_DEV_ATA;
				goto retry;
			}

			/* Control reaches here iff the device aborted
			 * both flavors of IDENTIFYs which happens
			 * sometimes with phantom devices.
			 */
			ata_dev_dbg(dev,
				    "both IDENTIFYs aborted, assuming NODEV\n");
			return -ENOENT;
		}

		rc = -EIO;
		reason = "I/O error";
		goto err_out;
	}

	if (dev->horkage & ATA_HORKAGE_DUMP_ID) {
		ata_dev_info(dev, "dumping IDENTIFY data, "
			    "class=%d may_fallback=%d tried_spinup=%d\n",
			    class, may_fallback, tried_spinup);
		print_hex_dump(KERN_INFO, "", DUMP_PREFIX_OFFSET,
			       16, 2, id, ATA_ID_WORDS * sizeof(*id), true);
	}

	/* Falling back doesn't make sense if ID data was read
	 * successfully at least once.
	 */
	may_fallback = 0;

	swap_buf_le16(id, ATA_ID_WORDS);

	/* sanity check */
	rc = -EINVAL;
	reason = "device reports invalid type";

	if (class == ATA_DEV_ATA || class == ATA_DEV_ZAC) {
		if (!ata_id_is_ata(id) && !ata_id_is_cfa(id))
			goto err_out;
		if (ap->host->flags & ATA_HOST_IGNORE_ATA &&
							ata_id_is_ata(id)) {
			ata_dev_dbg(dev,
				"host indicates ignore ATA devices, ignored\n");
			return -ENOENT;
		}
	} else {
		if (ata_id_is_ata(id))
			goto err_out;
	}

	if (!tried_spinup && (id[2] == 0x37c8 || id[2] == 0x738c)) {
		tried_spinup = 1;
		/*
		 * Drive powered-up in standby mode, and requires a specific
		 * SET_FEATURES spin-up subcommand before it will accept
		 * anything other than the original IDENTIFY command.
		 */
		err_mask = ata_dev_set_feature(dev, SETFEATURES_SPINUP, 0);
		if (err_mask && id[2] != 0x738c) {
			rc = -EIO;
			reason = "SPINUP failed";
			goto err_out;
		}
		/*
		 * If the drive initially returned incomplete IDENTIFY info,
		 * we now must reissue the IDENTIFY command.
		 */
		if (id[2] == 0x37c8)
			goto retry;
	}

	if ((flags & ATA_READID_POSTRESET) &&
	    (class == ATA_DEV_ATA || class == ATA_DEV_ZAC)) {
		/*
		 * The exact sequence expected by certain pre-ATA4 drives is:
		 * SRST RESET
		 * IDENTIFY (optional in early ATA)
		 * INITIALIZE DEVICE PARAMETERS (later IDE and ATA)
		 * anything else..
		 * Some drives were very specific about that exact sequence.
		 *
		 * Note that ATA4 says lba is mandatory so the second check
		 * should never trigger.
		 */
		if (ata_id_major_version(id) < 4 || !ata_id_has_lba(id)) {
			err_mask = ata_dev_init_params(dev, id[3], id[6]);
			if (err_mask) {
				rc = -EIO;
				reason = "INIT_DEV_PARAMS failed";
				goto err_out;
			}

			/* current CHS translation info (id[53-58]) might be
			 * changed. reread the identify device info.
			 */
			flags &= ~ATA_READID_POSTRESET;
			goto retry;
		}
	}

	*p_class = class;

	return 0;

 err_out:
	ata_dev_warn(dev, "failed to IDENTIFY (%s, err_mask=0x%x)\n",
		     reason, err_mask);
	return rc;
}

bool ata_dev_power_init_tf(struct ata_device *dev, struct ata_taskfile *tf,
			   bool set_active)
{
	/* Only applies to ATA and ZAC devices */
	if (dev->class != ATA_DEV_ATA && dev->class != ATA_DEV_ZAC)
		return false;

	ata_tf_init(dev, tf);
	tf->flags |= ATA_TFLAG_DEVICE | ATA_TFLAG_ISADDR;
	tf->protocol = ATA_PROT_NODATA;

	if (set_active) {
		/* VERIFY for 1 sector at lba=0 */
		tf->command = ATA_CMD_VERIFY;
		tf->nsect = 1;
		if (dev->flags & ATA_DFLAG_LBA) {
			tf->flags |= ATA_TFLAG_LBA;
			tf->device |= ATA_LBA;
		} else {
			/* CHS */
			tf->lbal = 0x1; /* sect */
		}
	} else {
		tf->command = ATA_CMD_STANDBYNOW1;
	}

	return true;
}

/**
 *	ata_dev_power_set_standby - Set a device power mode to standby
 *	@dev: target device
 *
 *	Issue a STANDBY IMMEDIATE command to set a device power mode to standby.
 *	For an HDD device, this spins down the disks.
 *
 *	LOCKING:
 *	Kernel thread context (may sleep).
 */
void ata_dev_power_set_standby(struct ata_device *dev)
{
	unsigned long ap_flags = dev->link->ap->flags;
	struct ata_taskfile tf;
	unsigned int err_mask;

	/*
	 * Some odd clown BIOSes issue spindown on power off (ACPI S4 or S5)
	 * causing some drives to spin up and down again. For these, do nothing
	 * if we are being called on shutdown.
	 */
	if ((ap_flags & ATA_FLAG_NO_POWEROFF_SPINDOWN) &&
	    system_state == SYSTEM_POWER_OFF)
		return;

	if ((ap_flags & ATA_FLAG_NO_HIBERNATE_SPINDOWN) &&
	    system_entering_hibernation())
		return;

	/* Issue STANDBY IMMEDIATE command only if supported by the device */
	if (!ata_dev_power_init_tf(dev, &tf, false))
		return;

	ata_dev_notice(dev, "Entering standby power mode\n");

	err_mask = ata_exec_internal(dev, &tf, NULL, DMA_NONE, NULL, 0, 0);
	if (err_mask)
		ata_dev_err(dev, "STANDBY IMMEDIATE failed (err_mask=0x%x)\n",
			    err_mask);
}

static bool ata_dev_power_is_active(struct ata_device *dev)
{
	struct ata_taskfile tf;
	unsigned int err_mask;

	ata_tf_init(dev, &tf);
	tf.flags |= ATA_TFLAG_DEVICE | ATA_TFLAG_ISADDR;
	tf.protocol = ATA_PROT_NODATA;
	tf.command = ATA_CMD_CHK_POWER;

	err_mask = ata_exec_internal(dev, &tf, NULL, DMA_NONE, NULL, 0, 0);
	if (err_mask) {
		ata_dev_err(dev, "Check power mode failed (err_mask=0x%x)\n",
			    err_mask);
		/*
		 * Assume we are in standby mode so that we always force a
		 * spinup in ata_dev_power_set_active().
		 */
		return false;
	}

	ata_dev_dbg(dev, "Power mode: 0x%02x\n", tf.nsect);

	/* Active or idle */
	return tf.nsect == 0xff;
}

/**
 *	ata_dev_power_set_active -  Set a device power mode to active
 *	@dev: target device
 *
 *	Issue a VERIFY command to enter to ensure that the device is in the
 *	active power mode. For a spun-down HDD (standby or idle power mode),
 *	the VERIFY command will complete after the disk spins up.
 *
 *	LOCKING:
 *	Kernel thread context (may sleep).
 */
void ata_dev_power_set_active(struct ata_device *dev)
{
	struct ata_taskfile tf;
	unsigned int err_mask;

	/*
	 * Issue READ VERIFY SECTORS command for 1 sector at lba=0 only
	 * if supported by the device.
	 */
	if (!ata_dev_power_init_tf(dev, &tf, true))
		return;

	/*
	 * Check the device power state & condition and force a spinup with
	 * VERIFY command only if the drive is not already ACTIVE or IDLE.
	 */
	if (ata_dev_power_is_active(dev))
		return;

	ata_dev_notice(dev, "Entering active power mode\n");

	err_mask = ata_exec_internal(dev, &tf, NULL, DMA_NONE, NULL, 0, 0);
	if (err_mask)
		ata_dev_err(dev, "VERIFY failed (err_mask=0x%x)\n",
			    err_mask);
}

/**
 *	ata_dev_power_set_standby - Set a device power mode to standby
 *	@dev: target device
 *
 *	Issue a STANDBY IMMEDIATE command to set a device power mode to standby.
 *	For an HDD device, this spins down the disks.
 *
 *	LOCKING:
 *	Kernel thread context (may sleep).
 */
void ata_dev_power_set_standby(struct ata_device *dev)
{
	unsigned long ap_flags = dev->link->ap->flags;
	struct ata_taskfile tf;
	unsigned int err_mask;

	/* Issue STANDBY IMMEDIATE command only if supported by the device */
	if (dev->class != ATA_DEV_ATA && dev->class != ATA_DEV_ZAC)
		return;

	/*
	 * Some odd clown BIOSes issue spindown on power off (ACPI S4 or S5)
	 * causing some drives to spin up and down again. For these, do nothing
	 * if we are being called on shutdown.
	 */
	if ((ap_flags & ATA_FLAG_NO_POWEROFF_SPINDOWN) &&
	    system_state == SYSTEM_POWER_OFF)
		return;

	if ((ap_flags & ATA_FLAG_NO_HIBERNATE_SPINDOWN) &&
	    system_entering_hibernation())
		return;

	ata_tf_init(dev, &tf);
	tf.flags |= ATA_TFLAG_DEVICE | ATA_TFLAG_ISADDR;
	tf.protocol = ATA_PROT_NODATA;
	tf.command = ATA_CMD_STANDBYNOW1;

	ata_dev_notice(dev, "Entering standby power mode\n");

	err_mask = ata_exec_internal(dev, &tf, NULL, DMA_NONE, NULL, 0, 0);
	if (err_mask)
		ata_dev_err(dev, "STANDBY IMMEDIATE failed (err_mask=0x%x)\n",
			    err_mask);
}

/**
 *	ata_dev_power_set_active -  Set a device power mode to active
 *	@dev: target device
 *
 *	Issue a VERIFY command to enter to ensure that the device is in the
 *	active power mode. For a spun-down HDD (standby or idle power mode),
 *	the VERIFY command will complete after the disk spins up.
 *
 *	LOCKING:
 *	Kernel thread context (may sleep).
 */
void ata_dev_power_set_active(struct ata_device *dev)
{
	struct ata_taskfile tf;
	unsigned int err_mask;

	/*
	 * Issue READ VERIFY SECTORS command for 1 sector at lba=0 only
	 * if supported by the device.
	 */
	if (dev->class != ATA_DEV_ATA && dev->class != ATA_DEV_ZAC)
		return;

	ata_tf_init(dev, &tf);
	tf.flags |= ATA_TFLAG_DEVICE | ATA_TFLAG_ISADDR;
	tf.protocol = ATA_PROT_NODATA;
	tf.command = ATA_CMD_VERIFY;
	tf.nsect = 1;
	if (dev->flags & ATA_DFLAG_LBA) {
		tf.flags |= ATA_TFLAG_LBA;
		tf.device |= ATA_LBA;
	} else {
		/* CHS */
		tf.lbal = 0x1; /* sect */
	}

	ata_dev_notice(dev, "Entering active power mode\n");

	err_mask = ata_exec_internal(dev, &tf, NULL, DMA_NONE, NULL, 0, 0);
	if (err_mask)
		ata_dev_err(dev, "VERIFY failed (err_mask=0x%x)\n",
			    err_mask);
}

/**
 *	ata_read_log_page - read a specific log page
 *	@dev: target device
 *	@log: log to read
 *	@page: page to read
 *	@buf: buffer to store read page
 *	@sectors: number of sectors to read
 *
 *	Read log page using READ_LOG_EXT command.
 *
 *	LOCKING:
 *	Kernel thread context (may sleep).
 *
 *	RETURNS:
 *	0 on success, AC_ERR_* mask otherwise.
 */
unsigned int ata_read_log_page(struct ata_device *dev, u8 log,
			       u8 page, void *buf, unsigned int sectors)
{
	unsigned long ap_flags = dev->link->ap->flags;
	struct ata_taskfile tf;
	unsigned int err_mask;
	bool dma = false;

	ata_dev_dbg(dev, "read log page - log 0x%x, page 0x%x\n", log, page);

	/*
	 * Return error without actually issuing the command on controllers
	 * which e.g. lockup on a read log page.
	 */
	if (ap_flags & ATA_FLAG_NO_LOG_PAGE)
		return AC_ERR_DEV;

retry:
	ata_tf_init(dev, &tf);
	if (ata_dma_enabled(dev) && ata_id_has_read_log_dma_ext(dev->id) &&
	    !(dev->horkage & ATA_HORKAGE_NO_DMA_LOG)) {
		tf.command = ATA_CMD_READ_LOG_DMA_EXT;
		tf.protocol = ATA_PROT_DMA;
		dma = true;
	} else {
		tf.command = ATA_CMD_READ_LOG_EXT;
		tf.protocol = ATA_PROT_PIO;
		dma = false;
	}
	tf.lbal = log;
	tf.lbam = page;
	tf.nsect = sectors;
	tf.hob_nsect = sectors >> 8;
	tf.flags |= ATA_TFLAG_ISADDR | ATA_TFLAG_LBA48 | ATA_TFLAG_DEVICE;

	err_mask = ata_exec_internal(dev, &tf, NULL, DMA_FROM_DEVICE,
				     buf, sectors * ATA_SECT_SIZE, 0);

	if (err_mask) {
		if (dma) {
			dev->horkage |= ATA_HORKAGE_NO_DMA_LOG;
			if (!ata_port_is_frozen(dev->link->ap))
				goto retry;
		}
		ata_dev_err(dev,
			    "Read log 0x%02x page 0x%02x failed, Emask 0x%x\n",
			    (unsigned int)log, (unsigned int)page, err_mask);
	}

	return err_mask;
}

static int ata_log_supported(struct ata_device *dev, u8 log)
{
	struct ata_port *ap = dev->link->ap;

	if (dev->horkage & ATA_HORKAGE_NO_LOG_DIR)
		return 0;

	if (ata_read_log_page(dev, ATA_LOG_DIRECTORY, 0, ap->sector_buf, 1))
		return 0;
	return get_unaligned_le16(&ap->sector_buf[log * 2]);
}

static bool ata_identify_page_supported(struct ata_device *dev, u8 page)
{
	struct ata_port *ap = dev->link->ap;
	unsigned int err, i;

	if (dev->horkage & ATA_HORKAGE_NO_ID_DEV_LOG)
		return false;

	if (!ata_log_supported(dev, ATA_LOG_IDENTIFY_DEVICE)) {
		/*
		 * IDENTIFY DEVICE data log is defined as mandatory starting
		 * with ACS-3 (ATA version 10). Warn about the missing log
		 * for drives which implement this ATA level or above.
		 */
		if (ata_id_major_version(dev->id) >= 10)
			ata_dev_warn(dev,
				"ATA Identify Device Log not supported\n");
		dev->horkage |= ATA_HORKAGE_NO_ID_DEV_LOG;
		return false;
	}

	/*
	 * Read IDENTIFY DEVICE data log, page 0, to figure out if the page is
	 * supported.
	 */
	err = ata_read_log_page(dev, ATA_LOG_IDENTIFY_DEVICE, 0, ap->sector_buf,
				1);
	if (err)
		return false;

	for (i = 0; i < ap->sector_buf[8]; i++) {
		if (ap->sector_buf[9 + i] == page)
			return true;
	}

	return false;
}

static int ata_do_link_spd_horkage(struct ata_device *dev)
{
	struct ata_link *plink = ata_dev_phys_link(dev);
	u32 target, target_limit;

	if (!sata_scr_valid(plink))
		return 0;

	if (dev->horkage & ATA_HORKAGE_1_5_GBPS)
		target = 1;
	else
		return 0;

	target_limit = (1 << target) - 1;

	/* if already on stricter limit, no need to push further */
	if (plink->sata_spd_limit <= target_limit)
		return 0;

	plink->sata_spd_limit = target_limit;

	/* Request another EH round by returning -EAGAIN if link is
	 * going faster than the target speed.  Forward progress is
	 * guaranteed by setting sata_spd_limit to target_limit above.
	 */
	if (plink->sata_spd > target) {
		ata_dev_info(dev, "applying link speed limit horkage to %s\n",
			     sata_spd_string(target));
		return -EAGAIN;
	}
	return 0;
}

static inline u8 ata_dev_knobble(struct ata_device *dev)
{
	struct ata_port *ap = dev->link->ap;

	if (ata_dev_blacklisted(dev) & ATA_HORKAGE_BRIDGE_OK)
		return 0;

	return ((ap->cbl == ATA_CBL_SATA) && (!ata_id_is_sata(dev->id)));
}

static void ata_dev_config_ncq_send_recv(struct ata_device *dev)
{
	struct ata_port *ap = dev->link->ap;
	unsigned int err_mask;

	if (!ata_log_supported(dev, ATA_LOG_NCQ_SEND_RECV)) {
		ata_dev_warn(dev, "NCQ Send/Recv Log not supported\n");
		return;
	}
	err_mask = ata_read_log_page(dev, ATA_LOG_NCQ_SEND_RECV,
				     0, ap->sector_buf, 1);
	if (!err_mask) {
		u8 *cmds = dev->ncq_send_recv_cmds;

		dev->flags |= ATA_DFLAG_NCQ_SEND_RECV;
		memcpy(cmds, ap->sector_buf, ATA_LOG_NCQ_SEND_RECV_SIZE);

		if (dev->horkage & ATA_HORKAGE_NO_NCQ_TRIM) {
			ata_dev_dbg(dev, "disabling queued TRIM support\n");
			cmds[ATA_LOG_NCQ_SEND_RECV_DSM_OFFSET] &=
				~ATA_LOG_NCQ_SEND_RECV_DSM_TRIM;
		}
	}
}

static void ata_dev_config_ncq_non_data(struct ata_device *dev)
{
	struct ata_port *ap = dev->link->ap;
	unsigned int err_mask;

	if (!ata_log_supported(dev, ATA_LOG_NCQ_NON_DATA)) {
		ata_dev_warn(dev,
			     "NCQ Send/Recv Log not supported\n");
		return;
	}
	err_mask = ata_read_log_page(dev, ATA_LOG_NCQ_NON_DATA,
				     0, ap->sector_buf, 1);
	if (!err_mask) {
		u8 *cmds = dev->ncq_non_data_cmds;

		memcpy(cmds, ap->sector_buf, ATA_LOG_NCQ_NON_DATA_SIZE);
	}
}

static void ata_dev_config_ncq_prio(struct ata_device *dev)
{
	struct ata_port *ap = dev->link->ap;
	unsigned int err_mask;

	if (!ata_identify_page_supported(dev, ATA_LOG_SATA_SETTINGS))
		return;

	err_mask = ata_read_log_page(dev,
				     ATA_LOG_IDENTIFY_DEVICE,
				     ATA_LOG_SATA_SETTINGS,
				     ap->sector_buf,
				     1);
	if (err_mask)
		goto not_supported;

	if (!(ap->sector_buf[ATA_LOG_NCQ_PRIO_OFFSET] & BIT(3)))
		goto not_supported;

	dev->flags |= ATA_DFLAG_NCQ_PRIO;

	return;

not_supported:
	dev->flags &= ~ATA_DFLAG_NCQ_PRIO_ENABLED;
	dev->flags &= ~ATA_DFLAG_NCQ_PRIO;
}

static bool ata_dev_check_adapter(struct ata_device *dev,
				  unsigned short vendor_id)
{
	struct pci_dev *pcidev = NULL;
	struct device *parent_dev = NULL;

	for (parent_dev = dev->tdev.parent; parent_dev != NULL;
	     parent_dev = parent_dev->parent) {
		if (dev_is_pci(parent_dev)) {
			pcidev = to_pci_dev(parent_dev);
			if (pcidev->vendor == vendor_id)
				return true;
			break;
		}
	}

	return false;
}

static int ata_dev_config_ncq(struct ata_device *dev,
			       char *desc, size_t desc_sz)
{
	struct ata_port *ap = dev->link->ap;
	int hdepth = 0, ddepth = ata_id_queue_depth(dev->id);
	unsigned int err_mask;
	char *aa_desc = "";

	if (!ata_id_has_ncq(dev->id)) {
		desc[0] = '\0';
		return 0;
	}
	if (!IS_ENABLED(CONFIG_SATA_HOST))
		return 0;
	if (dev->horkage & ATA_HORKAGE_NONCQ) {
		snprintf(desc, desc_sz, "NCQ (not used)");
		return 0;
	}

	if (dev->horkage & ATA_HORKAGE_NO_NCQ_ON_ATI &&
	    ata_dev_check_adapter(dev, PCI_VENDOR_ID_ATI)) {
		snprintf(desc, desc_sz, "NCQ (not used)");
		return 0;
	}

	if (ap->flags & ATA_FLAG_NCQ) {
		hdepth = min(ap->scsi_host->can_queue, ATA_MAX_QUEUE);
		dev->flags |= ATA_DFLAG_NCQ;
	}

	if (!(dev->horkage & ATA_HORKAGE_BROKEN_FPDMA_AA) &&
		(ap->flags & ATA_FLAG_FPDMA_AA) &&
		ata_id_has_fpdma_aa(dev->id)) {
		err_mask = ata_dev_set_feature(dev, SETFEATURES_SATA_ENABLE,
			SATA_FPDMA_AA);
		if (err_mask) {
			ata_dev_err(dev,
				    "failed to enable AA (error_mask=0x%x)\n",
				    err_mask);
			if (err_mask != AC_ERR_DEV) {
				dev->horkage |= ATA_HORKAGE_BROKEN_FPDMA_AA;
				return -EIO;
			}
		} else
			aa_desc = ", AA";
	}

	if (hdepth >= ddepth)
		snprintf(desc, desc_sz, "NCQ (depth %d)%s", ddepth, aa_desc);
	else
		snprintf(desc, desc_sz, "NCQ (depth %d/%d)%s", hdepth,
			ddepth, aa_desc);

	if ((ap->flags & ATA_FLAG_FPDMA_AUX)) {
		if (ata_id_has_ncq_send_and_recv(dev->id))
			ata_dev_config_ncq_send_recv(dev);
		if (ata_id_has_ncq_non_data(dev->id))
			ata_dev_config_ncq_non_data(dev);
		if (ata_id_has_ncq_prio(dev->id))
			ata_dev_config_ncq_prio(dev);
	}

	return 0;
}

static void ata_dev_config_sense_reporting(struct ata_device *dev)
{
	unsigned int err_mask;

	if (!ata_id_has_sense_reporting(dev->id))
		return;

	if (ata_id_sense_reporting_enabled(dev->id))
		return;

	err_mask = ata_dev_set_feature(dev, SETFEATURE_SENSE_DATA, 0x1);
	if (err_mask) {
		ata_dev_dbg(dev,
			    "failed to enable Sense Data Reporting, Emask 0x%x\n",
			    err_mask);
	}
}

static void ata_dev_config_zac(struct ata_device *dev)
{
	struct ata_port *ap = dev->link->ap;
	unsigned int err_mask;
	u8 *identify_buf = ap->sector_buf;

	dev->zac_zones_optimal_open = U32_MAX;
	dev->zac_zones_optimal_nonseq = U32_MAX;
	dev->zac_zones_max_open = U32_MAX;

	/*
	 * Always set the 'ZAC' flag for Host-managed devices.
	 */
	if (dev->class == ATA_DEV_ZAC)
		dev->flags |= ATA_DFLAG_ZAC;
	else if (ata_id_zoned_cap(dev->id) == 0x01)
		/*
		 * Check for host-aware devices.
		 */
		dev->flags |= ATA_DFLAG_ZAC;

	if (!(dev->flags & ATA_DFLAG_ZAC))
		return;

	if (!ata_identify_page_supported(dev, ATA_LOG_ZONED_INFORMATION)) {
		ata_dev_warn(dev,
			     "ATA Zoned Information Log not supported\n");
		return;
	}

	/*
	 * Read IDENTIFY DEVICE data log, page 9 (Zoned-device information)
	 */
	err_mask = ata_read_log_page(dev, ATA_LOG_IDENTIFY_DEVICE,
				     ATA_LOG_ZONED_INFORMATION,
				     identify_buf, 1);
	if (!err_mask) {
		u64 zoned_cap, opt_open, opt_nonseq, max_open;

		zoned_cap = get_unaligned_le64(&identify_buf[8]);
		if ((zoned_cap >> 63))
			dev->zac_zoned_cap = (zoned_cap & 1);
		opt_open = get_unaligned_le64(&identify_buf[24]);
		if ((opt_open >> 63))
			dev->zac_zones_optimal_open = (u32)opt_open;
		opt_nonseq = get_unaligned_le64(&identify_buf[32]);
		if ((opt_nonseq >> 63))
			dev->zac_zones_optimal_nonseq = (u32)opt_nonseq;
		max_open = get_unaligned_le64(&identify_buf[40]);
		if ((max_open >> 63))
			dev->zac_zones_max_open = (u32)max_open;
	}
}

static void ata_dev_config_trusted(struct ata_device *dev)
{
	struct ata_port *ap = dev->link->ap;
	u64 trusted_cap;
	unsigned int err;

	if (!ata_id_has_trusted(dev->id))
		return;

	if (!ata_identify_page_supported(dev, ATA_LOG_SECURITY)) {
		ata_dev_warn(dev,
			     "Security Log not supported\n");
		return;
	}

	err = ata_read_log_page(dev, ATA_LOG_IDENTIFY_DEVICE, ATA_LOG_SECURITY,
			ap->sector_buf, 1);
	if (err)
		return;

	trusted_cap = get_unaligned_le64(&ap->sector_buf[40]);
	if (!(trusted_cap & (1ULL << 63))) {
		ata_dev_dbg(dev,
			    "Trusted Computing capability qword not valid!\n");
		return;
	}

	if (trusted_cap & (1 << 0))
		dev->flags |= ATA_DFLAG_TRUSTED;
}

static void ata_dev_config_cdl(struct ata_device *dev)
{
	struct ata_port *ap = dev->link->ap;
	unsigned int err_mask;
	bool cdl_enabled;
	u64 val;

	if (ata_id_major_version(dev->id) < 12)
		goto not_supported;

	if (!ata_log_supported(dev, ATA_LOG_IDENTIFY_DEVICE) ||
	    !ata_identify_page_supported(dev, ATA_LOG_SUPPORTED_CAPABILITIES) ||
	    !ata_identify_page_supported(dev, ATA_LOG_CURRENT_SETTINGS))
		goto not_supported;

	err_mask = ata_read_log_page(dev, ATA_LOG_IDENTIFY_DEVICE,
				     ATA_LOG_SUPPORTED_CAPABILITIES,
				     ap->sector_buf, 1);
	if (err_mask)
		goto not_supported;

	/* Check Command Duration Limit Supported bits */
	val = get_unaligned_le64(&ap->sector_buf[168]);
	if (!(val & BIT_ULL(63)) || !(val & BIT_ULL(0)))
		goto not_supported;

	/* Warn the user if command duration guideline is not supported */
	if (!(val & BIT_ULL(1)))
		ata_dev_warn(dev,
			"Command duration guideline is not supported\n");

	/*
	 * We must have support for the sense data for successful NCQ commands
	 * log indicated by the successful NCQ command sense data supported bit.
	 */
	val = get_unaligned_le64(&ap->sector_buf[8]);
	if (!(val & BIT_ULL(63)) || !(val & BIT_ULL(47))) {
		ata_dev_warn(dev,
			"CDL supported but Successful NCQ Command Sense Data is not supported\n");
		goto not_supported;
	}

	/* Without NCQ autosense, the successful NCQ commands log is useless. */
	if (!ata_id_has_ncq_autosense(dev->id)) {
		ata_dev_warn(dev,
			"CDL supported but NCQ autosense is not supported\n");
		goto not_supported;
	}

	/*
	 * If CDL is marked as enabled, make sure the feature is enabled too.
	 * Conversely, if CDL is disabled, make sure the feature is turned off.
	 */
	err_mask = ata_read_log_page(dev, ATA_LOG_IDENTIFY_DEVICE,
				     ATA_LOG_CURRENT_SETTINGS,
				     ap->sector_buf, 1);
	if (err_mask)
		goto not_supported;

	val = get_unaligned_le64(&ap->sector_buf[8]);
	cdl_enabled = val & BIT_ULL(63) && val & BIT_ULL(21);
	if (dev->flags & ATA_DFLAG_CDL_ENABLED) {
		if (!cdl_enabled) {
			/* Enable CDL on the device */
			err_mask = ata_dev_set_feature(dev, SETFEATURES_CDL, 1);
			if (err_mask) {
				ata_dev_err(dev,
					    "Enable CDL feature failed\n");
				goto not_supported;
			}
		}
	} else {
		if (cdl_enabled) {
			/* Disable CDL on the device */
			err_mask = ata_dev_set_feature(dev, SETFEATURES_CDL, 0);
			if (err_mask) {
				ata_dev_err(dev,
					    "Disable CDL feature failed\n");
				goto not_supported;
			}
		}
	}

	/*
	 * While CDL itself has to be enabled using sysfs, CDL requires that
	 * sense data for successful NCQ commands is enabled to work properly.
	 * Just like ata_dev_config_sense_reporting(), enable it unconditionally
	 * if supported.
	 */
	if (!(val & BIT_ULL(63)) || !(val & BIT_ULL(18))) {
		err_mask = ata_dev_set_feature(dev,
					SETFEATURE_SENSE_DATA_SUCC_NCQ, 0x1);
		if (err_mask) {
			ata_dev_warn(dev,
				     "failed to enable Sense Data for successful NCQ commands, Emask 0x%x\n",
				     err_mask);
			goto not_supported;
		}
	}

	/*
	 * Allocate a buffer to handle reading the sense data for successful
	 * NCQ Commands log page for commands using a CDL with one of the limit
	 * policy set to 0xD (successful completion with sense data available
	 * bit set).
	 */
	if (!ap->ncq_sense_buf) {
		ap->ncq_sense_buf = kmalloc(ATA_LOG_SENSE_NCQ_SIZE, GFP_KERNEL);
		if (!ap->ncq_sense_buf)
			goto not_supported;
	}

	/*
	 * Command duration limits is supported: cache the CDL log page 18h
	 * (command duration descriptors).
	 */
	err_mask = ata_read_log_page(dev, ATA_LOG_CDL, 0, ap->sector_buf, 1);
	if (err_mask) {
		ata_dev_warn(dev, "Read Command Duration Limits log failed\n");
		goto not_supported;
	}

	memcpy(dev->cdl, ap->sector_buf, ATA_LOG_CDL_SIZE);
	dev->flags |= ATA_DFLAG_CDL;

	return;

not_supported:
	dev->flags &= ~(ATA_DFLAG_CDL | ATA_DFLAG_CDL_ENABLED);
	kfree(ap->ncq_sense_buf);
	ap->ncq_sense_buf = NULL;
}

static int ata_dev_config_lba(struct ata_device *dev)
{
	const u16 *id = dev->id;
	const char *lba_desc;
	char ncq_desc[32];
	int ret;

	dev->flags |= ATA_DFLAG_LBA;

	if (ata_id_has_lba48(id)) {
		lba_desc = "LBA48";
		dev->flags |= ATA_DFLAG_LBA48;
		if (dev->n_sectors >= (1UL << 28) &&
		    ata_id_has_flush_ext(id))
			dev->flags |= ATA_DFLAG_FLUSH_EXT;
	} else {
		lba_desc = "LBA";
	}

	/* config NCQ */
	ret = ata_dev_config_ncq(dev, ncq_desc, sizeof(ncq_desc));

	/* print device info to dmesg */
	if (ata_dev_print_info(dev))
		ata_dev_info(dev,
			     "%llu sectors, multi %u: %s %s\n",
			     (unsigned long long)dev->n_sectors,
			     dev->multi_count, lba_desc, ncq_desc);

	return ret;
}

static void ata_dev_config_chs(struct ata_device *dev)
{
	const u16 *id = dev->id;

	if (ata_id_current_chs_valid(id)) {
		/* Current CHS translation is valid. */
		dev->cylinders = id[54];
		dev->heads     = id[55];
		dev->sectors   = id[56];
	} else {
		/* Default translation */
		dev->cylinders	= id[1];
		dev->heads	= id[3];
		dev->sectors	= id[6];
	}

	/* print device info to dmesg */
	if (ata_dev_print_info(dev))
		ata_dev_info(dev,
			     "%llu sectors, multi %u, CHS %u/%u/%u\n",
			     (unsigned long long)dev->n_sectors,
			     dev->multi_count, dev->cylinders,
			     dev->heads, dev->sectors);
}

static void ata_dev_config_fua(struct ata_device *dev)
{
	/* Ignore FUA support if its use is disabled globally */
	if (!libata_fua)
		goto nofua;

	/* Ignore devices without support for WRITE DMA FUA EXT */
	if (!(dev->flags & ATA_DFLAG_LBA48) || !ata_id_has_fua(dev->id))
		goto nofua;

	/* Ignore known bad devices and devices that lack NCQ support */
	if (!ata_ncq_supported(dev) || (dev->horkage & ATA_HORKAGE_NO_FUA))
		goto nofua;

	dev->flags |= ATA_DFLAG_FUA;

	return;

nofua:
	dev->flags &= ~ATA_DFLAG_FUA;
}

static void ata_dev_config_devslp(struct ata_device *dev)
{
	u8 *sata_setting = dev->link->ap->sector_buf;
	unsigned int err_mask;
	int i, j;

	/*
	 * Check device sleep capability. Get DevSlp timing variables
	 * from SATA Settings page of Identify Device Data Log.
	 */
	if (!ata_id_has_devslp(dev->id) ||
	    !ata_identify_page_supported(dev, ATA_LOG_SATA_SETTINGS))
		return;

	err_mask = ata_read_log_page(dev,
				     ATA_LOG_IDENTIFY_DEVICE,
				     ATA_LOG_SATA_SETTINGS,
				     sata_setting, 1);
	if (err_mask)
		return;

	dev->flags |= ATA_DFLAG_DEVSLP;
	for (i = 0; i < ATA_LOG_DEVSLP_SIZE; i++) {
		j = ATA_LOG_DEVSLP_OFFSET + i;
		dev->devslp_timing[i] = sata_setting[j];
	}
}

static void ata_dev_config_cpr(struct ata_device *dev)
{
	unsigned int err_mask;
	size_t buf_len;
	int i, nr_cpr = 0;
	struct ata_cpr_log *cpr_log = NULL;
	u8 *desc, *buf = NULL;

	if (ata_id_major_version(dev->id) < 11)
		goto out;

	buf_len = ata_log_supported(dev, ATA_LOG_CONCURRENT_POSITIONING_RANGES);
	if (buf_len == 0)
		goto out;

	/*
	 * Read the concurrent positioning ranges log (0x47). We can have at
	 * most 255 32B range descriptors plus a 64B header. This log varies in
	 * size, so use the size reported in the GPL directory. Reading beyond
	 * the supported length will result in an error.
	 */
	buf_len <<= 9;
	buf = kzalloc(buf_len, GFP_KERNEL);
	if (!buf)
		goto out;

	err_mask = ata_read_log_page(dev, ATA_LOG_CONCURRENT_POSITIONING_RANGES,
				     0, buf, buf_len >> 9);
	if (err_mask)
		goto out;

	nr_cpr = buf[0];
	if (!nr_cpr)
		goto out;

	cpr_log = kzalloc(struct_size(cpr_log, cpr, nr_cpr), GFP_KERNEL);
	if (!cpr_log)
		goto out;

	cpr_log->nr_cpr = nr_cpr;
	desc = &buf[64];
	for (i = 0; i < nr_cpr; i++, desc += 32) {
		cpr_log->cpr[i].num = desc[0];
		cpr_log->cpr[i].num_storage_elements = desc[1];
		cpr_log->cpr[i].start_lba = get_unaligned_le64(&desc[8]);
		cpr_log->cpr[i].num_lbas = get_unaligned_le64(&desc[16]);
	}

out:
	swap(dev->cpr_log, cpr_log);
	kfree(cpr_log);
	kfree(buf);
}

static void ata_dev_print_features(struct ata_device *dev)
{
	if (!(dev->flags & ATA_DFLAG_FEATURES_MASK))
		return;

	ata_dev_info(dev,
		     "Features:%s%s%s%s%s%s%s%s\n",
		     dev->flags & ATA_DFLAG_FUA ? " FUA" : "",
		     dev->flags & ATA_DFLAG_TRUSTED ? " Trust" : "",
		     dev->flags & ATA_DFLAG_DA ? " Dev-Attention" : "",
		     dev->flags & ATA_DFLAG_DEVSLP ? " Dev-Sleep" : "",
		     dev->flags & ATA_DFLAG_NCQ_SEND_RECV ? " NCQ-sndrcv" : "",
		     dev->flags & ATA_DFLAG_NCQ_PRIO ? " NCQ-prio" : "",
		     dev->flags & ATA_DFLAG_CDL ? " CDL" : "",
		     dev->cpr_log ? " CPR" : "");
}

/**
 *	ata_dev_configure - Configure the specified ATA/ATAPI device
 *	@dev: Target device to configure
 *
 *	Configure @dev according to @dev->id.  Generic and low-level
 *	driver specific fixups are also applied.
 *
 *	LOCKING:
 *	Kernel thread context (may sleep)
 *
 *	RETURNS:
 *	0 on success, -errno otherwise
 */
int ata_dev_configure(struct ata_device *dev)
{
	struct ata_port *ap = dev->link->ap;
	bool print_info = ata_dev_print_info(dev);
	const u16 *id = dev->id;
	unsigned int xfer_mask;
	unsigned int err_mask;
	char revbuf[7];		/* XYZ-99\0 */
	char fwrevbuf[ATA_ID_FW_REV_LEN+1];
	char modelbuf[ATA_ID_PROD_LEN+1];
	int rc;

	if (!ata_dev_enabled(dev)) {
		ata_dev_dbg(dev, "no device\n");
		return 0;
	}

	/* set horkage */
	dev->horkage |= ata_dev_blacklisted(dev);
	ata_force_horkage(dev);

	if (dev->horkage & ATA_HORKAGE_DISABLE) {
		ata_dev_info(dev, "unsupported device, disabling\n");
		ata_dev_disable(dev);
		return 0;
	}

	if ((!atapi_enabled || (ap->flags & ATA_FLAG_NO_ATAPI)) &&
	    dev->class == ATA_DEV_ATAPI) {
		ata_dev_warn(dev, "WARNING: ATAPI is %s, device ignored\n",
			     atapi_enabled ? "not supported with this driver"
			     : "disabled");
		ata_dev_disable(dev);
		return 0;
	}

	rc = ata_do_link_spd_horkage(dev);
	if (rc)
		return rc;

	/* some WD SATA-1 drives have issues with LPM, turn on NOLPM for them */
	if ((dev->horkage & ATA_HORKAGE_WD_BROKEN_LPM) &&
	    (id[ATA_ID_SATA_CAPABILITY] & 0xe) == 0x2)
		dev->horkage |= ATA_HORKAGE_NOLPM;

	if (ap->flags & ATA_FLAG_NO_LPM)
		dev->horkage |= ATA_HORKAGE_NOLPM;

	if (dev->horkage & ATA_HORKAGE_NOLPM) {
		ata_dev_warn(dev, "LPM support broken, forcing max_power\n");
		dev->link->ap->target_lpm_policy = ATA_LPM_MAX_POWER;
	}

	/* let ACPI work its magic */
	rc = ata_acpi_on_devcfg(dev);
	if (rc)
		return rc;

	/* massage HPA, do it early as it might change IDENTIFY data */
	rc = ata_hpa_resize(dev);
	if (rc)
		return rc;

	/* print device capabilities */
	ata_dev_dbg(dev,
		    "%s: cfg 49:%04x 82:%04x 83:%04x 84:%04x "
		    "85:%04x 86:%04x 87:%04x 88:%04x\n",
		    __func__,
		    id[49], id[82], id[83], id[84],
		    id[85], id[86], id[87], id[88]);

	/* initialize to-be-configured parameters */
	dev->flags &= ~ATA_DFLAG_CFG_MASK;
	dev->max_sectors = 0;
	dev->cdb_len = 0;
	dev->n_sectors = 0;
	dev->cylinders = 0;
	dev->heads = 0;
	dev->sectors = 0;
	dev->multi_count = 0;

	/*
	 * common ATA, ATAPI feature tests
	 */

	/* find max transfer mode; for printk only */
	xfer_mask = ata_id_xfermask(id);

	ata_dump_id(dev, id);

	/* SCSI only uses 4-char revisions, dump full 8 chars from ATA */
	ata_id_c_string(dev->id, fwrevbuf, ATA_ID_FW_REV,
			sizeof(fwrevbuf));

	ata_id_c_string(dev->id, modelbuf, ATA_ID_PROD,
			sizeof(modelbuf));

	/* ATA-specific feature tests */
	if (dev->class == ATA_DEV_ATA || dev->class == ATA_DEV_ZAC) {
		if (ata_id_is_cfa(id)) {
			/* CPRM may make this media unusable */
			if (id[ATA_ID_CFA_KEY_MGMT] & 1)
				ata_dev_warn(dev,
	"supports DRM functions and may not be fully accessible\n");
			snprintf(revbuf, 7, "CFA");
		} else {
			snprintf(revbuf, 7, "ATA-%d", ata_id_major_version(id));
			/* Warn the user if the device has TPM extensions */
			if (ata_id_has_tpm(id))
				ata_dev_warn(dev,
	"supports DRM functions and may not be fully accessible\n");
		}

		dev->n_sectors = ata_id_n_sectors(id);

		/* get current R/W Multiple count setting */
		if ((dev->id[47] >> 8) == 0x80 && (dev->id[59] & 0x100)) {
			unsigned int max = dev->id[47] & 0xff;
			unsigned int cnt = dev->id[59] & 0xff;
			/* only recognize/allow powers of two here */
			if (is_power_of_2(max) && is_power_of_2(cnt))
				if (cnt <= max)
					dev->multi_count = cnt;
		}

		/* print device info to dmesg */
		if (print_info)
			ata_dev_info(dev, "%s: %s, %s, max %s\n",
				     revbuf, modelbuf, fwrevbuf,
				     ata_mode_string(xfer_mask));

		if (ata_id_has_lba(id)) {
			rc = ata_dev_config_lba(dev);
			if (rc)
				return rc;
		} else {
			ata_dev_config_chs(dev);
		}

		ata_dev_config_fua(dev);
		ata_dev_config_devslp(dev);
		ata_dev_config_sense_reporting(dev);
		ata_dev_config_zac(dev);
		ata_dev_config_trusted(dev);
		ata_dev_config_cpr(dev);
		ata_dev_config_cdl(dev);
		dev->cdb_len = 32;

		if (print_info)
			ata_dev_print_features(dev);
	}

	/* ATAPI-specific feature tests */
	else if (dev->class == ATA_DEV_ATAPI) {
		const char *cdb_intr_string = "";
		const char *atapi_an_string = "";
		const char *dma_dir_string = "";
		u32 sntf;

		rc = atapi_cdb_len(id);
		if ((rc < 12) || (rc > ATAPI_CDB_LEN)) {
			ata_dev_warn(dev, "unsupported CDB len %d\n", rc);
			rc = -EINVAL;
			goto err_out_nosup;
		}
		dev->cdb_len = (unsigned int) rc;

		/* Enable ATAPI AN if both the host and device have
		 * the support.  If PMP is attached, SNTF is required
		 * to enable ATAPI AN to discern between PHY status
		 * changed notifications and ATAPI ANs.
		 */
		if (atapi_an &&
		    (ap->flags & ATA_FLAG_AN) && ata_id_has_atapi_AN(id) &&
		    (!sata_pmp_attached(ap) ||
		     sata_scr_read(&ap->link, SCR_NOTIFICATION, &sntf) == 0)) {
			/* issue SET feature command to turn this on */
			err_mask = ata_dev_set_feature(dev,
					SETFEATURES_SATA_ENABLE, SATA_AN);
			if (err_mask)
				ata_dev_err(dev,
					    "failed to enable ATAPI AN (err_mask=0x%x)\n",
					    err_mask);
			else {
				dev->flags |= ATA_DFLAG_AN;
				atapi_an_string = ", ATAPI AN";
			}
		}

		if (ata_id_cdb_intr(dev->id)) {
			dev->flags |= ATA_DFLAG_CDB_INTR;
			cdb_intr_string = ", CDB intr";
		}

		if (atapi_dmadir || (dev->horkage & ATA_HORKAGE_ATAPI_DMADIR) || atapi_id_dmadir(dev->id)) {
			dev->flags |= ATA_DFLAG_DMADIR;
			dma_dir_string = ", DMADIR";
		}

		if (ata_id_has_da(dev->id)) {
			dev->flags |= ATA_DFLAG_DA;
			zpodd_init(dev);
		}

		/* print device info to dmesg */
		if (print_info)
			ata_dev_info(dev,
				     "ATAPI: %s, %s, max %s%s%s%s\n",
				     modelbuf, fwrevbuf,
				     ata_mode_string(xfer_mask),
				     cdb_intr_string, atapi_an_string,
				     dma_dir_string);
	}

	/* determine max_sectors */
	dev->max_sectors = ATA_MAX_SECTORS;
	if (dev->flags & ATA_DFLAG_LBA48)
		dev->max_sectors = ATA_MAX_SECTORS_LBA48;

	/* Limit PATA drive on SATA cable bridge transfers to udma5,
	   200 sectors */
	if (ata_dev_knobble(dev)) {
		if (print_info)
			ata_dev_info(dev, "applying bridge limits\n");
		dev->udma_mask &= ATA_UDMA5;
		dev->max_sectors = ATA_MAX_SECTORS;
	}

	if ((dev->class == ATA_DEV_ATAPI) &&
	    (atapi_command_packet_set(id) == TYPE_TAPE)) {
		dev->max_sectors = ATA_MAX_SECTORS_TAPE;
		dev->horkage |= ATA_HORKAGE_STUCK_ERR;
	}

	if (dev->horkage & ATA_HORKAGE_MAX_SEC_128)
		dev->max_sectors = min_t(unsigned int, ATA_MAX_SECTORS_128,
					 dev->max_sectors);

	if (dev->horkage & ATA_HORKAGE_MAX_SEC_1024)
		dev->max_sectors = min_t(unsigned int, ATA_MAX_SECTORS_1024,
					 dev->max_sectors);

	if (dev->horkage & ATA_HORKAGE_MAX_SEC_LBA48)
		dev->max_sectors = ATA_MAX_SECTORS_LBA48;

	if (ap->ops->dev_config)
		ap->ops->dev_config(dev);

	if (dev->horkage & ATA_HORKAGE_DIAGNOSTIC) {
		/* Let the user know. We don't want to disallow opens for
		   rescue purposes, or in case the vendor is just a blithering
		   idiot. Do this after the dev_config call as some controllers
		   with buggy firmware may want to avoid reporting false device
		   bugs */

		if (print_info) {
			ata_dev_warn(dev,
"Drive reports diagnostics failure. This may indicate a drive\n");
			ata_dev_warn(dev,
"fault or invalid emulation. Contact drive vendor for information.\n");
		}
	}

	if ((dev->horkage & ATA_HORKAGE_FIRMWARE_WARN) && print_info) {
		ata_dev_warn(dev, "WARNING: device requires firmware update to be fully functional\n");
		ata_dev_warn(dev, "         contact the vendor or visit http://ata.wiki.kernel.org\n");
	}

	return 0;

err_out_nosup:
	return rc;
}

/**
 *	ata_cable_40wire	-	return 40 wire cable type
 *	@ap: port
 *
 *	Helper method for drivers which want to hardwire 40 wire cable
 *	detection.
 */

int ata_cable_40wire(struct ata_port *ap)
{
	return ATA_CBL_PATA40;
}
EXPORT_SYMBOL_GPL(ata_cable_40wire);

/**
 *	ata_cable_80wire	-	return 80 wire cable type
 *	@ap: port
 *
 *	Helper method for drivers which want to hardwire 80 wire cable
 *	detection.
 */

int ata_cable_80wire(struct ata_port *ap)
{
	return ATA_CBL_PATA80;
}
EXPORT_SYMBOL_GPL(ata_cable_80wire);

/**
 *	ata_cable_unknown	-	return unknown PATA cable.
 *	@ap: port
 *
 *	Helper method for drivers which have no PATA cable detection.
 */

int ata_cable_unknown(struct ata_port *ap)
{
	return ATA_CBL_PATA_UNK;
}
EXPORT_SYMBOL_GPL(ata_cable_unknown);

/**
 *	ata_cable_ignore	-	return ignored PATA cable.
 *	@ap: port
 *
 *	Helper method for drivers which don't use cable type to limit
 *	transfer mode.
 */
int ata_cable_ignore(struct ata_port *ap)
{
	return ATA_CBL_PATA_IGN;
}
EXPORT_SYMBOL_GPL(ata_cable_ignore);

/**
 *	ata_cable_sata	-	return SATA cable type
 *	@ap: port
 *
 *	Helper method for drivers which have SATA cables
 */

int ata_cable_sata(struct ata_port *ap)
{
	return ATA_CBL_SATA;
}
EXPORT_SYMBOL_GPL(ata_cable_sata);

/**
 *	sata_print_link_status - Print SATA link status
 *	@link: SATA link to printk link status about
 *
 *	This function prints link speed and status of a SATA link.
 *
 *	LOCKING:
 *	None.
 */
static void sata_print_link_status(struct ata_link *link)
{
	u32 sstatus, scontrol, tmp;

	if (sata_scr_read(link, SCR_STATUS, &sstatus))
		return;
	if (sata_scr_read(link, SCR_CONTROL, &scontrol))
		return;

	if (ata_phys_link_online(link)) {
		tmp = (sstatus >> 4) & 0xf;
		ata_link_info(link, "SATA link up %s (SStatus %X SControl %X)\n",
			      sata_spd_string(tmp), sstatus, scontrol);
	} else {
		ata_link_info(link, "SATA link down (SStatus %X SControl %X)\n",
			      sstatus, scontrol);
	}
}

/**
 *	ata_dev_pair		-	return other device on cable
 *	@adev: device
 *
 *	Obtain the other device on the same cable, or if none is
 *	present NULL is returned
 */

struct ata_device *ata_dev_pair(struct ata_device *adev)
{
	struct ata_link *link = adev->link;
	struct ata_device *pair = &link->device[1 - adev->devno];
	if (!ata_dev_enabled(pair))
		return NULL;
	return pair;
}
EXPORT_SYMBOL_GPL(ata_dev_pair);

/**
 *	sata_down_spd_limit - adjust SATA spd limit downward
 *	@link: Link to adjust SATA spd limit for
 *	@spd_limit: Additional limit
 *
 *	Adjust SATA spd limit of @link downward.  Note that this
 *	function only adjusts the limit.  The change must be applied
 *	using sata_set_spd().
 *
 *	If @spd_limit is non-zero, the speed is limited to equal to or
 *	lower than @spd_limit if such speed is supported.  If
 *	@spd_limit is slower than any supported speed, only the lowest
 *	supported speed is allowed.
 *
 *	LOCKING:
 *	Inherited from caller.
 *
 *	RETURNS:
 *	0 on success, negative errno on failure
 */
int sata_down_spd_limit(struct ata_link *link, u32 spd_limit)
{
	u32 sstatus, spd, mask;
	int rc, bit;

	if (!sata_scr_valid(link))
		return -EOPNOTSUPP;

	/* If SCR can be read, use it to determine the current SPD.
	 * If not, use cached value in link->sata_spd.
	 */
	rc = sata_scr_read(link, SCR_STATUS, &sstatus);
	if (rc == 0 && ata_sstatus_online(sstatus))
		spd = (sstatus >> 4) & 0xf;
	else
		spd = link->sata_spd;

	mask = link->sata_spd_limit;
	if (mask <= 1)
		return -EINVAL;

	/* unconditionally mask off the highest bit */
	bit = fls(mask) - 1;
	mask &= ~(1 << bit);

	/*
	 * Mask off all speeds higher than or equal to the current one.  At
	 * this point, if current SPD is not available and we previously
	 * recorded the link speed from SStatus, the driver has already
	 * masked off the highest bit so mask should already be 1 or 0.
	 * Otherwise, we should not force 1.5Gbps on a link where we have
	 * not previously recorded speed from SStatus.  Just return in this
	 * case.
	 */
	if (spd > 1)
		mask &= (1 << (spd - 1)) - 1;
	else if (link->sata_spd)
		return -EINVAL;

	/* were we already at the bottom? */
	if (!mask)
		return -EINVAL;

	if (spd_limit) {
		if (mask & ((1 << spd_limit) - 1))
			mask &= (1 << spd_limit) - 1;
		else {
			bit = ffs(mask) - 1;
			mask = 1 << bit;
		}
	}

	link->sata_spd_limit = mask;

	ata_link_warn(link, "limiting SATA link speed to %s\n",
		      sata_spd_string(fls(mask)));

	return 0;
}

#ifdef CONFIG_ATA_ACPI
/**
 *	ata_timing_cycle2mode - find xfer mode for the specified cycle duration
 *	@xfer_shift: ATA_SHIFT_* value for transfer type to examine.
 *	@cycle: cycle duration in ns
 *
 *	Return matching xfer mode for @cycle.  The returned mode is of
 *	the transfer type specified by @xfer_shift.  If @cycle is too
 *	slow for @xfer_shift, 0xff is returned.  If @cycle is faster
 *	than the fastest known mode, the fasted mode is returned.
 *
 *	LOCKING:
 *	None.
 *
 *	RETURNS:
 *	Matching xfer_mode, 0xff if no match found.
 */
u8 ata_timing_cycle2mode(unsigned int xfer_shift, int cycle)
{
	u8 base_mode = 0xff, last_mode = 0xff;
	const struct ata_xfer_ent *ent;
	const struct ata_timing *t;

	for (ent = ata_xfer_tbl; ent->shift >= 0; ent++)
		if (ent->shift == xfer_shift)
			base_mode = ent->base;

	for (t = ata_timing_find_mode(base_mode);
	     t && ata_xfer_mode2shift(t->mode) == xfer_shift; t++) {
		unsigned short this_cycle;

		switch (xfer_shift) {
		case ATA_SHIFT_PIO:
		case ATA_SHIFT_MWDMA:
			this_cycle = t->cycle;
			break;
		case ATA_SHIFT_UDMA:
			this_cycle = t->udma;
			break;
		default:
			return 0xff;
		}

		if (cycle > this_cycle)
			break;

		last_mode = t->mode;
	}

	return last_mode;
}
#endif

/**
 *	ata_down_xfermask_limit - adjust dev xfer masks downward
 *	@dev: Device to adjust xfer masks
 *	@sel: ATA_DNXFER_* selector
 *
 *	Adjust xfer masks of @dev downward.  Note that this function
 *	does not apply the change.  Invoking ata_set_mode() afterwards
 *	will apply the limit.
 *
 *	LOCKING:
 *	Inherited from caller.
 *
 *	RETURNS:
 *	0 on success, negative errno on failure
 */
int ata_down_xfermask_limit(struct ata_device *dev, unsigned int sel)
{
	char buf[32];
	unsigned int orig_mask, xfer_mask;
	unsigned int pio_mask, mwdma_mask, udma_mask;
	int quiet, highbit;

	quiet = !!(sel & ATA_DNXFER_QUIET);
	sel &= ~ATA_DNXFER_QUIET;

	xfer_mask = orig_mask = ata_pack_xfermask(dev->pio_mask,
						  dev->mwdma_mask,
						  dev->udma_mask);
	ata_unpack_xfermask(xfer_mask, &pio_mask, &mwdma_mask, &udma_mask);

	switch (sel) {
	case ATA_DNXFER_PIO:
		highbit = fls(pio_mask) - 1;
		pio_mask &= ~(1 << highbit);
		break;

	case ATA_DNXFER_DMA:
		if (udma_mask) {
			highbit = fls(udma_mask) - 1;
			udma_mask &= ~(1 << highbit);
			if (!udma_mask)
				return -ENOENT;
		} else if (mwdma_mask) {
			highbit = fls(mwdma_mask) - 1;
			mwdma_mask &= ~(1 << highbit);
			if (!mwdma_mask)
				return -ENOENT;
		}
		break;

	case ATA_DNXFER_40C:
		udma_mask &= ATA_UDMA_MASK_40C;
		break;

	case ATA_DNXFER_FORCE_PIO0:
		pio_mask &= 1;
		fallthrough;
	case ATA_DNXFER_FORCE_PIO:
		mwdma_mask = 0;
		udma_mask = 0;
		break;

	default:
		BUG();
	}

	xfer_mask &= ata_pack_xfermask(pio_mask, mwdma_mask, udma_mask);

	if (!(xfer_mask & ATA_MASK_PIO) || xfer_mask == orig_mask)
		return -ENOENT;

	if (!quiet) {
		if (xfer_mask & (ATA_MASK_MWDMA | ATA_MASK_UDMA))
			snprintf(buf, sizeof(buf), "%s:%s",
				 ata_mode_string(xfer_mask),
				 ata_mode_string(xfer_mask & ATA_MASK_PIO));
		else
			snprintf(buf, sizeof(buf), "%s",
				 ata_mode_string(xfer_mask));

		ata_dev_warn(dev, "limiting speed to %s\n", buf);
	}

	ata_unpack_xfermask(xfer_mask, &dev->pio_mask, &dev->mwdma_mask,
			    &dev->udma_mask);

	return 0;
}

static int ata_dev_set_mode(struct ata_device *dev)
{
	struct ata_port *ap = dev->link->ap;
	struct ata_eh_context *ehc = &dev->link->eh_context;
	const bool nosetxfer = dev->horkage & ATA_HORKAGE_NOSETXFER;
	const char *dev_err_whine = "";
	int ign_dev_err = 0;
	unsigned int err_mask = 0;
	int rc;

	dev->flags &= ~ATA_DFLAG_PIO;
	if (dev->xfer_shift == ATA_SHIFT_PIO)
		dev->flags |= ATA_DFLAG_PIO;

	if (nosetxfer && ap->flags & ATA_FLAG_SATA && ata_id_is_sata(dev->id))
		dev_err_whine = " (SET_XFERMODE skipped)";
	else {
		if (nosetxfer)
			ata_dev_warn(dev,
				     "NOSETXFER but PATA detected - can't "
				     "skip SETXFER, might malfunction\n");
		err_mask = ata_dev_set_xfermode(dev);
	}

	if (err_mask & ~AC_ERR_DEV)
		goto fail;

	/* revalidate */
	ehc->i.flags |= ATA_EHI_POST_SETMODE;
	rc = ata_dev_revalidate(dev, ATA_DEV_UNKNOWN, 0);
	ehc->i.flags &= ~ATA_EHI_POST_SETMODE;
	if (rc)
		return rc;

	if (dev->xfer_shift == ATA_SHIFT_PIO) {
		/* Old CFA may refuse this command, which is just fine */
		if (ata_id_is_cfa(dev->id))
			ign_dev_err = 1;
		/* Catch several broken garbage emulations plus some pre
		   ATA devices */
		if (ata_id_major_version(dev->id) == 0 &&
					dev->pio_mode <= XFER_PIO_2)
			ign_dev_err = 1;
		/* Some very old devices and some bad newer ones fail
		   any kind of SET_XFERMODE request but support PIO0-2
		   timings and no IORDY */
		if (!ata_id_has_iordy(dev->id) && dev->pio_mode <= XFER_PIO_2)
			ign_dev_err = 1;
	}
	/* Early MWDMA devices do DMA but don't allow DMA mode setting.
	   Don't fail an MWDMA0 set IFF the device indicates it is in MWDMA0 */
	if (dev->xfer_shift == ATA_SHIFT_MWDMA &&
	    dev->dma_mode == XFER_MW_DMA_0 &&
	    (dev->id[63] >> 8) & 1)
		ign_dev_err = 1;

	/* if the device is actually configured correctly, ignore dev err */
	if (dev->xfer_mode == ata_xfer_mask2mode(ata_id_xfermask(dev->id)))
		ign_dev_err = 1;

	if (err_mask & AC_ERR_DEV) {
		if (!ign_dev_err)
			goto fail;
		else
			dev_err_whine = " (device error ignored)";
	}

	ata_dev_dbg(dev, "xfer_shift=%u, xfer_mode=0x%x\n",
		    dev->xfer_shift, (int)dev->xfer_mode);

	if (!(ehc->i.flags & ATA_EHI_QUIET) ||
	    ehc->i.flags & ATA_EHI_DID_HARDRESET)
		ata_dev_info(dev, "configured for %s%s\n",
			     ata_mode_string(ata_xfer_mode2mask(dev->xfer_mode)),
			     dev_err_whine);

	return 0;

 fail:
	ata_dev_err(dev, "failed to set xfermode (err_mask=0x%x)\n", err_mask);
	return -EIO;
}

/**
 *	ata_do_set_mode - Program timings and issue SET FEATURES - XFER
 *	@link: link on which timings will be programmed
 *	@r_failed_dev: out parameter for failed device
 *
 *	Standard implementation of the function used to tune and set
 *	ATA device disk transfer mode (PIO3, UDMA6, etc.).  If
 *	ata_dev_set_mode() fails, pointer to the failing device is
 *	returned in @r_failed_dev.
 *
 *	LOCKING:
 *	PCI/etc. bus probe sem.
 *
 *	RETURNS:
 *	0 on success, negative errno otherwise
 */

int ata_do_set_mode(struct ata_link *link, struct ata_device **r_failed_dev)
{
	struct ata_port *ap = link->ap;
	struct ata_device *dev;
	int rc = 0, used_dma = 0, found = 0;

	/* step 1: calculate xfer_mask */
	ata_for_each_dev(dev, link, ENABLED) {
		unsigned int pio_mask, dma_mask;
		unsigned int mode_mask;

		mode_mask = ATA_DMA_MASK_ATA;
		if (dev->class == ATA_DEV_ATAPI)
			mode_mask = ATA_DMA_MASK_ATAPI;
		else if (ata_id_is_cfa(dev->id))
			mode_mask = ATA_DMA_MASK_CFA;

		ata_dev_xfermask(dev);
		ata_force_xfermask(dev);

		pio_mask = ata_pack_xfermask(dev->pio_mask, 0, 0);

		if (libata_dma_mask & mode_mask)
			dma_mask = ata_pack_xfermask(0, dev->mwdma_mask,
						     dev->udma_mask);
		else
			dma_mask = 0;

		dev->pio_mode = ata_xfer_mask2mode(pio_mask);
		dev->dma_mode = ata_xfer_mask2mode(dma_mask);

		found = 1;
		if (ata_dma_enabled(dev))
			used_dma = 1;
	}
	if (!found)
		goto out;

	/* step 2: always set host PIO timings */
	ata_for_each_dev(dev, link, ENABLED) {
		if (dev->pio_mode == 0xff) {
			ata_dev_warn(dev, "no PIO support\n");
			rc = -EINVAL;
			goto out;
		}

		dev->xfer_mode = dev->pio_mode;
		dev->xfer_shift = ATA_SHIFT_PIO;
		if (ap->ops->set_piomode)
			ap->ops->set_piomode(ap, dev);
	}

	/* step 3: set host DMA timings */
	ata_for_each_dev(dev, link, ENABLED) {
		if (!ata_dma_enabled(dev))
			continue;

		dev->xfer_mode = dev->dma_mode;
		dev->xfer_shift = ata_xfer_mode2shift(dev->dma_mode);
		if (ap->ops->set_dmamode)
			ap->ops->set_dmamode(ap, dev);
	}

	/* step 4: update devices' xfer mode */
	ata_for_each_dev(dev, link, ENABLED) {
		rc = ata_dev_set_mode(dev);
		if (rc)
			goto out;
	}

	/* Record simplex status. If we selected DMA then the other
	 * host channels are not permitted to do so.
	 */
	if (used_dma && (ap->host->flags & ATA_HOST_SIMPLEX))
		ap->host->simplex_claimed = ap;

 out:
	if (rc)
		*r_failed_dev = dev;
	return rc;
}
EXPORT_SYMBOL_GPL(ata_do_set_mode);

/**
 *	ata_wait_ready - wait for link to become ready
 *	@link: link to be waited on
 *	@deadline: deadline jiffies for the operation
 *	@check_ready: callback to check link readiness
 *
 *	Wait for @link to become ready.  @check_ready should return
 *	positive number if @link is ready, 0 if it isn't, -ENODEV if
 *	link doesn't seem to be occupied, other errno for other error
 *	conditions.
 *
 *	Transient -ENODEV conditions are allowed for
 *	ATA_TMOUT_FF_WAIT.
 *
 *	LOCKING:
 *	EH context.
 *
 *	RETURNS:
 *	0 if @link is ready before @deadline; otherwise, -errno.
 */
int ata_wait_ready(struct ata_link *link, unsigned long deadline,
		   int (*check_ready)(struct ata_link *link))
{
	unsigned long start = jiffies;
	unsigned long nodev_deadline;
	int warned = 0;

	/* choose which 0xff timeout to use, read comment in libata.h */
	if (link->ap->host->flags & ATA_HOST_PARALLEL_SCAN)
		nodev_deadline = ata_deadline(start, ATA_TMOUT_FF_WAIT_LONG);
	else
		nodev_deadline = ata_deadline(start, ATA_TMOUT_FF_WAIT);

	/* Slave readiness can't be tested separately from master.  On
	 * M/S emulation configuration, this function should be called
	 * only on the master and it will handle both master and slave.
	 */
	WARN_ON(link == link->ap->slave_link);

	if (time_after(nodev_deadline, deadline))
		nodev_deadline = deadline;

	while (1) {
		unsigned long now = jiffies;
		int ready, tmp;

		ready = tmp = check_ready(link);
		if (ready > 0)
			return 0;

		/*
		 * -ENODEV could be transient.  Ignore -ENODEV if link
		 * is online.  Also, some SATA devices take a long
		 * time to clear 0xff after reset.  Wait for
		 * ATA_TMOUT_FF_WAIT[_LONG] on -ENODEV if link isn't
		 * offline.
		 *
		 * Note that some PATA controllers (pata_ali) explode
		 * if status register is read more than once when
		 * there's no device attached.
		 */
		if (ready == -ENODEV) {
			if (ata_link_online(link))
				ready = 0;
			else if ((link->ap->flags & ATA_FLAG_SATA) &&
				 !ata_link_offline(link) &&
				 time_before(now, nodev_deadline))
				ready = 0;
		}

		if (ready)
			return ready;
		if (time_after(now, deadline))
			return -EBUSY;

		if (!warned && time_after(now, start + 5 * HZ) &&
		    (deadline - now > 3 * HZ)) {
			ata_link_warn(link,
				"link is slow to respond, please be patient "
				"(ready=%d)\n", tmp);
			warned = 1;
		}

		ata_msleep(link->ap, 50);
	}
}

/**
 *	ata_wait_after_reset - wait for link to become ready after reset
 *	@link: link to be waited on
 *	@deadline: deadline jiffies for the operation
 *	@check_ready: callback to check link readiness
 *
 *	Wait for @link to become ready after reset.
 *
 *	LOCKING:
 *	EH context.
 *
 *	RETURNS:
 *	0 if @link is ready before @deadline; otherwise, -errno.
 */
int ata_wait_after_reset(struct ata_link *link, unsigned long deadline,
				int (*check_ready)(struct ata_link *link))
{
	ata_msleep(link->ap, ATA_WAIT_AFTER_RESET);

	return ata_wait_ready(link, deadline, check_ready);
}
EXPORT_SYMBOL_GPL(ata_wait_after_reset);

/**
 *	ata_std_prereset - prepare for reset
 *	@link: ATA link to be reset
 *	@deadline: deadline jiffies for the operation
 *
 *	@link is about to be reset.  Initialize it.  Failure from
 *	prereset makes libata abort whole reset sequence and give up
 *	that port, so prereset should be best-effort.  It does its
 *	best to prepare for reset sequence but if things go wrong, it
 *	should just whine, not fail.
 *
 *	LOCKING:
 *	Kernel thread context (may sleep)
 *
 *	RETURNS:
 *	Always 0.
 */
int ata_std_prereset(struct ata_link *link, unsigned long deadline)
{
	struct ata_port *ap = link->ap;
	struct ata_eh_context *ehc = &link->eh_context;
	const unsigned int *timing = sata_ehc_deb_timing(ehc);
	int rc;

	/* if we're about to do hardreset, nothing more to do */
	if (ehc->i.action & ATA_EH_HARDRESET)
		return 0;

	/* if SATA, resume link */
	if (ap->flags & ATA_FLAG_SATA) {
		rc = sata_link_resume(link, timing, deadline);
		/* whine about phy resume failure but proceed */
		if (rc && rc != -EOPNOTSUPP)
			ata_link_warn(link,
				      "failed to resume link for reset (errno=%d)\n",
				      rc);
	}

	/* no point in trying softreset on offline link */
	if (ata_phys_link_offline(link))
		ehc->i.action &= ~ATA_EH_SOFTRESET;

	return 0;
}
EXPORT_SYMBOL_GPL(ata_std_prereset);

/**
 *	sata_std_hardreset - COMRESET w/o waiting or classification
 *	@link: link to reset
 *	@class: resulting class of attached device
 *	@deadline: deadline jiffies for the operation
 *
 *	Standard SATA COMRESET w/o waiting or classification.
 *
 *	LOCKING:
 *	Kernel thread context (may sleep)
 *
 *	RETURNS:
 *	0 if link offline, -EAGAIN if link online, -errno on errors.
 */
int sata_std_hardreset(struct ata_link *link, unsigned int *class,
		       unsigned long deadline)
{
	const unsigned int *timing = sata_ehc_deb_timing(&link->eh_context);
	bool online;
	int rc;

	/* do hardreset */
	rc = sata_link_hardreset(link, timing, deadline, &online, NULL);
	return online ? -EAGAIN : rc;
}
EXPORT_SYMBOL_GPL(sata_std_hardreset);

/**
 *	ata_std_postreset - standard postreset callback
 *	@link: the target ata_link
 *	@classes: classes of attached devices
 *
 *	This function is invoked after a successful reset.  Note that
 *	the device might have been reset more than once using
 *	different reset methods before postreset is invoked.
 *
 *	LOCKING:
 *	Kernel thread context (may sleep)
 */
void ata_std_postreset(struct ata_link *link, unsigned int *classes)
{
	u32 serror;

	/* reset complete, clear SError */
	if (!sata_scr_read(link, SCR_ERROR, &serror))
		sata_scr_write(link, SCR_ERROR, serror);

	/* print link status */
	sata_print_link_status(link);
}
EXPORT_SYMBOL_GPL(ata_std_postreset);

/**
 *	ata_dev_same_device - Determine whether new ID matches configured device
 *	@dev: device to compare against
 *	@new_class: class of the new device
 *	@new_id: IDENTIFY page of the new device
 *
 *	Compare @new_class and @new_id against @dev and determine
 *	whether @dev is the device indicated by @new_class and
 *	@new_id.
 *
 *	LOCKING:
 *	None.
 *
 *	RETURNS:
 *	1 if @dev matches @new_class and @new_id, 0 otherwise.
 */
static int ata_dev_same_device(struct ata_device *dev, unsigned int new_class,
			       const u16 *new_id)
{
	const u16 *old_id = dev->id;
	unsigned char model[2][ATA_ID_PROD_LEN + 1];
	unsigned char serial[2][ATA_ID_SERNO_LEN + 1];

	if (dev->class != new_class) {
		ata_dev_info(dev, "class mismatch %d != %d\n",
			     dev->class, new_class);
		return 0;
	}

	ata_id_c_string(old_id, model[0], ATA_ID_PROD, sizeof(model[0]));
	ata_id_c_string(new_id, model[1], ATA_ID_PROD, sizeof(model[1]));
	ata_id_c_string(old_id, serial[0], ATA_ID_SERNO, sizeof(serial[0]));
	ata_id_c_string(new_id, serial[1], ATA_ID_SERNO, sizeof(serial[1]));

	if (strcmp(model[0], model[1])) {
		ata_dev_info(dev, "model number mismatch '%s' != '%s'\n",
			     model[0], model[1]);
		return 0;
	}

	if (strcmp(serial[0], serial[1])) {
		ata_dev_info(dev, "serial number mismatch '%s' != '%s'\n",
			     serial[0], serial[1]);
		return 0;
	}

	return 1;
}

/**
 *	ata_dev_reread_id - Re-read IDENTIFY data
 *	@dev: target ATA device
 *	@readid_flags: read ID flags
 *
 *	Re-read IDENTIFY page and make sure @dev is still attached to
 *	the port.
 *
 *	LOCKING:
 *	Kernel thread context (may sleep)
 *
 *	RETURNS:
 *	0 on success, negative errno otherwise
 */
int ata_dev_reread_id(struct ata_device *dev, unsigned int readid_flags)
{
	unsigned int class = dev->class;
	u16 *id = (void *)dev->link->ap->sector_buf;
	int rc;

	/* read ID data */
	rc = ata_dev_read_id(dev, &class, readid_flags, id);
	if (rc)
		return rc;

	/* is the device still there? */
	if (!ata_dev_same_device(dev, class, id))
		return -ENODEV;

	memcpy(dev->id, id, sizeof(id[0]) * ATA_ID_WORDS);
	return 0;
}

/**
 *	ata_dev_revalidate - Revalidate ATA device
 *	@dev: device to revalidate
 *	@new_class: new class code
 *	@readid_flags: read ID flags
 *
 *	Re-read IDENTIFY page, make sure @dev is still attached to the
 *	port and reconfigure it according to the new IDENTIFY page.
 *
 *	LOCKING:
 *	Kernel thread context (may sleep)
 *
 *	RETURNS:
 *	0 on success, negative errno otherwise
 */
int ata_dev_revalidate(struct ata_device *dev, unsigned int new_class,
		       unsigned int readid_flags)
{
	u64 n_sectors = dev->n_sectors;
	u64 n_native_sectors = dev->n_native_sectors;
	int rc;

	if (!ata_dev_enabled(dev))
		return -ENODEV;

	/* fail early if !ATA && !ATAPI to avoid issuing [P]IDENTIFY to PMP */
	if (ata_class_enabled(new_class) && new_class == ATA_DEV_PMP) {
		ata_dev_info(dev, "class mismatch %u != %u\n",
			     dev->class, new_class);
		rc = -ENODEV;
		goto fail;
	}

	/* re-read ID */
	rc = ata_dev_reread_id(dev, readid_flags);
	if (rc)
		goto fail;

	/* configure device according to the new ID */
	rc = ata_dev_configure(dev);
	if (rc)
		goto fail;

	/* verify n_sectors hasn't changed */
	if (dev->class != ATA_DEV_ATA || !n_sectors ||
	    dev->n_sectors == n_sectors)
		return 0;

	/* n_sectors has changed */
	ata_dev_warn(dev, "n_sectors mismatch %llu != %llu\n",
		     (unsigned long long)n_sectors,
		     (unsigned long long)dev->n_sectors);

	/*
	 * Something could have caused HPA to be unlocked
	 * involuntarily.  If n_native_sectors hasn't changed and the
	 * new size matches it, keep the device.
	 */
	if (dev->n_native_sectors == n_native_sectors &&
	    dev->n_sectors > n_sectors && dev->n_sectors == n_native_sectors) {
		ata_dev_warn(dev,
			     "new n_sectors matches native, probably "
			     "late HPA unlock, n_sectors updated\n");
		/* use the larger n_sectors */
		return 0;
	}

	/*
	 * Some BIOSes boot w/o HPA but resume w/ HPA locked.  Try
	 * unlocking HPA in those cases.
	 *
	 * https://bugzilla.kernel.org/show_bug.cgi?id=15396
	 */
	if (dev->n_native_sectors == n_native_sectors &&
	    dev->n_sectors < n_sectors && n_sectors == n_native_sectors &&
	    !(dev->horkage & ATA_HORKAGE_BROKEN_HPA)) {
		ata_dev_warn(dev,
			     "old n_sectors matches native, probably "
			     "late HPA lock, will try to unlock HPA\n");
		/* try unlocking HPA */
		dev->flags |= ATA_DFLAG_UNLOCK_HPA;
		rc = -EIO;
	} else
		rc = -ENODEV;

	/* restore original n_[native_]sectors and fail */
	dev->n_native_sectors = n_native_sectors;
	dev->n_sectors = n_sectors;
 fail:
	ata_dev_err(dev, "revalidation failed (errno=%d)\n", rc);
	return rc;
}

struct ata_blacklist_entry {
	const char *model_num;
	const char *model_rev;
	unsigned long horkage;
};

static const struct ata_blacklist_entry ata_device_blacklist [] = {
	/* Devices with DMA related problems under Linux */
	{ "WDC AC11000H",	NULL,		ATA_HORKAGE_NODMA },
	{ "WDC AC22100H",	NULL,		ATA_HORKAGE_NODMA },
	{ "WDC AC32500H",	NULL,		ATA_HORKAGE_NODMA },
	{ "WDC AC33100H",	NULL,		ATA_HORKAGE_NODMA },
	{ "WDC AC31600H",	NULL,		ATA_HORKAGE_NODMA },
	{ "WDC AC32100H",	"24.09P07",	ATA_HORKAGE_NODMA },
	{ "WDC AC23200L",	"21.10N21",	ATA_HORKAGE_NODMA },
	{ "Compaq CRD-8241B", 	NULL,		ATA_HORKAGE_NODMA },
	{ "CRD-8400B",		NULL, 		ATA_HORKAGE_NODMA },
	{ "CRD-848[02]B",	NULL,		ATA_HORKAGE_NODMA },
	{ "CRD-84",		NULL,		ATA_HORKAGE_NODMA },
	{ "SanDisk SDP3B",	NULL,		ATA_HORKAGE_NODMA },
	{ "SanDisk SDP3B-64",	NULL,		ATA_HORKAGE_NODMA },
	{ "SANYO CD-ROM CRD",	NULL,		ATA_HORKAGE_NODMA },
	{ "HITACHI CDR-8",	NULL,		ATA_HORKAGE_NODMA },
	{ "HITACHI CDR-8[34]35",NULL,		ATA_HORKAGE_NODMA },
	{ "Toshiba CD-ROM XM-6202B", NULL,	ATA_HORKAGE_NODMA },
	{ "TOSHIBA CD-ROM XM-1702BC", NULL,	ATA_HORKAGE_NODMA },
	{ "CD-532E-A", 		NULL,		ATA_HORKAGE_NODMA },
	{ "E-IDE CD-ROM CR-840",NULL,		ATA_HORKAGE_NODMA },
	{ "CD-ROM Drive/F5A",	NULL,		ATA_HORKAGE_NODMA },
	{ "WPI CDD-820", 	NULL,		ATA_HORKAGE_NODMA },
	{ "SAMSUNG CD-ROM SC-148C", NULL,	ATA_HORKAGE_NODMA },
	{ "SAMSUNG CD-ROM SC",	NULL,		ATA_HORKAGE_NODMA },
	{ "ATAPI CD-ROM DRIVE 40X MAXIMUM",NULL,ATA_HORKAGE_NODMA },
	{ "_NEC DV5800A", 	NULL,		ATA_HORKAGE_NODMA },
	{ "SAMSUNG CD-ROM SN-124", "N001",	ATA_HORKAGE_NODMA },
	{ "Seagate STT20000A", NULL,		ATA_HORKAGE_NODMA },
	{ " 2GB ATA Flash Disk", "ADMA428M",	ATA_HORKAGE_NODMA },
	{ "VRFDFC22048UCHC-TE*", NULL,		ATA_HORKAGE_NODMA },
	/* Odd clown on sil3726/4726 PMPs */
	{ "Config  Disk",	NULL,		ATA_HORKAGE_DISABLE },
	/* Similar story with ASMedia 1092 */
	{ "ASMT109x- Config",	NULL,		ATA_HORKAGE_DISABLE },

	/* Weird ATAPI devices */
	{ "TORiSAN DVD-ROM DRD-N216", NULL,	ATA_HORKAGE_MAX_SEC_128 },
	{ "QUANTUM DAT    DAT72-000", NULL,	ATA_HORKAGE_ATAPI_MOD16_DMA },
	{ "Slimtype DVD A  DS8A8SH", NULL,	ATA_HORKAGE_MAX_SEC_LBA48 },
	{ "Slimtype DVD A  DS8A9SH", NULL,	ATA_HORKAGE_MAX_SEC_LBA48 },

	/*
	 * Causes silent data corruption with higher max sects.
	 * http://lkml.kernel.org/g/x49wpy40ysk.fsf@segfault.boston.devel.redhat.com
	 */
	{ "ST380013AS",		"3.20",		ATA_HORKAGE_MAX_SEC_1024 },

	/*
	 * These devices time out with higher max sects.
	 * https://bugzilla.kernel.org/show_bug.cgi?id=121671
	 */
	{ "LITEON CX1-JB*-HP",	NULL,		ATA_HORKAGE_MAX_SEC_1024 },
	{ "LITEON EP1-*",	NULL,		ATA_HORKAGE_MAX_SEC_1024 },

	/* Devices we expect to fail diagnostics */

	/* Devices where NCQ should be avoided */
	/* NCQ is slow */
	{ "WDC WD740ADFD-00",	NULL,		ATA_HORKAGE_NONCQ },
	{ "WDC WD740ADFD-00NLR1", NULL,		ATA_HORKAGE_NONCQ },
	/* http://thread.gmane.org/gmane.linux.ide/14907 */
	{ "FUJITSU MHT2060BH",	NULL,		ATA_HORKAGE_NONCQ },
	/* NCQ is broken */
	{ "Maxtor *",		"BANC*",	ATA_HORKAGE_NONCQ },
	{ "Maxtor 7V300F0",	"VA111630",	ATA_HORKAGE_NONCQ },
	{ "ST380817AS",		"3.42",		ATA_HORKAGE_NONCQ },
	{ "ST3160023AS",	"3.42",		ATA_HORKAGE_NONCQ },
	{ "OCZ CORE_SSD",	"02.10104",	ATA_HORKAGE_NONCQ },

	/* Seagate NCQ + FLUSH CACHE firmware bug */
	{ "ST31500341AS",	"SD1[5-9]",	ATA_HORKAGE_NONCQ |
						ATA_HORKAGE_FIRMWARE_WARN },

	{ "ST31000333AS",	"SD1[5-9]",	ATA_HORKAGE_NONCQ |
						ATA_HORKAGE_FIRMWARE_WARN },

	{ "ST3640[36]23AS",	"SD1[5-9]",	ATA_HORKAGE_NONCQ |
						ATA_HORKAGE_FIRMWARE_WARN },

	{ "ST3320[68]13AS",	"SD1[5-9]",	ATA_HORKAGE_NONCQ |
						ATA_HORKAGE_FIRMWARE_WARN },

	/* drives which fail FPDMA_AA activation (some may freeze afterwards)
	   the ST disks also have LPM issues */
	{ "ST1000LM024 HN-M101MBB", NULL,	ATA_HORKAGE_BROKEN_FPDMA_AA |
						ATA_HORKAGE_NOLPM },
	{ "VB0250EAVER",	"HPG7",		ATA_HORKAGE_BROKEN_FPDMA_AA },

	/* Blacklist entries taken from Silicon Image 3124/3132
	   Windows driver .inf file - also several Linux problem reports */
	{ "HTS541060G9SA00",    "MB3OC60D",     ATA_HORKAGE_NONCQ },
	{ "HTS541080G9SA00",    "MB4OC60D",     ATA_HORKAGE_NONCQ },
	{ "HTS541010G9SA00",    "MBZOC60D",     ATA_HORKAGE_NONCQ },

	/* https://bugzilla.kernel.org/show_bug.cgi?id=15573 */
	{ "C300-CTFDDAC128MAG",	"0001",		ATA_HORKAGE_NONCQ },

	/* Sandisk SD7/8/9s lock up hard on large trims */
	{ "SanDisk SD[789]*",	NULL,		ATA_HORKAGE_MAX_TRIM_128M },

	/* devices which puke on READ_NATIVE_MAX */
	{ "HDS724040KLSA80",	"KFAOA20N",	ATA_HORKAGE_BROKEN_HPA },
	{ "WDC WD3200JD-00KLB0", "WD-WCAMR1130137", ATA_HORKAGE_BROKEN_HPA },
	{ "WDC WD2500JD-00HBB0", "WD-WMAL71490727", ATA_HORKAGE_BROKEN_HPA },
	{ "MAXTOR 6L080L4",	"A93.0500",	ATA_HORKAGE_BROKEN_HPA },

	/* this one allows HPA unlocking but fails IOs on the area */
	{ "OCZ-VERTEX",		    "1.30",	ATA_HORKAGE_BROKEN_HPA },

	/* Devices which report 1 sector over size HPA */
	{ "ST340823A",		NULL,		ATA_HORKAGE_HPA_SIZE },
	{ "ST320413A",		NULL,		ATA_HORKAGE_HPA_SIZE },
	{ "ST310211A",		NULL,		ATA_HORKAGE_HPA_SIZE },

	/* Devices which get the IVB wrong */
	{ "QUANTUM FIREBALLlct10 05", "A03.0900", ATA_HORKAGE_IVB },
	/* Maybe we should just blacklist TSSTcorp... */
	{ "TSSTcorp CDDVDW SH-S202[HJN]", "SB0[01]",  ATA_HORKAGE_IVB },

	/* Devices that do not need bridging limits applied */
	{ "MTRON MSP-SATA*",		NULL,	ATA_HORKAGE_BRIDGE_OK },
	{ "BUFFALO HD-QSU2/R5",		NULL,	ATA_HORKAGE_BRIDGE_OK },

	/* Devices which aren't very happy with higher link speeds */
	{ "WD My Book",			NULL,	ATA_HORKAGE_1_5_GBPS },
	{ "Seagate FreeAgent GoFlex",	NULL,	ATA_HORKAGE_1_5_GBPS },

	/*
	 * Devices which choke on SETXFER.  Applies only if both the
	 * device and controller are SATA.
	 */
	{ "PIONEER DVD-RW  DVRTD08",	NULL,	ATA_HORKAGE_NOSETXFER },
	{ "PIONEER DVD-RW  DVRTD08A",	NULL,	ATA_HORKAGE_NOSETXFER },
	{ "PIONEER DVD-RW  DVR-215",	NULL,	ATA_HORKAGE_NOSETXFER },
	{ "PIONEER DVD-RW  DVR-212D",	NULL,	ATA_HORKAGE_NOSETXFER },
	{ "PIONEER DVD-RW  DVR-216D",	NULL,	ATA_HORKAGE_NOSETXFER },

	/* These specific Pioneer models have LPM issues */
	{ "PIONEER BD-RW   BDR-207M",	NULL,	ATA_HORKAGE_NOLPM },
	{ "PIONEER BD-RW   BDR-205",	NULL,	ATA_HORKAGE_NOLPM },

	/* Crucial BX100 SSD 500GB has broken LPM support */
	{ "CT500BX100SSD1",		NULL,	ATA_HORKAGE_NOLPM },

	/* 512GB MX100 with MU01 firmware has both queued TRIM and LPM issues */
	{ "Crucial_CT512MX100*",	"MU01",	ATA_HORKAGE_NO_NCQ_TRIM |
						ATA_HORKAGE_ZERO_AFTER_TRIM |
						ATA_HORKAGE_NOLPM },
	/* 512GB MX100 with newer firmware has only LPM issues */
	{ "Crucial_CT512MX100*",	NULL,	ATA_HORKAGE_ZERO_AFTER_TRIM |
						ATA_HORKAGE_NOLPM },

	/* 480GB+ M500 SSDs have both queued TRIM and LPM issues */
	{ "Crucial_CT480M500*",		NULL,	ATA_HORKAGE_NO_NCQ_TRIM |
						ATA_HORKAGE_ZERO_AFTER_TRIM |
						ATA_HORKAGE_NOLPM },
	{ "Crucial_CT960M500*",		NULL,	ATA_HORKAGE_NO_NCQ_TRIM |
						ATA_HORKAGE_ZERO_AFTER_TRIM |
						ATA_HORKAGE_NOLPM },

	/* These specific Samsung models/firmware-revs do not handle LPM well */
	{ "SAMSUNG MZMPC128HBFU-000MV", "CXM14M1Q", ATA_HORKAGE_NOLPM },
	{ "SAMSUNG SSD PM830 mSATA *",  "CXM13D1Q", ATA_HORKAGE_NOLPM },
	{ "SAMSUNG MZ7TD256HAFV-000L9", NULL,       ATA_HORKAGE_NOLPM },
	{ "SAMSUNG MZ7TE512HMHP-000L1", "EXT06L0Q", ATA_HORKAGE_NOLPM },

	/* devices that don't properly handle queued TRIM commands */
	{ "Micron_M500IT_*",		"MU01",	ATA_HORKAGE_NO_NCQ_TRIM |
						ATA_HORKAGE_ZERO_AFTER_TRIM },
	{ "Micron_M500_*",		NULL,	ATA_HORKAGE_NO_NCQ_TRIM |
						ATA_HORKAGE_ZERO_AFTER_TRIM },
	{ "Micron_M5[15]0_*",		"MU01",	ATA_HORKAGE_NO_NCQ_TRIM |
						ATA_HORKAGE_ZERO_AFTER_TRIM },
	{ "Micron_1100_*",		NULL,	ATA_HORKAGE_NO_NCQ_TRIM |
						ATA_HORKAGE_ZERO_AFTER_TRIM, },
	{ "Crucial_CT*M500*",		NULL,	ATA_HORKAGE_NO_NCQ_TRIM |
						ATA_HORKAGE_ZERO_AFTER_TRIM },
	{ "Crucial_CT*M550*",		"MU01",	ATA_HORKAGE_NO_NCQ_TRIM |
						ATA_HORKAGE_ZERO_AFTER_TRIM },
	{ "Crucial_CT*MX100*",		"MU01",	ATA_HORKAGE_NO_NCQ_TRIM |
						ATA_HORKAGE_ZERO_AFTER_TRIM },
	{ "Samsung SSD 840 EVO*",	NULL,	ATA_HORKAGE_NO_NCQ_TRIM |
						ATA_HORKAGE_NO_DMA_LOG |
						ATA_HORKAGE_ZERO_AFTER_TRIM },
	{ "Samsung SSD 840*",		NULL,	ATA_HORKAGE_NO_NCQ_TRIM |
						ATA_HORKAGE_ZERO_AFTER_TRIM },
	{ "Samsung SSD 850*",		NULL,	ATA_HORKAGE_NO_NCQ_TRIM |
						ATA_HORKAGE_ZERO_AFTER_TRIM },
	{ "Samsung SSD 860*",		NULL,	ATA_HORKAGE_NO_NCQ_TRIM |
						ATA_HORKAGE_ZERO_AFTER_TRIM |
						ATA_HORKAGE_NO_NCQ_ON_ATI },
	{ "Samsung SSD 870*",		NULL,	ATA_HORKAGE_NO_NCQ_TRIM |
						ATA_HORKAGE_ZERO_AFTER_TRIM |
						ATA_HORKAGE_NO_NCQ_ON_ATI },
	{ "SAMSUNG*MZ7LH*",		NULL,	ATA_HORKAGE_NO_NCQ_TRIM |
						ATA_HORKAGE_ZERO_AFTER_TRIM |
						ATA_HORKAGE_NO_NCQ_ON_ATI, },
	{ "FCCT*M500*",			NULL,	ATA_HORKAGE_NO_NCQ_TRIM |
						ATA_HORKAGE_ZERO_AFTER_TRIM },

	/* devices that don't properly handle TRIM commands */
	{ "SuperSSpeed S238*",		NULL,	ATA_HORKAGE_NOTRIM },
	{ "M88V29*",			NULL,	ATA_HORKAGE_NOTRIM },

	/*
	 * As defined, the DRAT (Deterministic Read After Trim) and RZAT
	 * (Return Zero After Trim) flags in the ATA Command Set are
	 * unreliable in the sense that they only define what happens if
	 * the device successfully executed the DSM TRIM command. TRIM
	 * is only advisory, however, and the device is free to silently
	 * ignore all or parts of the request.
	 *
	 * Whitelist drives that are known to reliably return zeroes
	 * after TRIM.
	 */

	/*
	 * The intel 510 drive has buggy DRAT/RZAT. Explicitly exclude
	 * that model before whitelisting all other intel SSDs.
	 */
	{ "INTEL*SSDSC2MH*",		NULL,	0 },

	{ "Micron*",			NULL,	ATA_HORKAGE_ZERO_AFTER_TRIM },
	{ "Crucial*",			NULL,	ATA_HORKAGE_ZERO_AFTER_TRIM },
	{ "INTEL*SSD*", 		NULL,	ATA_HORKAGE_ZERO_AFTER_TRIM },
	{ "SSD*INTEL*",			NULL,	ATA_HORKAGE_ZERO_AFTER_TRIM },
	{ "Samsung*SSD*",		NULL,	ATA_HORKAGE_ZERO_AFTER_TRIM },
	{ "SAMSUNG*SSD*",		NULL,	ATA_HORKAGE_ZERO_AFTER_TRIM },
	{ "SAMSUNG*MZ7KM*",		NULL,	ATA_HORKAGE_ZERO_AFTER_TRIM },
	{ "ST[1248][0248]0[FH]*",	NULL,	ATA_HORKAGE_ZERO_AFTER_TRIM },

	/*
	 * Some WD SATA-I drives spin up and down erratically when the link
	 * is put into the slumber mode.  We don't have full list of the
	 * affected devices.  Disable LPM if the device matches one of the
	 * known prefixes and is SATA-1.  As a side effect LPM partial is
	 * lost too.
	 *
	 * https://bugzilla.kernel.org/show_bug.cgi?id=57211
	 */
	{ "WDC WD800JD-*",		NULL,	ATA_HORKAGE_WD_BROKEN_LPM },
	{ "WDC WD1200JD-*",		NULL,	ATA_HORKAGE_WD_BROKEN_LPM },
	{ "WDC WD1600JD-*",		NULL,	ATA_HORKAGE_WD_BROKEN_LPM },
	{ "WDC WD2000JD-*",		NULL,	ATA_HORKAGE_WD_BROKEN_LPM },
	{ "WDC WD2500JD-*",		NULL,	ATA_HORKAGE_WD_BROKEN_LPM },
	{ "WDC WD3000JD-*",		NULL,	ATA_HORKAGE_WD_BROKEN_LPM },
	{ "WDC WD3200JD-*",		NULL,	ATA_HORKAGE_WD_BROKEN_LPM },

	/*
	 * This sata dom device goes on a walkabout when the ATA_LOG_DIRECTORY
	 * log page is accessed. Ensure we never ask for this log page with
	 * these devices.
	 */
	{ "SATADOM-ML 3ME",		NULL,	ATA_HORKAGE_NO_LOG_DIR },

	/* Buggy FUA */
	{ "Maxtor",		"BANC1G10",	ATA_HORKAGE_NO_FUA },
	{ "WDC*WD2500J*",	NULL,		ATA_HORKAGE_NO_FUA },
	{ "OCZ-VERTEX*",	NULL,		ATA_HORKAGE_NO_FUA },
	{ "INTEL*SSDSC2CT*",	NULL,		ATA_HORKAGE_NO_FUA },

	/* End Marker */
	{ }
};

static unsigned long ata_dev_blacklisted(const struct ata_device *dev)
{
	unsigned char model_num[ATA_ID_PROD_LEN + 1];
	unsigned char model_rev[ATA_ID_FW_REV_LEN + 1];
	const struct ata_blacklist_entry *ad = ata_device_blacklist;

	ata_id_c_string(dev->id, model_num, ATA_ID_PROD, sizeof(model_num));
	ata_id_c_string(dev->id, model_rev, ATA_ID_FW_REV, sizeof(model_rev));

	while (ad->model_num) {
		if (glob_match(ad->model_num, model_num)) {
			if (ad->model_rev == NULL)
				return ad->horkage;
			if (glob_match(ad->model_rev, model_rev))
				return ad->horkage;
		}
		ad++;
	}
	return 0;
}

static int ata_dma_blacklisted(const struct ata_device *dev)
{
	/* We don't support polling DMA.
	 * DMA blacklist those ATAPI devices with CDB-intr (and use PIO)
	 * if the LLDD handles only interrupts in the HSM_ST_LAST state.
	 */
	if ((dev->link->ap->flags & ATA_FLAG_PIO_POLLING) &&
	    (dev->flags & ATA_DFLAG_CDB_INTR))
		return 1;
	return (dev->horkage & ATA_HORKAGE_NODMA) ? 1 : 0;
}

/**
 *	ata_is_40wire		-	check drive side detection
 *	@dev: device
 *
 *	Perform drive side detection decoding, allowing for device vendors
 *	who can't follow the documentation.
 */

static int ata_is_40wire(struct ata_device *dev)
{
	if (dev->horkage & ATA_HORKAGE_IVB)
		return ata_drive_40wire_relaxed(dev->id);
	return ata_drive_40wire(dev->id);
}

/**
 *	cable_is_40wire		-	40/80/SATA decider
 *	@ap: port to consider
 *
 *	This function encapsulates the policy for speed management
 *	in one place. At the moment we don't cache the result but
 *	there is a good case for setting ap->cbl to the result when
 *	we are called with unknown cables (and figuring out if it
 *	impacts hotplug at all).
 *
 *	Return 1 if the cable appears to be 40 wire.
 */

static int cable_is_40wire(struct ata_port *ap)
{
	struct ata_link *link;
	struct ata_device *dev;

	/* If the controller thinks we are 40 wire, we are. */
	if (ap->cbl == ATA_CBL_PATA40)
		return 1;

	/* If the controller thinks we are 80 wire, we are. */
	if (ap->cbl == ATA_CBL_PATA80 || ap->cbl == ATA_CBL_SATA)
		return 0;

	/* If the system is known to be 40 wire short cable (eg
	 * laptop), then we allow 80 wire modes even if the drive
	 * isn't sure.
	 */
	if (ap->cbl == ATA_CBL_PATA40_SHORT)
		return 0;

	/* If the controller doesn't know, we scan.
	 *
	 * Note: We look for all 40 wire detects at this point.  Any
	 *       80 wire detect is taken to be 80 wire cable because
	 * - in many setups only the one drive (slave if present) will
	 *   give a valid detect
	 * - if you have a non detect capable drive you don't want it
	 *   to colour the choice
	 */
	ata_for_each_link(link, ap, EDGE) {
		ata_for_each_dev(dev, link, ENABLED) {
			if (!ata_is_40wire(dev))
				return 0;
		}
	}
	return 1;
}

/**
 *	ata_dev_xfermask - Compute supported xfermask of the given device
 *	@dev: Device to compute xfermask for
 *
 *	Compute supported xfermask of @dev and store it in
 *	dev->*_mask.  This function is responsible for applying all
 *	known limits including host controller limits, device
 *	blacklist, etc...
 *
 *	LOCKING:
 *	None.
 */
static void ata_dev_xfermask(struct ata_device *dev)
{
	struct ata_link *link = dev->link;
	struct ata_port *ap = link->ap;
	struct ata_host *host = ap->host;
	unsigned int xfer_mask;

	/* controller modes available */
	xfer_mask = ata_pack_xfermask(ap->pio_mask,
				      ap->mwdma_mask, ap->udma_mask);

	/* drive modes available */
	xfer_mask &= ata_pack_xfermask(dev->pio_mask,
				       dev->mwdma_mask, dev->udma_mask);
	xfer_mask &= ata_id_xfermask(dev->id);

	/*
	 *	CFA Advanced TrueIDE timings are not allowed on a shared
	 *	cable
	 */
	if (ata_dev_pair(dev)) {
		/* No PIO5 or PIO6 */
		xfer_mask &= ~(0x03 << (ATA_SHIFT_PIO + 5));
		/* No MWDMA3 or MWDMA 4 */
		xfer_mask &= ~(0x03 << (ATA_SHIFT_MWDMA + 3));
	}

	if (ata_dma_blacklisted(dev)) {
		xfer_mask &= ~(ATA_MASK_MWDMA | ATA_MASK_UDMA);
		ata_dev_warn(dev,
			     "device is on DMA blacklist, disabling DMA\n");
	}

	if ((host->flags & ATA_HOST_SIMPLEX) &&
	    host->simplex_claimed && host->simplex_claimed != ap) {
		xfer_mask &= ~(ATA_MASK_MWDMA | ATA_MASK_UDMA);
		ata_dev_warn(dev,
			     "simplex DMA is claimed by other device, disabling DMA\n");
	}

	if (ap->flags & ATA_FLAG_NO_IORDY)
		xfer_mask &= ata_pio_mask_no_iordy(dev);

	if (ap->ops->mode_filter)
		xfer_mask = ap->ops->mode_filter(dev, xfer_mask);

	/* Apply cable rule here.  Don't apply it early because when
	 * we handle hot plug the cable type can itself change.
	 * Check this last so that we know if the transfer rate was
	 * solely limited by the cable.
	 * Unknown or 80 wire cables reported host side are checked
	 * drive side as well. Cases where we know a 40wire cable
	 * is used safely for 80 are not checked here.
	 */
	if (xfer_mask & (0xF8 << ATA_SHIFT_UDMA))
		/* UDMA/44 or higher would be available */
		if (cable_is_40wire(ap)) {
			ata_dev_warn(dev,
				     "limited to UDMA/33 due to 40-wire cable\n");
			xfer_mask &= ~(0xF8 << ATA_SHIFT_UDMA);
		}

	ata_unpack_xfermask(xfer_mask, &dev->pio_mask,
			    &dev->mwdma_mask, &dev->udma_mask);
}

/**
 *	ata_dev_set_xfermode - Issue SET FEATURES - XFER MODE command
 *	@dev: Device to which command will be sent
 *
 *	Issue SET FEATURES - XFER MODE command to device @dev
 *	on port @ap.
 *
 *	LOCKING:
 *	PCI/etc. bus probe sem.
 *
 *	RETURNS:
 *	0 on success, AC_ERR_* mask otherwise.
 */

static unsigned int ata_dev_set_xfermode(struct ata_device *dev)
{
	struct ata_taskfile tf;

	/* set up set-features taskfile */
	ata_dev_dbg(dev, "set features - xfer mode\n");

	/* Some controllers and ATAPI devices show flaky interrupt
	 * behavior after setting xfer mode.  Use polling instead.
	 */
	ata_tf_init(dev, &tf);
	tf.command = ATA_CMD_SET_FEATURES;
	tf.feature = SETFEATURES_XFER;
	tf.flags |= ATA_TFLAG_ISADDR | ATA_TFLAG_DEVICE | ATA_TFLAG_POLLING;
	tf.protocol = ATA_PROT_NODATA;
	/* If we are using IORDY we must send the mode setting command */
	if (ata_pio_need_iordy(dev))
		tf.nsect = dev->xfer_mode;
	/* If the device has IORDY and the controller does not - turn it off */
 	else if (ata_id_has_iordy(dev->id))
		tf.nsect = 0x01;
	else /* In the ancient relic department - skip all of this */
		return 0;

	/*
	 * On some disks, this command causes spin-up, so we need longer
	 * timeout.
	 */
	return ata_exec_internal(dev, &tf, NULL, DMA_NONE, NULL, 0, 15000);
}

/**
 *	ata_dev_set_feature - Issue SET FEATURES
 *	@dev: Device to which command will be sent
 *	@subcmd: The SET FEATURES subcommand to be sent
 *	@action: The sector count represents a subcommand specific action
 *
 *	Issue SET FEATURES command to device @dev on port @ap with sector count
 *
 *	LOCKING:
 *	PCI/etc. bus probe sem.
 *
 *	RETURNS:
 *	0 on success, AC_ERR_* mask otherwise.
 */
unsigned int ata_dev_set_feature(struct ata_device *dev, u8 subcmd, u8 action)
{
	struct ata_taskfile tf;
	unsigned int timeout = 0;

	/* set up set-features taskfile */
	ata_dev_dbg(dev, "set features\n");

	ata_tf_init(dev, &tf);
	tf.command = ATA_CMD_SET_FEATURES;
	tf.feature = subcmd;
	tf.flags |= ATA_TFLAG_ISADDR | ATA_TFLAG_DEVICE;
	tf.protocol = ATA_PROT_NODATA;
	tf.nsect = action;

	if (subcmd == SETFEATURES_SPINUP)
		timeout = ata_probe_timeout ?
			  ata_probe_timeout * 1000 : SETFEATURES_SPINUP_TIMEOUT;

	return ata_exec_internal(dev, &tf, NULL, DMA_NONE, NULL, 0, timeout);
}
EXPORT_SYMBOL_GPL(ata_dev_set_feature);

/**
 *	ata_dev_init_params - Issue INIT DEV PARAMS command
 *	@dev: Device to which command will be sent
 *	@heads: Number of heads (taskfile parameter)
 *	@sectors: Number of sectors (taskfile parameter)
 *
 *	LOCKING:
 *	Kernel thread context (may sleep)
 *
 *	RETURNS:
 *	0 on success, AC_ERR_* mask otherwise.
 */
static unsigned int ata_dev_init_params(struct ata_device *dev,
					u16 heads, u16 sectors)
{
	struct ata_taskfile tf;
	unsigned int err_mask;

	/* Number of sectors per track 1-255. Number of heads 1-16 */
	if (sectors < 1 || sectors > 255 || heads < 1 || heads > 16)
		return AC_ERR_INVALID;

	/* set up init dev params taskfile */
	ata_dev_dbg(dev, "init dev params \n");

	ata_tf_init(dev, &tf);
	tf.command = ATA_CMD_INIT_DEV_PARAMS;
	tf.flags |= ATA_TFLAG_ISADDR | ATA_TFLAG_DEVICE;
	tf.protocol = ATA_PROT_NODATA;
	tf.nsect = sectors;
	tf.device |= (heads - 1) & 0x0f; /* max head = num. of heads - 1 */

	err_mask = ata_exec_internal(dev, &tf, NULL, DMA_NONE, NULL, 0, 0);
	/* A clean abort indicates an original or just out of spec drive
	   and we should continue as we issue the setup based on the
	   drive reported working geometry */
	if (err_mask == AC_ERR_DEV && (tf.error & ATA_ABORTED))
		err_mask = 0;

	return err_mask;
}

/**
 *	atapi_check_dma - Check whether ATAPI DMA can be supported
 *	@qc: Metadata associated with taskfile to check
 *
 *	Allow low-level driver to filter ATA PACKET commands, returning
 *	a status indicating whether or not it is OK to use DMA for the
 *	supplied PACKET command.
 *
 *	LOCKING:
 *	spin_lock_irqsave(host lock)
 *
 *	RETURNS: 0 when ATAPI DMA can be used
 *               nonzero otherwise
 */
int atapi_check_dma(struct ata_queued_cmd *qc)
{
	struct ata_port *ap = qc->ap;

	/* Don't allow DMA if it isn't multiple of 16 bytes.  Quite a
	 * few ATAPI devices choke on such DMA requests.
	 */
	if (!(qc->dev->horkage & ATA_HORKAGE_ATAPI_MOD16_DMA) &&
	    unlikely(qc->nbytes & 15))
		return 1;

	if (ap->ops->check_atapi_dma)
		return ap->ops->check_atapi_dma(qc);

	return 0;
}

/**
 *	ata_std_qc_defer - Check whether a qc needs to be deferred
 *	@qc: ATA command in question
 *
 *	Non-NCQ commands cannot run with any other command, NCQ or
 *	not.  As upper layer only knows the queue depth, we are
 *	responsible for maintaining exclusion.  This function checks
 *	whether a new command @qc can be issued.
 *
 *	LOCKING:
 *	spin_lock_irqsave(host lock)
 *
 *	RETURNS:
 *	ATA_DEFER_* if deferring is needed, 0 otherwise.
 */
int ata_std_qc_defer(struct ata_queued_cmd *qc)
{
	struct ata_link *link = qc->dev->link;

	if (ata_is_ncq(qc->tf.protocol)) {
		if (!ata_tag_valid(link->active_tag))
			return 0;
	} else {
		if (!ata_tag_valid(link->active_tag) && !link->sactive)
			return 0;
	}

	return ATA_DEFER_LINK;
}
EXPORT_SYMBOL_GPL(ata_std_qc_defer);

enum ata_completion_errors ata_noop_qc_prep(struct ata_queued_cmd *qc)
{
	return AC_ERR_OK;
}
EXPORT_SYMBOL_GPL(ata_noop_qc_prep);

/**
 *	ata_sg_init - Associate command with scatter-gather table.
 *	@qc: Command to be associated
 *	@sg: Scatter-gather table.
 *	@n_elem: Number of elements in s/g table.
 *
 *	Initialize the data-related elements of queued_cmd @qc
 *	to point to a scatter-gather table @sg, containing @n_elem
 *	elements.
 *
 *	LOCKING:
 *	spin_lock_irqsave(host lock)
 */
void ata_sg_init(struct ata_queued_cmd *qc, struct scatterlist *sg,
		 unsigned int n_elem)
{
	qc->sg = sg;
	qc->n_elem = n_elem;
	qc->cursg = qc->sg;
}

#ifdef CONFIG_HAS_DMA

/**
 *	ata_sg_clean - Unmap DMA memory associated with command
 *	@qc: Command containing DMA memory to be released
 *
 *	Unmap all mapped DMA memory associated with this command.
 *
 *	LOCKING:
 *	spin_lock_irqsave(host lock)
 */
static void ata_sg_clean(struct ata_queued_cmd *qc)
{
	struct ata_port *ap = qc->ap;
	struct scatterlist *sg = qc->sg;
	int dir = qc->dma_dir;

	WARN_ON_ONCE(sg == NULL);

	if (qc->n_elem)
		dma_unmap_sg(ap->dev, sg, qc->orig_n_elem, dir);

	qc->flags &= ~ATA_QCFLAG_DMAMAP;
	qc->sg = NULL;
}

/**
 *	ata_sg_setup - DMA-map the scatter-gather table associated with a command.
 *	@qc: Command with scatter-gather table to be mapped.
 *
 *	DMA-map the scatter-gather table associated with queued_cmd @qc.
 *
 *	LOCKING:
 *	spin_lock_irqsave(host lock)
 *
 *	RETURNS:
 *	Zero on success, negative on error.
 *
 */
static int ata_sg_setup(struct ata_queued_cmd *qc)
{
	struct ata_port *ap = qc->ap;
	unsigned int n_elem;

	n_elem = dma_map_sg(ap->dev, qc->sg, qc->n_elem, qc->dma_dir);
	if (n_elem < 1)
		return -1;

	qc->orig_n_elem = qc->n_elem;
	qc->n_elem = n_elem;
	qc->flags |= ATA_QCFLAG_DMAMAP;

	return 0;
}

#else /* !CONFIG_HAS_DMA */

static inline void ata_sg_clean(struct ata_queued_cmd *qc) {}
static inline int ata_sg_setup(struct ata_queued_cmd *qc) { return -1; }

#endif /* !CONFIG_HAS_DMA */

/**
 *	swap_buf_le16 - swap halves of 16-bit words in place
 *	@buf:  Buffer to swap
 *	@buf_words:  Number of 16-bit words in buffer.
 *
 *	Swap halves of 16-bit words if needed to convert from
 *	little-endian byte order to native cpu byte order, or
 *	vice-versa.
 *
 *	LOCKING:
 *	Inherited from caller.
 */
void swap_buf_le16(u16 *buf, unsigned int buf_words)
{
#ifdef __BIG_ENDIAN
	unsigned int i;

	for (i = 0; i < buf_words; i++)
		buf[i] = le16_to_cpu(buf[i]);
#endif /* __BIG_ENDIAN */
}

/**
 *	ata_qc_free - free unused ata_queued_cmd
 *	@qc: Command to complete
 *
 *	Designed to free unused ata_queued_cmd object
 *	in case something prevents using it.
 *
 *	LOCKING:
 *	spin_lock_irqsave(host lock)
 */
void ata_qc_free(struct ata_queued_cmd *qc)
{
	qc->flags = 0;
	if (ata_tag_valid(qc->tag))
		qc->tag = ATA_TAG_POISON;
}

void __ata_qc_complete(struct ata_queued_cmd *qc)
{
	struct ata_port *ap;
	struct ata_link *link;

	WARN_ON_ONCE(qc == NULL); /* ata_qc_from_tag _might_ return NULL */
	WARN_ON_ONCE(!(qc->flags & ATA_QCFLAG_ACTIVE));
	ap = qc->ap;
	link = qc->dev->link;

	if (likely(qc->flags & ATA_QCFLAG_DMAMAP))
		ata_sg_clean(qc);

	/* command should be marked inactive atomically with qc completion */
	if (ata_is_ncq(qc->tf.protocol)) {
		link->sactive &= ~(1 << qc->hw_tag);
		if (!link->sactive)
			ap->nr_active_links--;
	} else {
		link->active_tag = ATA_TAG_POISON;
		ap->nr_active_links--;
	}

	/* clear exclusive status */
	if (unlikely(qc->flags & ATA_QCFLAG_CLEAR_EXCL &&
		     ap->excl_link == link))
		ap->excl_link = NULL;

	/* atapi: mark qc as inactive to prevent the interrupt handler
	 * from completing the command twice later, before the error handler
	 * is called. (when rc != 0 and atapi request sense is needed)
	 */
	qc->flags &= ~ATA_QCFLAG_ACTIVE;
	ap->qc_active &= ~(1ULL << qc->tag);

	/* call completion callback */
	qc->complete_fn(qc);
}

static void fill_result_tf(struct ata_queued_cmd *qc)
{
	struct ata_port *ap = qc->ap;

	qc->result_tf.flags = qc->tf.flags;
	ap->ops->qc_fill_rtf(qc);
}

static void ata_verify_xfer(struct ata_queued_cmd *qc)
{
	struct ata_device *dev = qc->dev;

	if (!ata_is_data(qc->tf.protocol))
		return;

	if ((dev->mwdma_mask || dev->udma_mask) && ata_is_pio(qc->tf.protocol))
		return;

	dev->flags &= ~ATA_DFLAG_DUBIOUS_XFER;
}

/**
 *	ata_qc_complete - Complete an active ATA command
 *	@qc: Command to complete
 *
 *	Indicate to the mid and upper layers that an ATA command has
 *	completed, with either an ok or not-ok status.
 *
 *	Refrain from calling this function multiple times when
 *	successfully completing multiple NCQ commands.
 *	ata_qc_complete_multiple() should be used instead, which will
 *	properly update IRQ expect state.
 *
 *	LOCKING:
 *	spin_lock_irqsave(host lock)
 */
void ata_qc_complete(struct ata_queued_cmd *qc)
{
	struct ata_port *ap = qc->ap;
	struct ata_device *dev = qc->dev;
	struct ata_eh_info *ehi = &dev->link->eh_info;

	/* Trigger the LED (if available) */
	ledtrig_disk_activity(!!(qc->tf.flags & ATA_TFLAG_WRITE));

	/*
	 * In order to synchronize EH with the regular execution path, a qc that
	 * is owned by EH is marked with ATA_QCFLAG_EH.
	 *
	 * The normal execution path is responsible for not accessing a qc owned
	 * by EH.  libata core enforces the rule by returning NULL from
	 * ata_qc_from_tag() for qcs owned by EH.
	 */
	if (unlikely(qc->err_mask))
		qc->flags |= ATA_QCFLAG_EH;

	/*
	 * Finish internal commands without any further processing and always
	 * with the result TF filled.
	 */
	if (unlikely(ata_tag_internal(qc->tag))) {
		fill_result_tf(qc);
		trace_ata_qc_complete_internal(qc);
		__ata_qc_complete(qc);
		return;
	}

	/* Non-internal qc has failed.  Fill the result TF and summon EH. */
	if (unlikely(qc->flags & ATA_QCFLAG_EH)) {
		fill_result_tf(qc);
		trace_ata_qc_complete_failed(qc);
		ata_qc_schedule_eh(qc);
		return;
	}

	WARN_ON_ONCE(ata_port_is_frozen(ap));

	/* read result TF if requested */
	if (qc->flags & ATA_QCFLAG_RESULT_TF)
		fill_result_tf(qc);

	trace_ata_qc_complete_done(qc);

	/*
	 * For CDL commands that completed without an error, check if we have
	 * sense data (ATA_SENSE is set). If we do, then the command may have
	 * been aborted by the device due to a limit timeout using the policy
	 * 0xD. For these commands, invoke EH to get the command sense data.
	 */
	if (qc->flags & ATA_QCFLAG_HAS_CDL &&
	    qc->result_tf.status & ATA_SENSE) {
		/*
		 * Tell SCSI EH to not overwrite scmd->result even if this
		 * command is finished with result SAM_STAT_GOOD.
		 */
		qc->scsicmd->flags |= SCMD_FORCE_EH_SUCCESS;
		qc->flags |= ATA_QCFLAG_EH_SUCCESS_CMD;
		ehi->dev_action[dev->devno] |= ATA_EH_GET_SUCCESS_SENSE;

		/*
		 * set pending so that ata_qc_schedule_eh() does not trigger
		 * fast drain, and freeze the port.
		 */
		ap->pflags |= ATA_PFLAG_EH_PENDING;
		ata_qc_schedule_eh(qc);
		return;
	}

	/* Some commands need post-processing after successful completion. */
	switch (qc->tf.command) {
	case ATA_CMD_SET_FEATURES:
		if (qc->tf.feature != SETFEATURES_WC_ON &&
		    qc->tf.feature != SETFEATURES_WC_OFF &&
		    qc->tf.feature != SETFEATURES_RA_ON &&
		    qc->tf.feature != SETFEATURES_RA_OFF)
			break;
		fallthrough;
	case ATA_CMD_INIT_DEV_PARAMS: /* CHS translation changed */
	case ATA_CMD_SET_MULTI: /* multi_count changed */
		/* revalidate device */
		ehi->dev_action[dev->devno] |= ATA_EH_REVALIDATE;
		ata_port_schedule_eh(ap);
		break;

	case ATA_CMD_SLEEP:
		dev->flags |= ATA_DFLAG_SLEEPING;
		break;
	}

	if (unlikely(dev->flags & ATA_DFLAG_DUBIOUS_XFER))
		ata_verify_xfer(qc);

	__ata_qc_complete(qc);
}
EXPORT_SYMBOL_GPL(ata_qc_complete);

/**
 *	ata_qc_get_active - get bitmask of active qcs
 *	@ap: port in question
 *
 *	LOCKING:
 *	spin_lock_irqsave(host lock)
 *
 *	RETURNS:
 *	Bitmask of active qcs
 */
u64 ata_qc_get_active(struct ata_port *ap)
{
	u64 qc_active = ap->qc_active;

	/* ATA_TAG_INTERNAL is sent to hw as tag 0 */
	if (qc_active & (1ULL << ATA_TAG_INTERNAL)) {
		qc_active |= (1 << 0);
		qc_active &= ~(1ULL << ATA_TAG_INTERNAL);
	}

	return qc_active;
}
EXPORT_SYMBOL_GPL(ata_qc_get_active);

/**
 *	ata_qc_issue - issue taskfile to device
 *	@qc: command to issue to device
 *
 *	Prepare an ATA command to submission to device.
 *	This includes mapping the data into a DMA-able
 *	area, filling in the S/G table, and finally
 *	writing the taskfile to hardware, starting the command.
 *
 *	LOCKING:
 *	spin_lock_irqsave(host lock)
 */
void ata_qc_issue(struct ata_queued_cmd *qc)
{
	struct ata_port *ap = qc->ap;
	struct ata_link *link = qc->dev->link;
	u8 prot = qc->tf.protocol;

	/* Make sure only one non-NCQ command is outstanding. */
	WARN_ON_ONCE(ata_tag_valid(link->active_tag));

	if (ata_is_ncq(prot)) {
		WARN_ON_ONCE(link->sactive & (1 << qc->hw_tag));

		if (!link->sactive)
			ap->nr_active_links++;
		link->sactive |= 1 << qc->hw_tag;
	} else {
		WARN_ON_ONCE(link->sactive);

		ap->nr_active_links++;
		link->active_tag = qc->tag;
	}

	qc->flags |= ATA_QCFLAG_ACTIVE;
	ap->qc_active |= 1ULL << qc->tag;

	/*
	 * We guarantee to LLDs that they will have at least one
	 * non-zero sg if the command is a data command.
	 */
	if (ata_is_data(prot) && (!qc->sg || !qc->n_elem || !qc->nbytes))
		goto sys_err;

	if (ata_is_dma(prot) || (ata_is_pio(prot) &&
				 (ap->flags & ATA_FLAG_PIO_DMA)))
		if (ata_sg_setup(qc))
			goto sys_err;

	/* if device is sleeping, schedule reset and abort the link */
	if (unlikely(qc->dev->flags & ATA_DFLAG_SLEEPING)) {
		link->eh_info.action |= ATA_EH_RESET;
		ata_ehi_push_desc(&link->eh_info, "waking up from sleep");
		ata_link_abort(link);
		return;
	}

	trace_ata_qc_prep(qc);
	qc->err_mask |= ap->ops->qc_prep(qc);
	if (unlikely(qc->err_mask))
		goto err;
	trace_ata_qc_issue(qc);
	qc->err_mask |= ap->ops->qc_issue(qc);
	if (unlikely(qc->err_mask))
		goto err;
	return;

sys_err:
	qc->err_mask |= AC_ERR_SYSTEM;
err:
	ata_qc_complete(qc);
}

/**
 *	ata_phys_link_online - test whether the given link is online
 *	@link: ATA link to test
 *
 *	Test whether @link is online.  Note that this function returns
 *	0 if online status of @link cannot be obtained, so
 *	ata_link_online(link) != !ata_link_offline(link).
 *
 *	LOCKING:
 *	None.
 *
 *	RETURNS:
 *	True if the port online status is available and online.
 */
bool ata_phys_link_online(struct ata_link *link)
{
	u32 sstatus;

	if (sata_scr_read(link, SCR_STATUS, &sstatus) == 0 &&
	    ata_sstatus_online(sstatus))
		return true;
	return false;
}

/**
 *	ata_phys_link_offline - test whether the given link is offline
 *	@link: ATA link to test
 *
 *	Test whether @link is offline.  Note that this function
 *	returns 0 if offline status of @link cannot be obtained, so
 *	ata_link_online(link) != !ata_link_offline(link).
 *
 *	LOCKING:
 *	None.
 *
 *	RETURNS:
 *	True if the port offline status is available and offline.
 */
bool ata_phys_link_offline(struct ata_link *link)
{
	u32 sstatus;

	if (sata_scr_read(link, SCR_STATUS, &sstatus) == 0 &&
	    !ata_sstatus_online(sstatus))
		return true;
	return false;
}

/**
 *	ata_link_online - test whether the given link is online
 *	@link: ATA link to test
 *
 *	Test whether @link is online.  This is identical to
 *	ata_phys_link_online() when there's no slave link.  When
 *	there's a slave link, this function should only be called on
 *	the master link and will return true if any of M/S links is
 *	online.
 *
 *	LOCKING:
 *	None.
 *
 *	RETURNS:
 *	True if the port online status is available and online.
 */
bool ata_link_online(struct ata_link *link)
{
	struct ata_link *slave = link->ap->slave_link;

	WARN_ON(link == slave);	/* shouldn't be called on slave link */

	return ata_phys_link_online(link) ||
		(slave && ata_phys_link_online(slave));
}
EXPORT_SYMBOL_GPL(ata_link_online);

/**
 *	ata_link_offline - test whether the given link is offline
 *	@link: ATA link to test
 *
 *	Test whether @link is offline.  This is identical to
 *	ata_phys_link_offline() when there's no slave link.  When
 *	there's a slave link, this function should only be called on
 *	the master link and will return true if both M/S links are
 *	offline.
 *
 *	LOCKING:
 *	None.
 *
 *	RETURNS:
 *	True if the port offline status is available and offline.
 */
bool ata_link_offline(struct ata_link *link)
{
	struct ata_link *slave = link->ap->slave_link;

	WARN_ON(link == slave);	/* shouldn't be called on slave link */

	return ata_phys_link_offline(link) &&
		(!slave || ata_phys_link_offline(slave));
}
EXPORT_SYMBOL_GPL(ata_link_offline);

#ifdef CONFIG_PM
static void ata_port_request_pm(struct ata_port *ap, pm_message_t mesg,
				unsigned int action, unsigned int ehi_flags,
				bool async)
{
	struct ata_link *link;
	unsigned long flags;

	spin_lock_irqsave(ap->lock, flags);

	/*
	 * A previous PM operation might still be in progress. Wait for
	 * ATA_PFLAG_PM_PENDING to clear.
	 */
	if (ap->pflags & ATA_PFLAG_PM_PENDING) {
		spin_unlock_irqrestore(ap->lock, flags);
		ata_port_wait_eh(ap);
		spin_lock_irqsave(ap->lock, flags);
	}

	/* Request PM operation to EH */
	ap->pm_mesg = mesg;
	ap->pflags |= ATA_PFLAG_PM_PENDING;
	ata_for_each_link(link, ap, HOST_FIRST) {
		link->eh_info.action |= action;
		link->eh_info.flags |= ehi_flags;
	}

	ata_port_schedule_eh(ap);

	spin_unlock_irqrestore(ap->lock, flags);

	if (!async)
		ata_port_wait_eh(ap);
}

static void ata_port_suspend(struct ata_port *ap, pm_message_t mesg,
			     bool async)
{
	/*
	 * We are about to suspend the port, so we do not care about
	 * scsi_rescan_device() calls scheduled by previous resume operations.
	 * The next resume will schedule the rescan again. So cancel any rescan
	 * that is not done yet.
	 */
	cancel_delayed_work_sync(&ap->scsi_rescan_task);
<<<<<<< HEAD

	ata_port_request_pm(ap, mesg, 0, ata_port_suspend_ehi, false);
}

static void ata_port_suspend_async(struct ata_port *ap, pm_message_t mesg)
{
	/*
	 * We are about to suspend the port, so we do not care about
	 * scsi_rescan_device() calls scheduled by previous resume operations.
	 * The next resume will schedule the rescan again. So cancel any rescan
	 * that is not done yet.
	 */
	cancel_delayed_work_sync(&ap->scsi_rescan_task);

	ata_port_request_pm(ap, mesg, 0, ata_port_suspend_ehi, true);
=======

	/*
	 * On some hardware, device fails to respond after spun down for
	 * suspend. As the device will not be used until being resumed, we
	 * do not need to touch the device. Ask EH to skip the usual stuff
	 * and proceed directly to suspend.
	 *
	 * http://thread.gmane.org/gmane.linux.ide/46764
	 */
	ata_port_request_pm(ap, mesg, 0,
			    ATA_EHI_QUIET | ATA_EHI_NO_AUTOPSY |
			    ATA_EHI_NO_RECOVERY,
			    async);
>>>>>>> 740329d7
}

static int ata_port_pm_suspend(struct device *dev)
{
	struct ata_port *ap = to_ata_port(dev);

	if (pm_runtime_suspended(dev))
		return 0;

	ata_port_suspend(ap, PMSG_SUSPEND, false);
	return 0;
}

static int ata_port_pm_freeze(struct device *dev)
{
	struct ata_port *ap = to_ata_port(dev);

	if (pm_runtime_suspended(dev))
		return 0;

	ata_port_suspend(ap, PMSG_FREEZE, false);
	return 0;
}

static int ata_port_pm_poweroff(struct device *dev)
{
	if (!pm_runtime_suspended(dev))
		ata_port_suspend(to_ata_port(dev), PMSG_HIBERNATE, false);
	return 0;
}

static void ata_port_resume(struct ata_port *ap, pm_message_t mesg,
			    bool async)
{
	ata_port_request_pm(ap, mesg, ATA_EH_RESET,
			    ATA_EHI_NO_AUTOPSY | ATA_EHI_QUIET,
			    async);
}

static int ata_port_pm_resume(struct device *dev)
{
	if (!pm_runtime_suspended(dev))
		ata_port_resume(to_ata_port(dev), PMSG_RESUME, true);
	return 0;
}

/*
 * For ODDs, the upper layer will poll for media change every few seconds,
 * which will make it enter and leave suspend state every few seconds. And
 * as each suspend will cause a hard/soft reset, the gain of runtime suspend
 * is very little and the ODD may malfunction after constantly being reset.
 * So the idle callback here will not proceed to suspend if a non-ZPODD capable
 * ODD is attached to the port.
 */
static int ata_port_runtime_idle(struct device *dev)
{
	struct ata_port *ap = to_ata_port(dev);
	struct ata_link *link;
	struct ata_device *adev;

	ata_for_each_link(link, ap, HOST_FIRST) {
		ata_for_each_dev(adev, link, ENABLED)
			if (adev->class == ATA_DEV_ATAPI &&
			    !zpodd_dev_enabled(adev))
				return -EBUSY;
	}

	return 0;
}

static int ata_port_runtime_suspend(struct device *dev)
{
	ata_port_suspend(to_ata_port(dev), PMSG_AUTO_SUSPEND, false);
	return 0;
}

static int ata_port_runtime_resume(struct device *dev)
{
	ata_port_resume(to_ata_port(dev), PMSG_AUTO_RESUME, false);
	return 0;
}

static const struct dev_pm_ops ata_port_pm_ops = {
	.suspend = ata_port_pm_suspend,
	.resume = ata_port_pm_resume,
	.freeze = ata_port_pm_freeze,
	.thaw = ata_port_pm_resume,
	.poweroff = ata_port_pm_poweroff,
	.restore = ata_port_pm_resume,

	.runtime_suspend = ata_port_runtime_suspend,
	.runtime_resume = ata_port_runtime_resume,
	.runtime_idle = ata_port_runtime_idle,
};

/* sas ports don't participate in pm runtime management of ata_ports,
 * and need to resume ata devices at the domain level, not the per-port
 * level. sas suspend/resume is async to allow parallel port recovery
 * since sas has multiple ata_port instances per Scsi_Host.
 */
void ata_sas_port_suspend(struct ata_port *ap)
{
	ata_port_suspend(ap, PMSG_SUSPEND, true);
}
EXPORT_SYMBOL_GPL(ata_sas_port_suspend);

void ata_sas_port_resume(struct ata_port *ap)
{
	ata_port_resume(ap, PMSG_RESUME, true);
}
EXPORT_SYMBOL_GPL(ata_sas_port_resume);

/**
 *	ata_host_suspend - suspend host
 *	@host: host to suspend
 *	@mesg: PM message
 *
 *	Suspend @host.  Actual operation is performed by port suspend.
 */
void ata_host_suspend(struct ata_host *host, pm_message_t mesg)
{
	host->dev->power.power_state = mesg;
}
EXPORT_SYMBOL_GPL(ata_host_suspend);

/**
 *	ata_host_resume - resume host
 *	@host: host to resume
 *
 *	Resume @host.  Actual operation is performed by port resume.
 */
void ata_host_resume(struct ata_host *host)
{
	host->dev->power.power_state = PMSG_ON;
}
EXPORT_SYMBOL_GPL(ata_host_resume);
#endif

const struct device_type ata_port_type = {
	.name = ATA_PORT_TYPE_NAME,
#ifdef CONFIG_PM
	.pm = &ata_port_pm_ops,
#endif
};

/**
 *	ata_dev_init - Initialize an ata_device structure
 *	@dev: Device structure to initialize
 *
 *	Initialize @dev in preparation for probing.
 *
 *	LOCKING:
 *	Inherited from caller.
 */
void ata_dev_init(struct ata_device *dev)
{
	struct ata_link *link = ata_dev_phys_link(dev);
	struct ata_port *ap = link->ap;
	unsigned long flags;

	/* SATA spd limit is bound to the attached device, reset together */
	link->sata_spd_limit = link->hw_sata_spd_limit;
	link->sata_spd = 0;

	/* High bits of dev->flags are used to record warm plug
	 * requests which occur asynchronously.  Synchronize using
	 * host lock.
	 */
	spin_lock_irqsave(ap->lock, flags);
	dev->flags &= ~ATA_DFLAG_INIT_MASK;
	dev->horkage = 0;
	spin_unlock_irqrestore(ap->lock, flags);

	memset((void *)dev + ATA_DEVICE_CLEAR_BEGIN, 0,
	       ATA_DEVICE_CLEAR_END - ATA_DEVICE_CLEAR_BEGIN);
	dev->pio_mask = UINT_MAX;
	dev->mwdma_mask = UINT_MAX;
	dev->udma_mask = UINT_MAX;
}

/**
 *	ata_link_init - Initialize an ata_link structure
 *	@ap: ATA port link is attached to
 *	@link: Link structure to initialize
 *	@pmp: Port multiplier port number
 *
 *	Initialize @link.
 *
 *	LOCKING:
 *	Kernel thread context (may sleep)
 */
void ata_link_init(struct ata_port *ap, struct ata_link *link, int pmp)
{
	int i;

	/* clear everything except for devices */
	memset((void *)link + ATA_LINK_CLEAR_BEGIN, 0,
	       ATA_LINK_CLEAR_END - ATA_LINK_CLEAR_BEGIN);

	link->ap = ap;
	link->pmp = pmp;
	link->active_tag = ATA_TAG_POISON;
	link->hw_sata_spd_limit = UINT_MAX;

	/* can't use iterator, ap isn't initialized yet */
	for (i = 0; i < ATA_MAX_DEVICES; i++) {
		struct ata_device *dev = &link->device[i];

		dev->link = link;
		dev->devno = dev - link->device;
#ifdef CONFIG_ATA_ACPI
		dev->gtf_filter = ata_acpi_gtf_filter;
#endif
		ata_dev_init(dev);
	}
}

/**
 *	sata_link_init_spd - Initialize link->sata_spd_limit
 *	@link: Link to configure sata_spd_limit for
 *
 *	Initialize ``link->[hw_]sata_spd_limit`` to the currently
 *	configured value.
 *
 *	LOCKING:
 *	Kernel thread context (may sleep).
 *
 *	RETURNS:
 *	0 on success, -errno on failure.
 */
int sata_link_init_spd(struct ata_link *link)
{
	u8 spd;
	int rc;

	rc = sata_scr_read(link, SCR_CONTROL, &link->saved_scontrol);
	if (rc)
		return rc;

	spd = (link->saved_scontrol >> 4) & 0xf;
	if (spd)
		link->hw_sata_spd_limit &= (1 << spd) - 1;

	ata_force_link_limits(link);

	link->sata_spd_limit = link->hw_sata_spd_limit;

	return 0;
}

/**
 *	ata_port_alloc - allocate and initialize basic ATA port resources
 *	@host: ATA host this allocated port belongs to
 *
 *	Allocate and initialize basic ATA port resources.
 *
 *	RETURNS:
 *	Allocate ATA port on success, NULL on failure.
 *
 *	LOCKING:
 *	Inherited from calling layer (may sleep).
 */
struct ata_port *ata_port_alloc(struct ata_host *host)
{
	struct ata_port *ap;

	ap = kzalloc(sizeof(*ap), GFP_KERNEL);
	if (!ap)
		return NULL;

	ap->pflags |= ATA_PFLAG_INITIALIZING | ATA_PFLAG_FROZEN;
	ap->lock = &host->lock;
	ap->print_id = -1;
	ap->local_port_no = -1;
	ap->host = host;
	ap->dev = host->dev;

	mutex_init(&ap->scsi_scan_mutex);
	INIT_DELAYED_WORK(&ap->hotplug_task, ata_scsi_hotplug);
	INIT_DELAYED_WORK(&ap->scsi_rescan_task, ata_scsi_dev_rescan);
	INIT_LIST_HEAD(&ap->eh_done_q);
	init_waitqueue_head(&ap->eh_wait_q);
	init_completion(&ap->park_req_pending);
	timer_setup(&ap->fastdrain_timer, ata_eh_fastdrain_timerfn,
		    TIMER_DEFERRABLE);

	ap->cbl = ATA_CBL_NONE;

	ata_link_init(ap, &ap->link, 0);

#ifdef ATA_IRQ_TRAP
	ap->stats.unhandled_irq = 1;
	ap->stats.idle_irq = 1;
#endif
	ata_sff_port_init(ap);

	return ap;
}

static void ata_devres_release(struct device *gendev, void *res)
{
	struct ata_host *host = dev_get_drvdata(gendev);
	int i;

	for (i = 0; i < host->n_ports; i++) {
		struct ata_port *ap = host->ports[i];

		if (!ap)
			continue;

		if (ap->scsi_host)
			scsi_host_put(ap->scsi_host);

	}

	dev_set_drvdata(gendev, NULL);
	ata_host_put(host);
}

static void ata_host_release(struct kref *kref)
{
	struct ata_host *host = container_of(kref, struct ata_host, kref);
	int i;

	for (i = 0; i < host->n_ports; i++) {
		struct ata_port *ap = host->ports[i];

		kfree(ap->pmp_link);
		kfree(ap->slave_link);
		kfree(ap->ncq_sense_buf);
		kfree(ap);
		host->ports[i] = NULL;
	}
	kfree(host);
}

void ata_host_get(struct ata_host *host)
{
	kref_get(&host->kref);
}

void ata_host_put(struct ata_host *host)
{
	kref_put(&host->kref, ata_host_release);
}
EXPORT_SYMBOL_GPL(ata_host_put);

/**
 *	ata_host_alloc - allocate and init basic ATA host resources
 *	@dev: generic device this host is associated with
 *	@max_ports: maximum number of ATA ports associated with this host
 *
 *	Allocate and initialize basic ATA host resources.  LLD calls
 *	this function to allocate a host, initializes it fully and
 *	attaches it using ata_host_register().
 *
 *	@max_ports ports are allocated and host->n_ports is
 *	initialized to @max_ports.  The caller is allowed to decrease
 *	host->n_ports before calling ata_host_register().  The unused
 *	ports will be automatically freed on registration.
 *
 *	RETURNS:
 *	Allocate ATA host on success, NULL on failure.
 *
 *	LOCKING:
 *	Inherited from calling layer (may sleep).
 */
struct ata_host *ata_host_alloc(struct device *dev, int max_ports)
{
	struct ata_host *host;
	size_t sz;
	int i;
	void *dr;

	/* alloc a container for our list of ATA ports (buses) */
	sz = sizeof(struct ata_host) + (max_ports + 1) * sizeof(void *);
	host = kzalloc(sz, GFP_KERNEL);
	if (!host)
		return NULL;

	if (!devres_open_group(dev, NULL, GFP_KERNEL))
		goto err_free;

	dr = devres_alloc(ata_devres_release, 0, GFP_KERNEL);
	if (!dr)
		goto err_out;

	devres_add(dev, dr);
	dev_set_drvdata(dev, host);

	spin_lock_init(&host->lock);
	mutex_init(&host->eh_mutex);
	host->dev = dev;
	host->n_ports = max_ports;
	kref_init(&host->kref);

	/* allocate ports bound to this host */
	for (i = 0; i < max_ports; i++) {
		struct ata_port *ap;

		ap = ata_port_alloc(host);
		if (!ap)
			goto err_out;

		ap->port_no = i;
		host->ports[i] = ap;
	}

	devres_remove_group(dev, NULL);
	return host;

 err_out:
	devres_release_group(dev, NULL);
 err_free:
	kfree(host);
	return NULL;
}
EXPORT_SYMBOL_GPL(ata_host_alloc);

/**
 *	ata_host_alloc_pinfo - alloc host and init with port_info array
 *	@dev: generic device this host is associated with
 *	@ppi: array of ATA port_info to initialize host with
 *	@n_ports: number of ATA ports attached to this host
 *
 *	Allocate ATA host and initialize with info from @ppi.  If NULL
 *	terminated, @ppi may contain fewer entries than @n_ports.  The
 *	last entry will be used for the remaining ports.
 *
 *	RETURNS:
 *	Allocate ATA host on success, NULL on failure.
 *
 *	LOCKING:
 *	Inherited from calling layer (may sleep).
 */
struct ata_host *ata_host_alloc_pinfo(struct device *dev,
				      const struct ata_port_info * const * ppi,
				      int n_ports)
{
	const struct ata_port_info *pi = &ata_dummy_port_info;
	struct ata_host *host;
	int i, j;

	host = ata_host_alloc(dev, n_ports);
	if (!host)
		return NULL;

	for (i = 0, j = 0; i < host->n_ports; i++) {
		struct ata_port *ap = host->ports[i];

		if (ppi[j])
			pi = ppi[j++];

		ap->pio_mask = pi->pio_mask;
		ap->mwdma_mask = pi->mwdma_mask;
		ap->udma_mask = pi->udma_mask;
		ap->flags |= pi->flags;
		ap->link.flags |= pi->link_flags;
		ap->ops = pi->port_ops;

		if (!host->ops && (pi->port_ops != &ata_dummy_port_ops))
			host->ops = pi->port_ops;
	}

	return host;
}
EXPORT_SYMBOL_GPL(ata_host_alloc_pinfo);

static void ata_host_stop(struct device *gendev, void *res)
{
	struct ata_host *host = dev_get_drvdata(gendev);
	int i;

	WARN_ON(!(host->flags & ATA_HOST_STARTED));

	for (i = 0; i < host->n_ports; i++) {
		struct ata_port *ap = host->ports[i];

		if (ap->ops->port_stop)
			ap->ops->port_stop(ap);
	}

	if (host->ops->host_stop)
		host->ops->host_stop(host);
}

/**
 *	ata_finalize_port_ops - finalize ata_port_operations
 *	@ops: ata_port_operations to finalize
 *
 *	An ata_port_operations can inherit from another ops and that
 *	ops can again inherit from another.  This can go on as many
 *	times as necessary as long as there is no loop in the
 *	inheritance chain.
 *
 *	Ops tables are finalized when the host is started.  NULL or
 *	unspecified entries are inherited from the closet ancestor
 *	which has the method and the entry is populated with it.
 *	After finalization, the ops table directly points to all the
 *	methods and ->inherits is no longer necessary and cleared.
 *
 *	Using ATA_OP_NULL, inheriting ops can force a method to NULL.
 *
 *	LOCKING:
 *	None.
 */
static void ata_finalize_port_ops(struct ata_port_operations *ops)
{
	static DEFINE_SPINLOCK(lock);
	const struct ata_port_operations *cur;
	void **begin = (void **)ops;
	void **end = (void **)&ops->inherits;
	void **pp;

	if (!ops || !ops->inherits)
		return;

	spin_lock(&lock);

	for (cur = ops->inherits; cur; cur = cur->inherits) {
		void **inherit = (void **)cur;

		for (pp = begin; pp < end; pp++, inherit++)
			if (!*pp)
				*pp = *inherit;
	}

	for (pp = begin; pp < end; pp++)
		if (IS_ERR(*pp))
			*pp = NULL;

	ops->inherits = NULL;

	spin_unlock(&lock);
}

/**
 *	ata_host_start - start and freeze ports of an ATA host
 *	@host: ATA host to start ports for
 *
 *	Start and then freeze ports of @host.  Started status is
 *	recorded in host->flags, so this function can be called
 *	multiple times.  Ports are guaranteed to get started only
 *	once.  If host->ops is not initialized yet, it is set to the
 *	first non-dummy port ops.
 *
 *	LOCKING:
 *	Inherited from calling layer (may sleep).
 *
 *	RETURNS:
 *	0 if all ports are started successfully, -errno otherwise.
 */
int ata_host_start(struct ata_host *host)
{
	int have_stop = 0;
	void *start_dr = NULL;
	int i, rc;

	if (host->flags & ATA_HOST_STARTED)
		return 0;

	ata_finalize_port_ops(host->ops);

	for (i = 0; i < host->n_ports; i++) {
		struct ata_port *ap = host->ports[i];

		ata_finalize_port_ops(ap->ops);

		if (!host->ops && !ata_port_is_dummy(ap))
			host->ops = ap->ops;

		if (ap->ops->port_stop)
			have_stop = 1;
	}

	if (host->ops && host->ops->host_stop)
		have_stop = 1;

	if (have_stop) {
		start_dr = devres_alloc(ata_host_stop, 0, GFP_KERNEL);
		if (!start_dr)
			return -ENOMEM;
	}

	for (i = 0; i < host->n_ports; i++) {
		struct ata_port *ap = host->ports[i];

		if (ap->ops->port_start) {
			rc = ap->ops->port_start(ap);
			if (rc) {
				if (rc != -ENODEV)
					dev_err(host->dev,
						"failed to start port %d (errno=%d)\n",
						i, rc);
				goto err_out;
			}
		}
		ata_eh_freeze_port(ap);
	}

	if (start_dr)
		devres_add(host->dev, start_dr);
	host->flags |= ATA_HOST_STARTED;
	return 0;

 err_out:
	while (--i >= 0) {
		struct ata_port *ap = host->ports[i];

		if (ap->ops->port_stop)
			ap->ops->port_stop(ap);
	}
	devres_free(start_dr);
	return rc;
}
EXPORT_SYMBOL_GPL(ata_host_start);

/**
 *	ata_host_init - Initialize a host struct for sas (ipr, libsas)
 *	@host:	host to initialize
 *	@dev:	device host is attached to
 *	@ops:	port_ops
 *
 */
void ata_host_init(struct ata_host *host, struct device *dev,
		   struct ata_port_operations *ops)
{
	spin_lock_init(&host->lock);
	mutex_init(&host->eh_mutex);
	host->n_tags = ATA_MAX_QUEUE;
	host->dev = dev;
	host->ops = ops;
	kref_init(&host->kref);
}
EXPORT_SYMBOL_GPL(ata_host_init);

void ata_port_probe(struct ata_port *ap)
{
	struct ata_eh_info *ehi = &ap->link.eh_info;
	unsigned long flags;

	/* kick EH for boot probing */
	spin_lock_irqsave(ap->lock, flags);

	ehi->probe_mask |= ATA_ALL_DEVICES;
	ehi->action |= ATA_EH_RESET;
	ehi->flags |= ATA_EHI_NO_AUTOPSY | ATA_EHI_QUIET;

	ap->pflags &= ~ATA_PFLAG_INITIALIZING;
	ap->pflags |= ATA_PFLAG_LOADING;
	ata_port_schedule_eh(ap);

	spin_unlock_irqrestore(ap->lock, flags);
}
EXPORT_SYMBOL_GPL(ata_port_probe);

static void async_port_probe(void *data, async_cookie_t cookie)
{
	struct ata_port *ap = data;

	/*
	 * If we're not allowed to scan this host in parallel,
	 * we need to wait until all previous scans have completed
	 * before going further.
	 * Jeff Garzik says this is only within a controller, so we
	 * don't need to wait for port 0, only for later ports.
	 */
	if (!(ap->host->flags & ATA_HOST_PARALLEL_SCAN) && ap->port_no != 0)
		async_synchronize_cookie(cookie);

	ata_port_probe(ap);
	ata_port_wait_eh(ap);

	/* in order to keep device order, we need to synchronize at this point */
	async_synchronize_cookie(cookie);

	ata_scsi_scan_host(ap, 1);
}

/**
 *	ata_host_register - register initialized ATA host
 *	@host: ATA host to register
 *	@sht: template for SCSI host
 *
 *	Register initialized ATA host.  @host is allocated using
 *	ata_host_alloc() and fully initialized by LLD.  This function
 *	starts ports, registers @host with ATA and SCSI layers and
 *	probe registered devices.
 *
 *	LOCKING:
 *	Inherited from calling layer (may sleep).
 *
 *	RETURNS:
 *	0 on success, -errno otherwise.
 */
int ata_host_register(struct ata_host *host, const struct scsi_host_template *sht)
{
	int i, rc;

	host->n_tags = clamp(sht->can_queue, 1, ATA_MAX_QUEUE);

	/* host must have been started */
	if (!(host->flags & ATA_HOST_STARTED)) {
		dev_err(host->dev, "BUG: trying to register unstarted host\n");
		WARN_ON(1);
		return -EINVAL;
	}

	/* Blow away unused ports.  This happens when LLD can't
	 * determine the exact number of ports to allocate at
	 * allocation time.
	 */
	for (i = host->n_ports; host->ports[i]; i++)
		kfree(host->ports[i]);

	/* give ports names and add SCSI hosts */
	for (i = 0; i < host->n_ports; i++) {
		host->ports[i]->print_id = atomic_inc_return(&ata_print_id);
		host->ports[i]->local_port_no = i + 1;
	}

	/* Create associated sysfs transport objects  */
	for (i = 0; i < host->n_ports; i++) {
		rc = ata_tport_add(host->dev,host->ports[i]);
		if (rc) {
			goto err_tadd;
		}
	}

	rc = ata_scsi_add_hosts(host, sht);
	if (rc)
		goto err_tadd;

	/* set cable, sata_spd_limit and report */
	for (i = 0; i < host->n_ports; i++) {
		struct ata_port *ap = host->ports[i];
		unsigned int xfer_mask;

		/* set SATA cable type if still unset */
		if (ap->cbl == ATA_CBL_NONE && (ap->flags & ATA_FLAG_SATA))
			ap->cbl = ATA_CBL_SATA;

		/* init sata_spd_limit to the current value */
		sata_link_init_spd(&ap->link);
		if (ap->slave_link)
			sata_link_init_spd(ap->slave_link);

		/* print per-port info to dmesg */
		xfer_mask = ata_pack_xfermask(ap->pio_mask, ap->mwdma_mask,
					      ap->udma_mask);

		if (!ata_port_is_dummy(ap)) {
			ata_port_info(ap, "%cATA max %s %s\n",
				      (ap->flags & ATA_FLAG_SATA) ? 'S' : 'P',
				      ata_mode_string(xfer_mask),
				      ap->link.eh_info.desc);
			ata_ehi_clear_desc(&ap->link.eh_info);
		} else
			ata_port_info(ap, "DUMMY\n");
	}

	/* perform each probe asynchronously */
	for (i = 0; i < host->n_ports; i++) {
		struct ata_port *ap = host->ports[i];
		ap->cookie = async_schedule(async_port_probe, ap);
	}

	return 0;

 err_tadd:
	while (--i >= 0) {
		ata_tport_delete(host->ports[i]);
	}
	return rc;

}
EXPORT_SYMBOL_GPL(ata_host_register);

/**
 *	ata_host_activate - start host, request IRQ and register it
 *	@host: target ATA host
 *	@irq: IRQ to request
 *	@irq_handler: irq_handler used when requesting IRQ
 *	@irq_flags: irq_flags used when requesting IRQ
 *	@sht: scsi_host_template to use when registering the host
 *
 *	After allocating an ATA host and initializing it, most libata
 *	LLDs perform three steps to activate the host - start host,
 *	request IRQ and register it.  This helper takes necessary
 *	arguments and performs the three steps in one go.
 *
 *	An invalid IRQ skips the IRQ registration and expects the host to
 *	have set polling mode on the port. In this case, @irq_handler
 *	should be NULL.
 *
 *	LOCKING:
 *	Inherited from calling layer (may sleep).
 *
 *	RETURNS:
 *	0 on success, -errno otherwise.
 */
int ata_host_activate(struct ata_host *host, int irq,
		      irq_handler_t irq_handler, unsigned long irq_flags,
		      const struct scsi_host_template *sht)
{
	int i, rc;
	char *irq_desc;

	rc = ata_host_start(host);
	if (rc)
		return rc;

	/* Special case for polling mode */
	if (!irq) {
		WARN_ON(irq_handler);
		return ata_host_register(host, sht);
	}

	irq_desc = devm_kasprintf(host->dev, GFP_KERNEL, "%s[%s]",
				  dev_driver_string(host->dev),
				  dev_name(host->dev));
	if (!irq_desc)
		return -ENOMEM;

	rc = devm_request_irq(host->dev, irq, irq_handler, irq_flags,
			      irq_desc, host);
	if (rc)
		return rc;

	for (i = 0; i < host->n_ports; i++)
		ata_port_desc_misc(host->ports[i], irq);

	rc = ata_host_register(host, sht);
	/* if failed, just free the IRQ and leave ports alone */
	if (rc)
		devm_free_irq(host->dev, irq, host);

	return rc;
}
EXPORT_SYMBOL_GPL(ata_host_activate);

/**
 *	ata_port_detach - Detach ATA port in preparation of device removal
 *	@ap: ATA port to be detached
 *
 *	Detach all ATA devices and the associated SCSI devices of @ap;
 *	then, remove the associated SCSI host.  @ap is guaranteed to
 *	be quiescent on return from this function.
 *
 *	LOCKING:
 *	Kernel thread context (may sleep).
 */
static void ata_port_detach(struct ata_port *ap)
{
	unsigned long flags;
	struct ata_link *link;
	struct ata_device *dev;

<<<<<<< HEAD
	/* Wait for any ongoing EH */
	ata_port_wait_eh(ap);

=======
	/* Ensure ata_port probe has completed */
	async_synchronize_cookie(ap->cookie + 1);

	/* Wait for any ongoing EH */
	ata_port_wait_eh(ap);

>>>>>>> 740329d7
	mutex_lock(&ap->scsi_scan_mutex);
	spin_lock_irqsave(ap->lock, flags);

	/* Remove scsi devices */
	ata_for_each_link(link, ap, HOST_FIRST) {
		ata_for_each_dev(dev, link, ALL) {
			if (dev->sdev) {
				spin_unlock_irqrestore(ap->lock, flags);
				scsi_remove_device(dev->sdev);
				spin_lock_irqsave(ap->lock, flags);
				dev->sdev = NULL;
			}
		}
	}

	/* Tell EH to disable all devices */
	ap->pflags |= ATA_PFLAG_UNLOADING;
	ata_port_schedule_eh(ap);

	spin_unlock_irqrestore(ap->lock, flags);
	mutex_unlock(&ap->scsi_scan_mutex);

	/* wait till EH commits suicide */
	ata_port_wait_eh(ap);

	/* it better be dead now */
	WARN_ON(!(ap->pflags & ATA_PFLAG_UNLOADED));

	cancel_delayed_work_sync(&ap->hotplug_task);
	cancel_delayed_work_sync(&ap->scsi_rescan_task);

	/* clean up zpodd on port removal */
	ata_for_each_link(link, ap, HOST_FIRST) {
		ata_for_each_dev(dev, link, ALL) {
			if (zpodd_dev_enabled(dev))
				zpodd_exit(dev);
		}
	}
	if (ap->pmp_link) {
		int i;
		for (i = 0; i < SATA_PMP_MAX_PORTS; i++)
			ata_tlink_delete(&ap->pmp_link[i]);
	}
	/* remove the associated SCSI host */
	scsi_remove_host(ap->scsi_host);
	ata_tport_delete(ap);
}

/**
 *	ata_host_detach - Detach all ports of an ATA host
 *	@host: Host to detach
 *
 *	Detach all ports of @host.
 *
 *	LOCKING:
 *	Kernel thread context (may sleep).
 */
void ata_host_detach(struct ata_host *host)
{
	int i;

	for (i = 0; i < host->n_ports; i++)
		ata_port_detach(host->ports[i]);

	/* the host is dead now, dissociate ACPI */
	ata_acpi_dissociate(host);
}
EXPORT_SYMBOL_GPL(ata_host_detach);

#ifdef CONFIG_PCI

/**
 *	ata_pci_remove_one - PCI layer callback for device removal
 *	@pdev: PCI device that was removed
 *
 *	PCI layer indicates to libata via this hook that hot-unplug or
 *	module unload event has occurred.  Detach all ports.  Resource
 *	release is handled via devres.
 *
 *	LOCKING:
 *	Inherited from PCI layer (may sleep).
 */
void ata_pci_remove_one(struct pci_dev *pdev)
{
	struct ata_host *host = pci_get_drvdata(pdev);

	ata_host_detach(host);
}
EXPORT_SYMBOL_GPL(ata_pci_remove_one);

void ata_pci_shutdown_one(struct pci_dev *pdev)
{
	struct ata_host *host = pci_get_drvdata(pdev);
	struct ata_port *ap;
	unsigned long flags;
	int i;

	/* Tell EH to disable all devices */
	for (i = 0; i < host->n_ports; i++) {
		ap = host->ports[i];
		spin_lock_irqsave(ap->lock, flags);
		ap->pflags |= ATA_PFLAG_UNLOADING;
		ata_port_schedule_eh(ap);
		spin_unlock_irqrestore(ap->lock, flags);
	}

	for (i = 0; i < host->n_ports; i++) {
		ap = host->ports[i];

		/* Wait for EH to complete before freezing the port */
		ata_port_wait_eh(ap);

		ap->pflags |= ATA_PFLAG_FROZEN;

		/* Disable port interrupts */
		if (ap->ops->freeze)
			ap->ops->freeze(ap);

		/* Stop the port DMA engines */
		if (ap->ops->port_stop)
			ap->ops->port_stop(ap);
	}
}
EXPORT_SYMBOL_GPL(ata_pci_shutdown_one);

/* move to PCI subsystem */
int pci_test_config_bits(struct pci_dev *pdev, const struct pci_bits *bits)
{
	unsigned long tmp = 0;

	switch (bits->width) {
	case 1: {
		u8 tmp8 = 0;
		pci_read_config_byte(pdev, bits->reg, &tmp8);
		tmp = tmp8;
		break;
	}
	case 2: {
		u16 tmp16 = 0;
		pci_read_config_word(pdev, bits->reg, &tmp16);
		tmp = tmp16;
		break;
	}
	case 4: {
		u32 tmp32 = 0;
		pci_read_config_dword(pdev, bits->reg, &tmp32);
		tmp = tmp32;
		break;
	}

	default:
		return -EINVAL;
	}

	tmp &= bits->mask;

	return (tmp == bits->val) ? 1 : 0;
}
EXPORT_SYMBOL_GPL(pci_test_config_bits);

#ifdef CONFIG_PM
void ata_pci_device_do_suspend(struct pci_dev *pdev, pm_message_t mesg)
{
	pci_save_state(pdev);
	pci_disable_device(pdev);

	if (mesg.event & PM_EVENT_SLEEP)
		pci_set_power_state(pdev, PCI_D3hot);
}
EXPORT_SYMBOL_GPL(ata_pci_device_do_suspend);

int ata_pci_device_do_resume(struct pci_dev *pdev)
{
	int rc;

	pci_set_power_state(pdev, PCI_D0);
	pci_restore_state(pdev);

	rc = pcim_enable_device(pdev);
	if (rc) {
		dev_err(&pdev->dev,
			"failed to enable device after resume (%d)\n", rc);
		return rc;
	}

	pci_set_master(pdev);
	return 0;
}
EXPORT_SYMBOL_GPL(ata_pci_device_do_resume);

int ata_pci_device_suspend(struct pci_dev *pdev, pm_message_t mesg)
{
	struct ata_host *host = pci_get_drvdata(pdev);

	ata_host_suspend(host, mesg);

	ata_pci_device_do_suspend(pdev, mesg);

	return 0;
}
EXPORT_SYMBOL_GPL(ata_pci_device_suspend);

int ata_pci_device_resume(struct pci_dev *pdev)
{
	struct ata_host *host = pci_get_drvdata(pdev);
	int rc;

	rc = ata_pci_device_do_resume(pdev);
	if (rc == 0)
		ata_host_resume(host);
	return rc;
}
EXPORT_SYMBOL_GPL(ata_pci_device_resume);
#endif /* CONFIG_PM */
#endif /* CONFIG_PCI */

/**
 *	ata_platform_remove_one - Platform layer callback for device removal
 *	@pdev: Platform device that was removed
 *
 *	Platform layer indicates to libata via this hook that hot-unplug or
 *	module unload event has occurred.  Detach all ports.  Resource
 *	release is handled via devres.
 *
 *	LOCKING:
 *	Inherited from platform layer (may sleep).
 */
void ata_platform_remove_one(struct platform_device *pdev)
{
	struct ata_host *host = platform_get_drvdata(pdev);

	ata_host_detach(host);
}
EXPORT_SYMBOL_GPL(ata_platform_remove_one);

#ifdef CONFIG_ATA_FORCE

#define force_cbl(name, flag)				\
	{ #name,	.cbl		= (flag) }

#define force_spd_limit(spd, val)			\
	{ #spd,	.spd_limit		= (val) }

#define force_xfer(mode, shift)				\
	{ #mode,	.xfer_mask	= (1UL << (shift)) }

#define force_lflag_on(name, flags)			\
	{ #name,	.lflags_on	= (flags) }

#define force_lflag_onoff(name, flags)			\
	{ "no" #name,	.lflags_on	= (flags) },	\
	{ #name,	.lflags_off	= (flags) }

#define force_horkage_on(name, flag)			\
	{ #name,	.horkage_on	= (flag) }

#define force_horkage_onoff(name, flag)			\
	{ "no" #name,	.horkage_on	= (flag) },	\
	{ #name,	.horkage_off	= (flag) }

static const struct ata_force_param force_tbl[] __initconst = {
	force_cbl(40c,			ATA_CBL_PATA40),
	force_cbl(80c,			ATA_CBL_PATA80),
	force_cbl(short40c,		ATA_CBL_PATA40_SHORT),
	force_cbl(unk,			ATA_CBL_PATA_UNK),
	force_cbl(ign,			ATA_CBL_PATA_IGN),
	force_cbl(sata,			ATA_CBL_SATA),

	force_spd_limit(1.5Gbps,	1),
	force_spd_limit(3.0Gbps,	2),

	force_xfer(pio0,		ATA_SHIFT_PIO + 0),
	force_xfer(pio1,		ATA_SHIFT_PIO + 1),
	force_xfer(pio2,		ATA_SHIFT_PIO + 2),
	force_xfer(pio3,		ATA_SHIFT_PIO + 3),
	force_xfer(pio4,		ATA_SHIFT_PIO + 4),
	force_xfer(pio5,		ATA_SHIFT_PIO + 5),
	force_xfer(pio6,		ATA_SHIFT_PIO + 6),
	force_xfer(mwdma0,		ATA_SHIFT_MWDMA + 0),
	force_xfer(mwdma1,		ATA_SHIFT_MWDMA + 1),
	force_xfer(mwdma2,		ATA_SHIFT_MWDMA + 2),
	force_xfer(mwdma3,		ATA_SHIFT_MWDMA + 3),
	force_xfer(mwdma4,		ATA_SHIFT_MWDMA + 4),
	force_xfer(udma0,		ATA_SHIFT_UDMA + 0),
	force_xfer(udma16,		ATA_SHIFT_UDMA + 0),
	force_xfer(udma/16,		ATA_SHIFT_UDMA + 0),
	force_xfer(udma1,		ATA_SHIFT_UDMA + 1),
	force_xfer(udma25,		ATA_SHIFT_UDMA + 1),
	force_xfer(udma/25,		ATA_SHIFT_UDMA + 1),
	force_xfer(udma2,		ATA_SHIFT_UDMA + 2),
	force_xfer(udma33,		ATA_SHIFT_UDMA + 2),
	force_xfer(udma/33,		ATA_SHIFT_UDMA + 2),
	force_xfer(udma3,		ATA_SHIFT_UDMA + 3),
	force_xfer(udma44,		ATA_SHIFT_UDMA + 3),
	force_xfer(udma/44,		ATA_SHIFT_UDMA + 3),
	force_xfer(udma4,		ATA_SHIFT_UDMA + 4),
	force_xfer(udma66,		ATA_SHIFT_UDMA + 4),
	force_xfer(udma/66,		ATA_SHIFT_UDMA + 4),
	force_xfer(udma5,		ATA_SHIFT_UDMA + 5),
	force_xfer(udma100,		ATA_SHIFT_UDMA + 5),
	force_xfer(udma/100,		ATA_SHIFT_UDMA + 5),
	force_xfer(udma6,		ATA_SHIFT_UDMA + 6),
	force_xfer(udma133,		ATA_SHIFT_UDMA + 6),
	force_xfer(udma/133,		ATA_SHIFT_UDMA + 6),
	force_xfer(udma7,		ATA_SHIFT_UDMA + 7),

	force_lflag_on(nohrst,		ATA_LFLAG_NO_HRST),
	force_lflag_on(nosrst,		ATA_LFLAG_NO_SRST),
	force_lflag_on(norst,		ATA_LFLAG_NO_HRST | ATA_LFLAG_NO_SRST),
	force_lflag_on(rstonce,		ATA_LFLAG_RST_ONCE),
	force_lflag_onoff(dbdelay,	ATA_LFLAG_NO_DEBOUNCE_DELAY),

	force_horkage_onoff(ncq,	ATA_HORKAGE_NONCQ),
	force_horkage_onoff(ncqtrim,	ATA_HORKAGE_NO_NCQ_TRIM),
	force_horkage_onoff(ncqati,	ATA_HORKAGE_NO_NCQ_ON_ATI),

	force_horkage_onoff(trim,	ATA_HORKAGE_NOTRIM),
	force_horkage_on(trim_zero,	ATA_HORKAGE_ZERO_AFTER_TRIM),
	force_horkage_on(max_trim_128m, ATA_HORKAGE_MAX_TRIM_128M),

	force_horkage_onoff(dma,	ATA_HORKAGE_NODMA),
	force_horkage_on(atapi_dmadir,	ATA_HORKAGE_ATAPI_DMADIR),
	force_horkage_on(atapi_mod16_dma, ATA_HORKAGE_ATAPI_MOD16_DMA),

	force_horkage_onoff(dmalog,	ATA_HORKAGE_NO_DMA_LOG),
	force_horkage_onoff(iddevlog,	ATA_HORKAGE_NO_ID_DEV_LOG),
	force_horkage_onoff(logdir,	ATA_HORKAGE_NO_LOG_DIR),

	force_horkage_on(max_sec_128,	ATA_HORKAGE_MAX_SEC_128),
	force_horkage_on(max_sec_1024,	ATA_HORKAGE_MAX_SEC_1024),
	force_horkage_on(max_sec_lba48,	ATA_HORKAGE_MAX_SEC_LBA48),

	force_horkage_onoff(lpm,	ATA_HORKAGE_NOLPM),
	force_horkage_onoff(setxfer,	ATA_HORKAGE_NOSETXFER),
	force_horkage_on(dump_id,	ATA_HORKAGE_DUMP_ID),
	force_horkage_onoff(fua,	ATA_HORKAGE_NO_FUA),

	force_horkage_on(disable,	ATA_HORKAGE_DISABLE),
};

static int __init ata_parse_force_one(char **cur,
				      struct ata_force_ent *force_ent,
				      const char **reason)
{
	char *start = *cur, *p = *cur;
	char *id, *val, *endp;
	const struct ata_force_param *match_fp = NULL;
	int nr_matches = 0, i;

	/* find where this param ends and update *cur */
	while (*p != '\0' && *p != ',')
		p++;

	if (*p == '\0')
		*cur = p;
	else
		*cur = p + 1;

	*p = '\0';

	/* parse */
	p = strchr(start, ':');
	if (!p) {
		val = strstrip(start);
		goto parse_val;
	}
	*p = '\0';

	id = strstrip(start);
	val = strstrip(p + 1);

	/* parse id */
	p = strchr(id, '.');
	if (p) {
		*p++ = '\0';
		force_ent->device = simple_strtoul(p, &endp, 10);
		if (p == endp || *endp != '\0') {
			*reason = "invalid device";
			return -EINVAL;
		}
	}

	force_ent->port = simple_strtoul(id, &endp, 10);
	if (id == endp || *endp != '\0') {
		*reason = "invalid port/link";
		return -EINVAL;
	}

 parse_val:
	/* parse val, allow shortcuts so that both 1.5 and 1.5Gbps work */
	for (i = 0; i < ARRAY_SIZE(force_tbl); i++) {
		const struct ata_force_param *fp = &force_tbl[i];

		if (strncasecmp(val, fp->name, strlen(val)))
			continue;

		nr_matches++;
		match_fp = fp;

		if (strcasecmp(val, fp->name) == 0) {
			nr_matches = 1;
			break;
		}
	}

	if (!nr_matches) {
		*reason = "unknown value";
		return -EINVAL;
	}
	if (nr_matches > 1) {
		*reason = "ambiguous value";
		return -EINVAL;
	}

	force_ent->param = *match_fp;

	return 0;
}

static void __init ata_parse_force_param(void)
{
	int idx = 0, size = 1;
	int last_port = -1, last_device = -1;
	char *p, *cur, *next;

	/* Calculate maximum number of params and allocate ata_force_tbl */
	for (p = ata_force_param_buf; *p; p++)
		if (*p == ',')
			size++;

	ata_force_tbl = kcalloc(size, sizeof(ata_force_tbl[0]), GFP_KERNEL);
	if (!ata_force_tbl) {
		printk(KERN_WARNING "ata: failed to extend force table, "
		       "libata.force ignored\n");
		return;
	}

	/* parse and populate the table */
	for (cur = ata_force_param_buf; *cur != '\0'; cur = next) {
		const char *reason = "";
		struct ata_force_ent te = { .port = -1, .device = -1 };

		next = cur;
		if (ata_parse_force_one(&next, &te, &reason)) {
			printk(KERN_WARNING "ata: failed to parse force "
			       "parameter \"%s\" (%s)\n",
			       cur, reason);
			continue;
		}

		if (te.port == -1) {
			te.port = last_port;
			te.device = last_device;
		}

		ata_force_tbl[idx++] = te;

		last_port = te.port;
		last_device = te.device;
	}

	ata_force_tbl_size = idx;
}

static void ata_free_force_param(void)
{
	kfree(ata_force_tbl);
}
#else
static inline void ata_parse_force_param(void) { }
static inline void ata_free_force_param(void) { }
#endif

static int __init ata_init(void)
{
	int rc;

	ata_parse_force_param();

	rc = ata_sff_init();
	if (rc) {
		ata_free_force_param();
		return rc;
	}

	libata_transport_init();
	ata_scsi_transport_template = ata_attach_transport();
	if (!ata_scsi_transport_template) {
		ata_sff_exit();
		rc = -ENOMEM;
		goto err_out;
	}

	printk(KERN_DEBUG "libata version " DRV_VERSION " loaded.\n");
	return 0;

err_out:
	return rc;
}

static void __exit ata_exit(void)
{
	ata_release_transport(ata_scsi_transport_template);
	libata_transport_exit();
	ata_sff_exit();
	ata_free_force_param();
}

subsys_initcall(ata_init);
module_exit(ata_exit);

static DEFINE_RATELIMIT_STATE(ratelimit, HZ / 5, 1);

int ata_ratelimit(void)
{
	return __ratelimit(&ratelimit);
}
EXPORT_SYMBOL_GPL(ata_ratelimit);

/**
 *	ata_msleep - ATA EH owner aware msleep
 *	@ap: ATA port to attribute the sleep to
 *	@msecs: duration to sleep in milliseconds
 *
 *	Sleeps @msecs.  If the current task is owner of @ap's EH, the
 *	ownership is released before going to sleep and reacquired
 *	after the sleep is complete.  IOW, other ports sharing the
 *	@ap->host will be allowed to own the EH while this task is
 *	sleeping.
 *
 *	LOCKING:
 *	Might sleep.
 */
void ata_msleep(struct ata_port *ap, unsigned int msecs)
{
	bool owns_eh = ap && ap->host->eh_owner == current;

	if (owns_eh)
		ata_eh_release(ap);

	if (msecs < 20) {
		unsigned long usecs = msecs * USEC_PER_MSEC;
		usleep_range(usecs, usecs + 50);
	} else {
		msleep(msecs);
	}

	if (owns_eh)
		ata_eh_acquire(ap);
}
EXPORT_SYMBOL_GPL(ata_msleep);

/**
 *	ata_wait_register - wait until register value changes
 *	@ap: ATA port to wait register for, can be NULL
 *	@reg: IO-mapped register
 *	@mask: Mask to apply to read register value
 *	@val: Wait condition
 *	@interval: polling interval in milliseconds
 *	@timeout: timeout in milliseconds
 *
 *	Waiting for some bits of register to change is a common
 *	operation for ATA controllers.  This function reads 32bit LE
 *	IO-mapped register @reg and tests for the following condition.
 *
 *	(*@reg & mask) != val
 *
 *	If the condition is met, it returns; otherwise, the process is
 *	repeated after @interval_msec until timeout.
 *
 *	LOCKING:
 *	Kernel thread context (may sleep)
 *
 *	RETURNS:
 *	The final register value.
 */
u32 ata_wait_register(struct ata_port *ap, void __iomem *reg, u32 mask, u32 val,
		      unsigned int interval, unsigned int timeout)
{
	unsigned long deadline;
	u32 tmp;

	tmp = ioread32(reg);

	/* Calculate timeout _after_ the first read to make sure
	 * preceding writes reach the controller before starting to
	 * eat away the timeout.
	 */
	deadline = ata_deadline(jiffies, timeout);

	while ((tmp & mask) == val && time_before(jiffies, deadline)) {
		ata_msleep(ap, interval);
		tmp = ioread32(reg);
	}

	return tmp;
}
EXPORT_SYMBOL_GPL(ata_wait_register);

/*
 * Dummy port_ops
 */
static unsigned int ata_dummy_qc_issue(struct ata_queued_cmd *qc)
{
	return AC_ERR_SYSTEM;
}

static void ata_dummy_error_handler(struct ata_port *ap)
{
	/* truly dummy */
}

struct ata_port_operations ata_dummy_port_ops = {
	.qc_prep		= ata_noop_qc_prep,
	.qc_issue		= ata_dummy_qc_issue,
	.error_handler		= ata_dummy_error_handler,
	.sched_eh		= ata_std_sched_eh,
	.end_eh			= ata_std_end_eh,
};
EXPORT_SYMBOL_GPL(ata_dummy_port_ops);

const struct ata_port_info ata_dummy_port_info = {
	.port_ops		= &ata_dummy_port_ops,
};
EXPORT_SYMBOL_GPL(ata_dummy_port_info);

void ata_print_version(const struct device *dev, const char *version)
{
	dev_printk(KERN_DEBUG, dev, "version %s\n", version);
}
EXPORT_SYMBOL(ata_print_version);

EXPORT_TRACEPOINT_SYMBOL_GPL(ata_tf_load);
EXPORT_TRACEPOINT_SYMBOL_GPL(ata_exec_command);
EXPORT_TRACEPOINT_SYMBOL_GPL(ata_bmdma_setup);
EXPORT_TRACEPOINT_SYMBOL_GPL(ata_bmdma_start);
EXPORT_TRACEPOINT_SYMBOL_GPL(ata_bmdma_status);<|MERGE_RESOLUTION|>--- conflicted
+++ resolved
@@ -2098,96 +2098,6 @@
 	 */
 	if (ata_dev_power_is_active(dev))
 		return;
-
-	ata_dev_notice(dev, "Entering active power mode\n");
-
-	err_mask = ata_exec_internal(dev, &tf, NULL, DMA_NONE, NULL, 0, 0);
-	if (err_mask)
-		ata_dev_err(dev, "VERIFY failed (err_mask=0x%x)\n",
-			    err_mask);
-}
-
-/**
- *	ata_dev_power_set_standby - Set a device power mode to standby
- *	@dev: target device
- *
- *	Issue a STANDBY IMMEDIATE command to set a device power mode to standby.
- *	For an HDD device, this spins down the disks.
- *
- *	LOCKING:
- *	Kernel thread context (may sleep).
- */
-void ata_dev_power_set_standby(struct ata_device *dev)
-{
-	unsigned long ap_flags = dev->link->ap->flags;
-	struct ata_taskfile tf;
-	unsigned int err_mask;
-
-	/* Issue STANDBY IMMEDIATE command only if supported by the device */
-	if (dev->class != ATA_DEV_ATA && dev->class != ATA_DEV_ZAC)
-		return;
-
-	/*
-	 * Some odd clown BIOSes issue spindown on power off (ACPI S4 or S5)
-	 * causing some drives to spin up and down again. For these, do nothing
-	 * if we are being called on shutdown.
-	 */
-	if ((ap_flags & ATA_FLAG_NO_POWEROFF_SPINDOWN) &&
-	    system_state == SYSTEM_POWER_OFF)
-		return;
-
-	if ((ap_flags & ATA_FLAG_NO_HIBERNATE_SPINDOWN) &&
-	    system_entering_hibernation())
-		return;
-
-	ata_tf_init(dev, &tf);
-	tf.flags |= ATA_TFLAG_DEVICE | ATA_TFLAG_ISADDR;
-	tf.protocol = ATA_PROT_NODATA;
-	tf.command = ATA_CMD_STANDBYNOW1;
-
-	ata_dev_notice(dev, "Entering standby power mode\n");
-
-	err_mask = ata_exec_internal(dev, &tf, NULL, DMA_NONE, NULL, 0, 0);
-	if (err_mask)
-		ata_dev_err(dev, "STANDBY IMMEDIATE failed (err_mask=0x%x)\n",
-			    err_mask);
-}
-
-/**
- *	ata_dev_power_set_active -  Set a device power mode to active
- *	@dev: target device
- *
- *	Issue a VERIFY command to enter to ensure that the device is in the
- *	active power mode. For a spun-down HDD (standby or idle power mode),
- *	the VERIFY command will complete after the disk spins up.
- *
- *	LOCKING:
- *	Kernel thread context (may sleep).
- */
-void ata_dev_power_set_active(struct ata_device *dev)
-{
-	struct ata_taskfile tf;
-	unsigned int err_mask;
-
-	/*
-	 * Issue READ VERIFY SECTORS command for 1 sector at lba=0 only
-	 * if supported by the device.
-	 */
-	if (dev->class != ATA_DEV_ATA && dev->class != ATA_DEV_ZAC)
-		return;
-
-	ata_tf_init(dev, &tf);
-	tf.flags |= ATA_TFLAG_DEVICE | ATA_TFLAG_ISADDR;
-	tf.protocol = ATA_PROT_NODATA;
-	tf.command = ATA_CMD_VERIFY;
-	tf.nsect = 1;
-	if (dev->flags & ATA_DFLAG_LBA) {
-		tf.flags |= ATA_TFLAG_LBA;
-		tf.device |= ATA_LBA;
-	} else {
-		/* CHS */
-		tf.lbal = 0x1; /* sect */
-	}
 
 	ata_dev_notice(dev, "Entering active power mode\n");
 
@@ -5300,23 +5210,6 @@
 	 * that is not done yet.
 	 */
 	cancel_delayed_work_sync(&ap->scsi_rescan_task);
-<<<<<<< HEAD
-
-	ata_port_request_pm(ap, mesg, 0, ata_port_suspend_ehi, false);
-}
-
-static void ata_port_suspend_async(struct ata_port *ap, pm_message_t mesg)
-{
-	/*
-	 * We are about to suspend the port, so we do not care about
-	 * scsi_rescan_device() calls scheduled by previous resume operations.
-	 * The next resume will schedule the rescan again. So cancel any rescan
-	 * that is not done yet.
-	 */
-	cancel_delayed_work_sync(&ap->scsi_rescan_task);
-
-	ata_port_request_pm(ap, mesg, 0, ata_port_suspend_ehi, true);
-=======
 
 	/*
 	 * On some hardware, device fails to respond after spun down for
@@ -5330,7 +5223,6 @@
 			    ATA_EHI_QUIET | ATA_EHI_NO_AUTOPSY |
 			    ATA_EHI_NO_RECOVERY,
 			    async);
->>>>>>> 740329d7
 }
 
 static int ata_port_pm_suspend(struct device *dev)
@@ -6189,18 +6081,12 @@
 	struct ata_link *link;
 	struct ata_device *dev;
 
-<<<<<<< HEAD
+	/* Ensure ata_port probe has completed */
+	async_synchronize_cookie(ap->cookie + 1);
+
 	/* Wait for any ongoing EH */
 	ata_port_wait_eh(ap);
 
-=======
-	/* Ensure ata_port probe has completed */
-	async_synchronize_cookie(ap->cookie + 1);
-
-	/* Wait for any ongoing EH */
-	ata_port_wait_eh(ap);
-
->>>>>>> 740329d7
 	mutex_lock(&ap->scsi_scan_mutex);
 	spin_lock_irqsave(ap->lock, flags);
 
