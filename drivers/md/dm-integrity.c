// SPDX-License-Identifier: GPL-2.0-only
/*
 * Copyright (C) 2016-2017 Red Hat, Inc. All rights reserved.
 * Copyright (C) 2016-2017 Milan Broz
 * Copyright (C) 2016-2017 Mikulas Patocka
 *
 * This file is released under the GPL.
 */

#include "dm-bio-record.h"

#include <linux/compiler.h>
#include <linux/module.h>
#include <linux/device-mapper.h>
#include <linux/dm-io.h>
#include <linux/vmalloc.h>
#include <linux/sort.h>
#include <linux/rbtree.h>
#include <linux/delay.h>
#include <linux/random.h>
#include <linux/reboot.h>
#include <crypto/hash.h>
#include <crypto/skcipher.h>
#include <linux/async_tx.h>
#include <linux/dm-bufio.h>

#include "dm-audit.h"

#define DM_MSG_PREFIX "integrity"

#define DEFAULT_INTERLEAVE_SECTORS	32768
#define DEFAULT_JOURNAL_SIZE_FACTOR	7
#define DEFAULT_SECTORS_PER_BITMAP_BIT	32768
#define DEFAULT_BUFFER_SECTORS		128
#define DEFAULT_JOURNAL_WATERMARK	50
#define DEFAULT_SYNC_MSEC		10000
#define DEFAULT_MAX_JOURNAL_SECTORS	(IS_ENABLED(CONFIG_64BIT) ? 131072 : 8192)
#define MIN_LOG2_INTERLEAVE_SECTORS	3
#define MAX_LOG2_INTERLEAVE_SECTORS	31
#define METADATA_WORKQUEUE_MAX_ACTIVE	16
#define RECALC_SECTORS			(IS_ENABLED(CONFIG_64BIT) ? 32768 : 2048)
#define RECALC_WRITE_SUPER		16
#define BITMAP_BLOCK_SIZE		4096	/* don't change it */
#define BITMAP_FLUSH_INTERVAL		(10 * HZ)
#define DISCARD_FILLER			0xf6
#define SALT_SIZE			16

/*
 * Warning - DEBUG_PRINT prints security-sensitive data to the log,
 * so it should not be enabled in the official kernel
 */
//#define DEBUG_PRINT
//#define INTERNAL_VERIFY

/*
 * On disk structures
 */

#define SB_MAGIC			"integrt"
#define SB_VERSION_1			1
#define SB_VERSION_2			2
#define SB_VERSION_3			3
#define SB_VERSION_4			4
#define SB_VERSION_5			5
#define SB_SECTORS			8
#define MAX_SECTORS_PER_BLOCK		8

struct superblock {
	__u8 magic[8];
	__u8 version;
	__u8 log2_interleave_sectors;
	__le16 integrity_tag_size;
	__le32 journal_sections;
	__le64 provided_data_sectors;	/* userspace uses this value */
	__le32 flags;
	__u8 log2_sectors_per_block;
	__u8 log2_blocks_per_bitmap_bit;
	__u8 pad[2];
	__le64 recalc_sector;
	__u8 pad2[8];
	__u8 salt[SALT_SIZE];
};

#define SB_FLAG_HAVE_JOURNAL_MAC	0x1
#define SB_FLAG_RECALCULATING		0x2
#define SB_FLAG_DIRTY_BITMAP		0x4
#define SB_FLAG_FIXED_PADDING		0x8
#define SB_FLAG_FIXED_HMAC		0x10

#define	JOURNAL_ENTRY_ROUNDUP		8

typedef __le64 commit_id_t;
#define JOURNAL_MAC_PER_SECTOR		8

struct journal_entry {
	union {
		struct {
			__le32 sector_lo;
			__le32 sector_hi;
		} s;
		__le64 sector;
	} u;
	commit_id_t last_bytes[];
	/* __u8 tag[0]; */
};

#define journal_entry_tag(ic, je)		((__u8 *)&(je)->last_bytes[(ic)->sectors_per_block])

#if BITS_PER_LONG == 64
#define journal_entry_set_sector(je, x)		do { smp_wmb(); WRITE_ONCE((je)->u.sector, cpu_to_le64(x)); } while (0)
#else
#define journal_entry_set_sector(je, x)		do { (je)->u.s.sector_lo = cpu_to_le32(x); smp_wmb(); WRITE_ONCE((je)->u.s.sector_hi, cpu_to_le32((x) >> 32)); } while (0)
#endif
#define journal_entry_get_sector(je)		le64_to_cpu((je)->u.sector)
#define journal_entry_is_unused(je)		((je)->u.s.sector_hi == cpu_to_le32(-1))
#define journal_entry_set_unused(je)		((je)->u.s.sector_hi = cpu_to_le32(-1))
#define journal_entry_is_inprogress(je)		((je)->u.s.sector_hi == cpu_to_le32(-2))
#define journal_entry_set_inprogress(je)	((je)->u.s.sector_hi = cpu_to_le32(-2))

#define JOURNAL_BLOCK_SECTORS		8
#define JOURNAL_SECTOR_DATA		((1 << SECTOR_SHIFT) - sizeof(commit_id_t))
#define JOURNAL_MAC_SIZE		(JOURNAL_MAC_PER_SECTOR * JOURNAL_BLOCK_SECTORS)

struct journal_sector {
	struct_group(sectors,
		__u8 entries[JOURNAL_SECTOR_DATA - JOURNAL_MAC_PER_SECTOR];
		__u8 mac[JOURNAL_MAC_PER_SECTOR];
	);
	commit_id_t commit_id;
};

#define MAX_TAG_SIZE			(JOURNAL_SECTOR_DATA - JOURNAL_MAC_PER_SECTOR - offsetof(struct journal_entry, last_bytes[MAX_SECTORS_PER_BLOCK]))

#define METADATA_PADDING_SECTORS	8

#define N_COMMIT_IDS			4

static unsigned char prev_commit_seq(unsigned char seq)
{
	return (seq + N_COMMIT_IDS - 1) % N_COMMIT_IDS;
}

static unsigned char next_commit_seq(unsigned char seq)
{
	return (seq + 1) % N_COMMIT_IDS;
}

/*
 * In-memory structures
 */

struct journal_node {
	struct rb_node node;
	sector_t sector;
};

struct alg_spec {
	char *alg_string;
	char *key_string;
	__u8 *key;
	unsigned int key_size;
};

struct dm_integrity_c {
	struct dm_dev *dev;
	struct dm_dev *meta_dev;
	unsigned int tag_size;
	__s8 log2_tag_size;
	sector_t start;
	mempool_t journal_io_mempool;
	struct dm_io_client *io;
	struct dm_bufio_client *bufio;
	struct workqueue_struct *metadata_wq;
	struct superblock *sb;
	unsigned int journal_pages;
	unsigned int n_bitmap_blocks;

	struct page_list *journal;
	struct page_list *journal_io;
	struct page_list *journal_xor;
	struct page_list *recalc_bitmap;
	struct page_list *may_write_bitmap;
	struct bitmap_block_status *bbs;
	unsigned int bitmap_flush_interval;
	int synchronous_mode;
	struct bio_list synchronous_bios;
	struct delayed_work bitmap_flush_work;

	struct crypto_skcipher *journal_crypt;
	struct scatterlist **journal_scatterlist;
	struct scatterlist **journal_io_scatterlist;
	struct skcipher_request **sk_requests;

	struct crypto_shash *journal_mac;

	struct journal_node *journal_tree;
	struct rb_root journal_tree_root;

	sector_t provided_data_sectors;

	unsigned short journal_entry_size;
	unsigned char journal_entries_per_sector;
	unsigned char journal_section_entries;
	unsigned short journal_section_sectors;
	unsigned int journal_sections;
	unsigned int journal_entries;
	sector_t data_device_sectors;
	sector_t meta_device_sectors;
	unsigned int initial_sectors;
	unsigned int metadata_run;
	__s8 log2_metadata_run;
	__u8 log2_buffer_sectors;
	__u8 sectors_per_block;
	__u8 log2_blocks_per_bitmap_bit;

	unsigned char mode;

	int failed;

	struct crypto_shash *internal_hash;

	struct dm_target *ti;

	/* these variables are locked with endio_wait.lock */
	struct rb_root in_progress;
	struct list_head wait_list;
	wait_queue_head_t endio_wait;
	struct workqueue_struct *wait_wq;
	struct workqueue_struct *offload_wq;

	unsigned char commit_seq;
	commit_id_t commit_ids[N_COMMIT_IDS];

	unsigned int committed_section;
	unsigned int n_committed_sections;

	unsigned int uncommitted_section;
	unsigned int n_uncommitted_sections;

	unsigned int free_section;
	unsigned char free_section_entry;
	unsigned int free_sectors;

	unsigned int free_sectors_threshold;

	struct workqueue_struct *commit_wq;
	struct work_struct commit_work;

	struct workqueue_struct *writer_wq;
	struct work_struct writer_work;

	struct workqueue_struct *recalc_wq;
	struct work_struct recalc_work;

	struct bio_list flush_bio_list;

	unsigned long autocommit_jiffies;
	struct timer_list autocommit_timer;
	unsigned int autocommit_msec;

	wait_queue_head_t copy_to_journal_wait;

	struct completion crypto_backoff;

	bool wrote_to_journal;
	bool journal_uptodate;
	bool just_formatted;
	bool recalculate_flag;
	bool reset_recalculate_flag;
	bool discard;
	bool fix_padding;
	bool fix_hmac;
	bool legacy_recalculate;

	struct alg_spec internal_hash_alg;
	struct alg_spec journal_crypt_alg;
	struct alg_spec journal_mac_alg;

	atomic64_t number_of_mismatches;

	mempool_t recheck_pool;

	struct notifier_block reboot_notifier;
};

struct dm_integrity_range {
	sector_t logical_sector;
	sector_t n_sectors;
	bool waiting;
	union {
		struct rb_node node;
		struct {
			struct task_struct *task;
			struct list_head wait_entry;
		};
	};
};

struct dm_integrity_io {
	struct work_struct work;

	struct dm_integrity_c *ic;
	enum req_op op;
	bool fua;

	struct dm_integrity_range range;

	sector_t metadata_block;
	unsigned int metadata_offset;

	atomic_t in_flight;
	blk_status_t bi_status;

	struct completion *completion;

	struct dm_bio_details bio_details;
};

struct journal_completion {
	struct dm_integrity_c *ic;
	atomic_t in_flight;
	struct completion comp;
};

struct journal_io {
	struct dm_integrity_range range;
	struct journal_completion *comp;
};

struct bitmap_block_status {
	struct work_struct work;
	struct dm_integrity_c *ic;
	unsigned int idx;
	unsigned long *bitmap;
	struct bio_list bio_queue;
	spinlock_t bio_queue_lock;

};

static struct kmem_cache *journal_io_cache;

#define JOURNAL_IO_MEMPOOL	32

#ifdef DEBUG_PRINT
#define DEBUG_print(x, ...)			printk(KERN_DEBUG x, ##__VA_ARGS__)
#define DEBUG_bytes(bytes, len, msg, ...)	printk(KERN_DEBUG msg "%s%*ph\n", ##__VA_ARGS__, \
						       len ? ": " : "", len, bytes)
#else
#define DEBUG_print(x, ...)			do { } while (0)
#define DEBUG_bytes(bytes, len, msg, ...)	do { } while (0)
#endif

static void dm_integrity_prepare(struct request *rq)
{
}

static void dm_integrity_complete(struct request *rq, unsigned int nr_bytes)
{
}

/*
 * DM Integrity profile, protection is performed layer above (dm-crypt)
 */
static const struct blk_integrity_profile dm_integrity_profile = {
	.name			= "DM-DIF-EXT-TAG",
	.generate_fn		= NULL,
	.verify_fn		= NULL,
	.prepare_fn		= dm_integrity_prepare,
	.complete_fn		= dm_integrity_complete,
};

static void dm_integrity_map_continue(struct dm_integrity_io *dio, bool from_map);
static void integrity_bio_wait(struct work_struct *w);
static void dm_integrity_dtr(struct dm_target *ti);

static void dm_integrity_io_error(struct dm_integrity_c *ic, const char *msg, int err)
{
	if (err == -EILSEQ)
		atomic64_inc(&ic->number_of_mismatches);
	if (!cmpxchg(&ic->failed, 0, err))
		DMERR("Error on %s: %d", msg, err);
}

static int dm_integrity_failed(struct dm_integrity_c *ic)
{
	return READ_ONCE(ic->failed);
}

static bool dm_integrity_disable_recalculate(struct dm_integrity_c *ic)
{
	if (ic->legacy_recalculate)
		return false;
	if (!(ic->sb->flags & cpu_to_le32(SB_FLAG_FIXED_HMAC)) ?
	    ic->internal_hash_alg.key || ic->journal_mac_alg.key :
	    ic->internal_hash_alg.key && !ic->journal_mac_alg.key)
		return true;
	return false;
}

static commit_id_t dm_integrity_commit_id(struct dm_integrity_c *ic, unsigned int i,
					  unsigned int j, unsigned char seq)
{
	/*
	 * Xor the number with section and sector, so that if a piece of
	 * journal is written at wrong place, it is detected.
	 */
	return ic->commit_ids[seq] ^ cpu_to_le64(((__u64)i << 32) ^ j);
}

static void get_area_and_offset(struct dm_integrity_c *ic, sector_t data_sector,
				sector_t *area, sector_t *offset)
{
	if (!ic->meta_dev) {
		__u8 log2_interleave_sectors = ic->sb->log2_interleave_sectors;
		*area = data_sector >> log2_interleave_sectors;
		*offset = (unsigned int)data_sector & ((1U << log2_interleave_sectors) - 1);
	} else {
		*area = 0;
		*offset = data_sector;
	}
}

#define sector_to_block(ic, n)						\
do {									\
	BUG_ON((n) & (unsigned int)((ic)->sectors_per_block - 1));		\
	(n) >>= (ic)->sb->log2_sectors_per_block;			\
} while (0)

static __u64 get_metadata_sector_and_offset(struct dm_integrity_c *ic, sector_t area,
					    sector_t offset, unsigned int *metadata_offset)
{
	__u64 ms;
	unsigned int mo;

	ms = area << ic->sb->log2_interleave_sectors;
	if (likely(ic->log2_metadata_run >= 0))
		ms += area << ic->log2_metadata_run;
	else
		ms += area * ic->metadata_run;
	ms >>= ic->log2_buffer_sectors;

	sector_to_block(ic, offset);

	if (likely(ic->log2_tag_size >= 0)) {
		ms += offset >> (SECTOR_SHIFT + ic->log2_buffer_sectors - ic->log2_tag_size);
		mo = (offset << ic->log2_tag_size) & ((1U << SECTOR_SHIFT << ic->log2_buffer_sectors) - 1);
	} else {
		ms += (__u64)offset * ic->tag_size >> (SECTOR_SHIFT + ic->log2_buffer_sectors);
		mo = (offset * ic->tag_size) & ((1U << SECTOR_SHIFT << ic->log2_buffer_sectors) - 1);
	}
	*metadata_offset = mo;
	return ms;
}

static sector_t get_data_sector(struct dm_integrity_c *ic, sector_t area, sector_t offset)
{
	sector_t result;

	if (ic->meta_dev)
		return offset;

	result = area << ic->sb->log2_interleave_sectors;
	if (likely(ic->log2_metadata_run >= 0))
		result += (area + 1) << ic->log2_metadata_run;
	else
		result += (area + 1) * ic->metadata_run;

	result += (sector_t)ic->initial_sectors + offset;
	result += ic->start;

	return result;
}

static void wraparound_section(struct dm_integrity_c *ic, unsigned int *sec_ptr)
{
	if (unlikely(*sec_ptr >= ic->journal_sections))
		*sec_ptr -= ic->journal_sections;
}

static void sb_set_version(struct dm_integrity_c *ic)
{
	if (ic->sb->flags & cpu_to_le32(SB_FLAG_FIXED_HMAC))
		ic->sb->version = SB_VERSION_5;
	else if (ic->sb->flags & cpu_to_le32(SB_FLAG_FIXED_PADDING))
		ic->sb->version = SB_VERSION_4;
	else if (ic->mode == 'B' || ic->sb->flags & cpu_to_le32(SB_FLAG_DIRTY_BITMAP))
		ic->sb->version = SB_VERSION_3;
	else if (ic->meta_dev || ic->sb->flags & cpu_to_le32(SB_FLAG_RECALCULATING))
		ic->sb->version = SB_VERSION_2;
	else
		ic->sb->version = SB_VERSION_1;
}

static int sb_mac(struct dm_integrity_c *ic, bool wr)
{
	SHASH_DESC_ON_STACK(desc, ic->journal_mac);
	int r;
	unsigned int mac_size = crypto_shash_digestsize(ic->journal_mac);
	__u8 *sb = (__u8 *)ic->sb;
	__u8 *mac = sb + (1 << SECTOR_SHIFT) - mac_size;

	if (sizeof(struct superblock) + mac_size > 1 << SECTOR_SHIFT) {
		dm_integrity_io_error(ic, "digest is too long", -EINVAL);
		return -EINVAL;
	}

	desc->tfm = ic->journal_mac;

	if (likely(wr)) {
		r = crypto_shash_digest(desc, sb, mac - sb, mac);
		if (unlikely(r < 0)) {
			dm_integrity_io_error(ic, "crypto_shash_digest", r);
			return r;
		}
	} else {
		__u8 actual_mac[HASH_MAX_DIGESTSIZE];

		r = crypto_shash_digest(desc, sb, mac - sb, actual_mac);
		if (unlikely(r < 0)) {
			dm_integrity_io_error(ic, "crypto_shash_digest", r);
			return r;
		}
		if (memcmp(mac, actual_mac, mac_size)) {
			dm_integrity_io_error(ic, "superblock mac", -EILSEQ);
			dm_audit_log_target(DM_MSG_PREFIX, "mac-superblock", ic->ti, 0);
			return -EILSEQ;
		}
	}

	return 0;
}

static int sync_rw_sb(struct dm_integrity_c *ic, blk_opf_t opf)
{
	struct dm_io_request io_req;
	struct dm_io_region io_loc;
	const enum req_op op = opf & REQ_OP_MASK;
	int r;

	io_req.bi_opf = opf;
	io_req.mem.type = DM_IO_KMEM;
	io_req.mem.ptr.addr = ic->sb;
	io_req.notify.fn = NULL;
	io_req.client = ic->io;
	io_loc.bdev = ic->meta_dev ? ic->meta_dev->bdev : ic->dev->bdev;
	io_loc.sector = ic->start;
	io_loc.count = SB_SECTORS;

	if (op == REQ_OP_WRITE) {
		sb_set_version(ic);
		if (ic->journal_mac && ic->sb->flags & cpu_to_le32(SB_FLAG_FIXED_HMAC)) {
			r = sb_mac(ic, true);
			if (unlikely(r))
				return r;
		}
	}

	r = dm_io(&io_req, 1, &io_loc, NULL, IOPRIO_DEFAULT);
	if (unlikely(r))
		return r;

	if (op == REQ_OP_READ) {
		if (ic->mode != 'R' && ic->journal_mac && ic->sb->flags & cpu_to_le32(SB_FLAG_FIXED_HMAC)) {
			r = sb_mac(ic, false);
			if (unlikely(r))
				return r;
		}
	}

	return 0;
}

#define BITMAP_OP_TEST_ALL_SET		0
#define BITMAP_OP_TEST_ALL_CLEAR	1
#define BITMAP_OP_SET			2
#define BITMAP_OP_CLEAR			3

static bool block_bitmap_op(struct dm_integrity_c *ic, struct page_list *bitmap,
			    sector_t sector, sector_t n_sectors, int mode)
{
	unsigned long bit, end_bit, this_end_bit, page, end_page;
	unsigned long *data;

	if (unlikely(((sector | n_sectors) & ((1 << ic->sb->log2_sectors_per_block) - 1)) != 0)) {
		DMCRIT("invalid bitmap access (%llx,%llx,%d,%d,%d)",
			sector,
			n_sectors,
			ic->sb->log2_sectors_per_block,
			ic->log2_blocks_per_bitmap_bit,
			mode);
		BUG();
	}

	if (unlikely(!n_sectors))
		return true;

	bit = sector >> (ic->sb->log2_sectors_per_block + ic->log2_blocks_per_bitmap_bit);
	end_bit = (sector + n_sectors - 1) >>
		(ic->sb->log2_sectors_per_block + ic->log2_blocks_per_bitmap_bit);

	page = bit / (PAGE_SIZE * 8);
	bit %= PAGE_SIZE * 8;

	end_page = end_bit / (PAGE_SIZE * 8);
	end_bit %= PAGE_SIZE * 8;

repeat:
	if (page < end_page)
		this_end_bit = PAGE_SIZE * 8 - 1;
	else
		this_end_bit = end_bit;

	data = lowmem_page_address(bitmap[page].page);

	if (mode == BITMAP_OP_TEST_ALL_SET) {
		while (bit <= this_end_bit) {
			if (!(bit % BITS_PER_LONG) && this_end_bit >= bit + BITS_PER_LONG - 1) {
				do {
					if (data[bit / BITS_PER_LONG] != -1)
						return false;
					bit += BITS_PER_LONG;
				} while (this_end_bit >= bit + BITS_PER_LONG - 1);
				continue;
			}
			if (!test_bit(bit, data))
				return false;
			bit++;
		}
	} else if (mode == BITMAP_OP_TEST_ALL_CLEAR) {
		while (bit <= this_end_bit) {
			if (!(bit % BITS_PER_LONG) && this_end_bit >= bit + BITS_PER_LONG - 1) {
				do {
					if (data[bit / BITS_PER_LONG] != 0)
						return false;
					bit += BITS_PER_LONG;
				} while (this_end_bit >= bit + BITS_PER_LONG - 1);
				continue;
			}
			if (test_bit(bit, data))
				return false;
			bit++;
		}
	} else if (mode == BITMAP_OP_SET) {
		while (bit <= this_end_bit) {
			if (!(bit % BITS_PER_LONG) && this_end_bit >= bit + BITS_PER_LONG - 1) {
				do {
					data[bit / BITS_PER_LONG] = -1;
					bit += BITS_PER_LONG;
				} while (this_end_bit >= bit + BITS_PER_LONG - 1);
				continue;
			}
			__set_bit(bit, data);
			bit++;
		}
	} else if (mode == BITMAP_OP_CLEAR) {
		if (!bit && this_end_bit == PAGE_SIZE * 8 - 1)
			clear_page(data);
		else {
			while (bit <= this_end_bit) {
				if (!(bit % BITS_PER_LONG) && this_end_bit >= bit + BITS_PER_LONG - 1) {
					do {
						data[bit / BITS_PER_LONG] = 0;
						bit += BITS_PER_LONG;
					} while (this_end_bit >= bit + BITS_PER_LONG - 1);
					continue;
				}
				__clear_bit(bit, data);
				bit++;
			}
		}
	} else {
		BUG();
	}

	if (unlikely(page < end_page)) {
		bit = 0;
		page++;
		goto repeat;
	}

	return true;
}

static void block_bitmap_copy(struct dm_integrity_c *ic, struct page_list *dst, struct page_list *src)
{
	unsigned int n_bitmap_pages = DIV_ROUND_UP(ic->n_bitmap_blocks, PAGE_SIZE / BITMAP_BLOCK_SIZE);
	unsigned int i;

	for (i = 0; i < n_bitmap_pages; i++) {
		unsigned long *dst_data = lowmem_page_address(dst[i].page);
		unsigned long *src_data = lowmem_page_address(src[i].page);

		copy_page(dst_data, src_data);
	}
}

static struct bitmap_block_status *sector_to_bitmap_block(struct dm_integrity_c *ic, sector_t sector)
{
	unsigned int bit = sector >> (ic->sb->log2_sectors_per_block + ic->log2_blocks_per_bitmap_bit);
	unsigned int bitmap_block = bit / (BITMAP_BLOCK_SIZE * 8);

	BUG_ON(bitmap_block >= ic->n_bitmap_blocks);
	return &ic->bbs[bitmap_block];
}

static void access_journal_check(struct dm_integrity_c *ic, unsigned int section, unsigned int offset,
				 bool e, const char *function)
{
#if defined(CONFIG_DM_DEBUG) || defined(INTERNAL_VERIFY)
	unsigned int limit = e ? ic->journal_section_entries : ic->journal_section_sectors;

	if (unlikely(section >= ic->journal_sections) ||
	    unlikely(offset >= limit)) {
		DMCRIT("%s: invalid access at (%u,%u), limit (%u,%u)",
		       function, section, offset, ic->journal_sections, limit);
		BUG();
	}
#endif
}

static void page_list_location(struct dm_integrity_c *ic, unsigned int section, unsigned int offset,
			       unsigned int *pl_index, unsigned int *pl_offset)
{
	unsigned int sector;

	access_journal_check(ic, section, offset, false, "page_list_location");

	sector = section * ic->journal_section_sectors + offset;

	*pl_index = sector >> (PAGE_SHIFT - SECTOR_SHIFT);
	*pl_offset = (sector << SECTOR_SHIFT) & (PAGE_SIZE - 1);
}

static struct journal_sector *access_page_list(struct dm_integrity_c *ic, struct page_list *pl,
					       unsigned int section, unsigned int offset, unsigned int *n_sectors)
{
	unsigned int pl_index, pl_offset;
	char *va;

	page_list_location(ic, section, offset, &pl_index, &pl_offset);

	if (n_sectors)
		*n_sectors = (PAGE_SIZE - pl_offset) >> SECTOR_SHIFT;

	va = lowmem_page_address(pl[pl_index].page);

	return (struct journal_sector *)(va + pl_offset);
}

static struct journal_sector *access_journal(struct dm_integrity_c *ic, unsigned int section, unsigned int offset)
{
	return access_page_list(ic, ic->journal, section, offset, NULL);
}

static struct journal_entry *access_journal_entry(struct dm_integrity_c *ic, unsigned int section, unsigned int n)
{
	unsigned int rel_sector, offset;
	struct journal_sector *js;

	access_journal_check(ic, section, n, true, "access_journal_entry");

	rel_sector = n % JOURNAL_BLOCK_SECTORS;
	offset = n / JOURNAL_BLOCK_SECTORS;

	js = access_journal(ic, section, rel_sector);
	return (struct journal_entry *)((char *)js + offset * ic->journal_entry_size);
}

static struct journal_sector *access_journal_data(struct dm_integrity_c *ic, unsigned int section, unsigned int n)
{
	n <<= ic->sb->log2_sectors_per_block;

	n += JOURNAL_BLOCK_SECTORS;

	access_journal_check(ic, section, n, false, "access_journal_data");

	return access_journal(ic, section, n);
}

static void section_mac(struct dm_integrity_c *ic, unsigned int section, __u8 result[JOURNAL_MAC_SIZE])
{
	SHASH_DESC_ON_STACK(desc, ic->journal_mac);
	int r;
	unsigned int j, size;

	desc->tfm = ic->journal_mac;

	r = crypto_shash_init(desc);
	if (unlikely(r < 0)) {
		dm_integrity_io_error(ic, "crypto_shash_init", r);
		goto err;
	}

	if (ic->sb->flags & cpu_to_le32(SB_FLAG_FIXED_HMAC)) {
		__le64 section_le;

		r = crypto_shash_update(desc, (__u8 *)&ic->sb->salt, SALT_SIZE);
		if (unlikely(r < 0)) {
			dm_integrity_io_error(ic, "crypto_shash_update", r);
			goto err;
		}

		section_le = cpu_to_le64(section);
		r = crypto_shash_update(desc, (__u8 *)&section_le, sizeof(section_le));
		if (unlikely(r < 0)) {
			dm_integrity_io_error(ic, "crypto_shash_update", r);
			goto err;
		}
	}

	for (j = 0; j < ic->journal_section_entries; j++) {
		struct journal_entry *je = access_journal_entry(ic, section, j);

		r = crypto_shash_update(desc, (__u8 *)&je->u.sector, sizeof(je->u.sector));
		if (unlikely(r < 0)) {
			dm_integrity_io_error(ic, "crypto_shash_update", r);
			goto err;
		}
	}

	size = crypto_shash_digestsize(ic->journal_mac);

	if (likely(size <= JOURNAL_MAC_SIZE)) {
		r = crypto_shash_final(desc, result);
		if (unlikely(r < 0)) {
			dm_integrity_io_error(ic, "crypto_shash_final", r);
			goto err;
		}
		memset(result + size, 0, JOURNAL_MAC_SIZE - size);
	} else {
		__u8 digest[HASH_MAX_DIGESTSIZE];

		if (WARN_ON(size > sizeof(digest))) {
			dm_integrity_io_error(ic, "digest_size", -EINVAL);
			goto err;
		}
		r = crypto_shash_final(desc, digest);
		if (unlikely(r < 0)) {
			dm_integrity_io_error(ic, "crypto_shash_final", r);
			goto err;
		}
		memcpy(result, digest, JOURNAL_MAC_SIZE);
	}

	return;
err:
	memset(result, 0, JOURNAL_MAC_SIZE);
}

static void rw_section_mac(struct dm_integrity_c *ic, unsigned int section, bool wr)
{
	__u8 result[JOURNAL_MAC_SIZE];
	unsigned int j;

	if (!ic->journal_mac)
		return;

	section_mac(ic, section, result);

	for (j = 0; j < JOURNAL_BLOCK_SECTORS; j++) {
		struct journal_sector *js = access_journal(ic, section, j);

		if (likely(wr))
			memcpy(&js->mac, result + (j * JOURNAL_MAC_PER_SECTOR), JOURNAL_MAC_PER_SECTOR);
		else {
			if (memcmp(&js->mac, result + (j * JOURNAL_MAC_PER_SECTOR), JOURNAL_MAC_PER_SECTOR)) {
				dm_integrity_io_error(ic, "journal mac", -EILSEQ);
				dm_audit_log_target(DM_MSG_PREFIX, "mac-journal", ic->ti, 0);
			}
		}
	}
}

static void complete_journal_op(void *context)
{
	struct journal_completion *comp = context;

	BUG_ON(!atomic_read(&comp->in_flight));
	if (likely(atomic_dec_and_test(&comp->in_flight)))
		complete(&comp->comp);
}

static void xor_journal(struct dm_integrity_c *ic, bool encrypt, unsigned int section,
			unsigned int n_sections, struct journal_completion *comp)
{
	struct async_submit_ctl submit;
	size_t n_bytes = (size_t)(n_sections * ic->journal_section_sectors) << SECTOR_SHIFT;
	unsigned int pl_index, pl_offset, section_index;
	struct page_list *source_pl, *target_pl;

	if (likely(encrypt)) {
		source_pl = ic->journal;
		target_pl = ic->journal_io;
	} else {
		source_pl = ic->journal_io;
		target_pl = ic->journal;
	}

	page_list_location(ic, section, 0, &pl_index, &pl_offset);

	atomic_add(roundup(pl_offset + n_bytes, PAGE_SIZE) >> PAGE_SHIFT, &comp->in_flight);

	init_async_submit(&submit, ASYNC_TX_XOR_ZERO_DST, NULL, complete_journal_op, comp, NULL);

	section_index = pl_index;

	do {
		size_t this_step;
		struct page *src_pages[2];
		struct page *dst_page;

		while (unlikely(pl_index == section_index)) {
			unsigned int dummy;

			if (likely(encrypt))
				rw_section_mac(ic, section, true);
			section++;
			n_sections--;
			if (!n_sections)
				break;
			page_list_location(ic, section, 0, &section_index, &dummy);
		}

		this_step = min(n_bytes, (size_t)PAGE_SIZE - pl_offset);
		dst_page = target_pl[pl_index].page;
		src_pages[0] = source_pl[pl_index].page;
		src_pages[1] = ic->journal_xor[pl_index].page;

		async_xor(dst_page, src_pages, pl_offset, 2, this_step, &submit);

		pl_index++;
		pl_offset = 0;
		n_bytes -= this_step;
	} while (n_bytes);

	BUG_ON(n_sections);

	async_tx_issue_pending_all();
}

static void complete_journal_encrypt(void *data, int err)
{
	struct journal_completion *comp = data;

	if (unlikely(err)) {
		if (likely(err == -EINPROGRESS)) {
			complete(&comp->ic->crypto_backoff);
			return;
		}
		dm_integrity_io_error(comp->ic, "asynchronous encrypt", err);
	}
	complete_journal_op(comp);
}

static bool do_crypt(bool encrypt, struct skcipher_request *req, struct journal_completion *comp)
{
	int r;

	skcipher_request_set_callback(req, CRYPTO_TFM_REQ_MAY_BACKLOG,
				      complete_journal_encrypt, comp);
	if (likely(encrypt))
		r = crypto_skcipher_encrypt(req);
	else
		r = crypto_skcipher_decrypt(req);
	if (likely(!r))
		return false;
	if (likely(r == -EINPROGRESS))
		return true;
	if (likely(r == -EBUSY)) {
		wait_for_completion(&comp->ic->crypto_backoff);
		reinit_completion(&comp->ic->crypto_backoff);
		return true;
	}
	dm_integrity_io_error(comp->ic, "encrypt", r);
	return false;
}

static void crypt_journal(struct dm_integrity_c *ic, bool encrypt, unsigned int section,
			  unsigned int n_sections, struct journal_completion *comp)
{
	struct scatterlist **source_sg;
	struct scatterlist **target_sg;

	atomic_add(2, &comp->in_flight);

	if (likely(encrypt)) {
		source_sg = ic->journal_scatterlist;
		target_sg = ic->journal_io_scatterlist;
	} else {
		source_sg = ic->journal_io_scatterlist;
		target_sg = ic->journal_scatterlist;
	}

	do {
		struct skcipher_request *req;
		unsigned int ivsize;
		char *iv;

		if (likely(encrypt))
			rw_section_mac(ic, section, true);

		req = ic->sk_requests[section];
		ivsize = crypto_skcipher_ivsize(ic->journal_crypt);
		iv = req->iv;

		memcpy(iv, iv + ivsize, ivsize);

		req->src = source_sg[section];
		req->dst = target_sg[section];

		if (unlikely(do_crypt(encrypt, req, comp)))
			atomic_inc(&comp->in_flight);

		section++;
		n_sections--;
	} while (n_sections);

	atomic_dec(&comp->in_flight);
	complete_journal_op(comp);
}

static void encrypt_journal(struct dm_integrity_c *ic, bool encrypt, unsigned int section,
			    unsigned int n_sections, struct journal_completion *comp)
{
	if (ic->journal_xor)
		return xor_journal(ic, encrypt, section, n_sections, comp);
	else
		return crypt_journal(ic, encrypt, section, n_sections, comp);
}

static void complete_journal_io(unsigned long error, void *context)
{
	struct journal_completion *comp = context;

	if (unlikely(error != 0))
		dm_integrity_io_error(comp->ic, "writing journal", -EIO);
	complete_journal_op(comp);
}

static void rw_journal_sectors(struct dm_integrity_c *ic, blk_opf_t opf,
			       unsigned int sector, unsigned int n_sectors,
			       struct journal_completion *comp)
{
	struct dm_io_request io_req;
	struct dm_io_region io_loc;
	unsigned int pl_index, pl_offset;
	int r;

	if (unlikely(dm_integrity_failed(ic))) {
		if (comp)
			complete_journal_io(-1UL, comp);
		return;
	}

	pl_index = sector >> (PAGE_SHIFT - SECTOR_SHIFT);
	pl_offset = (sector << SECTOR_SHIFT) & (PAGE_SIZE - 1);

	io_req.bi_opf = opf;
	io_req.mem.type = DM_IO_PAGE_LIST;
	if (ic->journal_io)
		io_req.mem.ptr.pl = &ic->journal_io[pl_index];
	else
		io_req.mem.ptr.pl = &ic->journal[pl_index];
	io_req.mem.offset = pl_offset;
	if (likely(comp != NULL)) {
		io_req.notify.fn = complete_journal_io;
		io_req.notify.context = comp;
	} else {
		io_req.notify.fn = NULL;
	}
	io_req.client = ic->io;
	io_loc.bdev = ic->meta_dev ? ic->meta_dev->bdev : ic->dev->bdev;
	io_loc.sector = ic->start + SB_SECTORS + sector;
	io_loc.count = n_sectors;

	r = dm_io(&io_req, 1, &io_loc, NULL, IOPRIO_DEFAULT);
	if (unlikely(r)) {
		dm_integrity_io_error(ic, (opf & REQ_OP_MASK) == REQ_OP_READ ?
				      "reading journal" : "writing journal", r);
		if (comp) {
			WARN_ONCE(1, "asynchronous dm_io failed: %d", r);
			complete_journal_io(-1UL, comp);
		}
	}
}

static void rw_journal(struct dm_integrity_c *ic, blk_opf_t opf,
		       unsigned int section, unsigned int n_sections,
		       struct journal_completion *comp)
{
	unsigned int sector, n_sectors;

	sector = section * ic->journal_section_sectors;
	n_sectors = n_sections * ic->journal_section_sectors;

	rw_journal_sectors(ic, opf, sector, n_sectors, comp);
}

static void write_journal(struct dm_integrity_c *ic, unsigned int commit_start, unsigned int commit_sections)
{
	struct journal_completion io_comp;
	struct journal_completion crypt_comp_1;
	struct journal_completion crypt_comp_2;
	unsigned int i;

	io_comp.ic = ic;
	init_completion(&io_comp.comp);

	if (commit_start + commit_sections <= ic->journal_sections) {
		io_comp.in_flight = (atomic_t)ATOMIC_INIT(1);
		if (ic->journal_io) {
			crypt_comp_1.ic = ic;
			init_completion(&crypt_comp_1.comp);
			crypt_comp_1.in_flight = (atomic_t)ATOMIC_INIT(0);
			encrypt_journal(ic, true, commit_start, commit_sections, &crypt_comp_1);
			wait_for_completion_io(&crypt_comp_1.comp);
		} else {
			for (i = 0; i < commit_sections; i++)
				rw_section_mac(ic, commit_start + i, true);
		}
		rw_journal(ic, REQ_OP_WRITE | REQ_FUA | REQ_SYNC, commit_start,
			   commit_sections, &io_comp);
	} else {
		unsigned int to_end;

		io_comp.in_flight = (atomic_t)ATOMIC_INIT(2);
		to_end = ic->journal_sections - commit_start;
		if (ic->journal_io) {
			crypt_comp_1.ic = ic;
			init_completion(&crypt_comp_1.comp);
			crypt_comp_1.in_flight = (atomic_t)ATOMIC_INIT(0);
			encrypt_journal(ic, true, commit_start, to_end, &crypt_comp_1);
			if (try_wait_for_completion(&crypt_comp_1.comp)) {
				rw_journal(ic, REQ_OP_WRITE | REQ_FUA,
					   commit_start, to_end, &io_comp);
				reinit_completion(&crypt_comp_1.comp);
				crypt_comp_1.in_flight = (atomic_t)ATOMIC_INIT(0);
				encrypt_journal(ic, true, 0, commit_sections - to_end, &crypt_comp_1);
				wait_for_completion_io(&crypt_comp_1.comp);
			} else {
				crypt_comp_2.ic = ic;
				init_completion(&crypt_comp_2.comp);
				crypt_comp_2.in_flight = (atomic_t)ATOMIC_INIT(0);
				encrypt_journal(ic, true, 0, commit_sections - to_end, &crypt_comp_2);
				wait_for_completion_io(&crypt_comp_1.comp);
				rw_journal(ic, REQ_OP_WRITE | REQ_FUA, commit_start, to_end, &io_comp);
				wait_for_completion_io(&crypt_comp_2.comp);
			}
		} else {
			for (i = 0; i < to_end; i++)
				rw_section_mac(ic, commit_start + i, true);
			rw_journal(ic, REQ_OP_WRITE | REQ_FUA, commit_start, to_end, &io_comp);
			for (i = 0; i < commit_sections - to_end; i++)
				rw_section_mac(ic, i, true);
		}
		rw_journal(ic, REQ_OP_WRITE | REQ_FUA, 0, commit_sections - to_end, &io_comp);
	}

	wait_for_completion_io(&io_comp.comp);
}

static void copy_from_journal(struct dm_integrity_c *ic, unsigned int section, unsigned int offset,
			      unsigned int n_sectors, sector_t target, io_notify_fn fn, void *data)
{
	struct dm_io_request io_req;
	struct dm_io_region io_loc;
	int r;
	unsigned int sector, pl_index, pl_offset;

	BUG_ON((target | n_sectors | offset) & (unsigned int)(ic->sectors_per_block - 1));

	if (unlikely(dm_integrity_failed(ic))) {
		fn(-1UL, data);
		return;
	}

	sector = section * ic->journal_section_sectors + JOURNAL_BLOCK_SECTORS + offset;

	pl_index = sector >> (PAGE_SHIFT - SECTOR_SHIFT);
	pl_offset = (sector << SECTOR_SHIFT) & (PAGE_SIZE - 1);

	io_req.bi_opf = REQ_OP_WRITE;
	io_req.mem.type = DM_IO_PAGE_LIST;
	io_req.mem.ptr.pl = &ic->journal[pl_index];
	io_req.mem.offset = pl_offset;
	io_req.notify.fn = fn;
	io_req.notify.context = data;
	io_req.client = ic->io;
	io_loc.bdev = ic->dev->bdev;
	io_loc.sector = target;
	io_loc.count = n_sectors;

	r = dm_io(&io_req, 1, &io_loc, NULL, IOPRIO_DEFAULT);
	if (unlikely(r)) {
		WARN_ONCE(1, "asynchronous dm_io failed: %d", r);
		fn(-1UL, data);
	}
}

static bool ranges_overlap(struct dm_integrity_range *range1, struct dm_integrity_range *range2)
{
	return range1->logical_sector < range2->logical_sector + range2->n_sectors &&
	       range1->logical_sector + range1->n_sectors > range2->logical_sector;
}

static bool add_new_range(struct dm_integrity_c *ic, struct dm_integrity_range *new_range, bool check_waiting)
{
	struct rb_node **n = &ic->in_progress.rb_node;
	struct rb_node *parent;

	BUG_ON((new_range->logical_sector | new_range->n_sectors) & (unsigned int)(ic->sectors_per_block - 1));

	if (likely(check_waiting)) {
		struct dm_integrity_range *range;

		list_for_each_entry(range, &ic->wait_list, wait_entry) {
			if (unlikely(ranges_overlap(range, new_range)))
				return false;
		}
	}

	parent = NULL;

	while (*n) {
		struct dm_integrity_range *range = container_of(*n, struct dm_integrity_range, node);

		parent = *n;
		if (new_range->logical_sector + new_range->n_sectors <= range->logical_sector)
			n = &range->node.rb_left;
		else if (new_range->logical_sector >= range->logical_sector + range->n_sectors)
			n = &range->node.rb_right;
		else
			return false;
	}

	rb_link_node(&new_range->node, parent, n);
	rb_insert_color(&new_range->node, &ic->in_progress);

	return true;
}

static void remove_range_unlocked(struct dm_integrity_c *ic, struct dm_integrity_range *range)
{
	rb_erase(&range->node, &ic->in_progress);
	while (unlikely(!list_empty(&ic->wait_list))) {
		struct dm_integrity_range *last_range =
			list_first_entry(&ic->wait_list, struct dm_integrity_range, wait_entry);
		struct task_struct *last_range_task;

		last_range_task = last_range->task;
		list_del(&last_range->wait_entry);
		if (!add_new_range(ic, last_range, false)) {
			last_range->task = last_range_task;
			list_add(&last_range->wait_entry, &ic->wait_list);
			break;
		}
		last_range->waiting = false;
		wake_up_process(last_range_task);
	}
}

static void remove_range(struct dm_integrity_c *ic, struct dm_integrity_range *range)
{
	unsigned long flags;

	spin_lock_irqsave(&ic->endio_wait.lock, flags);
	remove_range_unlocked(ic, range);
	spin_unlock_irqrestore(&ic->endio_wait.lock, flags);
}

static void wait_and_add_new_range(struct dm_integrity_c *ic, struct dm_integrity_range *new_range)
{
	new_range->waiting = true;
	list_add_tail(&new_range->wait_entry, &ic->wait_list);
	new_range->task = current;
	do {
		__set_current_state(TASK_UNINTERRUPTIBLE);
		spin_unlock_irq(&ic->endio_wait.lock);
		io_schedule();
		spin_lock_irq(&ic->endio_wait.lock);
	} while (unlikely(new_range->waiting));
}

static void add_new_range_and_wait(struct dm_integrity_c *ic, struct dm_integrity_range *new_range)
{
	if (unlikely(!add_new_range(ic, new_range, true)))
		wait_and_add_new_range(ic, new_range);
}

static void init_journal_node(struct journal_node *node)
{
	RB_CLEAR_NODE(&node->node);
	node->sector = (sector_t)-1;
}

static void add_journal_node(struct dm_integrity_c *ic, struct journal_node *node, sector_t sector)
{
	struct rb_node **link;
	struct rb_node *parent;

	node->sector = sector;
	BUG_ON(!RB_EMPTY_NODE(&node->node));

	link = &ic->journal_tree_root.rb_node;
	parent = NULL;

	while (*link) {
		struct journal_node *j;

		parent = *link;
		j = container_of(parent, struct journal_node, node);
		if (sector < j->sector)
			link = &j->node.rb_left;
		else
			link = &j->node.rb_right;
	}

	rb_link_node(&node->node, parent, link);
	rb_insert_color(&node->node, &ic->journal_tree_root);
}

static void remove_journal_node(struct dm_integrity_c *ic, struct journal_node *node)
{
	BUG_ON(RB_EMPTY_NODE(&node->node));
	rb_erase(&node->node, &ic->journal_tree_root);
	init_journal_node(node);
}

#define NOT_FOUND	(-1U)

static unsigned int find_journal_node(struct dm_integrity_c *ic, sector_t sector, sector_t *next_sector)
{
	struct rb_node *n = ic->journal_tree_root.rb_node;
	unsigned int found = NOT_FOUND;

	*next_sector = (sector_t)-1;
	while (n) {
		struct journal_node *j = container_of(n, struct journal_node, node);

		if (sector == j->sector)
			found = j - ic->journal_tree;

		if (sector < j->sector) {
			*next_sector = j->sector;
			n = j->node.rb_left;
		} else
			n = j->node.rb_right;
	}

	return found;
}

static bool test_journal_node(struct dm_integrity_c *ic, unsigned int pos, sector_t sector)
{
	struct journal_node *node, *next_node;
	struct rb_node *next;

	if (unlikely(pos >= ic->journal_entries))
		return false;
	node = &ic->journal_tree[pos];
	if (unlikely(RB_EMPTY_NODE(&node->node)))
		return false;
	if (unlikely(node->sector != sector))
		return false;

	next = rb_next(&node->node);
	if (unlikely(!next))
		return true;

	next_node = container_of(next, struct journal_node, node);
	return next_node->sector != sector;
}

static bool find_newer_committed_node(struct dm_integrity_c *ic, struct journal_node *node)
{
	struct rb_node *next;
	struct journal_node *next_node;
	unsigned int next_section;

	BUG_ON(RB_EMPTY_NODE(&node->node));

	next = rb_next(&node->node);
	if (unlikely(!next))
		return false;

	next_node = container_of(next, struct journal_node, node);

	if (next_node->sector != node->sector)
		return false;

	next_section = (unsigned int)(next_node - ic->journal_tree) / ic->journal_section_entries;
	if (next_section >= ic->committed_section &&
	    next_section < ic->committed_section + ic->n_committed_sections)
		return true;
	if (next_section + ic->journal_sections < ic->committed_section + ic->n_committed_sections)
		return true;

	return false;
}

#define TAG_READ	0
#define TAG_WRITE	1
#define TAG_CMP		2

static int dm_integrity_rw_tag(struct dm_integrity_c *ic, unsigned char *tag, sector_t *metadata_block,
			       unsigned int *metadata_offset, unsigned int total_size, int op)
{
#define MAY_BE_FILLER		1
#define MAY_BE_HASH		2
	unsigned int hash_offset = 0;
	unsigned int may_be = MAY_BE_HASH | (ic->discard ? MAY_BE_FILLER : 0);

	do {
		unsigned char *data, *dp;
		struct dm_buffer *b;
		unsigned int to_copy;
		int r;

		r = dm_integrity_failed(ic);
		if (unlikely(r))
			return r;

		data = dm_bufio_read(ic->bufio, *metadata_block, &b);
		if (IS_ERR(data))
			return PTR_ERR(data);

		to_copy = min((1U << SECTOR_SHIFT << ic->log2_buffer_sectors) - *metadata_offset, total_size);
		dp = data + *metadata_offset;
		if (op == TAG_READ) {
			memcpy(tag, dp, to_copy);
		} else if (op == TAG_WRITE) {
			if (memcmp(dp, tag, to_copy)) {
				memcpy(dp, tag, to_copy);
				dm_bufio_mark_partial_buffer_dirty(b, *metadata_offset, *metadata_offset + to_copy);
			}
		} else {
			/* e.g.: op == TAG_CMP */

			if (likely(is_power_of_2(ic->tag_size))) {
				if (unlikely(memcmp(dp, tag, to_copy)))
					if (unlikely(!ic->discard) ||
					    unlikely(memchr_inv(dp, DISCARD_FILLER, to_copy) != NULL)) {
						goto thorough_test;
				}
			} else {
				unsigned int i, ts;
thorough_test:
				ts = total_size;

				for (i = 0; i < to_copy; i++, ts--) {
					if (unlikely(dp[i] != tag[i]))
						may_be &= ~MAY_BE_HASH;
					if (likely(dp[i] != DISCARD_FILLER))
						may_be &= ~MAY_BE_FILLER;
					hash_offset++;
					if (unlikely(hash_offset == ic->tag_size)) {
						if (unlikely(!may_be)) {
							dm_bufio_release(b);
							return ts;
						}
						hash_offset = 0;
						may_be = MAY_BE_HASH | (ic->discard ? MAY_BE_FILLER : 0);
					}
				}
			}
		}
		dm_bufio_release(b);

		tag += to_copy;
		*metadata_offset += to_copy;
		if (unlikely(*metadata_offset == 1U << SECTOR_SHIFT << ic->log2_buffer_sectors)) {
			(*metadata_block)++;
			*metadata_offset = 0;
		}

		if (unlikely(!is_power_of_2(ic->tag_size)))
			hash_offset = (hash_offset + to_copy) % ic->tag_size;

		total_size -= to_copy;
	} while (unlikely(total_size));

	return 0;
#undef MAY_BE_FILLER
#undef MAY_BE_HASH
}

struct flush_request {
	struct dm_io_request io_req;
	struct dm_io_region io_reg;
	struct dm_integrity_c *ic;
	struct completion comp;
};

static void flush_notify(unsigned long error, void *fr_)
{
	struct flush_request *fr = fr_;

	if (unlikely(error != 0))
		dm_integrity_io_error(fr->ic, "flushing disk cache", -EIO);
	complete(&fr->comp);
}

static void dm_integrity_flush_buffers(struct dm_integrity_c *ic, bool flush_data)
{
	int r;
	struct flush_request fr;

	if (!ic->meta_dev)
		flush_data = false;
	if (flush_data) {
		fr.io_req.bi_opf = REQ_OP_WRITE | REQ_PREFLUSH | REQ_SYNC,
		fr.io_req.mem.type = DM_IO_KMEM,
		fr.io_req.mem.ptr.addr = NULL,
		fr.io_req.notify.fn = flush_notify,
		fr.io_req.notify.context = &fr;
		fr.io_req.client = dm_bufio_get_dm_io_client(ic->bufio),
		fr.io_reg.bdev = ic->dev->bdev,
		fr.io_reg.sector = 0,
		fr.io_reg.count = 0,
		fr.ic = ic;
		init_completion(&fr.comp);
		r = dm_io(&fr.io_req, 1, &fr.io_reg, NULL, IOPRIO_DEFAULT);
		BUG_ON(r);
	}

	r = dm_bufio_write_dirty_buffers(ic->bufio);
	if (unlikely(r))
		dm_integrity_io_error(ic, "writing tags", r);

	if (flush_data)
		wait_for_completion(&fr.comp);
}

static void sleep_on_endio_wait(struct dm_integrity_c *ic)
{
	DECLARE_WAITQUEUE(wait, current);

	__add_wait_queue(&ic->endio_wait, &wait);
	__set_current_state(TASK_UNINTERRUPTIBLE);
	spin_unlock_irq(&ic->endio_wait.lock);
	io_schedule();
	spin_lock_irq(&ic->endio_wait.lock);
	__remove_wait_queue(&ic->endio_wait, &wait);
}

static void autocommit_fn(struct timer_list *t)
{
	struct dm_integrity_c *ic = from_timer(ic, t, autocommit_timer);

	if (likely(!dm_integrity_failed(ic)))
		queue_work(ic->commit_wq, &ic->commit_work);
}

static void schedule_autocommit(struct dm_integrity_c *ic)
{
	if (!timer_pending(&ic->autocommit_timer))
		mod_timer(&ic->autocommit_timer, jiffies + ic->autocommit_jiffies);
}

static void submit_flush_bio(struct dm_integrity_c *ic, struct dm_integrity_io *dio)
{
	struct bio *bio;
	unsigned long flags;

	spin_lock_irqsave(&ic->endio_wait.lock, flags);
	bio = dm_bio_from_per_bio_data(dio, sizeof(struct dm_integrity_io));
	bio_list_add(&ic->flush_bio_list, bio);
	spin_unlock_irqrestore(&ic->endio_wait.lock, flags);

	queue_work(ic->commit_wq, &ic->commit_work);
}

static void do_endio(struct dm_integrity_c *ic, struct bio *bio)
{
	int r;

	r = dm_integrity_failed(ic);
	if (unlikely(r) && !bio->bi_status)
		bio->bi_status = errno_to_blk_status(r);
	if (unlikely(ic->synchronous_mode) && bio_op(bio) == REQ_OP_WRITE) {
		unsigned long flags;

		spin_lock_irqsave(&ic->endio_wait.lock, flags);
		bio_list_add(&ic->synchronous_bios, bio);
		queue_delayed_work(ic->commit_wq, &ic->bitmap_flush_work, 0);
		spin_unlock_irqrestore(&ic->endio_wait.lock, flags);
		return;
	}
	bio_endio(bio);
}

static void do_endio_flush(struct dm_integrity_c *ic, struct dm_integrity_io *dio)
{
	struct bio *bio = dm_bio_from_per_bio_data(dio, sizeof(struct dm_integrity_io));

	if (unlikely(dio->fua) && likely(!bio->bi_status) && likely(!dm_integrity_failed(ic)))
		submit_flush_bio(ic, dio);
	else
		do_endio(ic, bio);
}

static void dec_in_flight(struct dm_integrity_io *dio)
{
	if (atomic_dec_and_test(&dio->in_flight)) {
		struct dm_integrity_c *ic = dio->ic;
		struct bio *bio;

		remove_range(ic, &dio->range);

		if (dio->op == REQ_OP_WRITE || unlikely(dio->op == REQ_OP_DISCARD))
			schedule_autocommit(ic);

		bio = dm_bio_from_per_bio_data(dio, sizeof(struct dm_integrity_io));
		if (unlikely(dio->bi_status) && !bio->bi_status)
			bio->bi_status = dio->bi_status;
		if (likely(!bio->bi_status) && unlikely(bio_sectors(bio) != dio->range.n_sectors)) {
			dio->range.logical_sector += dio->range.n_sectors;
			bio_advance(bio, dio->range.n_sectors << SECTOR_SHIFT);
			INIT_WORK(&dio->work, integrity_bio_wait);
			queue_work(ic->offload_wq, &dio->work);
			return;
		}
		do_endio_flush(ic, dio);
	}
}

static void integrity_end_io(struct bio *bio)
{
	struct dm_integrity_io *dio = dm_per_bio_data(bio, sizeof(struct dm_integrity_io));

	dm_bio_restore(&dio->bio_details, bio);
	if (bio->bi_integrity)
		bio->bi_opf |= REQ_INTEGRITY;

	if (dio->completion)
		complete(dio->completion);

	dec_in_flight(dio);
}

static void integrity_sector_checksum(struct dm_integrity_c *ic, sector_t sector,
				      const char *data, char *result)
{
	__le64 sector_le = cpu_to_le64(sector);
	SHASH_DESC_ON_STACK(req, ic->internal_hash);
	int r;
	unsigned int digest_size;

	req->tfm = ic->internal_hash;

	r = crypto_shash_init(req);
	if (unlikely(r < 0)) {
		dm_integrity_io_error(ic, "crypto_shash_init", r);
		goto failed;
	}

	if (ic->sb->flags & cpu_to_le32(SB_FLAG_FIXED_HMAC)) {
		r = crypto_shash_update(req, (__u8 *)&ic->sb->salt, SALT_SIZE);
		if (unlikely(r < 0)) {
			dm_integrity_io_error(ic, "crypto_shash_update", r);
			goto failed;
		}
	}

	r = crypto_shash_update(req, (const __u8 *)&sector_le, sizeof(sector_le));
	if (unlikely(r < 0)) {
		dm_integrity_io_error(ic, "crypto_shash_update", r);
		goto failed;
	}

	r = crypto_shash_update(req, data, ic->sectors_per_block << SECTOR_SHIFT);
	if (unlikely(r < 0)) {
		dm_integrity_io_error(ic, "crypto_shash_update", r);
		goto failed;
	}

	r = crypto_shash_final(req, result);
	if (unlikely(r < 0)) {
		dm_integrity_io_error(ic, "crypto_shash_final", r);
		goto failed;
	}

	digest_size = crypto_shash_digestsize(ic->internal_hash);
	if (unlikely(digest_size < ic->tag_size))
		memset(result + digest_size, 0, ic->tag_size - digest_size);

	return;

failed:
	/* this shouldn't happen anyway, the hash functions have no reason to fail */
	get_random_bytes(result, ic->tag_size);
}

<<<<<<< HEAD
static noinline void integrity_recheck(struct dm_integrity_io *dio, char *checksum)
=======
static void integrity_recheck(struct dm_integrity_io *dio)
>>>>>>> 771d940f
{
	struct bio *bio = dm_bio_from_per_bio_data(dio, sizeof(struct dm_integrity_io));
	struct dm_integrity_c *ic = dio->ic;
	struct bvec_iter iter;
	struct bio_vec bv;
	sector_t sector, logical_sector, area, offset;
<<<<<<< HEAD
=======
	char checksum_onstack[max_t(size_t, HASH_MAX_DIGESTSIZE, MAX_TAG_SIZE)];
>>>>>>> 771d940f
	struct page *page;
	void *buffer;

	get_area_and_offset(ic, dio->range.logical_sector, &area, &offset);
	dio->metadata_block = get_metadata_sector_and_offset(ic, area, offset,
							     &dio->metadata_offset);
	sector = get_data_sector(ic, area, offset);
	logical_sector = dio->range.logical_sector;

	page = mempool_alloc(&ic->recheck_pool, GFP_NOIO);
	buffer = page_to_virt(page);

	__bio_for_each_segment(bv, bio, iter, dio->bio_details.bi_iter) {
		unsigned pos = 0;

		do {
			char *mem;
			int r;
			struct dm_io_request io_req;
			struct dm_io_region io_loc;
			io_req.bi_opf = REQ_OP_READ;
			io_req.mem.type = DM_IO_KMEM;
			io_req.mem.ptr.addr = buffer;
			io_req.notify.fn = NULL;
			io_req.client = ic->io;
			io_loc.bdev = ic->dev->bdev;
			io_loc.sector = sector;
			io_loc.count = ic->sectors_per_block;

<<<<<<< HEAD
			r = dm_io(&io_req, 1, &io_loc, NULL);
=======
			r = dm_io(&io_req, 1, &io_loc, NULL, IOPRIO_DEFAULT);
>>>>>>> 771d940f
			if (unlikely(r)) {
				dio->bi_status = errno_to_blk_status(r);
				goto free_ret;
			}

<<<<<<< HEAD
			integrity_sector_checksum(ic, logical_sector, buffer, checksum);
			r = dm_integrity_rw_tag(ic, checksum, &dio->metadata_block,
=======
			integrity_sector_checksum(ic, logical_sector, buffer,
						  checksum_onstack);
			r = dm_integrity_rw_tag(ic, checksum_onstack, &dio->metadata_block,
>>>>>>> 771d940f
						&dio->metadata_offset, ic->tag_size, TAG_CMP);
			if (r) {
				if (r > 0) {
					DMERR_LIMIT("%pg: Checksum failed at sector 0x%llx",
						    bio->bi_bdev, logical_sector);
					atomic64_inc(&ic->number_of_mismatches);
					dm_audit_log_bio(DM_MSG_PREFIX, "integrity-checksum",
							 bio, logical_sector, 0);
					r = -EILSEQ;
				}
				dio->bi_status = errno_to_blk_status(r);
				goto free_ret;
			}

			mem = bvec_kmap_local(&bv);
			memcpy(mem + pos, buffer, ic->sectors_per_block << SECTOR_SHIFT);
			kunmap_local(mem);

			pos += ic->sectors_per_block << SECTOR_SHIFT;
			sector += ic->sectors_per_block;
			logical_sector += ic->sectors_per_block;
		} while (pos < bv.bv_len);
	}
free_ret:
	mempool_free(page, &ic->recheck_pool);
}

static void integrity_metadata(struct work_struct *w)
{
	struct dm_integrity_io *dio = container_of(w, struct dm_integrity_io, work);
	struct dm_integrity_c *ic = dio->ic;

	int r;

	if (ic->internal_hash) {
		struct bvec_iter iter;
		struct bio_vec bv;
		unsigned int digest_size = crypto_shash_digestsize(ic->internal_hash);
		struct bio *bio = dm_bio_from_per_bio_data(dio, sizeof(struct dm_integrity_io));
		char *checksums;
		unsigned int extra_space = unlikely(digest_size > ic->tag_size) ? digest_size - ic->tag_size : 0;
		char checksums_onstack[max_t(size_t, HASH_MAX_DIGESTSIZE, MAX_TAG_SIZE)];
		sector_t sector;
		unsigned int sectors_to_process;

		if (unlikely(ic->mode == 'R'))
			goto skip_io;

		if (likely(dio->op != REQ_OP_DISCARD))
			checksums = kmalloc((PAGE_SIZE >> SECTOR_SHIFT >> ic->sb->log2_sectors_per_block) * ic->tag_size + extra_space,
					    GFP_NOIO | __GFP_NORETRY | __GFP_NOWARN);
		else
			checksums = kmalloc(PAGE_SIZE, GFP_NOIO | __GFP_NORETRY | __GFP_NOWARN);
		if (!checksums) {
			checksums = checksums_onstack;
			if (WARN_ON(extra_space &&
				    digest_size > sizeof(checksums_onstack))) {
				r = -EINVAL;
				goto error;
			}
		}

		if (unlikely(dio->op == REQ_OP_DISCARD)) {
			unsigned int bi_size = dio->bio_details.bi_iter.bi_size;
			unsigned int max_size = likely(checksums != checksums_onstack) ? PAGE_SIZE : HASH_MAX_DIGESTSIZE;
			unsigned int max_blocks = max_size / ic->tag_size;

			memset(checksums, DISCARD_FILLER, max_size);

			while (bi_size) {
				unsigned int this_step_blocks = bi_size >> (SECTOR_SHIFT + ic->sb->log2_sectors_per_block);

				this_step_blocks = min(this_step_blocks, max_blocks);
				r = dm_integrity_rw_tag(ic, checksums, &dio->metadata_block, &dio->metadata_offset,
							this_step_blocks * ic->tag_size, TAG_WRITE);
				if (unlikely(r)) {
					if (likely(checksums != checksums_onstack))
						kfree(checksums);
					goto error;
				}

				bi_size -= this_step_blocks << (SECTOR_SHIFT + ic->sb->log2_sectors_per_block);
			}

			if (likely(checksums != checksums_onstack))
				kfree(checksums);
			goto skip_io;
		}

		sector = dio->range.logical_sector;
		sectors_to_process = dio->range.n_sectors;

		__bio_for_each_segment(bv, bio, iter, dio->bio_details.bi_iter) {
			struct bio_vec bv_copy = bv;
			unsigned int pos;
			char *mem, *checksums_ptr;

again:
			mem = bvec_kmap_local(&bv_copy);
			pos = 0;
			checksums_ptr = checksums;
			do {
				integrity_sector_checksum(ic, sector, mem + pos, checksums_ptr);
				checksums_ptr += ic->tag_size;
				sectors_to_process -= ic->sectors_per_block;
				pos += ic->sectors_per_block << SECTOR_SHIFT;
				sector += ic->sectors_per_block;
			} while (pos < bv_copy.bv_len && sectors_to_process && checksums != checksums_onstack);
			kunmap_local(mem);

			r = dm_integrity_rw_tag(ic, checksums, &dio->metadata_block, &dio->metadata_offset,
						checksums_ptr - checksums, dio->op == REQ_OP_READ ? TAG_CMP : TAG_WRITE);
			if (unlikely(r)) {
				if (r > 0) {
<<<<<<< HEAD
					integrity_recheck(dio, checksums);
=======
					integrity_recheck(dio);
>>>>>>> 771d940f
					goto skip_io;
				}
				if (likely(checksums != checksums_onstack))
					kfree(checksums);
				goto error;
			}

			if (!sectors_to_process)
				break;

			if (unlikely(pos < bv_copy.bv_len)) {
				bv_copy.bv_offset += pos;
				bv_copy.bv_len -= pos;
				goto again;
			}
		}

		if (likely(checksums != checksums_onstack))
			kfree(checksums);
	} else {
		struct bio_integrity_payload *bip = dio->bio_details.bi_integrity;

		if (bip) {
			struct bio_vec biv;
			struct bvec_iter iter;
			unsigned int data_to_process = dio->range.n_sectors;

			sector_to_block(ic, data_to_process);
			data_to_process *= ic->tag_size;

			bip_for_each_vec(biv, bip, iter) {
				unsigned char *tag;
				unsigned int this_len;

				BUG_ON(PageHighMem(biv.bv_page));
				tag = bvec_virt(&biv);
				this_len = min(biv.bv_len, data_to_process);
				r = dm_integrity_rw_tag(ic, tag, &dio->metadata_block, &dio->metadata_offset,
							this_len, dio->op == REQ_OP_READ ? TAG_READ : TAG_WRITE);
				if (unlikely(r))
					goto error;
				data_to_process -= this_len;
				if (!data_to_process)
					break;
			}
		}
	}
skip_io:
	dec_in_flight(dio);
	return;
error:
	dio->bi_status = errno_to_blk_status(r);
	dec_in_flight(dio);
}

static int dm_integrity_map(struct dm_target *ti, struct bio *bio)
{
	struct dm_integrity_c *ic = ti->private;
	struct dm_integrity_io *dio = dm_per_bio_data(bio, sizeof(struct dm_integrity_io));
	struct bio_integrity_payload *bip;

	sector_t area, offset;

	dio->ic = ic;
	dio->bi_status = 0;
	dio->op = bio_op(bio);

	if (unlikely(dio->op == REQ_OP_DISCARD)) {
		if (ti->max_io_len) {
			sector_t sec = dm_target_offset(ti, bio->bi_iter.bi_sector);
			unsigned int log2_max_io_len = __fls(ti->max_io_len);
			sector_t start_boundary = sec >> log2_max_io_len;
			sector_t end_boundary = (sec + bio_sectors(bio) - 1) >> log2_max_io_len;

			if (start_boundary < end_boundary) {
				sector_t len = ti->max_io_len - (sec & (ti->max_io_len - 1));

				dm_accept_partial_bio(bio, len);
			}
		}
	}

	if (unlikely(bio->bi_opf & REQ_PREFLUSH)) {
		submit_flush_bio(ic, dio);
		return DM_MAPIO_SUBMITTED;
	}

	dio->range.logical_sector = dm_target_offset(ti, bio->bi_iter.bi_sector);
	dio->fua = dio->op == REQ_OP_WRITE && bio->bi_opf & REQ_FUA;
	if (unlikely(dio->fua)) {
		/*
		 * Don't pass down the FUA flag because we have to flush
		 * disk cache anyway.
		 */
		bio->bi_opf &= ~REQ_FUA;
	}
	if (unlikely(dio->range.logical_sector + bio_sectors(bio) > ic->provided_data_sectors)) {
		DMERR("Too big sector number: 0x%llx + 0x%x > 0x%llx",
		      dio->range.logical_sector, bio_sectors(bio),
		      ic->provided_data_sectors);
		return DM_MAPIO_KILL;
	}
	if (unlikely((dio->range.logical_sector | bio_sectors(bio)) & (unsigned int)(ic->sectors_per_block - 1))) {
		DMERR("Bio not aligned on %u sectors: 0x%llx, 0x%x",
		      ic->sectors_per_block,
		      dio->range.logical_sector, bio_sectors(bio));
		return DM_MAPIO_KILL;
	}

	if (ic->sectors_per_block > 1 && likely(dio->op != REQ_OP_DISCARD)) {
		struct bvec_iter iter;
		struct bio_vec bv;

		bio_for_each_segment(bv, bio, iter) {
			if (unlikely(bv.bv_len & ((ic->sectors_per_block << SECTOR_SHIFT) - 1))) {
				DMERR("Bio vector (%u,%u) is not aligned on %u-sector boundary",
					bv.bv_offset, bv.bv_len, ic->sectors_per_block);
				return DM_MAPIO_KILL;
			}
		}
	}

	bip = bio_integrity(bio);
	if (!ic->internal_hash) {
		if (bip) {
			unsigned int wanted_tag_size = bio_sectors(bio) >> ic->sb->log2_sectors_per_block;

			if (ic->log2_tag_size >= 0)
				wanted_tag_size <<= ic->log2_tag_size;
			else
				wanted_tag_size *= ic->tag_size;
			if (unlikely(wanted_tag_size != bip->bip_iter.bi_size)) {
				DMERR("Invalid integrity data size %u, expected %u",
				      bip->bip_iter.bi_size, wanted_tag_size);
				return DM_MAPIO_KILL;
			}
		}
	} else {
		if (unlikely(bip != NULL)) {
			DMERR("Unexpected integrity data when using internal hash");
			return DM_MAPIO_KILL;
		}
	}

	if (unlikely(ic->mode == 'R') && unlikely(dio->op != REQ_OP_READ))
		return DM_MAPIO_KILL;

	get_area_and_offset(ic, dio->range.logical_sector, &area, &offset);
	dio->metadata_block = get_metadata_sector_and_offset(ic, area, offset, &dio->metadata_offset);
	bio->bi_iter.bi_sector = get_data_sector(ic, area, offset);

	dm_integrity_map_continue(dio, true);
	return DM_MAPIO_SUBMITTED;
}

static bool __journal_read_write(struct dm_integrity_io *dio, struct bio *bio,
				 unsigned int journal_section, unsigned int journal_entry)
{
	struct dm_integrity_c *ic = dio->ic;
	sector_t logical_sector;
	unsigned int n_sectors;

	logical_sector = dio->range.logical_sector;
	n_sectors = dio->range.n_sectors;
	do {
		struct bio_vec bv = bio_iovec(bio);
		char *mem;

		if (unlikely(bv.bv_len >> SECTOR_SHIFT > n_sectors))
			bv.bv_len = n_sectors << SECTOR_SHIFT;
		n_sectors -= bv.bv_len >> SECTOR_SHIFT;
		bio_advance_iter(bio, &bio->bi_iter, bv.bv_len);
retry_kmap:
		mem = kmap_local_page(bv.bv_page);
		if (likely(dio->op == REQ_OP_WRITE))
			flush_dcache_page(bv.bv_page);

		do {
			struct journal_entry *je = access_journal_entry(ic, journal_section, journal_entry);

			if (unlikely(dio->op == REQ_OP_READ)) {
				struct journal_sector *js;
				char *mem_ptr;
				unsigned int s;

				if (unlikely(journal_entry_is_inprogress(je))) {
					flush_dcache_page(bv.bv_page);
					kunmap_local(mem);

					__io_wait_event(ic->copy_to_journal_wait, !journal_entry_is_inprogress(je));
					goto retry_kmap;
				}
				smp_rmb();
				BUG_ON(journal_entry_get_sector(je) != logical_sector);
				js = access_journal_data(ic, journal_section, journal_entry);
				mem_ptr = mem + bv.bv_offset;
				s = 0;
				do {
					memcpy(mem_ptr, js, JOURNAL_SECTOR_DATA);
					*(commit_id_t *)(mem_ptr + JOURNAL_SECTOR_DATA) = je->last_bytes[s];
					js++;
					mem_ptr += 1 << SECTOR_SHIFT;
				} while (++s < ic->sectors_per_block);
#ifdef INTERNAL_VERIFY
				if (ic->internal_hash) {
					char checksums_onstack[max_t(size_t, HASH_MAX_DIGESTSIZE, MAX_TAG_SIZE)];

					integrity_sector_checksum(ic, logical_sector, mem + bv.bv_offset, checksums_onstack);
					if (unlikely(memcmp(checksums_onstack, journal_entry_tag(ic, je), ic->tag_size))) {
						DMERR_LIMIT("Checksum failed when reading from journal, at sector 0x%llx",
							    logical_sector);
						dm_audit_log_bio(DM_MSG_PREFIX, "journal-checksum",
								 bio, logical_sector, 0);
					}
				}
#endif
			}

			if (!ic->internal_hash) {
				struct bio_integrity_payload *bip = bio_integrity(bio);
				unsigned int tag_todo = ic->tag_size;
				char *tag_ptr = journal_entry_tag(ic, je);

				if (bip) {
					do {
						struct bio_vec biv = bvec_iter_bvec(bip->bip_vec, bip->bip_iter);
						unsigned int tag_now = min(biv.bv_len, tag_todo);
						char *tag_addr;

						BUG_ON(PageHighMem(biv.bv_page));
						tag_addr = bvec_virt(&biv);
						if (likely(dio->op == REQ_OP_WRITE))
							memcpy(tag_ptr, tag_addr, tag_now);
						else
							memcpy(tag_addr, tag_ptr, tag_now);
						bvec_iter_advance(bip->bip_vec, &bip->bip_iter, tag_now);
						tag_ptr += tag_now;
						tag_todo -= tag_now;
					} while (unlikely(tag_todo));
				} else if (likely(dio->op == REQ_OP_WRITE))
					memset(tag_ptr, 0, tag_todo);
			}

			if (likely(dio->op == REQ_OP_WRITE)) {
				struct journal_sector *js;
				unsigned int s;

				js = access_journal_data(ic, journal_section, journal_entry);
				memcpy(js, mem + bv.bv_offset, ic->sectors_per_block << SECTOR_SHIFT);

				s = 0;
				do {
					je->last_bytes[s] = js[s].commit_id;
				} while (++s < ic->sectors_per_block);

				if (ic->internal_hash) {
					unsigned int digest_size = crypto_shash_digestsize(ic->internal_hash);

					if (unlikely(digest_size > ic->tag_size)) {
						char checksums_onstack[HASH_MAX_DIGESTSIZE];

						integrity_sector_checksum(ic, logical_sector, (char *)js, checksums_onstack);
						memcpy(journal_entry_tag(ic, je), checksums_onstack, ic->tag_size);
					} else
						integrity_sector_checksum(ic, logical_sector, (char *)js, journal_entry_tag(ic, je));
				}

				journal_entry_set_sector(je, logical_sector);
			}
			logical_sector += ic->sectors_per_block;

			journal_entry++;
			if (unlikely(journal_entry == ic->journal_section_entries)) {
				journal_entry = 0;
				journal_section++;
				wraparound_section(ic, &journal_section);
			}

			bv.bv_offset += ic->sectors_per_block << SECTOR_SHIFT;
		} while (bv.bv_len -= ic->sectors_per_block << SECTOR_SHIFT);

		if (unlikely(dio->op == REQ_OP_READ))
			flush_dcache_page(bv.bv_page);
		kunmap_local(mem);
	} while (n_sectors);

	if (likely(dio->op == REQ_OP_WRITE)) {
		smp_mb();
		if (unlikely(waitqueue_active(&ic->copy_to_journal_wait)))
			wake_up(&ic->copy_to_journal_wait);
		if (READ_ONCE(ic->free_sectors) <= ic->free_sectors_threshold)
			queue_work(ic->commit_wq, &ic->commit_work);
		else
			schedule_autocommit(ic);
	} else
		remove_range(ic, &dio->range);

	if (unlikely(bio->bi_iter.bi_size)) {
		sector_t area, offset;

		dio->range.logical_sector = logical_sector;
		get_area_and_offset(ic, dio->range.logical_sector, &area, &offset);
		dio->metadata_block = get_metadata_sector_and_offset(ic, area, offset, &dio->metadata_offset);
		return true;
	}

	return false;
}

static void dm_integrity_map_continue(struct dm_integrity_io *dio, bool from_map)
{
	struct dm_integrity_c *ic = dio->ic;
	struct bio *bio = dm_bio_from_per_bio_data(dio, sizeof(struct dm_integrity_io));
	unsigned int journal_section, journal_entry;
	unsigned int journal_read_pos;
	struct completion read_comp;
	bool discard_retried = false;
	bool need_sync_io = ic->internal_hash && dio->op == REQ_OP_READ;

	if (unlikely(dio->op == REQ_OP_DISCARD) && ic->mode != 'D')
		need_sync_io = true;

	if (need_sync_io && from_map) {
		INIT_WORK(&dio->work, integrity_bio_wait);
		queue_work(ic->offload_wq, &dio->work);
		return;
	}

lock_retry:
	spin_lock_irq(&ic->endio_wait.lock);
retry:
	if (unlikely(dm_integrity_failed(ic))) {
		spin_unlock_irq(&ic->endio_wait.lock);
		do_endio(ic, bio);
		return;
	}
	dio->range.n_sectors = bio_sectors(bio);
	journal_read_pos = NOT_FOUND;
	if (ic->mode == 'J' && likely(dio->op != REQ_OP_DISCARD)) {
		if (dio->op == REQ_OP_WRITE) {
			unsigned int next_entry, i, pos;
			unsigned int ws, we, range_sectors;

			dio->range.n_sectors = min(dio->range.n_sectors,
						   (sector_t)ic->free_sectors << ic->sb->log2_sectors_per_block);
			if (unlikely(!dio->range.n_sectors)) {
				if (from_map)
					goto offload_to_thread;
				sleep_on_endio_wait(ic);
				goto retry;
			}
			range_sectors = dio->range.n_sectors >> ic->sb->log2_sectors_per_block;
			ic->free_sectors -= range_sectors;
			journal_section = ic->free_section;
			journal_entry = ic->free_section_entry;

			next_entry = ic->free_section_entry + range_sectors;
			ic->free_section_entry = next_entry % ic->journal_section_entries;
			ic->free_section += next_entry / ic->journal_section_entries;
			ic->n_uncommitted_sections += next_entry / ic->journal_section_entries;
			wraparound_section(ic, &ic->free_section);

			pos = journal_section * ic->journal_section_entries + journal_entry;
			ws = journal_section;
			we = journal_entry;
			i = 0;
			do {
				struct journal_entry *je;

				add_journal_node(ic, &ic->journal_tree[pos], dio->range.logical_sector + i);
				pos++;
				if (unlikely(pos >= ic->journal_entries))
					pos = 0;

				je = access_journal_entry(ic, ws, we);
				BUG_ON(!journal_entry_is_unused(je));
				journal_entry_set_inprogress(je);
				we++;
				if (unlikely(we == ic->journal_section_entries)) {
					we = 0;
					ws++;
					wraparound_section(ic, &ws);
				}
			} while ((i += ic->sectors_per_block) < dio->range.n_sectors);

			spin_unlock_irq(&ic->endio_wait.lock);
			goto journal_read_write;
		} else {
			sector_t next_sector;

			journal_read_pos = find_journal_node(ic, dio->range.logical_sector, &next_sector);
			if (likely(journal_read_pos == NOT_FOUND)) {
				if (unlikely(dio->range.n_sectors > next_sector - dio->range.logical_sector))
					dio->range.n_sectors = next_sector - dio->range.logical_sector;
			} else {
				unsigned int i;
				unsigned int jp = journal_read_pos + 1;

				for (i = ic->sectors_per_block; i < dio->range.n_sectors; i += ic->sectors_per_block, jp++) {
					if (!test_journal_node(ic, jp, dio->range.logical_sector + i))
						break;
				}
				dio->range.n_sectors = i;
			}
		}
	}
	if (unlikely(!add_new_range(ic, &dio->range, true))) {
		/*
		 * We must not sleep in the request routine because it could
		 * stall bios on current->bio_list.
		 * So, we offload the bio to a workqueue if we have to sleep.
		 */
		if (from_map) {
offload_to_thread:
			spin_unlock_irq(&ic->endio_wait.lock);
			INIT_WORK(&dio->work, integrity_bio_wait);
			queue_work(ic->wait_wq, &dio->work);
			return;
		}
		if (journal_read_pos != NOT_FOUND)
			dio->range.n_sectors = ic->sectors_per_block;
		wait_and_add_new_range(ic, &dio->range);
		/*
		 * wait_and_add_new_range drops the spinlock, so the journal
		 * may have been changed arbitrarily. We need to recheck.
		 * To simplify the code, we restrict I/O size to just one block.
		 */
		if (journal_read_pos != NOT_FOUND) {
			sector_t next_sector;
			unsigned int new_pos;

			new_pos = find_journal_node(ic, dio->range.logical_sector, &next_sector);
			if (unlikely(new_pos != journal_read_pos)) {
				remove_range_unlocked(ic, &dio->range);
				goto retry;
			}
		}
	}
	if (ic->mode == 'J' && likely(dio->op == REQ_OP_DISCARD) && !discard_retried) {
		sector_t next_sector;
		unsigned int new_pos;

		new_pos = find_journal_node(ic, dio->range.logical_sector, &next_sector);
		if (unlikely(new_pos != NOT_FOUND) ||
		    unlikely(next_sector < dio->range.logical_sector - dio->range.n_sectors)) {
			remove_range_unlocked(ic, &dio->range);
			spin_unlock_irq(&ic->endio_wait.lock);
			queue_work(ic->commit_wq, &ic->commit_work);
			flush_workqueue(ic->commit_wq);
			queue_work(ic->writer_wq, &ic->writer_work);
			flush_workqueue(ic->writer_wq);
			discard_retried = true;
			goto lock_retry;
		}
	}
	spin_unlock_irq(&ic->endio_wait.lock);

	if (unlikely(journal_read_pos != NOT_FOUND)) {
		journal_section = journal_read_pos / ic->journal_section_entries;
		journal_entry = journal_read_pos % ic->journal_section_entries;
		goto journal_read_write;
	}

	if (ic->mode == 'B' && (dio->op == REQ_OP_WRITE || unlikely(dio->op == REQ_OP_DISCARD))) {
		if (!block_bitmap_op(ic, ic->may_write_bitmap, dio->range.logical_sector,
				     dio->range.n_sectors, BITMAP_OP_TEST_ALL_SET)) {
			struct bitmap_block_status *bbs;

			bbs = sector_to_bitmap_block(ic, dio->range.logical_sector);
			spin_lock(&bbs->bio_queue_lock);
			bio_list_add(&bbs->bio_queue, bio);
			spin_unlock(&bbs->bio_queue_lock);
			queue_work(ic->writer_wq, &bbs->work);
			return;
		}
	}

	dio->in_flight = (atomic_t)ATOMIC_INIT(2);

	if (need_sync_io) {
		init_completion(&read_comp);
		dio->completion = &read_comp;
	} else
		dio->completion = NULL;

	dm_bio_record(&dio->bio_details, bio);
	bio_set_dev(bio, ic->dev->bdev);
	bio->bi_integrity = NULL;
	bio->bi_opf &= ~REQ_INTEGRITY;
	bio->bi_end_io = integrity_end_io;
	bio->bi_iter.bi_size = dio->range.n_sectors << SECTOR_SHIFT;

	if (unlikely(dio->op == REQ_OP_DISCARD) && likely(ic->mode != 'D')) {
		integrity_metadata(&dio->work);
		dm_integrity_flush_buffers(ic, false);

		dio->in_flight = (atomic_t)ATOMIC_INIT(1);
		dio->completion = NULL;

		submit_bio_noacct(bio);

		return;
	}

	submit_bio_noacct(bio);

	if (need_sync_io) {
		wait_for_completion_io(&read_comp);
		if (ic->sb->flags & cpu_to_le32(SB_FLAG_RECALCULATING) &&
		    dio->range.logical_sector + dio->range.n_sectors > le64_to_cpu(ic->sb->recalc_sector))
			goto skip_check;
		if (ic->mode == 'B') {
			if (!block_bitmap_op(ic, ic->recalc_bitmap, dio->range.logical_sector,
					     dio->range.n_sectors, BITMAP_OP_TEST_ALL_CLEAR))
				goto skip_check;
		}

		if (likely(!bio->bi_status))
			integrity_metadata(&dio->work);
		else
skip_check:
			dec_in_flight(dio);
	} else {
		INIT_WORK(&dio->work, integrity_metadata);
		queue_work(ic->metadata_wq, &dio->work);
	}

	return;

journal_read_write:
	if (unlikely(__journal_read_write(dio, bio, journal_section, journal_entry)))
		goto lock_retry;

	do_endio_flush(ic, dio);
}


static void integrity_bio_wait(struct work_struct *w)
{
	struct dm_integrity_io *dio = container_of(w, struct dm_integrity_io, work);

	dm_integrity_map_continue(dio, false);
}

static void pad_uncommitted(struct dm_integrity_c *ic)
{
	if (ic->free_section_entry) {
		ic->free_sectors -= ic->journal_section_entries - ic->free_section_entry;
		ic->free_section_entry = 0;
		ic->free_section++;
		wraparound_section(ic, &ic->free_section);
		ic->n_uncommitted_sections++;
	}
	if (WARN_ON(ic->journal_sections * ic->journal_section_entries !=
		    (ic->n_uncommitted_sections + ic->n_committed_sections) *
		    ic->journal_section_entries + ic->free_sectors)) {
		DMCRIT("journal_sections %u, journal_section_entries %u, "
		       "n_uncommitted_sections %u, n_committed_sections %u, "
		       "journal_section_entries %u, free_sectors %u",
		       ic->journal_sections, ic->journal_section_entries,
		       ic->n_uncommitted_sections, ic->n_committed_sections,
		       ic->journal_section_entries, ic->free_sectors);
	}
}

static void integrity_commit(struct work_struct *w)
{
	struct dm_integrity_c *ic = container_of(w, struct dm_integrity_c, commit_work);
	unsigned int commit_start, commit_sections;
	unsigned int i, j, n;
	struct bio *flushes;

	del_timer(&ic->autocommit_timer);

	spin_lock_irq(&ic->endio_wait.lock);
	flushes = bio_list_get(&ic->flush_bio_list);
	if (unlikely(ic->mode != 'J')) {
		spin_unlock_irq(&ic->endio_wait.lock);
		dm_integrity_flush_buffers(ic, true);
		goto release_flush_bios;
	}

	pad_uncommitted(ic);
	commit_start = ic->uncommitted_section;
	commit_sections = ic->n_uncommitted_sections;
	spin_unlock_irq(&ic->endio_wait.lock);

	if (!commit_sections)
		goto release_flush_bios;

	ic->wrote_to_journal = true;

	i = commit_start;
	for (n = 0; n < commit_sections; n++) {
		for (j = 0; j < ic->journal_section_entries; j++) {
			struct journal_entry *je;

			je = access_journal_entry(ic, i, j);
			io_wait_event(ic->copy_to_journal_wait, !journal_entry_is_inprogress(je));
		}
		for (j = 0; j < ic->journal_section_sectors; j++) {
			struct journal_sector *js;

			js = access_journal(ic, i, j);
			js->commit_id = dm_integrity_commit_id(ic, i, j, ic->commit_seq);
		}
		i++;
		if (unlikely(i >= ic->journal_sections))
			ic->commit_seq = next_commit_seq(ic->commit_seq);
		wraparound_section(ic, &i);
	}
	smp_rmb();

	write_journal(ic, commit_start, commit_sections);

	spin_lock_irq(&ic->endio_wait.lock);
	ic->uncommitted_section += commit_sections;
	wraparound_section(ic, &ic->uncommitted_section);
	ic->n_uncommitted_sections -= commit_sections;
	ic->n_committed_sections += commit_sections;
	spin_unlock_irq(&ic->endio_wait.lock);

	if (READ_ONCE(ic->free_sectors) <= ic->free_sectors_threshold)
		queue_work(ic->writer_wq, &ic->writer_work);

release_flush_bios:
	while (flushes) {
		struct bio *next = flushes->bi_next;

		flushes->bi_next = NULL;
		do_endio(ic, flushes);
		flushes = next;
	}
}

static void complete_copy_from_journal(unsigned long error, void *context)
{
	struct journal_io *io = context;
	struct journal_completion *comp = io->comp;
	struct dm_integrity_c *ic = comp->ic;

	remove_range(ic, &io->range);
	mempool_free(io, &ic->journal_io_mempool);
	if (unlikely(error != 0))
		dm_integrity_io_error(ic, "copying from journal", -EIO);
	complete_journal_op(comp);
}

static void restore_last_bytes(struct dm_integrity_c *ic, struct journal_sector *js,
			       struct journal_entry *je)
{
	unsigned int s = 0;

	do {
		js->commit_id = je->last_bytes[s];
		js++;
	} while (++s < ic->sectors_per_block);
}

static void do_journal_write(struct dm_integrity_c *ic, unsigned int write_start,
			     unsigned int write_sections, bool from_replay)
{
	unsigned int i, j, n;
	struct journal_completion comp;
	struct blk_plug plug;

	blk_start_plug(&plug);

	comp.ic = ic;
	comp.in_flight = (atomic_t)ATOMIC_INIT(1);
	init_completion(&comp.comp);

	i = write_start;
	for (n = 0; n < write_sections; n++, i++, wraparound_section(ic, &i)) {
#ifndef INTERNAL_VERIFY
		if (unlikely(from_replay))
#endif
			rw_section_mac(ic, i, false);
		for (j = 0; j < ic->journal_section_entries; j++) {
			struct journal_entry *je = access_journal_entry(ic, i, j);
			sector_t sec, area, offset;
			unsigned int k, l, next_loop;
			sector_t metadata_block;
			unsigned int metadata_offset;
			struct journal_io *io;

			if (journal_entry_is_unused(je))
				continue;
			BUG_ON(unlikely(journal_entry_is_inprogress(je)) && !from_replay);
			sec = journal_entry_get_sector(je);
			if (unlikely(from_replay)) {
				if (unlikely(sec & (unsigned int)(ic->sectors_per_block - 1))) {
					dm_integrity_io_error(ic, "invalid sector in journal", -EIO);
					sec &= ~(sector_t)(ic->sectors_per_block - 1);
				}
				if (unlikely(sec >= ic->provided_data_sectors)) {
					journal_entry_set_unused(je);
					continue;
				}
			}
			get_area_and_offset(ic, sec, &area, &offset);
			restore_last_bytes(ic, access_journal_data(ic, i, j), je);
			for (k = j + 1; k < ic->journal_section_entries; k++) {
				struct journal_entry *je2 = access_journal_entry(ic, i, k);
				sector_t sec2, area2, offset2;

				if (journal_entry_is_unused(je2))
					break;
				BUG_ON(unlikely(journal_entry_is_inprogress(je2)) && !from_replay);
				sec2 = journal_entry_get_sector(je2);
				if (unlikely(sec2 >= ic->provided_data_sectors))
					break;
				get_area_and_offset(ic, sec2, &area2, &offset2);
				if (area2 != area || offset2 != offset + ((k - j) << ic->sb->log2_sectors_per_block))
					break;
				restore_last_bytes(ic, access_journal_data(ic, i, k), je2);
			}
			next_loop = k - 1;

			io = mempool_alloc(&ic->journal_io_mempool, GFP_NOIO);
			io->comp = &comp;
			io->range.logical_sector = sec;
			io->range.n_sectors = (k - j) << ic->sb->log2_sectors_per_block;

			spin_lock_irq(&ic->endio_wait.lock);
			add_new_range_and_wait(ic, &io->range);

			if (likely(!from_replay)) {
				struct journal_node *section_node = &ic->journal_tree[i * ic->journal_section_entries];

				/* don't write if there is newer committed sector */
				while (j < k && find_newer_committed_node(ic, &section_node[j])) {
					struct journal_entry *je2 = access_journal_entry(ic, i, j);

					journal_entry_set_unused(je2);
					remove_journal_node(ic, &section_node[j]);
					j++;
					sec += ic->sectors_per_block;
					offset += ic->sectors_per_block;
				}
				while (j < k && find_newer_committed_node(ic, &section_node[k - 1])) {
					struct journal_entry *je2 = access_journal_entry(ic, i, k - 1);

					journal_entry_set_unused(je2);
					remove_journal_node(ic, &section_node[k - 1]);
					k--;
				}
				if (j == k) {
					remove_range_unlocked(ic, &io->range);
					spin_unlock_irq(&ic->endio_wait.lock);
					mempool_free(io, &ic->journal_io_mempool);
					goto skip_io;
				}
				for (l = j; l < k; l++)
					remove_journal_node(ic, &section_node[l]);
			}
			spin_unlock_irq(&ic->endio_wait.lock);

			metadata_block = get_metadata_sector_and_offset(ic, area, offset, &metadata_offset);
			for (l = j; l < k; l++) {
				int r;
				struct journal_entry *je2 = access_journal_entry(ic, i, l);

				if (
#ifndef INTERNAL_VERIFY
				    unlikely(from_replay) &&
#endif
				    ic->internal_hash) {
					char test_tag[max_t(size_t, HASH_MAX_DIGESTSIZE, MAX_TAG_SIZE)];

					integrity_sector_checksum(ic, sec + ((l - j) << ic->sb->log2_sectors_per_block),
								  (char *)access_journal_data(ic, i, l), test_tag);
					if (unlikely(memcmp(test_tag, journal_entry_tag(ic, je2), ic->tag_size))) {
						dm_integrity_io_error(ic, "tag mismatch when replaying journal", -EILSEQ);
						dm_audit_log_target(DM_MSG_PREFIX, "integrity-replay-journal", ic->ti, 0);
					}
				}

				journal_entry_set_unused(je2);
				r = dm_integrity_rw_tag(ic, journal_entry_tag(ic, je2), &metadata_block, &metadata_offset,
							ic->tag_size, TAG_WRITE);
				if (unlikely(r))
					dm_integrity_io_error(ic, "reading tags", r);
			}

			atomic_inc(&comp.in_flight);
			copy_from_journal(ic, i, j << ic->sb->log2_sectors_per_block,
					  (k - j) << ic->sb->log2_sectors_per_block,
					  get_data_sector(ic, area, offset),
					  complete_copy_from_journal, io);
skip_io:
			j = next_loop;
		}
	}

	dm_bufio_write_dirty_buffers_async(ic->bufio);

	blk_finish_plug(&plug);

	complete_journal_op(&comp);
	wait_for_completion_io(&comp.comp);

	dm_integrity_flush_buffers(ic, true);
}

static void integrity_writer(struct work_struct *w)
{
	struct dm_integrity_c *ic = container_of(w, struct dm_integrity_c, writer_work);
	unsigned int write_start, write_sections;
	unsigned int prev_free_sectors;

	spin_lock_irq(&ic->endio_wait.lock);
	write_start = ic->committed_section;
	write_sections = ic->n_committed_sections;
	spin_unlock_irq(&ic->endio_wait.lock);

	if (!write_sections)
		return;

	do_journal_write(ic, write_start, write_sections, false);

	spin_lock_irq(&ic->endio_wait.lock);

	ic->committed_section += write_sections;
	wraparound_section(ic, &ic->committed_section);
	ic->n_committed_sections -= write_sections;

	prev_free_sectors = ic->free_sectors;
	ic->free_sectors += write_sections * ic->journal_section_entries;
	if (unlikely(!prev_free_sectors))
		wake_up_locked(&ic->endio_wait);

	spin_unlock_irq(&ic->endio_wait.lock);
}

static void recalc_write_super(struct dm_integrity_c *ic)
{
	int r;

	dm_integrity_flush_buffers(ic, false);
	if (dm_integrity_failed(ic))
		return;

	r = sync_rw_sb(ic, REQ_OP_WRITE);
	if (unlikely(r))
		dm_integrity_io_error(ic, "writing superblock", r);
}

static void integrity_recalc(struct work_struct *w)
{
	struct dm_integrity_c *ic = container_of(w, struct dm_integrity_c, recalc_work);
	size_t recalc_tags_size;
	u8 *recalc_buffer = NULL;
	u8 *recalc_tags = NULL;
	struct dm_integrity_range range;
	struct dm_io_request io_req;
	struct dm_io_region io_loc;
	sector_t area, offset;
	sector_t metadata_block;
	unsigned int metadata_offset;
	sector_t logical_sector, n_sectors;
	__u8 *t;
	unsigned int i;
	int r;
	unsigned int super_counter = 0;
	unsigned recalc_sectors = RECALC_SECTORS;

retry:
	recalc_buffer = __vmalloc(recalc_sectors << SECTOR_SHIFT, GFP_NOIO);
	if (!recalc_buffer) {
oom:
		recalc_sectors >>= 1;
		if (recalc_sectors >= 1U << ic->sb->log2_sectors_per_block)
			goto retry;
		DMCRIT("out of memory for recalculate buffer - recalculation disabled");
		goto free_ret;
	}
	recalc_tags_size = (recalc_sectors >> ic->sb->log2_sectors_per_block) * ic->tag_size;
	if (crypto_shash_digestsize(ic->internal_hash) > ic->tag_size)
		recalc_tags_size += crypto_shash_digestsize(ic->internal_hash) - ic->tag_size;
	recalc_tags = kvmalloc(recalc_tags_size, GFP_NOIO);
	if (!recalc_tags) {
		vfree(recalc_buffer);
		recalc_buffer = NULL;
		goto oom;
	}

	DEBUG_print("start recalculation... (position %llx)\n", le64_to_cpu(ic->sb->recalc_sector));

	spin_lock_irq(&ic->endio_wait.lock);

next_chunk:

	if (unlikely(dm_post_suspending(ic->ti)))
		goto unlock_ret;

	range.logical_sector = le64_to_cpu(ic->sb->recalc_sector);
	if (unlikely(range.logical_sector >= ic->provided_data_sectors)) {
		if (ic->mode == 'B') {
			block_bitmap_op(ic, ic->recalc_bitmap, 0, ic->provided_data_sectors, BITMAP_OP_CLEAR);
			DEBUG_print("queue_delayed_work: bitmap_flush_work\n");
			queue_delayed_work(ic->commit_wq, &ic->bitmap_flush_work, 0);
		}
		goto unlock_ret;
	}

	get_area_and_offset(ic, range.logical_sector, &area, &offset);
	range.n_sectors = min((sector_t)recalc_sectors, ic->provided_data_sectors - range.logical_sector);
	if (!ic->meta_dev)
		range.n_sectors = min(range.n_sectors, ((sector_t)1U << ic->sb->log2_interleave_sectors) - (unsigned int)offset);

	add_new_range_and_wait(ic, &range);
	spin_unlock_irq(&ic->endio_wait.lock);
	logical_sector = range.logical_sector;
	n_sectors = range.n_sectors;

	if (ic->mode == 'B') {
		if (block_bitmap_op(ic, ic->recalc_bitmap, logical_sector, n_sectors, BITMAP_OP_TEST_ALL_CLEAR))
			goto advance_and_next;

		while (block_bitmap_op(ic, ic->recalc_bitmap, logical_sector,
				       ic->sectors_per_block, BITMAP_OP_TEST_ALL_CLEAR)) {
			logical_sector += ic->sectors_per_block;
			n_sectors -= ic->sectors_per_block;
			cond_resched();
		}
		while (block_bitmap_op(ic, ic->recalc_bitmap, logical_sector + n_sectors - ic->sectors_per_block,
				       ic->sectors_per_block, BITMAP_OP_TEST_ALL_CLEAR)) {
			n_sectors -= ic->sectors_per_block;
			cond_resched();
		}
		get_area_and_offset(ic, logical_sector, &area, &offset);
	}

	DEBUG_print("recalculating: %llx, %llx\n", logical_sector, n_sectors);

	if (unlikely(++super_counter == RECALC_WRITE_SUPER)) {
		recalc_write_super(ic);
		if (ic->mode == 'B')
			queue_delayed_work(ic->commit_wq, &ic->bitmap_flush_work, ic->bitmap_flush_interval);

		super_counter = 0;
	}

	if (unlikely(dm_integrity_failed(ic)))
		goto err;

	io_req.bi_opf = REQ_OP_READ;
	io_req.mem.type = DM_IO_VMA;
	io_req.mem.ptr.addr = recalc_buffer;
	io_req.notify.fn = NULL;
	io_req.client = ic->io;
	io_loc.bdev = ic->dev->bdev;
	io_loc.sector = get_data_sector(ic, area, offset);
	io_loc.count = n_sectors;

	r = dm_io(&io_req, 1, &io_loc, NULL, IOPRIO_DEFAULT);
	if (unlikely(r)) {
		dm_integrity_io_error(ic, "reading data", r);
		goto err;
	}

	t = recalc_tags;
	for (i = 0; i < n_sectors; i += ic->sectors_per_block) {
		integrity_sector_checksum(ic, logical_sector + i, recalc_buffer + (i << SECTOR_SHIFT), t);
		t += ic->tag_size;
	}

	metadata_block = get_metadata_sector_and_offset(ic, area, offset, &metadata_offset);

	r = dm_integrity_rw_tag(ic, recalc_tags, &metadata_block, &metadata_offset, t - recalc_tags, TAG_WRITE);
	if (unlikely(r)) {
		dm_integrity_io_error(ic, "writing tags", r);
		goto err;
	}

	if (ic->mode == 'B') {
		sector_t start, end;

		start = (range.logical_sector >>
			 (ic->sb->log2_sectors_per_block + ic->log2_blocks_per_bitmap_bit)) <<
			(ic->sb->log2_sectors_per_block + ic->log2_blocks_per_bitmap_bit);
		end = ((range.logical_sector + range.n_sectors) >>
		       (ic->sb->log2_sectors_per_block + ic->log2_blocks_per_bitmap_bit)) <<
			(ic->sb->log2_sectors_per_block + ic->log2_blocks_per_bitmap_bit);
		block_bitmap_op(ic, ic->recalc_bitmap, start, end - start, BITMAP_OP_CLEAR);
	}

advance_and_next:
	cond_resched();

	spin_lock_irq(&ic->endio_wait.lock);
	remove_range_unlocked(ic, &range);
	ic->sb->recalc_sector = cpu_to_le64(range.logical_sector + range.n_sectors);
	goto next_chunk;

err:
	remove_range(ic, &range);
	goto free_ret;

unlock_ret:
	spin_unlock_irq(&ic->endio_wait.lock);

	recalc_write_super(ic);

free_ret:
	vfree(recalc_buffer);
	kvfree(recalc_tags);
}

static void bitmap_block_work(struct work_struct *w)
{
	struct bitmap_block_status *bbs = container_of(w, struct bitmap_block_status, work);
	struct dm_integrity_c *ic = bbs->ic;
	struct bio *bio;
	struct bio_list bio_queue;
	struct bio_list waiting;

	bio_list_init(&waiting);

	spin_lock(&bbs->bio_queue_lock);
	bio_queue = bbs->bio_queue;
	bio_list_init(&bbs->bio_queue);
	spin_unlock(&bbs->bio_queue_lock);

	while ((bio = bio_list_pop(&bio_queue))) {
		struct dm_integrity_io *dio;

		dio = dm_per_bio_data(bio, sizeof(struct dm_integrity_io));

		if (block_bitmap_op(ic, ic->may_write_bitmap, dio->range.logical_sector,
				    dio->range.n_sectors, BITMAP_OP_TEST_ALL_SET)) {
			remove_range(ic, &dio->range);
			INIT_WORK(&dio->work, integrity_bio_wait);
			queue_work(ic->offload_wq, &dio->work);
		} else {
			block_bitmap_op(ic, ic->journal, dio->range.logical_sector,
					dio->range.n_sectors, BITMAP_OP_SET);
			bio_list_add(&waiting, bio);
		}
	}

	if (bio_list_empty(&waiting))
		return;

	rw_journal_sectors(ic, REQ_OP_WRITE | REQ_FUA | REQ_SYNC,
			   bbs->idx * (BITMAP_BLOCK_SIZE >> SECTOR_SHIFT),
			   BITMAP_BLOCK_SIZE >> SECTOR_SHIFT, NULL);

	while ((bio = bio_list_pop(&waiting))) {
		struct dm_integrity_io *dio = dm_per_bio_data(bio, sizeof(struct dm_integrity_io));

		block_bitmap_op(ic, ic->may_write_bitmap, dio->range.logical_sector,
				dio->range.n_sectors, BITMAP_OP_SET);

		remove_range(ic, &dio->range);
		INIT_WORK(&dio->work, integrity_bio_wait);
		queue_work(ic->offload_wq, &dio->work);
	}

	queue_delayed_work(ic->commit_wq, &ic->bitmap_flush_work, ic->bitmap_flush_interval);
}

static void bitmap_flush_work(struct work_struct *work)
{
	struct dm_integrity_c *ic = container_of(work, struct dm_integrity_c, bitmap_flush_work.work);
	struct dm_integrity_range range;
	unsigned long limit;
	struct bio *bio;

	dm_integrity_flush_buffers(ic, false);

	range.logical_sector = 0;
	range.n_sectors = ic->provided_data_sectors;

	spin_lock_irq(&ic->endio_wait.lock);
	add_new_range_and_wait(ic, &range);
	spin_unlock_irq(&ic->endio_wait.lock);

	dm_integrity_flush_buffers(ic, true);

	limit = ic->provided_data_sectors;
	if (ic->sb->flags & cpu_to_le32(SB_FLAG_RECALCULATING)) {
		limit = le64_to_cpu(ic->sb->recalc_sector)
			>> (ic->sb->log2_sectors_per_block + ic->log2_blocks_per_bitmap_bit)
			<< (ic->sb->log2_sectors_per_block + ic->log2_blocks_per_bitmap_bit);
	}
	/*DEBUG_print("zeroing journal\n");*/
	block_bitmap_op(ic, ic->journal, 0, limit, BITMAP_OP_CLEAR);
	block_bitmap_op(ic, ic->may_write_bitmap, 0, limit, BITMAP_OP_CLEAR);

	rw_journal_sectors(ic, REQ_OP_WRITE | REQ_FUA | REQ_SYNC, 0,
			   ic->n_bitmap_blocks * (BITMAP_BLOCK_SIZE >> SECTOR_SHIFT), NULL);

	spin_lock_irq(&ic->endio_wait.lock);
	remove_range_unlocked(ic, &range);
	while (unlikely((bio = bio_list_pop(&ic->synchronous_bios)) != NULL)) {
		bio_endio(bio);
		spin_unlock_irq(&ic->endio_wait.lock);
		spin_lock_irq(&ic->endio_wait.lock);
	}
	spin_unlock_irq(&ic->endio_wait.lock);
}


static void init_journal(struct dm_integrity_c *ic, unsigned int start_section,
			 unsigned int n_sections, unsigned char commit_seq)
{
	unsigned int i, j, n;

	if (!n_sections)
		return;

	for (n = 0; n < n_sections; n++) {
		i = start_section + n;
		wraparound_section(ic, &i);
		for (j = 0; j < ic->journal_section_sectors; j++) {
			struct journal_sector *js = access_journal(ic, i, j);

			BUILD_BUG_ON(sizeof(js->sectors) != JOURNAL_SECTOR_DATA);
			memset(&js->sectors, 0, sizeof(js->sectors));
			js->commit_id = dm_integrity_commit_id(ic, i, j, commit_seq);
		}
		for (j = 0; j < ic->journal_section_entries; j++) {
			struct journal_entry *je = access_journal_entry(ic, i, j);

			journal_entry_set_unused(je);
		}
	}

	write_journal(ic, start_section, n_sections);
}

static int find_commit_seq(struct dm_integrity_c *ic, unsigned int i, unsigned int j, commit_id_t id)
{
	unsigned char k;

	for (k = 0; k < N_COMMIT_IDS; k++) {
		if (dm_integrity_commit_id(ic, i, j, k) == id)
			return k;
	}
	dm_integrity_io_error(ic, "journal commit id", -EIO);
	return -EIO;
}

static void replay_journal(struct dm_integrity_c *ic)
{
	unsigned int i, j;
	bool used_commit_ids[N_COMMIT_IDS];
	unsigned int max_commit_id_sections[N_COMMIT_IDS];
	unsigned int write_start, write_sections;
	unsigned int continue_section;
	bool journal_empty;
	unsigned char unused, last_used, want_commit_seq;

	if (ic->mode == 'R')
		return;

	if (ic->journal_uptodate)
		return;

	last_used = 0;
	write_start = 0;

	if (!ic->just_formatted) {
		DEBUG_print("reading journal\n");
		rw_journal(ic, REQ_OP_READ, 0, ic->journal_sections, NULL);
		if (ic->journal_io)
			DEBUG_bytes(lowmem_page_address(ic->journal_io[0].page), 64, "read journal");
		if (ic->journal_io) {
			struct journal_completion crypt_comp;

			crypt_comp.ic = ic;
			init_completion(&crypt_comp.comp);
			crypt_comp.in_flight = (atomic_t)ATOMIC_INIT(0);
			encrypt_journal(ic, false, 0, ic->journal_sections, &crypt_comp);
			wait_for_completion(&crypt_comp.comp);
		}
		DEBUG_bytes(lowmem_page_address(ic->journal[0].page), 64, "decrypted journal");
	}

	if (dm_integrity_failed(ic))
		goto clear_journal;

	journal_empty = true;
	memset(used_commit_ids, 0, sizeof(used_commit_ids));
	memset(max_commit_id_sections, 0, sizeof(max_commit_id_sections));
	for (i = 0; i < ic->journal_sections; i++) {
		for (j = 0; j < ic->journal_section_sectors; j++) {
			int k;
			struct journal_sector *js = access_journal(ic, i, j);

			k = find_commit_seq(ic, i, j, js->commit_id);
			if (k < 0)
				goto clear_journal;
			used_commit_ids[k] = true;
			max_commit_id_sections[k] = i;
		}
		if (journal_empty) {
			for (j = 0; j < ic->journal_section_entries; j++) {
				struct journal_entry *je = access_journal_entry(ic, i, j);

				if (!journal_entry_is_unused(je)) {
					journal_empty = false;
					break;
				}
			}
		}
	}

	if (!used_commit_ids[N_COMMIT_IDS - 1]) {
		unused = N_COMMIT_IDS - 1;
		while (unused && !used_commit_ids[unused - 1])
			unused--;
	} else {
		for (unused = 0; unused < N_COMMIT_IDS; unused++)
			if (!used_commit_ids[unused])
				break;
		if (unused == N_COMMIT_IDS) {
			dm_integrity_io_error(ic, "journal commit ids", -EIO);
			goto clear_journal;
		}
	}
	DEBUG_print("first unused commit seq %d [%d,%d,%d,%d]\n",
		    unused, used_commit_ids[0], used_commit_ids[1],
		    used_commit_ids[2], used_commit_ids[3]);

	last_used = prev_commit_seq(unused);
	want_commit_seq = prev_commit_seq(last_used);

	if (!used_commit_ids[want_commit_seq] && used_commit_ids[prev_commit_seq(want_commit_seq)])
		journal_empty = true;

	write_start = max_commit_id_sections[last_used] + 1;
	if (unlikely(write_start >= ic->journal_sections))
		want_commit_seq = next_commit_seq(want_commit_seq);
	wraparound_section(ic, &write_start);

	i = write_start;
	for (write_sections = 0; write_sections < ic->journal_sections; write_sections++) {
		for (j = 0; j < ic->journal_section_sectors; j++) {
			struct journal_sector *js = access_journal(ic, i, j);

			if (js->commit_id != dm_integrity_commit_id(ic, i, j, want_commit_seq)) {
				/*
				 * This could be caused by crash during writing.
				 * We won't replay the inconsistent part of the
				 * journal.
				 */
				DEBUG_print("commit id mismatch at position (%u, %u): %d != %d\n",
					    i, j, find_commit_seq(ic, i, j, js->commit_id), want_commit_seq);
				goto brk;
			}
		}
		i++;
		if (unlikely(i >= ic->journal_sections))
			want_commit_seq = next_commit_seq(want_commit_seq);
		wraparound_section(ic, &i);
	}
brk:

	if (!journal_empty) {
		DEBUG_print("replaying %u sections, starting at %u, commit seq %d\n",
			    write_sections, write_start, want_commit_seq);
		do_journal_write(ic, write_start, write_sections, true);
	}

	if (write_sections == ic->journal_sections && (ic->mode == 'J' || journal_empty)) {
		continue_section = write_start;
		ic->commit_seq = want_commit_seq;
		DEBUG_print("continuing from section %u, commit seq %d\n", write_start, ic->commit_seq);
	} else {
		unsigned int s;
		unsigned char erase_seq;

clear_journal:
		DEBUG_print("clearing journal\n");

		erase_seq = prev_commit_seq(prev_commit_seq(last_used));
		s = write_start;
		init_journal(ic, s, 1, erase_seq);
		s++;
		wraparound_section(ic, &s);
		if (ic->journal_sections >= 2) {
			init_journal(ic, s, ic->journal_sections - 2, erase_seq);
			s += ic->journal_sections - 2;
			wraparound_section(ic, &s);
			init_journal(ic, s, 1, erase_seq);
		}

		continue_section = 0;
		ic->commit_seq = next_commit_seq(erase_seq);
	}

	ic->committed_section = continue_section;
	ic->n_committed_sections = 0;

	ic->uncommitted_section = continue_section;
	ic->n_uncommitted_sections = 0;

	ic->free_section = continue_section;
	ic->free_section_entry = 0;
	ic->free_sectors = ic->journal_entries;

	ic->journal_tree_root = RB_ROOT;
	for (i = 0; i < ic->journal_entries; i++)
		init_journal_node(&ic->journal_tree[i]);
}

static void dm_integrity_enter_synchronous_mode(struct dm_integrity_c *ic)
{
	DEBUG_print("%s\n", __func__);

	if (ic->mode == 'B') {
		ic->bitmap_flush_interval = msecs_to_jiffies(10) + 1;
		ic->synchronous_mode = 1;

		cancel_delayed_work_sync(&ic->bitmap_flush_work);
		queue_delayed_work(ic->commit_wq, &ic->bitmap_flush_work, 0);
		flush_workqueue(ic->commit_wq);
	}
}

static int dm_integrity_reboot(struct notifier_block *n, unsigned long code, void *x)
{
	struct dm_integrity_c *ic = container_of(n, struct dm_integrity_c, reboot_notifier);

	DEBUG_print("%s\n", __func__);

	dm_integrity_enter_synchronous_mode(ic);

	return NOTIFY_DONE;
}

static void dm_integrity_postsuspend(struct dm_target *ti)
{
	struct dm_integrity_c *ic = ti->private;
	int r;

	WARN_ON(unregister_reboot_notifier(&ic->reboot_notifier));

	del_timer_sync(&ic->autocommit_timer);

	if (ic->recalc_wq)
		drain_workqueue(ic->recalc_wq);

	if (ic->mode == 'B')
		cancel_delayed_work_sync(&ic->bitmap_flush_work);

	queue_work(ic->commit_wq, &ic->commit_work);
	drain_workqueue(ic->commit_wq);

	if (ic->mode == 'J') {
		queue_work(ic->writer_wq, &ic->writer_work);
		drain_workqueue(ic->writer_wq);
		dm_integrity_flush_buffers(ic, true);
		if (ic->wrote_to_journal) {
			init_journal(ic, ic->free_section,
				     ic->journal_sections - ic->free_section, ic->commit_seq);
			if (ic->free_section) {
				init_journal(ic, 0, ic->free_section,
					     next_commit_seq(ic->commit_seq));
			}
		}
	}

	if (ic->mode == 'B') {
		dm_integrity_flush_buffers(ic, true);
#if 1
		/* set to 0 to test bitmap replay code */
		init_journal(ic, 0, ic->journal_sections, 0);
		ic->sb->flags &= ~cpu_to_le32(SB_FLAG_DIRTY_BITMAP);
		r = sync_rw_sb(ic, REQ_OP_WRITE | REQ_FUA);
		if (unlikely(r))
			dm_integrity_io_error(ic, "writing superblock", r);
#endif
	}

	BUG_ON(!RB_EMPTY_ROOT(&ic->in_progress));

	ic->journal_uptodate = true;
}

static void dm_integrity_resume(struct dm_target *ti)
{
	struct dm_integrity_c *ic = ti->private;
	__u64 old_provided_data_sectors = le64_to_cpu(ic->sb->provided_data_sectors);
	int r;

	DEBUG_print("resume\n");

	ic->wrote_to_journal = false;

	if (ic->provided_data_sectors != old_provided_data_sectors) {
		if (ic->provided_data_sectors > old_provided_data_sectors &&
		    ic->mode == 'B' &&
		    ic->sb->log2_blocks_per_bitmap_bit == ic->log2_blocks_per_bitmap_bit) {
			rw_journal_sectors(ic, REQ_OP_READ, 0,
					   ic->n_bitmap_blocks * (BITMAP_BLOCK_SIZE >> SECTOR_SHIFT), NULL);
			block_bitmap_op(ic, ic->journal, old_provided_data_sectors,
					ic->provided_data_sectors - old_provided_data_sectors, BITMAP_OP_SET);
			rw_journal_sectors(ic, REQ_OP_WRITE | REQ_FUA | REQ_SYNC, 0,
					   ic->n_bitmap_blocks * (BITMAP_BLOCK_SIZE >> SECTOR_SHIFT), NULL);
		}

		ic->sb->provided_data_sectors = cpu_to_le64(ic->provided_data_sectors);
		r = sync_rw_sb(ic, REQ_OP_WRITE | REQ_FUA);
		if (unlikely(r))
			dm_integrity_io_error(ic, "writing superblock", r);
	}

	if (ic->sb->flags & cpu_to_le32(SB_FLAG_DIRTY_BITMAP)) {
		DEBUG_print("resume dirty_bitmap\n");
		rw_journal_sectors(ic, REQ_OP_READ, 0,
				   ic->n_bitmap_blocks * (BITMAP_BLOCK_SIZE >> SECTOR_SHIFT), NULL);
		if (ic->mode == 'B') {
			if (ic->sb->log2_blocks_per_bitmap_bit == ic->log2_blocks_per_bitmap_bit &&
			    !ic->reset_recalculate_flag) {
				block_bitmap_copy(ic, ic->recalc_bitmap, ic->journal);
				block_bitmap_copy(ic, ic->may_write_bitmap, ic->journal);
				if (!block_bitmap_op(ic, ic->journal, 0, ic->provided_data_sectors,
						     BITMAP_OP_TEST_ALL_CLEAR)) {
					ic->sb->flags |= cpu_to_le32(SB_FLAG_RECALCULATING);
					ic->sb->recalc_sector = cpu_to_le64(0);
				}
			} else {
				DEBUG_print("non-matching blocks_per_bitmap_bit: %u, %u\n",
					    ic->sb->log2_blocks_per_bitmap_bit, ic->log2_blocks_per_bitmap_bit);
				ic->sb->log2_blocks_per_bitmap_bit = ic->log2_blocks_per_bitmap_bit;
				block_bitmap_op(ic, ic->recalc_bitmap, 0, ic->provided_data_sectors, BITMAP_OP_SET);
				block_bitmap_op(ic, ic->may_write_bitmap, 0, ic->provided_data_sectors, BITMAP_OP_SET);
				block_bitmap_op(ic, ic->journal, 0, ic->provided_data_sectors, BITMAP_OP_SET);
				rw_journal_sectors(ic, REQ_OP_WRITE | REQ_FUA | REQ_SYNC, 0,
						   ic->n_bitmap_blocks * (BITMAP_BLOCK_SIZE >> SECTOR_SHIFT), NULL);
				ic->sb->flags |= cpu_to_le32(SB_FLAG_RECALCULATING);
				ic->sb->recalc_sector = cpu_to_le64(0);
			}
		} else {
			if (!(ic->sb->log2_blocks_per_bitmap_bit == ic->log2_blocks_per_bitmap_bit &&
			      block_bitmap_op(ic, ic->journal, 0, ic->provided_data_sectors, BITMAP_OP_TEST_ALL_CLEAR)) ||
			    ic->reset_recalculate_flag) {
				ic->sb->flags |= cpu_to_le32(SB_FLAG_RECALCULATING);
				ic->sb->recalc_sector = cpu_to_le64(0);
			}
			init_journal(ic, 0, ic->journal_sections, 0);
			replay_journal(ic);
			ic->sb->flags &= ~cpu_to_le32(SB_FLAG_DIRTY_BITMAP);
		}
		r = sync_rw_sb(ic, REQ_OP_WRITE | REQ_FUA);
		if (unlikely(r))
			dm_integrity_io_error(ic, "writing superblock", r);
	} else {
		replay_journal(ic);
		if (ic->reset_recalculate_flag) {
			ic->sb->flags |= cpu_to_le32(SB_FLAG_RECALCULATING);
			ic->sb->recalc_sector = cpu_to_le64(0);
		}
		if (ic->mode == 'B') {
			ic->sb->flags |= cpu_to_le32(SB_FLAG_DIRTY_BITMAP);
			ic->sb->log2_blocks_per_bitmap_bit = ic->log2_blocks_per_bitmap_bit;
			r = sync_rw_sb(ic, REQ_OP_WRITE | REQ_FUA);
			if (unlikely(r))
				dm_integrity_io_error(ic, "writing superblock", r);

			block_bitmap_op(ic, ic->journal, 0, ic->provided_data_sectors, BITMAP_OP_CLEAR);
			block_bitmap_op(ic, ic->recalc_bitmap, 0, ic->provided_data_sectors, BITMAP_OP_CLEAR);
			block_bitmap_op(ic, ic->may_write_bitmap, 0, ic->provided_data_sectors, BITMAP_OP_CLEAR);
			if (ic->sb->flags & cpu_to_le32(SB_FLAG_RECALCULATING) &&
			    le64_to_cpu(ic->sb->recalc_sector) < ic->provided_data_sectors) {
				block_bitmap_op(ic, ic->journal, le64_to_cpu(ic->sb->recalc_sector),
						ic->provided_data_sectors - le64_to_cpu(ic->sb->recalc_sector), BITMAP_OP_SET);
				block_bitmap_op(ic, ic->recalc_bitmap, le64_to_cpu(ic->sb->recalc_sector),
						ic->provided_data_sectors - le64_to_cpu(ic->sb->recalc_sector), BITMAP_OP_SET);
				block_bitmap_op(ic, ic->may_write_bitmap, le64_to_cpu(ic->sb->recalc_sector),
						ic->provided_data_sectors - le64_to_cpu(ic->sb->recalc_sector), BITMAP_OP_SET);
			}
			rw_journal_sectors(ic, REQ_OP_WRITE | REQ_FUA | REQ_SYNC, 0,
					   ic->n_bitmap_blocks * (BITMAP_BLOCK_SIZE >> SECTOR_SHIFT), NULL);
		}
	}

	DEBUG_print("testing recalc: %x\n", ic->sb->flags);
	if (ic->sb->flags & cpu_to_le32(SB_FLAG_RECALCULATING)) {
		__u64 recalc_pos = le64_to_cpu(ic->sb->recalc_sector);

		DEBUG_print("recalc pos: %llx / %llx\n", recalc_pos, ic->provided_data_sectors);
		if (recalc_pos < ic->provided_data_sectors) {
			queue_work(ic->recalc_wq, &ic->recalc_work);
		} else if (recalc_pos > ic->provided_data_sectors) {
			ic->sb->recalc_sector = cpu_to_le64(ic->provided_data_sectors);
			recalc_write_super(ic);
		}
	}

	ic->reboot_notifier.notifier_call = dm_integrity_reboot;
	ic->reboot_notifier.next = NULL;
	ic->reboot_notifier.priority = INT_MAX - 1;	/* be notified after md and before hardware drivers */
	WARN_ON(register_reboot_notifier(&ic->reboot_notifier));

#if 0
	/* set to 1 to stress test synchronous mode */
	dm_integrity_enter_synchronous_mode(ic);
#endif
}

static void dm_integrity_status(struct dm_target *ti, status_type_t type,
				unsigned int status_flags, char *result, unsigned int maxlen)
{
	struct dm_integrity_c *ic = ti->private;
	unsigned int arg_count;
	size_t sz = 0;

	switch (type) {
	case STATUSTYPE_INFO:
		DMEMIT("%llu %llu",
			(unsigned long long)atomic64_read(&ic->number_of_mismatches),
			ic->provided_data_sectors);
		if (ic->sb->flags & cpu_to_le32(SB_FLAG_RECALCULATING))
			DMEMIT(" %llu", le64_to_cpu(ic->sb->recalc_sector));
		else
			DMEMIT(" -");
		break;

	case STATUSTYPE_TABLE: {
		__u64 watermark_percentage = (__u64)(ic->journal_entries - ic->free_sectors_threshold) * 100;

		watermark_percentage += ic->journal_entries / 2;
		do_div(watermark_percentage, ic->journal_entries);
		arg_count = 3;
		arg_count += !!ic->meta_dev;
		arg_count += ic->sectors_per_block != 1;
		arg_count += !!(ic->sb->flags & cpu_to_le32(SB_FLAG_RECALCULATING));
		arg_count += ic->reset_recalculate_flag;
		arg_count += ic->discard;
		arg_count += ic->mode == 'J';
		arg_count += ic->mode == 'J';
		arg_count += ic->mode == 'B';
		arg_count += ic->mode == 'B';
		arg_count += !!ic->internal_hash_alg.alg_string;
		arg_count += !!ic->journal_crypt_alg.alg_string;
		arg_count += !!ic->journal_mac_alg.alg_string;
		arg_count += (ic->sb->flags & cpu_to_le32(SB_FLAG_FIXED_PADDING)) != 0;
		arg_count += (ic->sb->flags & cpu_to_le32(SB_FLAG_FIXED_HMAC)) != 0;
		arg_count += ic->legacy_recalculate;
		DMEMIT("%s %llu %u %c %u", ic->dev->name, ic->start,
		       ic->tag_size, ic->mode, arg_count);
		if (ic->meta_dev)
			DMEMIT(" meta_device:%s", ic->meta_dev->name);
		if (ic->sectors_per_block != 1)
			DMEMIT(" block_size:%u", ic->sectors_per_block << SECTOR_SHIFT);
		if (ic->sb->flags & cpu_to_le32(SB_FLAG_RECALCULATING))
			DMEMIT(" recalculate");
		if (ic->reset_recalculate_flag)
			DMEMIT(" reset_recalculate");
		if (ic->discard)
			DMEMIT(" allow_discards");
		DMEMIT(" journal_sectors:%u", ic->initial_sectors - SB_SECTORS);
		DMEMIT(" interleave_sectors:%u", 1U << ic->sb->log2_interleave_sectors);
		DMEMIT(" buffer_sectors:%u", 1U << ic->log2_buffer_sectors);
		if (ic->mode == 'J') {
			DMEMIT(" journal_watermark:%u", (unsigned int)watermark_percentage);
			DMEMIT(" commit_time:%u", ic->autocommit_msec);
		}
		if (ic->mode == 'B') {
			DMEMIT(" sectors_per_bit:%llu", (sector_t)ic->sectors_per_block << ic->log2_blocks_per_bitmap_bit);
			DMEMIT(" bitmap_flush_interval:%u", jiffies_to_msecs(ic->bitmap_flush_interval));
		}
		if ((ic->sb->flags & cpu_to_le32(SB_FLAG_FIXED_PADDING)) != 0)
			DMEMIT(" fix_padding");
		if ((ic->sb->flags & cpu_to_le32(SB_FLAG_FIXED_HMAC)) != 0)
			DMEMIT(" fix_hmac");
		if (ic->legacy_recalculate)
			DMEMIT(" legacy_recalculate");

#define EMIT_ALG(a, n)							\
		do {							\
			if (ic->a.alg_string) {				\
				DMEMIT(" %s:%s", n, ic->a.alg_string);	\
				if (ic->a.key_string)			\
					DMEMIT(":%s", ic->a.key_string);\
			}						\
		} while (0)
		EMIT_ALG(internal_hash_alg, "internal_hash");
		EMIT_ALG(journal_crypt_alg, "journal_crypt");
		EMIT_ALG(journal_mac_alg, "journal_mac");
		break;
	}
	case STATUSTYPE_IMA:
		DMEMIT_TARGET_NAME_VERSION(ti->type);
		DMEMIT(",dev_name=%s,start=%llu,tag_size=%u,mode=%c",
			ic->dev->name, ic->start, ic->tag_size, ic->mode);

		if (ic->meta_dev)
			DMEMIT(",meta_device=%s", ic->meta_dev->name);
		if (ic->sectors_per_block != 1)
			DMEMIT(",block_size=%u", ic->sectors_per_block << SECTOR_SHIFT);

		DMEMIT(",recalculate=%c", (ic->sb->flags & cpu_to_le32(SB_FLAG_RECALCULATING)) ?
		       'y' : 'n');
		DMEMIT(",allow_discards=%c", ic->discard ? 'y' : 'n');
		DMEMIT(",fix_padding=%c",
		       ((ic->sb->flags & cpu_to_le32(SB_FLAG_FIXED_PADDING)) != 0) ? 'y' : 'n');
		DMEMIT(",fix_hmac=%c",
		       ((ic->sb->flags & cpu_to_le32(SB_FLAG_FIXED_HMAC)) != 0) ? 'y' : 'n');
		DMEMIT(",legacy_recalculate=%c", ic->legacy_recalculate ? 'y' : 'n');

		DMEMIT(",journal_sectors=%u", ic->initial_sectors - SB_SECTORS);
		DMEMIT(",interleave_sectors=%u", 1U << ic->sb->log2_interleave_sectors);
		DMEMIT(",buffer_sectors=%u", 1U << ic->log2_buffer_sectors);
		DMEMIT(";");
		break;
	}
}

static int dm_integrity_iterate_devices(struct dm_target *ti,
					iterate_devices_callout_fn fn, void *data)
{
	struct dm_integrity_c *ic = ti->private;

	if (!ic->meta_dev)
		return fn(ti, ic->dev, ic->start + ic->initial_sectors + ic->metadata_run, ti->len, data);
	else
		return fn(ti, ic->dev, 0, ti->len, data);
}

static void dm_integrity_io_hints(struct dm_target *ti, struct queue_limits *limits)
{
	struct dm_integrity_c *ic = ti->private;

	if (ic->sectors_per_block > 1) {
		limits->logical_block_size = ic->sectors_per_block << SECTOR_SHIFT;
		limits->physical_block_size = ic->sectors_per_block << SECTOR_SHIFT;
		blk_limits_io_min(limits, ic->sectors_per_block << SECTOR_SHIFT);
		limits->dma_alignment = limits->logical_block_size - 1;
	}
	limits->max_integrity_segments = USHRT_MAX;
}

static void calculate_journal_section_size(struct dm_integrity_c *ic)
{
	unsigned int sector_space = JOURNAL_SECTOR_DATA;

	ic->journal_sections = le32_to_cpu(ic->sb->journal_sections);
	ic->journal_entry_size = roundup(offsetof(struct journal_entry, last_bytes[ic->sectors_per_block]) + ic->tag_size,
					 JOURNAL_ENTRY_ROUNDUP);

	if (ic->sb->flags & cpu_to_le32(SB_FLAG_HAVE_JOURNAL_MAC))
		sector_space -= JOURNAL_MAC_PER_SECTOR;
	ic->journal_entries_per_sector = sector_space / ic->journal_entry_size;
	ic->journal_section_entries = ic->journal_entries_per_sector * JOURNAL_BLOCK_SECTORS;
	ic->journal_section_sectors = (ic->journal_section_entries << ic->sb->log2_sectors_per_block) + JOURNAL_BLOCK_SECTORS;
	ic->journal_entries = ic->journal_section_entries * ic->journal_sections;
}

static int calculate_device_limits(struct dm_integrity_c *ic)
{
	__u64 initial_sectors;

	calculate_journal_section_size(ic);
	initial_sectors = SB_SECTORS + (__u64)ic->journal_section_sectors * ic->journal_sections;
	if (initial_sectors + METADATA_PADDING_SECTORS >= ic->meta_device_sectors || initial_sectors > UINT_MAX)
		return -EINVAL;
	ic->initial_sectors = initial_sectors;

	if (!ic->meta_dev) {
		sector_t last_sector, last_area, last_offset;

		/* we have to maintain excessive padding for compatibility with existing volumes */
		__u64 metadata_run_padding =
			ic->sb->flags & cpu_to_le32(SB_FLAG_FIXED_PADDING) ?
			(__u64)(METADATA_PADDING_SECTORS << SECTOR_SHIFT) :
			(__u64)(1 << SECTOR_SHIFT << METADATA_PADDING_SECTORS);

		ic->metadata_run = round_up((__u64)ic->tag_size << (ic->sb->log2_interleave_sectors - ic->sb->log2_sectors_per_block),
					    metadata_run_padding) >> SECTOR_SHIFT;
		if (!(ic->metadata_run & (ic->metadata_run - 1)))
			ic->log2_metadata_run = __ffs(ic->metadata_run);
		else
			ic->log2_metadata_run = -1;

		get_area_and_offset(ic, ic->provided_data_sectors - 1, &last_area, &last_offset);
		last_sector = get_data_sector(ic, last_area, last_offset);
		if (last_sector < ic->start || last_sector >= ic->meta_device_sectors)
			return -EINVAL;
	} else {
		__u64 meta_size = (ic->provided_data_sectors >> ic->sb->log2_sectors_per_block) * ic->tag_size;

		meta_size = (meta_size + ((1U << (ic->log2_buffer_sectors + SECTOR_SHIFT)) - 1))
				>> (ic->log2_buffer_sectors + SECTOR_SHIFT);
		meta_size <<= ic->log2_buffer_sectors;
		if (ic->initial_sectors + meta_size < ic->initial_sectors ||
		    ic->initial_sectors + meta_size > ic->meta_device_sectors)
			return -EINVAL;
		ic->metadata_run = 1;
		ic->log2_metadata_run = 0;
	}

	return 0;
}

static void get_provided_data_sectors(struct dm_integrity_c *ic)
{
	if (!ic->meta_dev) {
		int test_bit;

		ic->provided_data_sectors = 0;
		for (test_bit = fls64(ic->meta_device_sectors) - 1; test_bit >= 3; test_bit--) {
			__u64 prev_data_sectors = ic->provided_data_sectors;

			ic->provided_data_sectors |= (sector_t)1 << test_bit;
			if (calculate_device_limits(ic))
				ic->provided_data_sectors = prev_data_sectors;
		}
	} else {
		ic->provided_data_sectors = ic->data_device_sectors;
		ic->provided_data_sectors &= ~(sector_t)(ic->sectors_per_block - 1);
	}
}

static int initialize_superblock(struct dm_integrity_c *ic,
				 unsigned int journal_sectors, unsigned int interleave_sectors)
{
	unsigned int journal_sections;
	int test_bit;

	memset(ic->sb, 0, SB_SECTORS << SECTOR_SHIFT);
	memcpy(ic->sb->magic, SB_MAGIC, 8);
	ic->sb->integrity_tag_size = cpu_to_le16(ic->tag_size);
	ic->sb->log2_sectors_per_block = __ffs(ic->sectors_per_block);
	if (ic->journal_mac_alg.alg_string)
		ic->sb->flags |= cpu_to_le32(SB_FLAG_HAVE_JOURNAL_MAC);

	calculate_journal_section_size(ic);
	journal_sections = journal_sectors / ic->journal_section_sectors;
	if (!journal_sections)
		journal_sections = 1;

	if (ic->fix_hmac && (ic->internal_hash_alg.alg_string || ic->journal_mac_alg.alg_string)) {
		ic->sb->flags |= cpu_to_le32(SB_FLAG_FIXED_HMAC);
		get_random_bytes(ic->sb->salt, SALT_SIZE);
	}

	if (!ic->meta_dev) {
		if (ic->fix_padding)
			ic->sb->flags |= cpu_to_le32(SB_FLAG_FIXED_PADDING);
		ic->sb->journal_sections = cpu_to_le32(journal_sections);
		if (!interleave_sectors)
			interleave_sectors = DEFAULT_INTERLEAVE_SECTORS;
		ic->sb->log2_interleave_sectors = __fls(interleave_sectors);
		ic->sb->log2_interleave_sectors = max_t(__u8, MIN_LOG2_INTERLEAVE_SECTORS, ic->sb->log2_interleave_sectors);
		ic->sb->log2_interleave_sectors = min_t(__u8, MAX_LOG2_INTERLEAVE_SECTORS, ic->sb->log2_interleave_sectors);

		get_provided_data_sectors(ic);
		if (!ic->provided_data_sectors)
			return -EINVAL;
	} else {
		ic->sb->log2_interleave_sectors = 0;

		get_provided_data_sectors(ic);
		if (!ic->provided_data_sectors)
			return -EINVAL;

try_smaller_buffer:
		ic->sb->journal_sections = cpu_to_le32(0);
		for (test_bit = fls(journal_sections) - 1; test_bit >= 0; test_bit--) {
			__u32 prev_journal_sections = le32_to_cpu(ic->sb->journal_sections);
			__u32 test_journal_sections = prev_journal_sections | (1U << test_bit);

			if (test_journal_sections > journal_sections)
				continue;
			ic->sb->journal_sections = cpu_to_le32(test_journal_sections);
			if (calculate_device_limits(ic))
				ic->sb->journal_sections = cpu_to_le32(prev_journal_sections);

		}
		if (!le32_to_cpu(ic->sb->journal_sections)) {
			if (ic->log2_buffer_sectors > 3) {
				ic->log2_buffer_sectors--;
				goto try_smaller_buffer;
			}
			return -EINVAL;
		}
	}

	ic->sb->provided_data_sectors = cpu_to_le64(ic->provided_data_sectors);

	sb_set_version(ic);

	return 0;
}

static void dm_integrity_set(struct dm_target *ti, struct dm_integrity_c *ic)
{
	struct gendisk *disk = dm_disk(dm_table_get_md(ti->table));
	struct blk_integrity bi;

	memset(&bi, 0, sizeof(bi));
	bi.profile = &dm_integrity_profile;
	bi.tuple_size = ic->tag_size;
	bi.tag_size = bi.tuple_size;
	bi.interval_exp = ic->sb->log2_sectors_per_block + SECTOR_SHIFT;

	blk_integrity_register(disk, &bi);
}

static void dm_integrity_free_page_list(struct page_list *pl)
{
	unsigned int i;

	if (!pl)
		return;
	for (i = 0; pl[i].page; i++)
		__free_page(pl[i].page);
	kvfree(pl);
}

static struct page_list *dm_integrity_alloc_page_list(unsigned int n_pages)
{
	struct page_list *pl;
	unsigned int i;

	pl = kvmalloc_array(n_pages + 1, sizeof(struct page_list), GFP_KERNEL | __GFP_ZERO);
	if (!pl)
		return NULL;

	for (i = 0; i < n_pages; i++) {
		pl[i].page = alloc_page(GFP_KERNEL);
		if (!pl[i].page) {
			dm_integrity_free_page_list(pl);
			return NULL;
		}
		if (i)
			pl[i - 1].next = &pl[i];
	}
	pl[i].page = NULL;
	pl[i].next = NULL;

	return pl;
}

static void dm_integrity_free_journal_scatterlist(struct dm_integrity_c *ic, struct scatterlist **sl)
{
	unsigned int i;

	for (i = 0; i < ic->journal_sections; i++)
		kvfree(sl[i]);
	kvfree(sl);
}

static struct scatterlist **dm_integrity_alloc_journal_scatterlist(struct dm_integrity_c *ic,
								   struct page_list *pl)
{
	struct scatterlist **sl;
	unsigned int i;

	sl = kvmalloc_array(ic->journal_sections,
			    sizeof(struct scatterlist *),
			    GFP_KERNEL | __GFP_ZERO);
	if (!sl)
		return NULL;

	for (i = 0; i < ic->journal_sections; i++) {
		struct scatterlist *s;
		unsigned int start_index, start_offset;
		unsigned int end_index, end_offset;
		unsigned int n_pages;
		unsigned int idx;

		page_list_location(ic, i, 0, &start_index, &start_offset);
		page_list_location(ic, i, ic->journal_section_sectors - 1,
				   &end_index, &end_offset);

		n_pages = (end_index - start_index + 1);

		s = kvmalloc_array(n_pages, sizeof(struct scatterlist),
				   GFP_KERNEL);
		if (!s) {
			dm_integrity_free_journal_scatterlist(ic, sl);
			return NULL;
		}

		sg_init_table(s, n_pages);
		for (idx = start_index; idx <= end_index; idx++) {
			char *va = lowmem_page_address(pl[idx].page);
			unsigned int start = 0, end = PAGE_SIZE;

			if (idx == start_index)
				start = start_offset;
			if (idx == end_index)
				end = end_offset + (1 << SECTOR_SHIFT);
			sg_set_buf(&s[idx - start_index], va + start, end - start);
		}

		sl[i] = s;
	}

	return sl;
}

static void free_alg(struct alg_spec *a)
{
	kfree_sensitive(a->alg_string);
	kfree_sensitive(a->key);
	memset(a, 0, sizeof(*a));
}

static int get_alg_and_key(const char *arg, struct alg_spec *a, char **error, char *error_inval)
{
	char *k;

	free_alg(a);

	a->alg_string = kstrdup(strchr(arg, ':') + 1, GFP_KERNEL);
	if (!a->alg_string)
		goto nomem;

	k = strchr(a->alg_string, ':');
	if (k) {
		*k = 0;
		a->key_string = k + 1;
		if (strlen(a->key_string) & 1)
			goto inval;

		a->key_size = strlen(a->key_string) / 2;
		a->key = kmalloc(a->key_size, GFP_KERNEL);
		if (!a->key)
			goto nomem;
		if (hex2bin(a->key, a->key_string, a->key_size))
			goto inval;
	}

	return 0;
inval:
	*error = error_inval;
	return -EINVAL;
nomem:
	*error = "Out of memory for an argument";
	return -ENOMEM;
}

static int get_mac(struct crypto_shash **hash, struct alg_spec *a, char **error,
		   char *error_alg, char *error_key)
{
	int r;

	if (a->alg_string) {
		*hash = crypto_alloc_shash(a->alg_string, 0, CRYPTO_ALG_ALLOCATES_MEMORY);
		if (IS_ERR(*hash)) {
			*error = error_alg;
			r = PTR_ERR(*hash);
			*hash = NULL;
			return r;
		}

		if (a->key) {
			r = crypto_shash_setkey(*hash, a->key, a->key_size);
			if (r) {
				*error = error_key;
				return r;
			}
		} else if (crypto_shash_get_flags(*hash) & CRYPTO_TFM_NEED_KEY) {
			*error = error_key;
			return -ENOKEY;
		}
	}

	return 0;
}

static int create_journal(struct dm_integrity_c *ic, char **error)
{
	int r = 0;
	unsigned int i;
	__u64 journal_pages, journal_desc_size, journal_tree_size;
	unsigned char *crypt_data = NULL, *crypt_iv = NULL;
	struct skcipher_request *req = NULL;

	ic->commit_ids[0] = cpu_to_le64(0x1111111111111111ULL);
	ic->commit_ids[1] = cpu_to_le64(0x2222222222222222ULL);
	ic->commit_ids[2] = cpu_to_le64(0x3333333333333333ULL);
	ic->commit_ids[3] = cpu_to_le64(0x4444444444444444ULL);

	journal_pages = roundup((__u64)ic->journal_sections * ic->journal_section_sectors,
				PAGE_SIZE >> SECTOR_SHIFT) >> (PAGE_SHIFT - SECTOR_SHIFT);
	journal_desc_size = journal_pages * sizeof(struct page_list);
	if (journal_pages >= totalram_pages() - totalhigh_pages() || journal_desc_size > ULONG_MAX) {
		*error = "Journal doesn't fit into memory";
		r = -ENOMEM;
		goto bad;
	}
	ic->journal_pages = journal_pages;

	ic->journal = dm_integrity_alloc_page_list(ic->journal_pages);
	if (!ic->journal) {
		*error = "Could not allocate memory for journal";
		r = -ENOMEM;
		goto bad;
	}
	if (ic->journal_crypt_alg.alg_string) {
		unsigned int ivsize, blocksize;
		struct journal_completion comp;

		comp.ic = ic;
		ic->journal_crypt = crypto_alloc_skcipher(ic->journal_crypt_alg.alg_string, 0, CRYPTO_ALG_ALLOCATES_MEMORY);
		if (IS_ERR(ic->journal_crypt)) {
			*error = "Invalid journal cipher";
			r = PTR_ERR(ic->journal_crypt);
			ic->journal_crypt = NULL;
			goto bad;
		}
		ivsize = crypto_skcipher_ivsize(ic->journal_crypt);
		blocksize = crypto_skcipher_blocksize(ic->journal_crypt);

		if (ic->journal_crypt_alg.key) {
			r = crypto_skcipher_setkey(ic->journal_crypt, ic->journal_crypt_alg.key,
						   ic->journal_crypt_alg.key_size);
			if (r) {
				*error = "Error setting encryption key";
				goto bad;
			}
		}
		DEBUG_print("cipher %s, block size %u iv size %u\n",
			    ic->journal_crypt_alg.alg_string, blocksize, ivsize);

		ic->journal_io = dm_integrity_alloc_page_list(ic->journal_pages);
		if (!ic->journal_io) {
			*error = "Could not allocate memory for journal io";
			r = -ENOMEM;
			goto bad;
		}

		if (blocksize == 1) {
			struct scatterlist *sg;

			req = skcipher_request_alloc(ic->journal_crypt, GFP_KERNEL);
			if (!req) {
				*error = "Could not allocate crypt request";
				r = -ENOMEM;
				goto bad;
			}

			crypt_iv = kzalloc(ivsize, GFP_KERNEL);
			if (!crypt_iv) {
				*error = "Could not allocate iv";
				r = -ENOMEM;
				goto bad;
			}

			ic->journal_xor = dm_integrity_alloc_page_list(ic->journal_pages);
			if (!ic->journal_xor) {
				*error = "Could not allocate memory for journal xor";
				r = -ENOMEM;
				goto bad;
			}

			sg = kvmalloc_array(ic->journal_pages + 1,
					    sizeof(struct scatterlist),
					    GFP_KERNEL);
			if (!sg) {
				*error = "Unable to allocate sg list";
				r = -ENOMEM;
				goto bad;
			}
			sg_init_table(sg, ic->journal_pages + 1);
			for (i = 0; i < ic->journal_pages; i++) {
				char *va = lowmem_page_address(ic->journal_xor[i].page);

				clear_page(va);
				sg_set_buf(&sg[i], va, PAGE_SIZE);
			}
			sg_set_buf(&sg[i], &ic->commit_ids, sizeof(ic->commit_ids));

			skcipher_request_set_crypt(req, sg, sg,
						   PAGE_SIZE * ic->journal_pages + sizeof(ic->commit_ids), crypt_iv);
			init_completion(&comp.comp);
			comp.in_flight = (atomic_t)ATOMIC_INIT(1);
			if (do_crypt(true, req, &comp))
				wait_for_completion(&comp.comp);
			kvfree(sg);
			r = dm_integrity_failed(ic);
			if (r) {
				*error = "Unable to encrypt journal";
				goto bad;
			}
			DEBUG_bytes(lowmem_page_address(ic->journal_xor[0].page), 64, "xor data");

			crypto_free_skcipher(ic->journal_crypt);
			ic->journal_crypt = NULL;
		} else {
			unsigned int crypt_len = roundup(ivsize, blocksize);

			req = skcipher_request_alloc(ic->journal_crypt, GFP_KERNEL);
			if (!req) {
				*error = "Could not allocate crypt request";
				r = -ENOMEM;
				goto bad;
			}

			crypt_iv = kmalloc(ivsize, GFP_KERNEL);
			if (!crypt_iv) {
				*error = "Could not allocate iv";
				r = -ENOMEM;
				goto bad;
			}

			crypt_data = kmalloc(crypt_len, GFP_KERNEL);
			if (!crypt_data) {
				*error = "Unable to allocate crypt data";
				r = -ENOMEM;
				goto bad;
			}

			ic->journal_scatterlist = dm_integrity_alloc_journal_scatterlist(ic, ic->journal);
			if (!ic->journal_scatterlist) {
				*error = "Unable to allocate sg list";
				r = -ENOMEM;
				goto bad;
			}
			ic->journal_io_scatterlist = dm_integrity_alloc_journal_scatterlist(ic, ic->journal_io);
			if (!ic->journal_io_scatterlist) {
				*error = "Unable to allocate sg list";
				r = -ENOMEM;
				goto bad;
			}
			ic->sk_requests = kvmalloc_array(ic->journal_sections,
							 sizeof(struct skcipher_request *),
							 GFP_KERNEL | __GFP_ZERO);
			if (!ic->sk_requests) {
				*error = "Unable to allocate sk requests";
				r = -ENOMEM;
				goto bad;
			}
			for (i = 0; i < ic->journal_sections; i++) {
				struct scatterlist sg;
				struct skcipher_request *section_req;
				__le32 section_le = cpu_to_le32(i);

				memset(crypt_iv, 0x00, ivsize);
				memset(crypt_data, 0x00, crypt_len);
				memcpy(crypt_data, &section_le, min_t(size_t, crypt_len, sizeof(section_le)));

				sg_init_one(&sg, crypt_data, crypt_len);
				skcipher_request_set_crypt(req, &sg, &sg, crypt_len, crypt_iv);
				init_completion(&comp.comp);
				comp.in_flight = (atomic_t)ATOMIC_INIT(1);
				if (do_crypt(true, req, &comp))
					wait_for_completion(&comp.comp);

				r = dm_integrity_failed(ic);
				if (r) {
					*error = "Unable to generate iv";
					goto bad;
				}

				section_req = skcipher_request_alloc(ic->journal_crypt, GFP_KERNEL);
				if (!section_req) {
					*error = "Unable to allocate crypt request";
					r = -ENOMEM;
					goto bad;
				}
				section_req->iv = kmalloc_array(ivsize, 2,
								GFP_KERNEL);
				if (!section_req->iv) {
					skcipher_request_free(section_req);
					*error = "Unable to allocate iv";
					r = -ENOMEM;
					goto bad;
				}
				memcpy(section_req->iv + ivsize, crypt_data, ivsize);
				section_req->cryptlen = (size_t)ic->journal_section_sectors << SECTOR_SHIFT;
				ic->sk_requests[i] = section_req;
				DEBUG_bytes(crypt_data, ivsize, "iv(%u)", i);
			}
		}
	}

	for (i = 0; i < N_COMMIT_IDS; i++) {
		unsigned int j;

retest_commit_id:
		for (j = 0; j < i; j++) {
			if (ic->commit_ids[j] == ic->commit_ids[i]) {
				ic->commit_ids[i] = cpu_to_le64(le64_to_cpu(ic->commit_ids[i]) + 1);
				goto retest_commit_id;
			}
		}
		DEBUG_print("commit id %u: %016llx\n", i, ic->commit_ids[i]);
	}

	journal_tree_size = (__u64)ic->journal_entries * sizeof(struct journal_node);
	if (journal_tree_size > ULONG_MAX) {
		*error = "Journal doesn't fit into memory";
		r = -ENOMEM;
		goto bad;
	}
	ic->journal_tree = kvmalloc(journal_tree_size, GFP_KERNEL);
	if (!ic->journal_tree) {
		*error = "Could not allocate memory for journal tree";
		r = -ENOMEM;
	}
bad:
	kfree(crypt_data);
	kfree(crypt_iv);
	skcipher_request_free(req);

	return r;
}

/*
 * Construct a integrity mapping
 *
 * Arguments:
 *	device
 *	offset from the start of the device
 *	tag size
 *	D - direct writes, J - journal writes, B - bitmap mode, R - recovery mode
 *	number of optional arguments
 *	optional arguments:
 *		journal_sectors
 *		interleave_sectors
 *		buffer_sectors
 *		journal_watermark
 *		commit_time
 *		meta_device
 *		block_size
 *		sectors_per_bit
 *		bitmap_flush_interval
 *		internal_hash
 *		journal_crypt
 *		journal_mac
 *		recalculate
 */
static int dm_integrity_ctr(struct dm_target *ti, unsigned int argc, char **argv)
{
	struct dm_integrity_c *ic;
	char dummy;
	int r;
	unsigned int extra_args;
	struct dm_arg_set as;
	static const struct dm_arg _args[] = {
		{0, 18, "Invalid number of feature args"},
	};
	unsigned int journal_sectors, interleave_sectors, buffer_sectors, journal_watermark, sync_msec;
	bool should_write_sb;
	__u64 threshold;
	unsigned long long start;
	__s8 log2_sectors_per_bitmap_bit = -1;
	__s8 log2_blocks_per_bitmap_bit;
	__u64 bits_in_journal;
	__u64 n_bitmap_bits;

#define DIRECT_ARGUMENTS	4

	if (argc <= DIRECT_ARGUMENTS) {
		ti->error = "Invalid argument count";
		return -EINVAL;
	}

	ic = kzalloc(sizeof(struct dm_integrity_c), GFP_KERNEL);
	if (!ic) {
		ti->error = "Cannot allocate integrity context";
		return -ENOMEM;
	}
	ti->private = ic;
	ti->per_io_data_size = sizeof(struct dm_integrity_io);
	ic->ti = ti;

	ic->in_progress = RB_ROOT;
	INIT_LIST_HEAD(&ic->wait_list);
	init_waitqueue_head(&ic->endio_wait);
	bio_list_init(&ic->flush_bio_list);
	init_waitqueue_head(&ic->copy_to_journal_wait);
	init_completion(&ic->crypto_backoff);
	atomic64_set(&ic->number_of_mismatches, 0);
	ic->bitmap_flush_interval = BITMAP_FLUSH_INTERVAL;

	r = dm_get_device(ti, argv[0], dm_table_get_mode(ti->table), &ic->dev);
	if (r) {
		ti->error = "Device lookup failed";
		goto bad;
	}

	if (sscanf(argv[1], "%llu%c", &start, &dummy) != 1 || start != (sector_t)start) {
		ti->error = "Invalid starting offset";
		r = -EINVAL;
		goto bad;
	}
	ic->start = start;

	if (strcmp(argv[2], "-")) {
		if (sscanf(argv[2], "%u%c", &ic->tag_size, &dummy) != 1 || !ic->tag_size) {
			ti->error = "Invalid tag size";
			r = -EINVAL;
			goto bad;
		}
	}

	if (!strcmp(argv[3], "J") || !strcmp(argv[3], "B") ||
	    !strcmp(argv[3], "D") || !strcmp(argv[3], "R")) {
		ic->mode = argv[3][0];
	} else {
		ti->error = "Invalid mode (expecting J, B, D, R)";
		r = -EINVAL;
		goto bad;
	}

	journal_sectors = 0;
	interleave_sectors = DEFAULT_INTERLEAVE_SECTORS;
	buffer_sectors = DEFAULT_BUFFER_SECTORS;
	journal_watermark = DEFAULT_JOURNAL_WATERMARK;
	sync_msec = DEFAULT_SYNC_MSEC;
	ic->sectors_per_block = 1;

	as.argc = argc - DIRECT_ARGUMENTS;
	as.argv = argv + DIRECT_ARGUMENTS;
	r = dm_read_arg_group(_args, &as, &extra_args, &ti->error);
	if (r)
		goto bad;

	while (extra_args--) {
		const char *opt_string;
		unsigned int val;
		unsigned long long llval;

		opt_string = dm_shift_arg(&as);
		if (!opt_string) {
			r = -EINVAL;
			ti->error = "Not enough feature arguments";
			goto bad;
		}
		if (sscanf(opt_string, "journal_sectors:%u%c", &val, &dummy) == 1)
			journal_sectors = val ? val : 1;
		else if (sscanf(opt_string, "interleave_sectors:%u%c", &val, &dummy) == 1)
			interleave_sectors = val;
		else if (sscanf(opt_string, "buffer_sectors:%u%c", &val, &dummy) == 1)
			buffer_sectors = val;
		else if (sscanf(opt_string, "journal_watermark:%u%c", &val, &dummy) == 1 && val <= 100)
			journal_watermark = val;
		else if (sscanf(opt_string, "commit_time:%u%c", &val, &dummy) == 1)
			sync_msec = val;
		else if (!strncmp(opt_string, "meta_device:", strlen("meta_device:"))) {
			if (ic->meta_dev) {
				dm_put_device(ti, ic->meta_dev);
				ic->meta_dev = NULL;
			}
			r = dm_get_device(ti, strchr(opt_string, ':') + 1,
					  dm_table_get_mode(ti->table), &ic->meta_dev);
			if (r) {
				ti->error = "Device lookup failed";
				goto bad;
			}
		} else if (sscanf(opt_string, "block_size:%u%c", &val, &dummy) == 1) {
			if (val < 1 << SECTOR_SHIFT ||
			    val > MAX_SECTORS_PER_BLOCK << SECTOR_SHIFT ||
			    (val & (val - 1))) {
				r = -EINVAL;
				ti->error = "Invalid block_size argument";
				goto bad;
			}
			ic->sectors_per_block = val >> SECTOR_SHIFT;
		} else if (sscanf(opt_string, "sectors_per_bit:%llu%c", &llval, &dummy) == 1) {
			log2_sectors_per_bitmap_bit = !llval ? 0 : __ilog2_u64(llval);
		} else if (sscanf(opt_string, "bitmap_flush_interval:%u%c", &val, &dummy) == 1) {
			if (val >= (uint64_t)UINT_MAX * 1000 / HZ) {
				r = -EINVAL;
				ti->error = "Invalid bitmap_flush_interval argument";
				goto bad;
			}
			ic->bitmap_flush_interval = msecs_to_jiffies(val);
		} else if (!strncmp(opt_string, "internal_hash:", strlen("internal_hash:"))) {
			r = get_alg_and_key(opt_string, &ic->internal_hash_alg, &ti->error,
					    "Invalid internal_hash argument");
			if (r)
				goto bad;
		} else if (!strncmp(opt_string, "journal_crypt:", strlen("journal_crypt:"))) {
			r = get_alg_and_key(opt_string, &ic->journal_crypt_alg, &ti->error,
					    "Invalid journal_crypt argument");
			if (r)
				goto bad;
		} else if (!strncmp(opt_string, "journal_mac:", strlen("journal_mac:"))) {
			r = get_alg_and_key(opt_string, &ic->journal_mac_alg, &ti->error,
					    "Invalid journal_mac argument");
			if (r)
				goto bad;
		} else if (!strcmp(opt_string, "recalculate")) {
			ic->recalculate_flag = true;
		} else if (!strcmp(opt_string, "reset_recalculate")) {
			ic->recalculate_flag = true;
			ic->reset_recalculate_flag = true;
		} else if (!strcmp(opt_string, "allow_discards")) {
			ic->discard = true;
		} else if (!strcmp(opt_string, "fix_padding")) {
			ic->fix_padding = true;
		} else if (!strcmp(opt_string, "fix_hmac")) {
			ic->fix_hmac = true;
		} else if (!strcmp(opt_string, "legacy_recalculate")) {
			ic->legacy_recalculate = true;
		} else {
			r = -EINVAL;
			ti->error = "Invalid argument";
			goto bad;
		}
	}

	ic->data_device_sectors = bdev_nr_sectors(ic->dev->bdev);
	if (!ic->meta_dev)
		ic->meta_device_sectors = ic->data_device_sectors;
	else
		ic->meta_device_sectors = bdev_nr_sectors(ic->meta_dev->bdev);

	if (!journal_sectors) {
		journal_sectors = min((sector_t)DEFAULT_MAX_JOURNAL_SECTORS,
				      ic->data_device_sectors >> DEFAULT_JOURNAL_SIZE_FACTOR);
	}

	if (!buffer_sectors)
		buffer_sectors = 1;
	ic->log2_buffer_sectors = min((int)__fls(buffer_sectors), 31 - SECTOR_SHIFT);

	r = get_mac(&ic->internal_hash, &ic->internal_hash_alg, &ti->error,
		    "Invalid internal hash", "Error setting internal hash key");
	if (r)
		goto bad;

	r = get_mac(&ic->journal_mac, &ic->journal_mac_alg, &ti->error,
		    "Invalid journal mac", "Error setting journal mac key");
	if (r)
		goto bad;

	if (!ic->tag_size) {
		if (!ic->internal_hash) {
			ti->error = "Unknown tag size";
			r = -EINVAL;
			goto bad;
		}
		ic->tag_size = crypto_shash_digestsize(ic->internal_hash);
	}
	if (ic->tag_size > MAX_TAG_SIZE) {
		ti->error = "Too big tag size";
		r = -EINVAL;
		goto bad;
	}
	if (!(ic->tag_size & (ic->tag_size - 1)))
		ic->log2_tag_size = __ffs(ic->tag_size);
	else
		ic->log2_tag_size = -1;

	if (ic->mode == 'B' && !ic->internal_hash) {
		r = -EINVAL;
		ti->error = "Bitmap mode can be only used with internal hash";
		goto bad;
	}

	if (ic->discard && !ic->internal_hash) {
		r = -EINVAL;
		ti->error = "Discard can be only used with internal hash";
		goto bad;
	}

	ic->autocommit_jiffies = msecs_to_jiffies(sync_msec);
	ic->autocommit_msec = sync_msec;
	timer_setup(&ic->autocommit_timer, autocommit_fn, 0);

	ic->io = dm_io_client_create();
	if (IS_ERR(ic->io)) {
		r = PTR_ERR(ic->io);
		ic->io = NULL;
		ti->error = "Cannot allocate dm io";
		goto bad;
	}

	r = mempool_init_slab_pool(&ic->journal_io_mempool, JOURNAL_IO_MEMPOOL, journal_io_cache);
	if (r) {
		ti->error = "Cannot allocate mempool";
		goto bad;
	}

	r = mempool_init_page_pool(&ic->recheck_pool, 1, 0);
	if (r) {
		ti->error = "Cannot allocate mempool";
		goto bad;
	}

	ic->metadata_wq = alloc_workqueue("dm-integrity-metadata",
					  WQ_MEM_RECLAIM, METADATA_WORKQUEUE_MAX_ACTIVE);
	if (!ic->metadata_wq) {
		ti->error = "Cannot allocate workqueue";
		r = -ENOMEM;
		goto bad;
	}

	/*
	 * If this workqueue weren't ordered, it would cause bio reordering
	 * and reduced performance.
	 */
	ic->wait_wq = alloc_ordered_workqueue("dm-integrity-wait", WQ_MEM_RECLAIM);
	if (!ic->wait_wq) {
		ti->error = "Cannot allocate workqueue";
		r = -ENOMEM;
		goto bad;
	}

	ic->offload_wq = alloc_workqueue("dm-integrity-offload", WQ_MEM_RECLAIM,
					  METADATA_WORKQUEUE_MAX_ACTIVE);
	if (!ic->offload_wq) {
		ti->error = "Cannot allocate workqueue";
		r = -ENOMEM;
		goto bad;
	}

	ic->commit_wq = alloc_workqueue("dm-integrity-commit", WQ_MEM_RECLAIM, 1);
	if (!ic->commit_wq) {
		ti->error = "Cannot allocate workqueue";
		r = -ENOMEM;
		goto bad;
	}
	INIT_WORK(&ic->commit_work, integrity_commit);

	if (ic->mode == 'J' || ic->mode == 'B') {
		ic->writer_wq = alloc_workqueue("dm-integrity-writer", WQ_MEM_RECLAIM, 1);
		if (!ic->writer_wq) {
			ti->error = "Cannot allocate workqueue";
			r = -ENOMEM;
			goto bad;
		}
		INIT_WORK(&ic->writer_work, integrity_writer);
	}

	ic->sb = alloc_pages_exact(SB_SECTORS << SECTOR_SHIFT, GFP_KERNEL);
	if (!ic->sb) {
		r = -ENOMEM;
		ti->error = "Cannot allocate superblock area";
		goto bad;
	}

	r = sync_rw_sb(ic, REQ_OP_READ);
	if (r) {
		ti->error = "Error reading superblock";
		goto bad;
	}
	should_write_sb = false;
	if (memcmp(ic->sb->magic, SB_MAGIC, 8)) {
		if (ic->mode != 'R') {
			if (memchr_inv(ic->sb, 0, SB_SECTORS << SECTOR_SHIFT)) {
				r = -EINVAL;
				ti->error = "The device is not initialized";
				goto bad;
			}
		}

		r = initialize_superblock(ic, journal_sectors, interleave_sectors);
		if (r) {
			ti->error = "Could not initialize superblock";
			goto bad;
		}
		if (ic->mode != 'R')
			should_write_sb = true;
	}

	if (!ic->sb->version || ic->sb->version > SB_VERSION_5) {
		r = -EINVAL;
		ti->error = "Unknown version";
		goto bad;
	}
	if (le16_to_cpu(ic->sb->integrity_tag_size) != ic->tag_size) {
		r = -EINVAL;
		ti->error = "Tag size doesn't match the information in superblock";
		goto bad;
	}
	if (ic->sb->log2_sectors_per_block != __ffs(ic->sectors_per_block)) {
		r = -EINVAL;
		ti->error = "Block size doesn't match the information in superblock";
		goto bad;
	}
	if (!le32_to_cpu(ic->sb->journal_sections)) {
		r = -EINVAL;
		ti->error = "Corrupted superblock, journal_sections is 0";
		goto bad;
	}
	/* make sure that ti->max_io_len doesn't overflow */
	if (!ic->meta_dev) {
		if (ic->sb->log2_interleave_sectors < MIN_LOG2_INTERLEAVE_SECTORS ||
		    ic->sb->log2_interleave_sectors > MAX_LOG2_INTERLEAVE_SECTORS) {
			r = -EINVAL;
			ti->error = "Invalid interleave_sectors in the superblock";
			goto bad;
		}
	} else {
		if (ic->sb->log2_interleave_sectors) {
			r = -EINVAL;
			ti->error = "Invalid interleave_sectors in the superblock";
			goto bad;
		}
	}
	if (!!(ic->sb->flags & cpu_to_le32(SB_FLAG_HAVE_JOURNAL_MAC)) != !!ic->journal_mac_alg.alg_string) {
		r = -EINVAL;
		ti->error = "Journal mac mismatch";
		goto bad;
	}

	get_provided_data_sectors(ic);
	if (!ic->provided_data_sectors) {
		r = -EINVAL;
		ti->error = "The device is too small";
		goto bad;
	}

try_smaller_buffer:
	r = calculate_device_limits(ic);
	if (r) {
		if (ic->meta_dev) {
			if (ic->log2_buffer_sectors > 3) {
				ic->log2_buffer_sectors--;
				goto try_smaller_buffer;
			}
		}
		ti->error = "The device is too small";
		goto bad;
	}

	if (log2_sectors_per_bitmap_bit < 0)
		log2_sectors_per_bitmap_bit = __fls(DEFAULT_SECTORS_PER_BITMAP_BIT);
	if (log2_sectors_per_bitmap_bit < ic->sb->log2_sectors_per_block)
		log2_sectors_per_bitmap_bit = ic->sb->log2_sectors_per_block;

	bits_in_journal = ((__u64)ic->journal_section_sectors * ic->journal_sections) << (SECTOR_SHIFT + 3);
	if (bits_in_journal > UINT_MAX)
		bits_in_journal = UINT_MAX;
	while (bits_in_journal < (ic->provided_data_sectors + ((sector_t)1 << log2_sectors_per_bitmap_bit) - 1) >> log2_sectors_per_bitmap_bit)
		log2_sectors_per_bitmap_bit++;

	log2_blocks_per_bitmap_bit = log2_sectors_per_bitmap_bit - ic->sb->log2_sectors_per_block;
	ic->log2_blocks_per_bitmap_bit = log2_blocks_per_bitmap_bit;
	if (should_write_sb)
		ic->sb->log2_blocks_per_bitmap_bit = log2_blocks_per_bitmap_bit;

	n_bitmap_bits = ((ic->provided_data_sectors >> ic->sb->log2_sectors_per_block)
				+ (((sector_t)1 << log2_blocks_per_bitmap_bit) - 1)) >> log2_blocks_per_bitmap_bit;
	ic->n_bitmap_blocks = DIV_ROUND_UP(n_bitmap_bits, BITMAP_BLOCK_SIZE * 8);

	if (!ic->meta_dev)
		ic->log2_buffer_sectors = min(ic->log2_buffer_sectors, (__u8)__ffs(ic->metadata_run));

	if (ti->len > ic->provided_data_sectors) {
		r = -EINVAL;
		ti->error = "Not enough provided sectors for requested mapping size";
		goto bad;
	}


	threshold = (__u64)ic->journal_entries * (100 - journal_watermark);
	threshold += 50;
	do_div(threshold, 100);
	ic->free_sectors_threshold = threshold;

	DEBUG_print("initialized:\n");
	DEBUG_print("	integrity_tag_size %u\n", le16_to_cpu(ic->sb->integrity_tag_size));
	DEBUG_print("	journal_entry_size %u\n", ic->journal_entry_size);
	DEBUG_print("	journal_entries_per_sector %u\n", ic->journal_entries_per_sector);
	DEBUG_print("	journal_section_entries %u\n", ic->journal_section_entries);
	DEBUG_print("	journal_section_sectors %u\n", ic->journal_section_sectors);
	DEBUG_print("	journal_sections %u\n", (unsigned int)le32_to_cpu(ic->sb->journal_sections));
	DEBUG_print("	journal_entries %u\n", ic->journal_entries);
	DEBUG_print("	log2_interleave_sectors %d\n", ic->sb->log2_interleave_sectors);
	DEBUG_print("	data_device_sectors 0x%llx\n", bdev_nr_sectors(ic->dev->bdev));
	DEBUG_print("	initial_sectors 0x%x\n", ic->initial_sectors);
	DEBUG_print("	metadata_run 0x%x\n", ic->metadata_run);
	DEBUG_print("	log2_metadata_run %d\n", ic->log2_metadata_run);
	DEBUG_print("	provided_data_sectors 0x%llx (%llu)\n", ic->provided_data_sectors, ic->provided_data_sectors);
	DEBUG_print("	log2_buffer_sectors %u\n", ic->log2_buffer_sectors);
	DEBUG_print("	bits_in_journal %llu\n", bits_in_journal);

	if (ic->recalculate_flag && !(ic->sb->flags & cpu_to_le32(SB_FLAG_RECALCULATING))) {
		ic->sb->flags |= cpu_to_le32(SB_FLAG_RECALCULATING);
		ic->sb->recalc_sector = cpu_to_le64(0);
	}

	if (ic->internal_hash) {
		ic->recalc_wq = alloc_workqueue("dm-integrity-recalc", WQ_MEM_RECLAIM, 1);
		if (!ic->recalc_wq) {
			ti->error = "Cannot allocate workqueue";
			r = -ENOMEM;
			goto bad;
		}
		INIT_WORK(&ic->recalc_work, integrity_recalc);
	} else {
		if (ic->sb->flags & cpu_to_le32(SB_FLAG_RECALCULATING)) {
			ti->error = "Recalculate can only be specified with internal_hash";
			r = -EINVAL;
			goto bad;
		}
	}

	if (ic->sb->flags & cpu_to_le32(SB_FLAG_RECALCULATING) &&
	    le64_to_cpu(ic->sb->recalc_sector) < ic->provided_data_sectors &&
	    dm_integrity_disable_recalculate(ic)) {
		ti->error = "Recalculating with HMAC is disabled for security reasons - if you really need it, use the argument \"legacy_recalculate\"";
		r = -EOPNOTSUPP;
		goto bad;
	}

	ic->bufio = dm_bufio_client_create(ic->meta_dev ? ic->meta_dev->bdev : ic->dev->bdev,
			1U << (SECTOR_SHIFT + ic->log2_buffer_sectors), 1, 0, NULL, NULL, 0);
	if (IS_ERR(ic->bufio)) {
		r = PTR_ERR(ic->bufio);
		ti->error = "Cannot initialize dm-bufio";
		ic->bufio = NULL;
		goto bad;
	}
	dm_bufio_set_sector_offset(ic->bufio, ic->start + ic->initial_sectors);

	if (ic->mode != 'R') {
		r = create_journal(ic, &ti->error);
		if (r)
			goto bad;

	}

	if (ic->mode == 'B') {
		unsigned int i;
		unsigned int n_bitmap_pages = DIV_ROUND_UP(ic->n_bitmap_blocks, PAGE_SIZE / BITMAP_BLOCK_SIZE);

		ic->recalc_bitmap = dm_integrity_alloc_page_list(n_bitmap_pages);
		if (!ic->recalc_bitmap) {
			r = -ENOMEM;
			goto bad;
		}
		ic->may_write_bitmap = dm_integrity_alloc_page_list(n_bitmap_pages);
		if (!ic->may_write_bitmap) {
			r = -ENOMEM;
			goto bad;
		}
		ic->bbs = kvmalloc_array(ic->n_bitmap_blocks, sizeof(struct bitmap_block_status), GFP_KERNEL);
		if (!ic->bbs) {
			r = -ENOMEM;
			goto bad;
		}
		INIT_DELAYED_WORK(&ic->bitmap_flush_work, bitmap_flush_work);
		for (i = 0; i < ic->n_bitmap_blocks; i++) {
			struct bitmap_block_status *bbs = &ic->bbs[i];
			unsigned int sector, pl_index, pl_offset;

			INIT_WORK(&bbs->work, bitmap_block_work);
			bbs->ic = ic;
			bbs->idx = i;
			bio_list_init(&bbs->bio_queue);
			spin_lock_init(&bbs->bio_queue_lock);

			sector = i * (BITMAP_BLOCK_SIZE >> SECTOR_SHIFT);
			pl_index = sector >> (PAGE_SHIFT - SECTOR_SHIFT);
			pl_offset = (sector << SECTOR_SHIFT) & (PAGE_SIZE - 1);

			bbs->bitmap = lowmem_page_address(ic->journal[pl_index].page) + pl_offset;
		}
	}

	if (should_write_sb) {
		init_journal(ic, 0, ic->journal_sections, 0);
		r = dm_integrity_failed(ic);
		if (unlikely(r)) {
			ti->error = "Error initializing journal";
			goto bad;
		}
		r = sync_rw_sb(ic, REQ_OP_WRITE | REQ_FUA);
		if (r) {
			ti->error = "Error initializing superblock";
			goto bad;
		}
		ic->just_formatted = true;
	}

	if (!ic->meta_dev) {
		r = dm_set_target_max_io_len(ti, 1U << ic->sb->log2_interleave_sectors);
		if (r)
			goto bad;
	}
	if (ic->mode == 'B') {
		unsigned int max_io_len;

		max_io_len = ((sector_t)ic->sectors_per_block << ic->log2_blocks_per_bitmap_bit) * (BITMAP_BLOCK_SIZE * 8);
		if (!max_io_len)
			max_io_len = 1U << 31;
		DEBUG_print("max_io_len: old %u, new %u\n", ti->max_io_len, max_io_len);
		if (!ti->max_io_len || ti->max_io_len > max_io_len) {
			r = dm_set_target_max_io_len(ti, max_io_len);
			if (r)
				goto bad;
		}
	}

	if (!ic->internal_hash)
		dm_integrity_set(ti, ic);

	ti->num_flush_bios = 1;
	ti->flush_supported = true;
	if (ic->discard)
		ti->num_discard_bios = 1;

	dm_audit_log_ctr(DM_MSG_PREFIX, ti, 1);
	return 0;

bad:
	dm_audit_log_ctr(DM_MSG_PREFIX, ti, 0);
	dm_integrity_dtr(ti);
	return r;
}

static void dm_integrity_dtr(struct dm_target *ti)
{
	struct dm_integrity_c *ic = ti->private;

	BUG_ON(!RB_EMPTY_ROOT(&ic->in_progress));
	BUG_ON(!list_empty(&ic->wait_list));

	if (ic->mode == 'B')
		cancel_delayed_work_sync(&ic->bitmap_flush_work);
	if (ic->metadata_wq)
		destroy_workqueue(ic->metadata_wq);
	if (ic->wait_wq)
		destroy_workqueue(ic->wait_wq);
	if (ic->offload_wq)
		destroy_workqueue(ic->offload_wq);
	if (ic->commit_wq)
		destroy_workqueue(ic->commit_wq);
	if (ic->writer_wq)
		destroy_workqueue(ic->writer_wq);
	if (ic->recalc_wq)
		destroy_workqueue(ic->recalc_wq);
	kvfree(ic->bbs);
	if (ic->bufio)
		dm_bufio_client_destroy(ic->bufio);
	mempool_exit(&ic->recheck_pool);
	mempool_exit(&ic->journal_io_mempool);
	if (ic->io)
		dm_io_client_destroy(ic->io);
	if (ic->dev)
		dm_put_device(ti, ic->dev);
	if (ic->meta_dev)
		dm_put_device(ti, ic->meta_dev);
	dm_integrity_free_page_list(ic->journal);
	dm_integrity_free_page_list(ic->journal_io);
	dm_integrity_free_page_list(ic->journal_xor);
	dm_integrity_free_page_list(ic->recalc_bitmap);
	dm_integrity_free_page_list(ic->may_write_bitmap);
	if (ic->journal_scatterlist)
		dm_integrity_free_journal_scatterlist(ic, ic->journal_scatterlist);
	if (ic->journal_io_scatterlist)
		dm_integrity_free_journal_scatterlist(ic, ic->journal_io_scatterlist);
	if (ic->sk_requests) {
		unsigned int i;

		for (i = 0; i < ic->journal_sections; i++) {
			struct skcipher_request *req;

			req = ic->sk_requests[i];
			if (req) {
				kfree_sensitive(req->iv);
				skcipher_request_free(req);
			}
		}
		kvfree(ic->sk_requests);
	}
	kvfree(ic->journal_tree);
	if (ic->sb)
		free_pages_exact(ic->sb, SB_SECTORS << SECTOR_SHIFT);

	if (ic->internal_hash)
		crypto_free_shash(ic->internal_hash);
	free_alg(&ic->internal_hash_alg);

	if (ic->journal_crypt)
		crypto_free_skcipher(ic->journal_crypt);
	free_alg(&ic->journal_crypt_alg);

	if (ic->journal_mac)
		crypto_free_shash(ic->journal_mac);
	free_alg(&ic->journal_mac_alg);

	kfree(ic);
	dm_audit_log_dtr(DM_MSG_PREFIX, ti, 1);
}

static struct target_type integrity_target = {
	.name			= "integrity",
	.version		= {1, 11, 0},
	.module			= THIS_MODULE,
	.features		= DM_TARGET_SINGLETON | DM_TARGET_INTEGRITY,
	.ctr			= dm_integrity_ctr,
	.dtr			= dm_integrity_dtr,
	.map			= dm_integrity_map,
	.postsuspend		= dm_integrity_postsuspend,
	.resume			= dm_integrity_resume,
	.status			= dm_integrity_status,
	.iterate_devices	= dm_integrity_iterate_devices,
	.io_hints		= dm_integrity_io_hints,
};

static int __init dm_integrity_init(void)
{
	int r;

	journal_io_cache = kmem_cache_create("integrity_journal_io",
					     sizeof(struct journal_io), 0, 0, NULL);
	if (!journal_io_cache) {
		DMERR("can't allocate journal io cache");
		return -ENOMEM;
	}

	r = dm_register_target(&integrity_target);
	if (r < 0) {
		kmem_cache_destroy(journal_io_cache);
		return r;
	}

	return 0;
}

static void __exit dm_integrity_exit(void)
{
	dm_unregister_target(&integrity_target);
	kmem_cache_destroy(journal_io_cache);
}

module_init(dm_integrity_init);
module_exit(dm_integrity_exit);

MODULE_AUTHOR("Milan Broz");
MODULE_AUTHOR("Mikulas Patocka");
MODULE_DESCRIPTION(DM_NAME " target for integrity tags extension");
MODULE_LICENSE("GPL");<|MERGE_RESOLUTION|>--- conflicted
+++ resolved
@@ -1691,21 +1691,13 @@
 	get_random_bytes(result, ic->tag_size);
 }
 
-<<<<<<< HEAD
 static noinline void integrity_recheck(struct dm_integrity_io *dio, char *checksum)
-=======
-static void integrity_recheck(struct dm_integrity_io *dio)
->>>>>>> 771d940f
 {
 	struct bio *bio = dm_bio_from_per_bio_data(dio, sizeof(struct dm_integrity_io));
 	struct dm_integrity_c *ic = dio->ic;
 	struct bvec_iter iter;
 	struct bio_vec bv;
 	sector_t sector, logical_sector, area, offset;
-<<<<<<< HEAD
-=======
-	char checksum_onstack[max_t(size_t, HASH_MAX_DIGESTSIZE, MAX_TAG_SIZE)];
->>>>>>> 771d940f
 	struct page *page;
 	void *buffer;
 
@@ -1735,24 +1727,14 @@
 			io_loc.sector = sector;
 			io_loc.count = ic->sectors_per_block;
 
-<<<<<<< HEAD
-			r = dm_io(&io_req, 1, &io_loc, NULL);
-=======
 			r = dm_io(&io_req, 1, &io_loc, NULL, IOPRIO_DEFAULT);
->>>>>>> 771d940f
 			if (unlikely(r)) {
 				dio->bi_status = errno_to_blk_status(r);
 				goto free_ret;
 			}
 
-<<<<<<< HEAD
 			integrity_sector_checksum(ic, logical_sector, buffer, checksum);
 			r = dm_integrity_rw_tag(ic, checksum, &dio->metadata_block,
-=======
-			integrity_sector_checksum(ic, logical_sector, buffer,
-						  checksum_onstack);
-			r = dm_integrity_rw_tag(ic, checksum_onstack, &dio->metadata_block,
->>>>>>> 771d940f
 						&dio->metadata_offset, ic->tag_size, TAG_CMP);
 			if (r) {
 				if (r > 0) {
@@ -1867,11 +1849,7 @@
 						checksums_ptr - checksums, dio->op == REQ_OP_READ ? TAG_CMP : TAG_WRITE);
 			if (unlikely(r)) {
 				if (r > 0) {
-<<<<<<< HEAD
 					integrity_recheck(dio, checksums);
-=======
-					integrity_recheck(dio);
->>>>>>> 771d940f
 					goto skip_io;
 				}
 				if (likely(checksums != checksums_onstack))
