// SPDX-License-Identifier: GPL-2.0-only
/*
 * Copyright (C) 2012 Red Hat, Inc.
 *
 * Author: Mikulas Patocka <mpatocka@redhat.com>
 *
 * Based on Chromium dm-verity driver (C) 2011 The Chromium OS Authors
 *
 * In the file "/sys/module/dm_verity/parameters/prefetch_cluster" you can set
 * default prefetch value. Data are read in "prefetch_cluster" chunks from the
 * hash device. Setting this greatly improves performance when data and hash
 * are on the same disk on different partitions on devices with poor random
 * access behavior.
 */

#include "dm-verity.h"
#include "dm-verity-fec.h"
#include "dm-verity-verify-sig.h"
#include "dm-audit.h"
#include <linux/module.h>
#include <linux/reboot.h>
#include <linux/scatterlist.h>
#include <linux/string.h>
#include <linux/jump_label.h>

#define DM_MSG_PREFIX			"verity"

#define DM_VERITY_ENV_LENGTH		42
#define DM_VERITY_ENV_VAR_NAME		"DM_VERITY_ERR_BLOCK_NR"

#define DM_VERITY_DEFAULT_PREFETCH_SIZE	262144

#define DM_VERITY_MAX_CORRUPTED_ERRS	100

#define DM_VERITY_OPT_LOGGING		"ignore_corruption"
#define DM_VERITY_OPT_RESTART		"restart_on_corruption"
#define DM_VERITY_OPT_PANIC		"panic_on_corruption"
#define DM_VERITY_OPT_IGN_ZEROES	"ignore_zero_blocks"
#define DM_VERITY_OPT_AT_MOST_ONCE	"check_at_most_once"
#define DM_VERITY_OPT_TASKLET_VERIFY	"try_verify_in_tasklet"

#define DM_VERITY_OPTS_MAX		(4 + DM_VERITY_OPTS_FEC + \
					 DM_VERITY_ROOT_HASH_VERIFICATION_OPTS)

static unsigned int dm_verity_prefetch_cluster = DM_VERITY_DEFAULT_PREFETCH_SIZE;

module_param_named(prefetch_cluster, dm_verity_prefetch_cluster, uint, 0644);

static DEFINE_STATIC_KEY_FALSE(use_bh_wq_enabled);

struct dm_verity_prefetch_work {
	struct work_struct work;
	struct dm_verity *v;
	unsigned short ioprio;
	sector_t block;
	unsigned int n_blocks;
};

/*
 * Auxiliary structure appended to each dm-bufio buffer. If the value
 * hash_verified is nonzero, hash of the block has been verified.
 *
 * The variable hash_verified is set to 0 when allocating the buffer, then
 * it can be changed to 1 and it is never reset to 0 again.
 *
 * There is no lock around this value, a race condition can at worst cause
 * that multiple processes verify the hash of the same buffer simultaneously
 * and write 1 to hash_verified simultaneously.
 * This condition is harmless, so we don't need locking.
 */
struct buffer_aux {
	int hash_verified;
};

/*
 * Initialize struct buffer_aux for a freshly created buffer.
 */
static void dm_bufio_alloc_callback(struct dm_buffer *buf)
{
	struct buffer_aux *aux = dm_bufio_get_aux_data(buf);

	aux->hash_verified = 0;
}

/*
 * Translate input sector number to the sector number on the target device.
 */
static sector_t verity_map_sector(struct dm_verity *v, sector_t bi_sector)
{
	return v->data_start + dm_target_offset(v->ti, bi_sector);
}

/*
 * Return hash position of a specified block at a specified tree level
 * (0 is the lowest level).
 * The lowest "hash_per_block_bits"-bits of the result denote hash position
 * inside a hash block. The remaining bits denote location of the hash block.
 */
static sector_t verity_position_at_level(struct dm_verity *v, sector_t block,
					 int level)
{
	return block >> (level * v->hash_per_block_bits);
}

static int verity_hash_update(struct dm_verity *v, struct ahash_request *req,
				const u8 *data, size_t len,
				struct crypto_wait *wait)
{
	struct scatterlist sg;

	if (likely(!is_vmalloc_addr(data))) {
		sg_init_one(&sg, data, len);
		ahash_request_set_crypt(req, &sg, NULL, len);
		return crypto_wait_req(crypto_ahash_update(req), wait);
	}

	do {
		int r;
		size_t this_step = min_t(size_t, len, PAGE_SIZE - offset_in_page(data));

		flush_kernel_vmap_range((void *)data, this_step);
		sg_init_table(&sg, 1);
		sg_set_page(&sg, vmalloc_to_page(data), this_step, offset_in_page(data));
		ahash_request_set_crypt(req, &sg, NULL, this_step);
		r = crypto_wait_req(crypto_ahash_update(req), wait);
		if (unlikely(r))
			return r;
		data += this_step;
		len -= this_step;
	} while (len);

	return 0;
}

/*
 * Wrapper for crypto_ahash_init, which handles verity salting.
 */
static int verity_hash_init(struct dm_verity *v, struct ahash_request *req,
				struct crypto_wait *wait, bool may_sleep)
{
	int r;

	ahash_request_set_tfm(req, v->tfm);
	ahash_request_set_callback(req,
		may_sleep ? CRYPTO_TFM_REQ_MAY_SLEEP | CRYPTO_TFM_REQ_MAY_BACKLOG : 0,
		crypto_req_done, (void *)wait);
	crypto_init_wait(wait);

	r = crypto_wait_req(crypto_ahash_init(req), wait);

	if (unlikely(r < 0)) {
		if (r != -ENOMEM)
			DMERR("crypto_ahash_init failed: %d", r);
		return r;
	}

	if (likely(v->salt_size && (v->version >= 1)))
		r = verity_hash_update(v, req, v->salt, v->salt_size, wait);

	return r;
}

static int verity_hash_final(struct dm_verity *v, struct ahash_request *req,
			     u8 *digest, struct crypto_wait *wait)
{
	int r;

	if (unlikely(v->salt_size && (!v->version))) {
		r = verity_hash_update(v, req, v->salt, v->salt_size, wait);

		if (r < 0) {
			DMERR("%s failed updating salt: %d", __func__, r);
			goto out;
		}
	}

	ahash_request_set_crypt(req, NULL, digest, 0);
	r = crypto_wait_req(crypto_ahash_final(req), wait);
out:
	return r;
}

int verity_hash(struct dm_verity *v, struct ahash_request *req,
		const u8 *data, size_t len, u8 *digest, bool may_sleep)
{
	int r;
	struct crypto_wait wait;

	r = verity_hash_init(v, req, &wait, may_sleep);
	if (unlikely(r < 0))
		goto out;

	r = verity_hash_update(v, req, data, len, &wait);
	if (unlikely(r < 0))
		goto out;

	r = verity_hash_final(v, req, digest, &wait);

out:
	return r;
}

static void verity_hash_at_level(struct dm_verity *v, sector_t block, int level,
				 sector_t *hash_block, unsigned int *offset)
{
	sector_t position = verity_position_at_level(v, block, level);
	unsigned int idx;

	*hash_block = v->hash_level_block[level] + (position >> v->hash_per_block_bits);

	if (!offset)
		return;

	idx = position & ((1 << v->hash_per_block_bits) - 1);
	if (!v->version)
		*offset = idx * v->digest_size;
	else
		*offset = idx << (v->hash_dev_block_bits - v->hash_per_block_bits);
}

/*
 * Handle verification errors.
 */
static int verity_handle_err(struct dm_verity *v, enum verity_block_type type,
			     unsigned long long block)
{
	char verity_env[DM_VERITY_ENV_LENGTH];
	char *envp[] = { verity_env, NULL };
	const char *type_str = "";
	struct mapped_device *md = dm_table_get_md(v->ti->table);

	/* Corruption should be visible in device status in all modes */
	v->hash_failed = true;

	if (v->corrupted_errs >= DM_VERITY_MAX_CORRUPTED_ERRS)
		goto out;

	v->corrupted_errs++;

	switch (type) {
	case DM_VERITY_BLOCK_TYPE_DATA:
		type_str = "data";
		break;
	case DM_VERITY_BLOCK_TYPE_METADATA:
		type_str = "metadata";
		break;
	default:
		BUG();
	}

	DMERR_LIMIT("%s: %s block %llu is corrupted", v->data_dev->name,
		    type_str, block);

	if (v->corrupted_errs == DM_VERITY_MAX_CORRUPTED_ERRS) {
		DMERR("%s: reached maximum errors", v->data_dev->name);
		dm_audit_log_target(DM_MSG_PREFIX, "max-corrupted-errors", v->ti, 0);
	}

	snprintf(verity_env, DM_VERITY_ENV_LENGTH, "%s=%d,%llu",
		DM_VERITY_ENV_VAR_NAME, type, block);

	kobject_uevent_env(&disk_to_dev(dm_disk(md))->kobj, KOBJ_CHANGE, envp);

out:
	if (v->mode == DM_VERITY_MODE_LOGGING)
		return 0;

	if (v->mode == DM_VERITY_MODE_RESTART)
		kernel_restart("dm-verity device corrupted");

	if (v->mode == DM_VERITY_MODE_PANIC)
		panic("dm-verity device corrupted");

	return 1;
}

/*
 * Verify hash of a metadata block pertaining to the specified data block
 * ("block" argument) at a specified level ("level" argument).
 *
 * On successful return, verity_io_want_digest(v, io) contains the hash value
 * for a lower tree level or for the data block (if we're at the lowest level).
 *
 * If "skip_unverified" is true, unverified buffer is skipped and 1 is returned.
 * If "skip_unverified" is false, unverified buffer is hashed and verified
 * against current value of verity_io_want_digest(v, io).
 */
static int verity_verify_level(struct dm_verity *v, struct dm_verity_io *io,
			       sector_t block, int level, bool skip_unverified,
			       u8 *want_digest)
{
	struct dm_buffer *buf;
	struct buffer_aux *aux;
	u8 *data;
	int r;
	sector_t hash_block;
	unsigned int offset;
	struct bio *bio = dm_bio_from_per_bio_data(io, v->ti->per_io_data_size);

	verity_hash_at_level(v, block, level, &hash_block, &offset);

	if (static_branch_unlikely(&use_bh_wq_enabled) && io->in_bh) {
		data = dm_bufio_get(v->bufio, hash_block, &buf);
		if (data == NULL) {
			/*
			 * In tasklet and the hash was not in the bufio cache.
			 * Return early and resume execution from a work-queue
			 * to read the hash from disk.
			 */
			return -EAGAIN;
		}
	} else {
		data = dm_bufio_read_with_ioprio(v->bufio, hash_block,
						&buf, bio_prio(bio));
	}

	if (IS_ERR(data))
		return PTR_ERR(data);

	aux = dm_bufio_get_aux_data(buf);

	if (!aux->hash_verified) {
		if (skip_unverified) {
			r = 1;
			goto release_ret_r;
		}

		r = verity_hash(v, verity_io_hash_req(v, io),
				data, 1 << v->hash_dev_block_bits,
				verity_io_real_digest(v, io), !io->in_bh);
		if (unlikely(r < 0))
			goto release_ret_r;

		if (likely(memcmp(verity_io_real_digest(v, io), want_digest,
				  v->digest_size) == 0))
			aux->hash_verified = 1;
		else if (static_branch_unlikely(&use_bh_wq_enabled) && io->in_bh) {
			/*
			 * Error handling code (FEC included) cannot be run in a
			 * tasklet since it may sleep, so fallback to work-queue.
			 */
			r = -EAGAIN;
			goto release_ret_r;
		} else if (verity_fec_decode(v, io, DM_VERITY_BLOCK_TYPE_METADATA,
					     hash_block, data, NULL) == 0)
			aux->hash_verified = 1;
		else if (verity_handle_err(v,
					   DM_VERITY_BLOCK_TYPE_METADATA,
					   hash_block)) {
			struct bio *bio =
				dm_bio_from_per_bio_data(io,
							 v->ti->per_io_data_size);
			dm_audit_log_bio(DM_MSG_PREFIX, "verify-metadata", bio,
					 block, 0);
			r = -EIO;
			goto release_ret_r;
		}
	}

	data += offset;
	memcpy(want_digest, data, v->digest_size);
	r = 0;

release_ret_r:
	dm_bufio_release(buf);
	return r;
}

/*
 * Find a hash for a given block, write it to digest and verify the integrity
 * of the hash tree if necessary.
 */
int verity_hash_for_block(struct dm_verity *v, struct dm_verity_io *io,
			  sector_t block, u8 *digest, bool *is_zero)
{
	int r = 0, i;

	if (likely(v->levels)) {
		/*
		 * First, we try to get the requested hash for
		 * the current block. If the hash block itself is
		 * verified, zero is returned. If it isn't, this
		 * function returns 1 and we fall back to whole
		 * chain verification.
		 */
		r = verity_verify_level(v, io, block, 0, true, digest);
		if (likely(r <= 0))
			goto out;
	}

	memcpy(digest, v->root_digest, v->digest_size);

	for (i = v->levels - 1; i >= 0; i--) {
		r = verity_verify_level(v, io, block, i, false, digest);
		if (unlikely(r))
			goto out;
	}
out:
	if (!r && v->zero_digest)
		*is_zero = !memcmp(v->zero_digest, digest, v->digest_size);
	else
		*is_zero = false;

	return r;
}

/*
 * Calculates the digest for the given bio
 */
static int verity_for_io_block(struct dm_verity *v, struct dm_verity_io *io,
			       struct bvec_iter *iter, struct crypto_wait *wait)
{
	unsigned int todo = 1 << v->data_dev_block_bits;
	struct bio *bio = dm_bio_from_per_bio_data(io, v->ti->per_io_data_size);
	struct scatterlist sg;
	struct ahash_request *req = verity_io_hash_req(v, io);

	do {
		int r;
		unsigned int len;
		struct bio_vec bv = bio_iter_iovec(bio, *iter);

		sg_init_table(&sg, 1);

		len = bv.bv_len;

		if (likely(len >= todo))
			len = todo;
		/*
		 * Operating on a single page at a time looks suboptimal
		 * until you consider the typical block size is 4,096B.
		 * Going through this loops twice should be very rare.
		 */
		sg_set_page(&sg, bv.bv_page, len, bv.bv_offset);
		ahash_request_set_crypt(req, &sg, NULL, len);
		r = crypto_wait_req(crypto_ahash_update(req), wait);

		if (unlikely(r < 0)) {
			DMERR("%s crypto op failed: %d", __func__, r);
			return r;
		}

		bio_advance_iter(bio, iter, len);
		todo -= len;
	} while (todo);

	return 0;
}

/*
 * Calls function process for 1 << v->data_dev_block_bits bytes in the bio_vec
 * starting from iter.
 */
int verity_for_bv_block(struct dm_verity *v, struct dm_verity_io *io,
			struct bvec_iter *iter,
			int (*process)(struct dm_verity *v,
				       struct dm_verity_io *io, u8 *data,
				       size_t len))
{
	unsigned int todo = 1 << v->data_dev_block_bits;
	struct bio *bio = dm_bio_from_per_bio_data(io, v->ti->per_io_data_size);

	do {
		int r;
		u8 *page;
		unsigned int len;
		struct bio_vec bv = bio_iter_iovec(bio, *iter);

		page = bvec_kmap_local(&bv);
		len = bv.bv_len;

		if (likely(len >= todo))
			len = todo;

		r = process(v, io, page, len);
		kunmap_local(page);

		if (r < 0)
			return r;

		bio_advance_iter(bio, iter, len);
		todo -= len;
	} while (todo);

	return 0;
}

static int verity_recheck_copy(struct dm_verity *v, struct dm_verity_io *io,
			       u8 *data, size_t len)
{
	memcpy(data, io->recheck_buffer, len);
	io->recheck_buffer += len;

	return 0;
}

<<<<<<< HEAD
static noinline int verity_recheck(struct dm_verity *v, struct dm_verity_io *io,
				   struct bvec_iter start, sector_t cur_block)
=======
static int verity_recheck(struct dm_verity *v, struct dm_verity_io *io,
			  struct bvec_iter start, sector_t cur_block)
>>>>>>> 771d940f
{
	struct page *page;
	void *buffer;
	int r;
	struct dm_io_request io_req;
	struct dm_io_region io_loc;

	page = mempool_alloc(&v->recheck_pool, GFP_NOIO);
	buffer = page_to_virt(page);

	io_req.bi_opf = REQ_OP_READ;
	io_req.mem.type = DM_IO_KMEM;
	io_req.mem.ptr.addr = buffer;
	io_req.notify.fn = NULL;
	io_req.client = v->io;
	io_loc.bdev = v->data_dev->bdev;
	io_loc.sector = cur_block << (v->data_dev_block_bits - SECTOR_SHIFT);
	io_loc.count = 1 << (v->data_dev_block_bits - SECTOR_SHIFT);
<<<<<<< HEAD
	r = dm_io(&io_req, 1, &io_loc, NULL);
=======
	r = dm_io(&io_req, 1, &io_loc, NULL, IOPRIO_DEFAULT);
>>>>>>> 771d940f
	if (unlikely(r))
		goto free_ret;

	r = verity_hash(v, verity_io_hash_req(v, io), buffer,
			1 << v->data_dev_block_bits,
			verity_io_real_digest(v, io), true);
	if (unlikely(r))
		goto free_ret;

	if (memcmp(verity_io_real_digest(v, io),
		   verity_io_want_digest(v, io), v->digest_size)) {
		r = -EIO;
		goto free_ret;
	}

	io->recheck_buffer = buffer;
	r = verity_for_bv_block(v, io, &start, verity_recheck_copy);
	if (unlikely(r))
		goto free_ret;

	r = 0;
free_ret:
	mempool_free(page, &v->recheck_pool);

	return r;
}

static int verity_bv_zero(struct dm_verity *v, struct dm_verity_io *io,
			  u8 *data, size_t len)
{
	memset(data, 0, len);
	return 0;
}

/*
 * Moves the bio iter one data block forward.
 */
static inline void verity_bv_skip_block(struct dm_verity *v,
					struct dm_verity_io *io,
					struct bvec_iter *iter)
{
	struct bio *bio = dm_bio_from_per_bio_data(io, v->ti->per_io_data_size);

	bio_advance_iter(bio, iter, 1 << v->data_dev_block_bits);
}

/*
 * Verify one "dm_verity_io" structure.
 */
static int verity_verify_io(struct dm_verity_io *io)
{
	bool is_zero;
	struct dm_verity *v = io->v;
	struct bvec_iter start;
	struct bvec_iter iter_copy;
	struct bvec_iter *iter;
	struct crypto_wait wait;
	struct bio *bio = dm_bio_from_per_bio_data(io, v->ti->per_io_data_size);
	unsigned int b;

	if (static_branch_unlikely(&use_bh_wq_enabled) && io->in_bh) {
		/*
		 * Copy the iterator in case we need to restart
		 * verification in a work-queue.
		 */
		iter_copy = io->iter;
		iter = &iter_copy;
	} else
		iter = &io->iter;

	for (b = 0; b < io->n_blocks; b++) {
		int r;
		sector_t cur_block = io->block + b;
		struct ahash_request *req = verity_io_hash_req(v, io);

		if (v->validated_blocks && bio->bi_status == BLK_STS_OK &&
		    likely(test_bit(cur_block, v->validated_blocks))) {
			verity_bv_skip_block(v, io, iter);
			continue;
		}

		r = verity_hash_for_block(v, io, cur_block,
					  verity_io_want_digest(v, io),
					  &is_zero);
		if (unlikely(r < 0))
			return r;

		if (is_zero) {
			/*
			 * If we expect a zero block, don't validate, just
			 * return zeros.
			 */
			r = verity_for_bv_block(v, io, iter,
						verity_bv_zero);
			if (unlikely(r < 0))
				return r;

			continue;
		}

		r = verity_hash_init(v, req, &wait, !io->in_bh);
		if (unlikely(r < 0))
			return r;

		start = *iter;
		r = verity_for_io_block(v, io, iter, &wait);
		if (unlikely(r < 0))
			return r;

		r = verity_hash_final(v, req, verity_io_real_digest(v, io),
					&wait);
		if (unlikely(r < 0))
			return r;

		if (likely(memcmp(verity_io_real_digest(v, io),
				  verity_io_want_digest(v, io), v->digest_size) == 0)) {
			if (v->validated_blocks)
				set_bit(cur_block, v->validated_blocks);
			continue;
		} else if (static_branch_unlikely(&use_bh_wq_enabled) && io->in_bh) {
			/*
			 * Error handling code (FEC included) cannot be run in a
			 * tasklet since it may sleep, so fallback to work-queue.
			 */
			return -EAGAIN;
		} else if (verity_recheck(v, io, start, cur_block) == 0) {
			if (v->validated_blocks)
				set_bit(cur_block, v->validated_blocks);
			continue;
#if defined(CONFIG_DM_VERITY_FEC)
		} else if (verity_fec_decode(v, io, DM_VERITY_BLOCK_TYPE_DATA,
					     cur_block, NULL, &start) == 0) {
			continue;
#endif
		} else {
			if (bio->bi_status) {
				/*
				 * Error correction failed; Just return error
				 */
				return -EIO;
			}
			if (verity_handle_err(v, DM_VERITY_BLOCK_TYPE_DATA,
					      cur_block)) {
				dm_audit_log_bio(DM_MSG_PREFIX, "verify-data",
						 bio, cur_block, 0);
				return -EIO;
			}
		}
	}

	return 0;
}

/*
 * Skip verity work in response to I/O error when system is shutting down.
 */
static inline bool verity_is_system_shutting_down(void)
{
	return system_state == SYSTEM_HALT || system_state == SYSTEM_POWER_OFF
		|| system_state == SYSTEM_RESTART;
}

/*
 * End one "io" structure with a given error.
 */
static void verity_finish_io(struct dm_verity_io *io, blk_status_t status)
{
	struct dm_verity *v = io->v;
	struct bio *bio = dm_bio_from_per_bio_data(io, v->ti->per_io_data_size);

	bio->bi_end_io = io->orig_bi_end_io;
	bio->bi_status = status;

	if (!static_branch_unlikely(&use_bh_wq_enabled) || !io->in_bh)
		verity_fec_finish_io(io);

	bio_endio(bio);
}

static void verity_work(struct work_struct *w)
{
	struct dm_verity_io *io = container_of(w, struct dm_verity_io, work);

	io->in_bh = false;

	verity_finish_io(io, errno_to_blk_status(verity_verify_io(io)));
}

static void verity_bh_work(struct work_struct *w)
{
	struct dm_verity_io *io = container_of(w, struct dm_verity_io, bh_work);
	int err;

	io->in_bh = true;
	err = verity_verify_io(io);
	if (err == -EAGAIN || err == -ENOMEM) {
		/* fallback to retrying with work-queue */
		INIT_WORK(&io->work, verity_work);
		queue_work(io->v->verify_wq, &io->work);
		return;
	}

	verity_finish_io(io, errno_to_blk_status(err));
}

static void verity_end_io(struct bio *bio)
{
	struct dm_verity_io *io = bio->bi_private;

	if (bio->bi_status &&
	    (!verity_fec_is_enabled(io->v) ||
	     verity_is_system_shutting_down() ||
	     (bio->bi_opf & REQ_RAHEAD))) {
		verity_finish_io(io, bio->bi_status);
		return;
	}

	if (static_branch_unlikely(&use_bh_wq_enabled) && io->v->use_bh_wq) {
		INIT_WORK(&io->bh_work, verity_bh_work);
		queue_work(system_bh_wq, &io->bh_work);
	} else {
		INIT_WORK(&io->work, verity_work);
		queue_work(io->v->verify_wq, &io->work);
	}
}

/*
 * Prefetch buffers for the specified io.
 * The root buffer is not prefetched, it is assumed that it will be cached
 * all the time.
 */
static void verity_prefetch_io(struct work_struct *work)
{
	struct dm_verity_prefetch_work *pw =
		container_of(work, struct dm_verity_prefetch_work, work);
	struct dm_verity *v = pw->v;
	int i;

	for (i = v->levels - 2; i >= 0; i--) {
		sector_t hash_block_start;
		sector_t hash_block_end;

		verity_hash_at_level(v, pw->block, i, &hash_block_start, NULL);
		verity_hash_at_level(v, pw->block + pw->n_blocks - 1, i, &hash_block_end, NULL);

		if (!i) {
			unsigned int cluster = READ_ONCE(dm_verity_prefetch_cluster);

			cluster >>= v->data_dev_block_bits;
			if (unlikely(!cluster))
				goto no_prefetch_cluster;

			if (unlikely(cluster & (cluster - 1)))
				cluster = 1 << __fls(cluster);

			hash_block_start &= ~(sector_t)(cluster - 1);
			hash_block_end |= cluster - 1;
			if (unlikely(hash_block_end >= v->hash_blocks))
				hash_block_end = v->hash_blocks - 1;
		}
no_prefetch_cluster:
		dm_bufio_prefetch_with_ioprio(v->bufio, hash_block_start,
					hash_block_end - hash_block_start + 1,
					pw->ioprio);
	}

	kfree(pw);
}

static void verity_submit_prefetch(struct dm_verity *v, struct dm_verity_io *io,
				   unsigned short ioprio)
{
	sector_t block = io->block;
	unsigned int n_blocks = io->n_blocks;
	struct dm_verity_prefetch_work *pw;

	if (v->validated_blocks) {
		while (n_blocks && test_bit(block, v->validated_blocks)) {
			block++;
			n_blocks--;
		}
		while (n_blocks && test_bit(block + n_blocks - 1,
					    v->validated_blocks))
			n_blocks--;
		if (!n_blocks)
			return;
	}

	pw = kmalloc(sizeof(struct dm_verity_prefetch_work),
		GFP_NOIO | __GFP_NORETRY | __GFP_NOMEMALLOC | __GFP_NOWARN);

	if (!pw)
		return;

	INIT_WORK(&pw->work, verity_prefetch_io);
	pw->v = v;
	pw->block = block;
	pw->n_blocks = n_blocks;
	pw->ioprio = ioprio;
	queue_work(v->verify_wq, &pw->work);
}

/*
 * Bio map function. It allocates dm_verity_io structure and bio vector and
 * fills them. Then it issues prefetches and the I/O.
 */
static int verity_map(struct dm_target *ti, struct bio *bio)
{
	struct dm_verity *v = ti->private;
	struct dm_verity_io *io;

	bio_set_dev(bio, v->data_dev->bdev);
	bio->bi_iter.bi_sector = verity_map_sector(v, bio->bi_iter.bi_sector);

	if (((unsigned int)bio->bi_iter.bi_sector | bio_sectors(bio)) &
	    ((1 << (v->data_dev_block_bits - SECTOR_SHIFT)) - 1)) {
		DMERR_LIMIT("unaligned io");
		return DM_MAPIO_KILL;
	}

	if (bio_end_sector(bio) >>
	    (v->data_dev_block_bits - SECTOR_SHIFT) > v->data_blocks) {
		DMERR_LIMIT("io out of range");
		return DM_MAPIO_KILL;
	}

	if (bio_data_dir(bio) == WRITE)
		return DM_MAPIO_KILL;

	io = dm_per_bio_data(bio, ti->per_io_data_size);
	io->v = v;
	io->orig_bi_end_io = bio->bi_end_io;
	io->block = bio->bi_iter.bi_sector >> (v->data_dev_block_bits - SECTOR_SHIFT);
	io->n_blocks = bio->bi_iter.bi_size >> v->data_dev_block_bits;

	bio->bi_end_io = verity_end_io;
	bio->bi_private = io;
	io->iter = bio->bi_iter;

	verity_fec_init_io(io);

	verity_submit_prefetch(v, io, bio_prio(bio));

	submit_bio_noacct(bio);

	return DM_MAPIO_SUBMITTED;
}

/*
 * Status: V (valid) or C (corruption found)
 */
static void verity_status(struct dm_target *ti, status_type_t type,
			  unsigned int status_flags, char *result, unsigned int maxlen)
{
	struct dm_verity *v = ti->private;
	unsigned int args = 0;
	unsigned int sz = 0;
	unsigned int x;

	switch (type) {
	case STATUSTYPE_INFO:
		DMEMIT("%c", v->hash_failed ? 'C' : 'V');
		break;
	case STATUSTYPE_TABLE:
		DMEMIT("%u %s %s %u %u %llu %llu %s ",
			v->version,
			v->data_dev->name,
			v->hash_dev->name,
			1 << v->data_dev_block_bits,
			1 << v->hash_dev_block_bits,
			(unsigned long long)v->data_blocks,
			(unsigned long long)v->hash_start,
			v->alg_name
			);
		for (x = 0; x < v->digest_size; x++)
			DMEMIT("%02x", v->root_digest[x]);
		DMEMIT(" ");
		if (!v->salt_size)
			DMEMIT("-");
		else
			for (x = 0; x < v->salt_size; x++)
				DMEMIT("%02x", v->salt[x]);
		if (v->mode != DM_VERITY_MODE_EIO)
			args++;
		if (verity_fec_is_enabled(v))
			args += DM_VERITY_OPTS_FEC;
		if (v->zero_digest)
			args++;
		if (v->validated_blocks)
			args++;
		if (v->use_bh_wq)
			args++;
		if (v->signature_key_desc)
			args += DM_VERITY_ROOT_HASH_VERIFICATION_OPTS;
		if (!args)
			return;
		DMEMIT(" %u", args);
		if (v->mode != DM_VERITY_MODE_EIO) {
			DMEMIT(" ");
			switch (v->mode) {
			case DM_VERITY_MODE_LOGGING:
				DMEMIT(DM_VERITY_OPT_LOGGING);
				break;
			case DM_VERITY_MODE_RESTART:
				DMEMIT(DM_VERITY_OPT_RESTART);
				break;
			case DM_VERITY_MODE_PANIC:
				DMEMIT(DM_VERITY_OPT_PANIC);
				break;
			default:
				BUG();
			}
		}
		if (v->zero_digest)
			DMEMIT(" " DM_VERITY_OPT_IGN_ZEROES);
		if (v->validated_blocks)
			DMEMIT(" " DM_VERITY_OPT_AT_MOST_ONCE);
		if (v->use_bh_wq)
			DMEMIT(" " DM_VERITY_OPT_TASKLET_VERIFY);
		sz = verity_fec_status_table(v, sz, result, maxlen);
		if (v->signature_key_desc)
			DMEMIT(" " DM_VERITY_ROOT_HASH_VERIFICATION_OPT_SIG_KEY
				" %s", v->signature_key_desc);
		break;

	case STATUSTYPE_IMA:
		DMEMIT_TARGET_NAME_VERSION(ti->type);
		DMEMIT(",hash_failed=%c", v->hash_failed ? 'C' : 'V');
		DMEMIT(",verity_version=%u", v->version);
		DMEMIT(",data_device_name=%s", v->data_dev->name);
		DMEMIT(",hash_device_name=%s", v->hash_dev->name);
		DMEMIT(",verity_algorithm=%s", v->alg_name);

		DMEMIT(",root_digest=");
		for (x = 0; x < v->digest_size; x++)
			DMEMIT("%02x", v->root_digest[x]);

		DMEMIT(",salt=");
		if (!v->salt_size)
			DMEMIT("-");
		else
			for (x = 0; x < v->salt_size; x++)
				DMEMIT("%02x", v->salt[x]);

		DMEMIT(",ignore_zero_blocks=%c", v->zero_digest ? 'y' : 'n');
		DMEMIT(",check_at_most_once=%c", v->validated_blocks ? 'y' : 'n');
		if (v->signature_key_desc)
			DMEMIT(",root_hash_sig_key_desc=%s", v->signature_key_desc);

		if (v->mode != DM_VERITY_MODE_EIO) {
			DMEMIT(",verity_mode=");
			switch (v->mode) {
			case DM_VERITY_MODE_LOGGING:
				DMEMIT(DM_VERITY_OPT_LOGGING);
				break;
			case DM_VERITY_MODE_RESTART:
				DMEMIT(DM_VERITY_OPT_RESTART);
				break;
			case DM_VERITY_MODE_PANIC:
				DMEMIT(DM_VERITY_OPT_PANIC);
				break;
			default:
				DMEMIT("invalid");
			}
		}
		DMEMIT(";");
		break;
	}
}

static int verity_prepare_ioctl(struct dm_target *ti, struct block_device **bdev)
{
	struct dm_verity *v = ti->private;

	*bdev = v->data_dev->bdev;

	if (v->data_start || ti->len != bdev_nr_sectors(v->data_dev->bdev))
		return 1;
	return 0;
}

static int verity_iterate_devices(struct dm_target *ti,
				  iterate_devices_callout_fn fn, void *data)
{
	struct dm_verity *v = ti->private;

	return fn(ti, v->data_dev, v->data_start, ti->len, data);
}

static void verity_io_hints(struct dm_target *ti, struct queue_limits *limits)
{
	struct dm_verity *v = ti->private;

	if (limits->logical_block_size < 1 << v->data_dev_block_bits)
		limits->logical_block_size = 1 << v->data_dev_block_bits;

	if (limits->physical_block_size < 1 << v->data_dev_block_bits)
		limits->physical_block_size = 1 << v->data_dev_block_bits;

	blk_limits_io_min(limits, limits->logical_block_size);
}

static void verity_dtr(struct dm_target *ti)
{
	struct dm_verity *v = ti->private;

	if (v->verify_wq)
		destroy_workqueue(v->verify_wq);

	mempool_exit(&v->recheck_pool);
	if (v->io)
		dm_io_client_destroy(v->io);

	if (v->bufio)
		dm_bufio_client_destroy(v->bufio);

	kvfree(v->validated_blocks);
	kfree(v->salt);
	kfree(v->root_digest);
	kfree(v->zero_digest);

	if (v->tfm)
		crypto_free_ahash(v->tfm);

	kfree(v->alg_name);

	if (v->hash_dev)
		dm_put_device(ti, v->hash_dev);

	if (v->data_dev)
		dm_put_device(ti, v->data_dev);

	verity_fec_dtr(v);

	kfree(v->signature_key_desc);

	if (v->use_bh_wq)
		static_branch_dec(&use_bh_wq_enabled);

	kfree(v);

	dm_audit_log_dtr(DM_MSG_PREFIX, ti, 1);
}

static int verity_alloc_most_once(struct dm_verity *v)
{
	struct dm_target *ti = v->ti;

	/* the bitset can only handle INT_MAX blocks */
	if (v->data_blocks > INT_MAX) {
		ti->error = "device too large to use check_at_most_once";
		return -E2BIG;
	}

	v->validated_blocks = kvcalloc(BITS_TO_LONGS(v->data_blocks),
				       sizeof(unsigned long),
				       GFP_KERNEL);
	if (!v->validated_blocks) {
		ti->error = "failed to allocate bitset for check_at_most_once";
		return -ENOMEM;
	}

	return 0;
}

static int verity_alloc_zero_digest(struct dm_verity *v)
{
	int r = -ENOMEM;
	struct ahash_request *req;
	u8 *zero_data;

	v->zero_digest = kmalloc(v->digest_size, GFP_KERNEL);

	if (!v->zero_digest)
		return r;

	req = kmalloc(v->ahash_reqsize, GFP_KERNEL);

	if (!req)
		return r; /* verity_dtr will free zero_digest */

	zero_data = kzalloc(1 << v->data_dev_block_bits, GFP_KERNEL);

	if (!zero_data)
		goto out;

	r = verity_hash(v, req, zero_data, 1 << v->data_dev_block_bits,
			v->zero_digest, true);

out:
	kfree(req);
	kfree(zero_data);

	return r;
}

static inline bool verity_is_verity_mode(const char *arg_name)
{
	return (!strcasecmp(arg_name, DM_VERITY_OPT_LOGGING) ||
		!strcasecmp(arg_name, DM_VERITY_OPT_RESTART) ||
		!strcasecmp(arg_name, DM_VERITY_OPT_PANIC));
}

static int verity_parse_verity_mode(struct dm_verity *v, const char *arg_name)
{
	if (v->mode)
		return -EINVAL;

	if (!strcasecmp(arg_name, DM_VERITY_OPT_LOGGING))
		v->mode = DM_VERITY_MODE_LOGGING;
	else if (!strcasecmp(arg_name, DM_VERITY_OPT_RESTART))
		v->mode = DM_VERITY_MODE_RESTART;
	else if (!strcasecmp(arg_name, DM_VERITY_OPT_PANIC))
		v->mode = DM_VERITY_MODE_PANIC;

	return 0;
}

static int verity_parse_opt_args(struct dm_arg_set *as, struct dm_verity *v,
				 struct dm_verity_sig_opts *verify_args,
				 bool only_modifier_opts)
{
	int r = 0;
	unsigned int argc;
	struct dm_target *ti = v->ti;
	const char *arg_name;

	static const struct dm_arg _args[] = {
		{0, DM_VERITY_OPTS_MAX, "Invalid number of feature args"},
	};

	r = dm_read_arg_group(_args, as, &argc, &ti->error);
	if (r)
		return -EINVAL;

	if (!argc)
		return 0;

	do {
		arg_name = dm_shift_arg(as);
		argc--;

		if (verity_is_verity_mode(arg_name)) {
			if (only_modifier_opts)
				continue;
			r = verity_parse_verity_mode(v, arg_name);
			if (r) {
				ti->error = "Conflicting error handling parameters";
				return r;
			}
			continue;

		} else if (!strcasecmp(arg_name, DM_VERITY_OPT_IGN_ZEROES)) {
			if (only_modifier_opts)
				continue;
			r = verity_alloc_zero_digest(v);
			if (r) {
				ti->error = "Cannot allocate zero digest";
				return r;
			}
			continue;

		} else if (!strcasecmp(arg_name, DM_VERITY_OPT_AT_MOST_ONCE)) {
			if (only_modifier_opts)
				continue;
			r = verity_alloc_most_once(v);
			if (r)
				return r;
			continue;

		} else if (!strcasecmp(arg_name, DM_VERITY_OPT_TASKLET_VERIFY)) {
			v->use_bh_wq = true;
			static_branch_inc(&use_bh_wq_enabled);
			continue;

		} else if (verity_is_fec_opt_arg(arg_name)) {
			if (only_modifier_opts)
				continue;
			r = verity_fec_parse_opt_args(as, v, &argc, arg_name);
			if (r)
				return r;
			continue;

		} else if (verity_verify_is_sig_opt_arg(arg_name)) {
			if (only_modifier_opts)
				continue;
			r = verity_verify_sig_parse_opt_args(as, v,
							     verify_args,
							     &argc, arg_name);
			if (r)
				return r;
			continue;

		} else if (only_modifier_opts) {
			/*
			 * Ignore unrecognized opt, could easily be an extra
			 * argument to an option whose parsing was skipped.
			 * Normal parsing (@only_modifier_opts=false) will
			 * properly parse all options (and their extra args).
			 */
			continue;
		}

		DMERR("Unrecognized verity feature request: %s", arg_name);
		ti->error = "Unrecognized verity feature request";
		return -EINVAL;
	} while (argc && !r);

	return r;
}

/*
 * Target parameters:
 *	<version>	The current format is version 1.
 *			Vsn 0 is compatible with original Chromium OS releases.
 *	<data device>
 *	<hash device>
 *	<data block size>
 *	<hash block size>
 *	<the number of data blocks>
 *	<hash start block>
 *	<algorithm>
 *	<digest>
 *	<salt>		Hex string or "-" if no salt.
 */
static int verity_ctr(struct dm_target *ti, unsigned int argc, char **argv)
{
	struct dm_verity *v;
	struct dm_verity_sig_opts verify_args = {0};
	struct dm_arg_set as;
	unsigned int num;
	unsigned long long num_ll;
	int r;
	int i;
	sector_t hash_position;
	char dummy;
	char *root_hash_digest_to_validate;

	v = kzalloc(sizeof(struct dm_verity), GFP_KERNEL);
	if (!v) {
		ti->error = "Cannot allocate verity structure";
		return -ENOMEM;
	}
	ti->private = v;
	v->ti = ti;

	r = verity_fec_ctr_alloc(v);
	if (r)
		goto bad;

	if ((dm_table_get_mode(ti->table) & ~BLK_OPEN_READ)) {
		ti->error = "Device must be readonly";
		r = -EINVAL;
		goto bad;
	}

	if (argc < 10) {
		ti->error = "Not enough arguments";
		r = -EINVAL;
		goto bad;
	}

	/* Parse optional parameters that modify primary args */
	if (argc > 10) {
		as.argc = argc - 10;
		as.argv = argv + 10;
		r = verity_parse_opt_args(&as, v, &verify_args, true);
		if (r < 0)
			goto bad;
	}

	if (sscanf(argv[0], "%u%c", &num, &dummy) != 1 ||
	    num > 1) {
		ti->error = "Invalid version";
		r = -EINVAL;
		goto bad;
	}
	v->version = num;

	r = dm_get_device(ti, argv[1], BLK_OPEN_READ, &v->data_dev);
	if (r) {
		ti->error = "Data device lookup failed";
		goto bad;
	}

	r = dm_get_device(ti, argv[2], BLK_OPEN_READ, &v->hash_dev);
	if (r) {
		ti->error = "Hash device lookup failed";
		goto bad;
	}

	if (sscanf(argv[3], "%u%c", &num, &dummy) != 1 ||
	    !num || (num & (num - 1)) ||
	    num < bdev_logical_block_size(v->data_dev->bdev) ||
	    num > PAGE_SIZE) {
		ti->error = "Invalid data device block size";
		r = -EINVAL;
		goto bad;
	}
	v->data_dev_block_bits = __ffs(num);

	if (sscanf(argv[4], "%u%c", &num, &dummy) != 1 ||
	    !num || (num & (num - 1)) ||
	    num < bdev_logical_block_size(v->hash_dev->bdev) ||
	    num > INT_MAX) {
		ti->error = "Invalid hash device block size";
		r = -EINVAL;
		goto bad;
	}
	v->hash_dev_block_bits = __ffs(num);

	if (sscanf(argv[5], "%llu%c", &num_ll, &dummy) != 1 ||
	    (sector_t)(num_ll << (v->data_dev_block_bits - SECTOR_SHIFT))
	    >> (v->data_dev_block_bits - SECTOR_SHIFT) != num_ll) {
		ti->error = "Invalid data blocks";
		r = -EINVAL;
		goto bad;
	}
	v->data_blocks = num_ll;

	if (ti->len > (v->data_blocks << (v->data_dev_block_bits - SECTOR_SHIFT))) {
		ti->error = "Data device is too small";
		r = -EINVAL;
		goto bad;
	}

	if (sscanf(argv[6], "%llu%c", &num_ll, &dummy) != 1 ||
	    (sector_t)(num_ll << (v->hash_dev_block_bits - SECTOR_SHIFT))
	    >> (v->hash_dev_block_bits - SECTOR_SHIFT) != num_ll) {
		ti->error = "Invalid hash start";
		r = -EINVAL;
		goto bad;
	}
	v->hash_start = num_ll;

	v->alg_name = kstrdup(argv[7], GFP_KERNEL);
	if (!v->alg_name) {
		ti->error = "Cannot allocate algorithm name";
		r = -ENOMEM;
		goto bad;
	}

	v->tfm = crypto_alloc_ahash(v->alg_name, 0,
				    v->use_bh_wq ? CRYPTO_ALG_ASYNC : 0);
	if (IS_ERR(v->tfm)) {
		ti->error = "Cannot initialize hash function";
		r = PTR_ERR(v->tfm);
		v->tfm = NULL;
		goto bad;
	}

	/*
	 * dm-verity performance can vary greatly depending on which hash
	 * algorithm implementation is used.  Help people debug performance
	 * problems by logging the ->cra_driver_name.
	 */
	DMINFO("%s using implementation \"%s\"", v->alg_name,
	       crypto_hash_alg_common(v->tfm)->base.cra_driver_name);

	v->digest_size = crypto_ahash_digestsize(v->tfm);
	if ((1 << v->hash_dev_block_bits) < v->digest_size * 2) {
		ti->error = "Digest size too big";
		r = -EINVAL;
		goto bad;
	}
	v->ahash_reqsize = sizeof(struct ahash_request) +
		crypto_ahash_reqsize(v->tfm);

	v->root_digest = kmalloc(v->digest_size, GFP_KERNEL);
	if (!v->root_digest) {
		ti->error = "Cannot allocate root digest";
		r = -ENOMEM;
		goto bad;
	}
	if (strlen(argv[8]) != v->digest_size * 2 ||
	    hex2bin(v->root_digest, argv[8], v->digest_size)) {
		ti->error = "Invalid root digest";
		r = -EINVAL;
		goto bad;
	}
	root_hash_digest_to_validate = argv[8];

	if (strcmp(argv[9], "-")) {
		v->salt_size = strlen(argv[9]) / 2;
		v->salt = kmalloc(v->salt_size, GFP_KERNEL);
		if (!v->salt) {
			ti->error = "Cannot allocate salt";
			r = -ENOMEM;
			goto bad;
		}
		if (strlen(argv[9]) != v->salt_size * 2 ||
		    hex2bin(v->salt, argv[9], v->salt_size)) {
			ti->error = "Invalid salt";
			r = -EINVAL;
			goto bad;
		}
	}

	argv += 10;
	argc -= 10;

	/* Optional parameters */
	if (argc) {
		as.argc = argc;
		as.argv = argv;
		r = verity_parse_opt_args(&as, v, &verify_args, false);
		if (r < 0)
			goto bad;
	}

	/* Root hash signature is  a optional parameter*/
	r = verity_verify_root_hash(root_hash_digest_to_validate,
				    strlen(root_hash_digest_to_validate),
				    verify_args.sig,
				    verify_args.sig_size);
	if (r < 0) {
		ti->error = "Root hash verification failed";
		goto bad;
	}
	v->hash_per_block_bits =
		__fls((1 << v->hash_dev_block_bits) / v->digest_size);

	v->levels = 0;
	if (v->data_blocks)
		while (v->hash_per_block_bits * v->levels < 64 &&
		       (unsigned long long)(v->data_blocks - 1) >>
		       (v->hash_per_block_bits * v->levels))
			v->levels++;

	if (v->levels > DM_VERITY_MAX_LEVELS) {
		ti->error = "Too many tree levels";
		r = -E2BIG;
		goto bad;
	}

	hash_position = v->hash_start;
	for (i = v->levels - 1; i >= 0; i--) {
		sector_t s;

		v->hash_level_block[i] = hash_position;
		s = (v->data_blocks + ((sector_t)1 << ((i + 1) * v->hash_per_block_bits)) - 1)
					>> ((i + 1) * v->hash_per_block_bits);
		if (hash_position + s < hash_position) {
			ti->error = "Hash device offset overflow";
			r = -E2BIG;
			goto bad;
		}
		hash_position += s;
	}
	v->hash_blocks = hash_position;

	r = mempool_init_page_pool(&v->recheck_pool, 1, 0);
	if (unlikely(r)) {
		ti->error = "Cannot allocate mempool";
		goto bad;
	}

	v->io = dm_io_client_create();
	if (IS_ERR(v->io)) {
		r = PTR_ERR(v->io);
		v->io = NULL;
		ti->error = "Cannot allocate dm io";
		goto bad;
	}

	v->bufio = dm_bufio_client_create(v->hash_dev->bdev,
		1 << v->hash_dev_block_bits, 1, sizeof(struct buffer_aux),
		dm_bufio_alloc_callback, NULL,
		v->use_bh_wq ? DM_BUFIO_CLIENT_NO_SLEEP : 0);
	if (IS_ERR(v->bufio)) {
		ti->error = "Cannot initialize dm-bufio";
		r = PTR_ERR(v->bufio);
		v->bufio = NULL;
		goto bad;
	}

	if (dm_bufio_get_device_size(v->bufio) < v->hash_blocks) {
		ti->error = "Hash device is too small";
		r = -E2BIG;
		goto bad;
	}

	/*
	 * Using WQ_HIGHPRI improves throughput and completion latency by
	 * reducing wait times when reading from a dm-verity device.
	 *
	 * Also as required for the "try_verify_in_tasklet" feature: WQ_HIGHPRI
	 * allows verify_wq to preempt softirq since verification in BH workqueue
	 * will fall-back to using it for error handling (or if the bufio cache
	 * doesn't have required hashes).
	 */
	v->verify_wq = alloc_workqueue("kverityd", WQ_MEM_RECLAIM | WQ_HIGHPRI, 0);
	if (!v->verify_wq) {
		ti->error = "Cannot allocate workqueue";
		r = -ENOMEM;
		goto bad;
	}

	ti->per_io_data_size = sizeof(struct dm_verity_io) +
				v->ahash_reqsize + v->digest_size * 2;

	r = verity_fec_ctr(v);
	if (r)
		goto bad;

	ti->per_io_data_size = roundup(ti->per_io_data_size,
				       __alignof__(struct dm_verity_io));

	verity_verify_sig_opts_cleanup(&verify_args);

	dm_audit_log_ctr(DM_MSG_PREFIX, ti, 1);

	return 0;

bad:

	verity_verify_sig_opts_cleanup(&verify_args);
	dm_audit_log_ctr(DM_MSG_PREFIX, ti, 0);
	verity_dtr(ti);

	return r;
}

/*
 * Check whether a DM target is a verity target.
 */
bool dm_is_verity_target(struct dm_target *ti)
{
	return ti->type->module == THIS_MODULE;
}

/*
 * Get the verity mode (error behavior) of a verity target.
 *
 * Returns the verity mode of the target, or -EINVAL if 'ti' is not a verity
 * target.
 */
int dm_verity_get_mode(struct dm_target *ti)
{
	struct dm_verity *v = ti->private;

	if (!dm_is_verity_target(ti))
		return -EINVAL;

	return v->mode;
}

/*
 * Get the root digest of a verity target.
 *
 * Returns a copy of the root digest, the caller is responsible for
 * freeing the memory of the digest.
 */
int dm_verity_get_root_digest(struct dm_target *ti, u8 **root_digest, unsigned int *digest_size)
{
	struct dm_verity *v = ti->private;

	if (!dm_is_verity_target(ti))
		return -EINVAL;

	*root_digest = kmemdup(v->root_digest, v->digest_size, GFP_KERNEL);
	if (*root_digest == NULL)
		return -ENOMEM;

	*digest_size = v->digest_size;

	return 0;
}

static struct target_type verity_target = {
	.name		= "verity",
<<<<<<< HEAD
	.features	= DM_TARGET_IMMUTABLE,
=======
	.features	= DM_TARGET_SINGLETON | DM_TARGET_IMMUTABLE,
>>>>>>> 771d940f
	.version	= {1, 10, 0},
	.module		= THIS_MODULE,
	.ctr		= verity_ctr,
	.dtr		= verity_dtr,
	.map		= verity_map,
	.status		= verity_status,
	.prepare_ioctl	= verity_prepare_ioctl,
	.iterate_devices = verity_iterate_devices,
	.io_hints	= verity_io_hints,
};
module_dm(verity);

MODULE_AUTHOR("Mikulas Patocka <mpatocka@redhat.com>");
MODULE_AUTHOR("Mandeep Baines <msb@chromium.org>");
MODULE_AUTHOR("Will Drewry <wad@chromium.org>");
MODULE_DESCRIPTION(DM_NAME " target for transparent disk integrity checking");
MODULE_LICENSE("GPL");<|MERGE_RESOLUTION|>--- conflicted
+++ resolved
@@ -494,13 +494,8 @@
 	return 0;
 }
 
-<<<<<<< HEAD
 static noinline int verity_recheck(struct dm_verity *v, struct dm_verity_io *io,
 				   struct bvec_iter start, sector_t cur_block)
-=======
-static int verity_recheck(struct dm_verity *v, struct dm_verity_io *io,
-			  struct bvec_iter start, sector_t cur_block)
->>>>>>> 771d940f
 {
 	struct page *page;
 	void *buffer;
@@ -519,11 +514,7 @@
 	io_loc.bdev = v->data_dev->bdev;
 	io_loc.sector = cur_block << (v->data_dev_block_bits - SECTOR_SHIFT);
 	io_loc.count = 1 << (v->data_dev_block_bits - SECTOR_SHIFT);
-<<<<<<< HEAD
-	r = dm_io(&io_req, 1, &io_loc, NULL);
-=======
 	r = dm_io(&io_req, 1, &io_loc, NULL, IOPRIO_DEFAULT);
->>>>>>> 771d940f
 	if (unlikely(r))
 		goto free_ret;
 
@@ -1595,11 +1586,7 @@
 
 static struct target_type verity_target = {
 	.name		= "verity",
-<<<<<<< HEAD
-	.features	= DM_TARGET_IMMUTABLE,
-=======
 	.features	= DM_TARGET_SINGLETON | DM_TARGET_IMMUTABLE,
->>>>>>> 771d940f
 	.version	= {1, 10, 0},
 	.module		= THIS_MODULE,
 	.ctr		= verity_ctr,
