--- conflicted
+++ resolved
@@ -341,8 +341,6 @@
 }
 
 /*
-<<<<<<< HEAD
-=======
  * Enable second level A/D bits by setting the SLADE (Second Level
  * Access Dirty Enable) field (Bit 9) of a scalable mode PASID
  * entry.
@@ -373,16 +371,6 @@
 }
 
 /*
- * Setup the WPE(Write Protect Enable) field (Bit 132) of a
- * scalable mode PASID entry.
- */
-static inline void pasid_set_wpe(struct pasid_entry *pe)
-{
-	pasid_set_bits(&pe->val[2], 1 << 4, 1 << 4);
-}
-
-/*
->>>>>>> 3d552894
  * Setup the P(Present) field (Bit 0) of a scalable mode PASID
  * entry.
  */
