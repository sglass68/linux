--- conflicted
+++ resolved
@@ -680,35 +680,6 @@
 static DECLARE_RWSEM(cxl_cper_rw_sem);
 static cxl_cper_callback cper_callback;
 
-<<<<<<< HEAD
-/* CXL Event record UUIDs are formatted as GUIDs and reported in section type */
-
-/*
- * General Media Event Record
- * CXL rev 3.0 Section 8.2.9.2.1.1; Table 8-43
- */
-#define CPER_SEC_CXL_GEN_MEDIA_GUID					\
-	GUID_INIT(0xfbcd0a77, 0xc260, 0x417f,				\
-		  0x85, 0xa9, 0x08, 0x8b, 0x16, 0x21, 0xeb, 0xa6)
-
-/*
- * DRAM Event Record
- * CXL rev 3.0 section 8.2.9.2.1.2; Table 8-44
- */
-#define CPER_SEC_CXL_DRAM_GUID						\
-	GUID_INIT(0x601dcbb3, 0x9c06, 0x4eab,				\
-		  0xb8, 0xaf, 0x4e, 0x9b, 0xfb, 0x5c, 0x96, 0x24)
-
-/*
- * Memory Module Event Record
- * CXL rev 3.0 section 8.2.9.2.1.3; Table 8-45
- */
-#define CPER_SEC_CXL_MEM_MODULE_GUID					\
-	GUID_INIT(0xfe927475, 0xdd59, 0x4339,				\
-		  0xa5, 0x86, 0x79, 0xba, 0xb1, 0x13, 0xb7, 0x74)
-
-=======
->>>>>>> 6296562f
 static void cxl_cper_post_event(enum cxl_event_type event_type,
 				struct cxl_cper_event_rec *rec)
 {
