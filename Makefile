# SPDX-License-Identifier: GPL-2.0
VERSION = 6
PATCHLEVEL = 6
SUBLEVEL = 0
<<<<<<< HEAD
EXTRAVERSION = -rc4
=======
EXTRAVERSION = -rc5
>>>>>>> d45f72b3
NAME = Hurr durr I'ma ninja sloth

# *DOCUMENTATION*
# To see a list of typical targets execute "make help"
# More info can be located in ./README
# Comments in this file are targeted only to the developer, do not
# expect to learn how to build the kernel reading this file.

ifeq ($(filter undefine,$(.FEATURES)),)
$(error GNU Make >= 3.82 is required. Your Make version is $(MAKE_VERSION))
endif

$(if $(filter __%, $(MAKECMDGOALS)), \
	$(error targets prefixed with '__' are only for internal use))

# That's our default target when none is given on the command line
PHONY := __all
__all:

# We are using a recursive build, so we need to do a little thinking
# to get the ordering right.
#
# Most importantly: sub-Makefiles should only ever modify files in
# their own directory. If in some directory we have a dependency on
# a file in another dir (which doesn't happen often, but it's often
# unavoidable when linking the built-in.a targets which finally
# turn into vmlinux), we will call a sub make in that other dir, and
# after that we are sure that everything which is in that other dir
# is now up to date.
#
# The only cases where we need to modify files which have global
# effects are thus separated out and done before the recursive
# descending is started. They are now explicitly listed as the
# prepare rule.

this-makefile := $(lastword $(MAKEFILE_LIST))
export abs_srctree := $(realpath $(dir $(this-makefile)))
export abs_objtree := $(CURDIR)

ifneq ($(sub_make_done),1)

# Do not use make's built-in rules and variables
# (this increases performance and avoids hard-to-debug behaviour)
MAKEFLAGS += -rR

# Avoid funny character set dependencies
unexport LC_ALL
LC_COLLATE=C
LC_NUMERIC=C
export LC_COLLATE LC_NUMERIC

# Avoid interference with shell env settings
unexport GREP_OPTIONS

# Beautify output
# ---------------------------------------------------------------------------
#
# Most of build commands in Kbuild start with "cmd_". You can optionally define
# "quiet_cmd_*". If defined, the short log is printed. Otherwise, no log from
# that command is printed by default.
#
# e.g.)
#    quiet_cmd_depmod = DEPMOD  $(MODLIB)
#          cmd_depmod = $(srctree)/scripts/depmod.sh $(DEPMOD) $(KERNELRELEASE)
#
# A simple variant is to prefix commands with $(Q) - that's useful
# for commands that shall be hidden in non-verbose mode.
#
#    $(Q)$(MAKE) $(build)=scripts/basic
#
# If KBUILD_VERBOSE contains 1, the whole command is echoed.
# If KBUILD_VERBOSE contains 2, the reason for rebuilding is printed.
#
# To put more focus on warnings, be less verbose as default
# Use 'make V=1' to see the full commands

ifeq ("$(origin V)", "command line")
  KBUILD_VERBOSE = $(V)
endif

quiet = quiet_
Q = @

ifneq ($(findstring 1, $(KBUILD_VERBOSE)),)
  quiet =
  Q =
endif

# If the user is running make -s (silent mode), suppress echoing of
# commands
# make-4.0 (and later) keep single letter options in the 1st word of MAKEFLAGS.

ifeq ($(filter 3.%,$(MAKE_VERSION)),)
short-opts := $(firstword -$(MAKEFLAGS))
else
short-opts := $(filter-out --%,$(MAKEFLAGS))
endif

ifneq ($(findstring s,$(short-opts)),)
quiet=silent_
override KBUILD_VERBOSE :=
endif

export quiet Q KBUILD_VERBOSE

# Call a source code checker (by default, "sparse") as part of the
# C compilation.
#
# Use 'make C=1' to enable checking of only re-compiled files.
# Use 'make C=2' to enable checking of *all* source files, regardless
# of whether they are re-compiled or not.
#
# See the file "Documentation/dev-tools/sparse.rst" for more details,
# including where to get the "sparse" utility.

ifeq ("$(origin C)", "command line")
  KBUILD_CHECKSRC = $(C)
endif
ifndef KBUILD_CHECKSRC
  KBUILD_CHECKSRC = 0
endif

export KBUILD_CHECKSRC

# Enable "clippy" (a linter) as part of the Rust compilation.
#
# Use 'make CLIPPY=1' to enable it.
ifeq ("$(origin CLIPPY)", "command line")
  KBUILD_CLIPPY := $(CLIPPY)
endif

export KBUILD_CLIPPY

# Use make M=dir or set the environment variable KBUILD_EXTMOD to specify the
# directory of external module to build. Setting M= takes precedence.
ifeq ("$(origin M)", "command line")
  KBUILD_EXTMOD := $(M)
endif

$(if $(word 2, $(KBUILD_EXTMOD)), \
	$(error building multiple external modules is not supported))

$(foreach x, % :, $(if $(findstring $x, $(KBUILD_EXTMOD)), \
	$(error module directory path cannot contain '$x')))

# Remove trailing slashes
ifneq ($(filter %/, $(KBUILD_EXTMOD)),)
KBUILD_EXTMOD := $(shell dirname $(KBUILD_EXTMOD).)
endif

export KBUILD_EXTMOD

# Kbuild will save output files in the current working directory.
# This does not need to match to the root of the kernel source tree.
#
# For example, you can do this:
#
#  cd /dir/to/store/output/files; make -f /dir/to/kernel/source/Makefile
#
# If you want to save output files in a different location, there are
# two syntaxes to specify it.
#
# 1) O=
# Use "make O=dir/to/store/output/files/"
#
# 2) Set KBUILD_OUTPUT
# Set the environment variable KBUILD_OUTPUT to point to the output directory.
# export KBUILD_OUTPUT=dir/to/store/output/files/; make
#
# The O= assignment takes precedence over the KBUILD_OUTPUT environment
# variable.

# Do we want to change the working directory?
ifeq ("$(origin O)", "command line")
  KBUILD_OUTPUT := $(O)
endif

ifneq ($(KBUILD_OUTPUT),)
# Make's built-in functions such as $(abspath ...), $(realpath ...) cannot
# expand a shell special character '~'. We use a somewhat tedious way here.
abs_objtree := $(shell mkdir -p $(KBUILD_OUTPUT) && cd $(KBUILD_OUTPUT) && pwd)
$(if $(abs_objtree),, \
     $(error failed to create output directory "$(KBUILD_OUTPUT)"))

# $(realpath ...) resolves symlinks
abs_objtree := $(realpath $(abs_objtree))
endif # ifneq ($(KBUILD_OUTPUT),)

ifneq ($(words $(subst :, ,$(abs_srctree))), 1)
$(error source directory cannot contain spaces or colons)
endif

ifneq ($(filter 3.%,$(MAKE_VERSION)),)
# 'MAKEFLAGS += -rR' does not immediately become effective for GNU Make 3.x
# We need to invoke sub-make to avoid implicit rules in the top Makefile.
need-sub-make := 1
# Cancel implicit rules for this Makefile.
$(this-makefile): ;
endif

export sub_make_done := 1

endif # sub_make_done

ifeq ($(abs_objtree),$(CURDIR))
# Suppress "Entering directory ..." if we are at the final work directory.
no-print-directory := --no-print-directory
else
# Recursion to show "Entering directory ..."
need-sub-make := 1
endif

ifeq ($(filter --no-print-directory, $(MAKEFLAGS)),)
# If --no-print-directory is unset, recurse once again to set it.
# You may end up recursing into __sub-make twice. This is needed due to the
# behavior change in GNU Make 4.4.1.
need-sub-make := 1
endif

ifeq ($(need-sub-make),1)

PHONY += $(MAKECMDGOALS) __sub-make

$(filter-out $(this-makefile), $(MAKECMDGOALS)) __all: __sub-make
	@:

# Invoke a second make in the output directory, passing relevant variables
__sub-make:
	$(Q)$(MAKE) $(no-print-directory) -C $(abs_objtree) \
	-f $(abs_srctree)/Makefile $(MAKECMDGOALS)

else # need-sub-make

# We process the rest of the Makefile if this is the final invocation of make

ifeq ($(abs_srctree),$(abs_objtree))
        # building in the source tree
        srctree := .
	building_out_of_srctree :=
else
        ifeq ($(abs_srctree)/,$(dir $(abs_objtree)))
                # building in a subdirectory of the source tree
                srctree := ..
        else
                srctree := $(abs_srctree)
        endif
	building_out_of_srctree := 1
endif

ifneq ($(KBUILD_ABS_SRCTREE),)
srctree := $(abs_srctree)
endif

objtree		:= .
VPATH		:= $(srctree)

export building_out_of_srctree srctree objtree VPATH

# To make sure we do not include .config for any of the *config targets
# catch them early, and hand them over to scripts/kconfig/Makefile
# It is allowed to specify more targets when calling make, including
# mixing *config targets and build targets.
# For example 'make oldconfig all'.
# Detect when mixed targets is specified, and make a second invocation
# of make so .config is not included in this case either (for *config).

version_h := include/generated/uapi/linux/version.h

clean-targets := %clean mrproper cleandocs
no-dot-config-targets := $(clean-targets) \
			 cscope gtags TAGS tags help% %docs check% coccicheck \
			 $(version_h) headers headers_% archheaders archscripts \
			 %asm-generic kernelversion %src-pkg dt_binding_check \
			 outputmakefile rustavailable rustfmt rustfmtcheck
# Installation targets should not require compiler. Unfortunately, vdso_install
# is an exception where build artifacts may be updated. This must be fixed.
no-compiler-targets := $(no-dot-config-targets) install dtbs_install \
			headers_install modules_install modules_sign kernelrelease image_name
no-sync-config-targets := $(no-dot-config-targets) %install modules_sign kernelrelease \
			  image_name
single-targets := %.a %.i %.ko %.lds %.ll %.lst %.mod %.o %.rsi %.s %.symtypes %/

config-build	:=
mixed-build	:=
need-config	:= 1
need-compiler	:= 1
may-sync-config	:= 1
single-build	:=

ifneq ($(filter $(no-dot-config-targets), $(MAKECMDGOALS)),)
	ifeq ($(filter-out $(no-dot-config-targets), $(MAKECMDGOALS)),)
		need-config :=
	endif
endif

ifneq ($(filter $(no-compiler-targets), $(MAKECMDGOALS)),)
	ifeq ($(filter-out $(no-compiler-targets), $(MAKECMDGOALS)),)
		need-compiler :=
	endif
endif

ifneq ($(filter $(no-sync-config-targets), $(MAKECMDGOALS)),)
	ifeq ($(filter-out $(no-sync-config-targets), $(MAKECMDGOALS)),)
		may-sync-config :=
	endif
endif

ifneq ($(KBUILD_EXTMOD),)
	may-sync-config :=
endif

ifeq ($(KBUILD_EXTMOD),)
        ifneq ($(filter %config,$(MAKECMDGOALS)),)
		config-build := 1
                ifneq ($(words $(MAKECMDGOALS)),1)
			mixed-build := 1
                endif
        endif
endif

# We cannot build single targets and the others at the same time
ifneq ($(filter $(single-targets), $(MAKECMDGOALS)),)
	single-build := 1
	ifneq ($(filter-out $(single-targets), $(MAKECMDGOALS)),)
		mixed-build := 1
	endif
endif

# For "make -j clean all", "make -j mrproper defconfig all", etc.
ifneq ($(filter $(clean-targets),$(MAKECMDGOALS)),)
        ifneq ($(filter-out $(clean-targets),$(MAKECMDGOALS)),)
		mixed-build := 1
        endif
endif

# install and modules_install need also be processed one by one
ifneq ($(filter install,$(MAKECMDGOALS)),)
        ifneq ($(filter modules_install,$(MAKECMDGOALS)),)
		mixed-build := 1
        endif
endif

ifdef mixed-build
# ===========================================================================
# We're called with mixed targets (*config and build targets).
# Handle them one by one.

PHONY += $(MAKECMDGOALS) __build_one_by_one

$(MAKECMDGOALS): __build_one_by_one
	@:

__build_one_by_one:
	$(Q)set -e; \
	for i in $(MAKECMDGOALS); do \
		$(MAKE) -f $(srctree)/Makefile $$i; \
	done

else # !mixed-build

include $(srctree)/scripts/Kbuild.include

# Read KERNELRELEASE from include/config/kernel.release (if it exists)
KERNELRELEASE = $(call read-file, include/config/kernel.release)
KERNELVERSION = $(VERSION)$(if $(PATCHLEVEL),.$(PATCHLEVEL)$(if $(SUBLEVEL),.$(SUBLEVEL)))$(EXTRAVERSION)
export VERSION PATCHLEVEL SUBLEVEL KERNELRELEASE KERNELVERSION

include $(srctree)/scripts/subarch.include

# Cross compiling and selecting different set of gcc/bin-utils
# ---------------------------------------------------------------------------
#
# When performing cross compilation for other architectures ARCH shall be set
# to the target architecture. (See arch/* for the possibilities).
# ARCH can be set during invocation of make:
# make ARCH=ia64
# Another way is to have ARCH set in the environment.
# The default ARCH is the host where make is executed.

# CROSS_COMPILE specify the prefix used for all executables used
# during compilation. Only gcc and related bin-utils executables
# are prefixed with $(CROSS_COMPILE).
# CROSS_COMPILE can be set on the command line
# make CROSS_COMPILE=ia64-linux-
# Alternatively CROSS_COMPILE can be set in the environment.
# Default value for CROSS_COMPILE is not to prefix executables
# Note: Some architectures assign CROSS_COMPILE in their arch/*/Makefile
ARCH		?= $(SUBARCH)

# Architecture as present in compile.h
UTS_MACHINE 	:= $(ARCH)
SRCARCH 	:= $(ARCH)

# Additional ARCH settings for x86
ifeq ($(ARCH),i386)
        SRCARCH := x86
endif
ifeq ($(ARCH),x86_64)
        SRCARCH := x86
endif

# Additional ARCH settings for sparc
ifeq ($(ARCH),sparc32)
       SRCARCH := sparc
endif
ifeq ($(ARCH),sparc64)
       SRCARCH := sparc
endif

# Additional ARCH settings for parisc
ifeq ($(ARCH),parisc64)
       SRCARCH := parisc
endif

export cross_compiling :=
ifneq ($(SRCARCH),$(SUBARCH))
cross_compiling := 1
endif

KCONFIG_CONFIG	?= .config
export KCONFIG_CONFIG

# SHELL used by kbuild
CONFIG_SHELL := sh

HOST_LFS_CFLAGS := $(shell getconf LFS_CFLAGS 2>/dev/null)
HOST_LFS_LDFLAGS := $(shell getconf LFS_LDFLAGS 2>/dev/null)
HOST_LFS_LIBS := $(shell getconf LFS_LIBS 2>/dev/null)

ifneq ($(LLVM),)
ifneq ($(filter %/,$(LLVM)),)
LLVM_PREFIX := $(LLVM)
else ifneq ($(filter -%,$(LLVM)),)
LLVM_SUFFIX := $(LLVM)
endif

HOSTCC	= $(LLVM_PREFIX)clang$(LLVM_SUFFIX)
HOSTCXX	= $(LLVM_PREFIX)clang++$(LLVM_SUFFIX)
else
HOSTCC	= gcc
HOSTCXX	= g++
endif
HOSTRUSTC = rustc
HOSTPKG_CONFIG	= pkg-config

KBUILD_USERHOSTCFLAGS := -Wall -Wmissing-prototypes -Wstrict-prototypes \
			 -O2 -fomit-frame-pointer -std=gnu11
KBUILD_USERCFLAGS  := $(KBUILD_USERHOSTCFLAGS) $(USERCFLAGS)
KBUILD_USERLDFLAGS := $(USERLDFLAGS)

# These flags apply to all Rust code in the tree, including the kernel and
# host programs.
export rust_common_flags := --edition=2021 \
			    -Zbinary_dep_depinfo=y \
			    -Dunsafe_op_in_unsafe_fn -Drust_2018_idioms \
			    -Dunreachable_pub -Dnon_ascii_idents \
			    -Wmissing_docs \
			    -Drustdoc::missing_crate_level_docs \
			    -Dclippy::correctness -Dclippy::style \
			    -Dclippy::suspicious -Dclippy::complexity \
			    -Dclippy::perf \
			    -Dclippy::let_unit_value -Dclippy::mut_mut \
			    -Dclippy::needless_bitwise_bool \
			    -Dclippy::needless_continue \
			    -Dclippy::no_mangle_with_rust_abi \
			    -Wclippy::dbg_macro

KBUILD_HOSTCFLAGS   := $(KBUILD_USERHOSTCFLAGS) $(HOST_LFS_CFLAGS) $(HOSTCFLAGS)
KBUILD_HOSTCXXFLAGS := -Wall -O2 $(HOST_LFS_CFLAGS) $(HOSTCXXFLAGS)
KBUILD_HOSTRUSTFLAGS := $(rust_common_flags) -O -Cstrip=debuginfo \
			-Zallow-features= $(HOSTRUSTFLAGS)
KBUILD_HOSTLDFLAGS  := $(HOST_LFS_LDFLAGS) $(HOSTLDFLAGS)
KBUILD_HOSTLDLIBS   := $(HOST_LFS_LIBS) $(HOSTLDLIBS)

# Make variables (CC, etc...)
CPP		= $(CC) -E
ifneq ($(LLVM),)
CC		= $(LLVM_PREFIX)clang$(LLVM_SUFFIX)
LD		= $(LLVM_PREFIX)ld.lld$(LLVM_SUFFIX)
AR		= $(LLVM_PREFIX)llvm-ar$(LLVM_SUFFIX)
NM		= $(LLVM_PREFIX)llvm-nm$(LLVM_SUFFIX)
OBJCOPY		= $(LLVM_PREFIX)llvm-objcopy$(LLVM_SUFFIX)
OBJDUMP		= $(LLVM_PREFIX)llvm-objdump$(LLVM_SUFFIX)
READELF		= $(LLVM_PREFIX)llvm-readelf$(LLVM_SUFFIX)
STRIP		= $(LLVM_PREFIX)llvm-strip$(LLVM_SUFFIX)
else
CC		= $(CROSS_COMPILE)gcc
LD		= $(CROSS_COMPILE)ld
AR		= $(CROSS_COMPILE)ar
NM		= $(CROSS_COMPILE)nm
OBJCOPY		= $(CROSS_COMPILE)objcopy
OBJDUMP		= $(CROSS_COMPILE)objdump
READELF		= $(CROSS_COMPILE)readelf
STRIP		= $(CROSS_COMPILE)strip
endif
RUSTC		= rustc
RUSTDOC		= rustdoc
RUSTFMT		= rustfmt
CLIPPY_DRIVER	= clippy-driver
BINDGEN		= bindgen
CARGO		= cargo
PAHOLE		= pahole
RESOLVE_BTFIDS	= $(objtree)/tools/bpf/resolve_btfids/resolve_btfids
LEX		= flex
YACC		= bison
AWK		= awk
INSTALLKERNEL  := installkernel
PERL		= perl
PYTHON3		= python3
CHECK		= sparse
BASH		= bash
KGZIP		= gzip
KBZIP2		= bzip2
KLZOP		= lzop
LZMA		= lzma
LZ4		= lz4c
XZ		= xz
ZSTD		= zstd

PAHOLE_FLAGS	= $(shell PAHOLE=$(PAHOLE) $(srctree)/scripts/pahole-flags.sh)

CHECKFLAGS     := -D__linux__ -Dlinux -D__STDC__ -Dunix -D__unix__ \
		  -Wbitwise -Wno-return-void -Wno-unknown-attribute $(CF)
NOSTDINC_FLAGS :=
CFLAGS_MODULE   =
RUSTFLAGS_MODULE =
AFLAGS_MODULE   =
LDFLAGS_MODULE  =
CFLAGS_KERNEL	=
RUSTFLAGS_KERNEL =
AFLAGS_KERNEL	=
LDFLAGS_vmlinux =

# Use USERINCLUDE when you must reference the UAPI directories only.
USERINCLUDE    := \
		-I$(srctree)/arch/$(SRCARCH)/include/uapi \
		-I$(objtree)/arch/$(SRCARCH)/include/generated/uapi \
		-I$(srctree)/include/uapi \
		-I$(objtree)/include/generated/uapi \
                -include $(srctree)/include/linux/compiler-version.h \
                -include $(srctree)/include/linux/kconfig.h

# Use LINUXINCLUDE when you must reference the include/ directory.
# Needed to be compatible with the O= option
LINUXINCLUDE    := \
		-I$(srctree)/arch/$(SRCARCH)/include \
		-I$(objtree)/arch/$(SRCARCH)/include/generated \
		$(if $(building_out_of_srctree),-I$(srctree)/include) \
		-I$(objtree)/include \
		$(USERINCLUDE)

KBUILD_AFLAGS   := -D__ASSEMBLY__ -fno-PIE

KBUILD_CFLAGS :=
KBUILD_CFLAGS += -std=gnu11
KBUILD_CFLAGS += -fshort-wchar
KBUILD_CFLAGS += -funsigned-char
KBUILD_CFLAGS += -fno-common
KBUILD_CFLAGS += -fno-PIE
KBUILD_CFLAGS += -fno-strict-aliasing

KBUILD_CPPFLAGS := -D__KERNEL__
KBUILD_RUSTFLAGS := $(rust_common_flags) \
		    --target=$(objtree)/scripts/target.json \
		    -Cpanic=abort -Cembed-bitcode=n -Clto=n \
		    -Cforce-unwind-tables=n -Ccodegen-units=1 \
		    -Csymbol-mangling-version=v0 \
		    -Crelocation-model=static \
		    -Zfunction-sections=n \
		    -Dclippy::float_arithmetic

KBUILD_AFLAGS_KERNEL :=
KBUILD_CFLAGS_KERNEL :=
KBUILD_RUSTFLAGS_KERNEL :=
KBUILD_AFLAGS_MODULE  := -DMODULE
KBUILD_CFLAGS_MODULE  := -DMODULE
KBUILD_RUSTFLAGS_MODULE := --cfg MODULE
KBUILD_LDFLAGS_MODULE :=
KBUILD_LDFLAGS :=
CLANG_FLAGS :=

ifeq ($(KBUILD_CLIPPY),1)
	RUSTC_OR_CLIPPY_QUIET := CLIPPY
	RUSTC_OR_CLIPPY = $(CLIPPY_DRIVER)
else
	RUSTC_OR_CLIPPY_QUIET := RUSTC
	RUSTC_OR_CLIPPY = $(RUSTC)
endif

ifdef RUST_LIB_SRC
	export RUST_LIB_SRC
endif

# Allows the usage of unstable features in stable compilers.
export RUSTC_BOOTSTRAP := 1

export ARCH SRCARCH CONFIG_SHELL BASH HOSTCC KBUILD_HOSTCFLAGS CROSS_COMPILE LD CC HOSTPKG_CONFIG
export RUSTC RUSTDOC RUSTFMT RUSTC_OR_CLIPPY_QUIET RUSTC_OR_CLIPPY BINDGEN CARGO
export HOSTRUSTC KBUILD_HOSTRUSTFLAGS
export CPP AR NM STRIP OBJCOPY OBJDUMP READELF PAHOLE RESOLVE_BTFIDS LEX YACC AWK INSTALLKERNEL
export PERL PYTHON3 CHECK CHECKFLAGS MAKE UTS_MACHINE HOSTCXX
export KGZIP KBZIP2 KLZOP LZMA LZ4 XZ ZSTD
export KBUILD_HOSTCXXFLAGS KBUILD_HOSTLDFLAGS KBUILD_HOSTLDLIBS LDFLAGS_MODULE
export KBUILD_USERCFLAGS KBUILD_USERLDFLAGS

export KBUILD_CPPFLAGS NOSTDINC_FLAGS LINUXINCLUDE OBJCOPYFLAGS KBUILD_LDFLAGS
export KBUILD_CFLAGS CFLAGS_KERNEL CFLAGS_MODULE
export KBUILD_RUSTFLAGS RUSTFLAGS_KERNEL RUSTFLAGS_MODULE
export KBUILD_AFLAGS AFLAGS_KERNEL AFLAGS_MODULE
export KBUILD_AFLAGS_MODULE KBUILD_CFLAGS_MODULE KBUILD_RUSTFLAGS_MODULE KBUILD_LDFLAGS_MODULE
export KBUILD_AFLAGS_KERNEL KBUILD_CFLAGS_KERNEL KBUILD_RUSTFLAGS_KERNEL
export PAHOLE_FLAGS

# Files to ignore in find ... statements

export RCS_FIND_IGNORE := \( -name SCCS -o -name BitKeeper -o -name .svn -o    \
			  -name CVS -o -name .pc -o -name .hg -o -name .git \) \
			  -prune -o
export RCS_TAR_IGNORE := --exclude SCCS --exclude BitKeeper --exclude .svn \
			 --exclude CVS --exclude .pc --exclude .hg --exclude .git

# ===========================================================================
# Rules shared between *config targets and build targets

# Basic helpers built in scripts/basic/
PHONY += scripts_basic
scripts_basic:
	$(Q)$(MAKE) $(build)=scripts/basic

PHONY += outputmakefile
ifdef building_out_of_srctree
# Before starting out-of-tree build, make sure the source tree is clean.
# outputmakefile generates a Makefile in the output directory, if using a
# separate output directory. This allows convenient use of make in the
# output directory.
# At the same time when output Makefile generated, generate .gitignore to
# ignore whole output directory

quiet_cmd_makefile = GEN     Makefile
      cmd_makefile = { \
	echo "\# Automatically generated by $(srctree)/Makefile: don't edit"; \
	echo "include $(srctree)/Makefile"; \
	} > Makefile

outputmakefile:
	@if [ -f $(srctree)/.config -o \
		 -d $(srctree)/include/config -o \
		 -d $(srctree)/arch/$(SRCARCH)/include/generated ]; then \
		echo >&2 "***"; \
		echo >&2 "*** The source tree is not clean, please run 'make$(if $(findstring command line, $(origin ARCH)), ARCH=$(ARCH)) mrproper'"; \
		echo >&2 "*** in $(abs_srctree)";\
		echo >&2 "***"; \
		false; \
	fi
	$(Q)ln -fsn $(srctree) source
	$(call cmd,makefile)
	$(Q)test -e .gitignore || \
	{ echo "# this is build directory, ignore it"; echo "*"; } > .gitignore
endif

# The expansion should be delayed until arch/$(SRCARCH)/Makefile is included.
# Some architectures define CROSS_COMPILE in arch/$(SRCARCH)/Makefile.
# CC_VERSION_TEXT is referenced from Kconfig (so it needs export),
# and from include/config/auto.conf.cmd to detect the compiler upgrade.
CC_VERSION_TEXT = $(subst $(pound),,$(shell LC_ALL=C $(CC) --version 2>/dev/null | head -n 1))

ifneq ($(findstring clang,$(CC_VERSION_TEXT)),)
include $(srctree)/scripts/Makefile.clang
endif

# Include this also for config targets because some architectures need
# cc-cross-prefix to determine CROSS_COMPILE.
ifdef need-compiler
include $(srctree)/scripts/Makefile.compiler
endif

ifdef config-build
# ===========================================================================
# *config targets only - make sure prerequisites are updated, and descend
# in scripts/kconfig to make the *config target

# Read arch specific Makefile to set KBUILD_DEFCONFIG as needed.
# KBUILD_DEFCONFIG may point out an alternative default configuration
# used for 'make defconfig'
include $(srctree)/arch/$(SRCARCH)/Makefile
export KBUILD_DEFCONFIG KBUILD_KCONFIG CC_VERSION_TEXT

config: outputmakefile scripts_basic FORCE
	$(Q)$(MAKE) $(build)=scripts/kconfig $@

%config: outputmakefile scripts_basic FORCE
	$(Q)$(MAKE) $(build)=scripts/kconfig $@

else #!config-build
# ===========================================================================
# Build targets only - this includes vmlinux, arch specific targets, clean
# targets and others. In general all targets except *config targets.

# If building an external module we do not care about the all: rule
# but instead __all depend on modules
PHONY += all
ifeq ($(KBUILD_EXTMOD),)
__all: all
else
__all: modules
endif

targets :=

# Decide whether to build built-in, modular, or both.
# Normally, just do built-in.

KBUILD_MODULES :=
KBUILD_BUILTIN := 1

# If we have only "make modules", don't compile built-in objects.
ifeq ($(MAKECMDGOALS),modules)
  KBUILD_BUILTIN :=
endif

# If we have "make <whatever> modules", compile modules
# in addition to whatever we do anyway.
# Just "make" or "make all" shall build modules as well

ifneq ($(filter all modules nsdeps %compile_commands.json clang-%,$(MAKECMDGOALS)),)
  KBUILD_MODULES := 1
endif

ifeq ($(MAKECMDGOALS),)
  KBUILD_MODULES := 1
endif

export KBUILD_MODULES KBUILD_BUILTIN

ifdef need-config
include include/config/auto.conf
endif

ifeq ($(KBUILD_EXTMOD),)
# Objects we will link into vmlinux / subdirs we need to visit
core-y		:=
drivers-y	:=
libs-y		:= lib/
endif # KBUILD_EXTMOD

# The all: target is the default when no target is given on the
# command line.
# This allow a user to issue only 'make' to build a kernel including modules
# Defaults to vmlinux, but the arch makefile usually adds further targets
all: vmlinux

CFLAGS_GCOV	:= -fprofile-arcs -ftest-coverage
ifdef CONFIG_CC_IS_GCC
CFLAGS_GCOV	+= -fno-tree-loop-im
endif
export CFLAGS_GCOV

# The arch Makefiles can override CC_FLAGS_FTRACE. We may also append it later.
ifdef CONFIG_FUNCTION_TRACER
  CC_FLAGS_FTRACE := -pg
endif

include $(srctree)/arch/$(SRCARCH)/Makefile

ifdef need-config
ifdef may-sync-config
# Read in dependencies to all Kconfig* files, make sure to run syncconfig if
# changes are detected. This should be included after arch/$(SRCARCH)/Makefile
# because some architectures define CROSS_COMPILE there.
include include/config/auto.conf.cmd

$(KCONFIG_CONFIG):
	@echo >&2 '***'
	@echo >&2 '*** Configuration file "$@" not found!'
	@echo >&2 '***'
	@echo >&2 '*** Please run some configurator (e.g. "make oldconfig" or'
	@echo >&2 '*** "make menuconfig" or "make xconfig").'
	@echo >&2 '***'
	@/bin/false

# The actual configuration files used during the build are stored in
# include/generated/ and include/config/. Update them if .config is newer than
# include/config/auto.conf (which mirrors .config).
#
# This exploits the 'multi-target pattern rule' trick.
# The syncconfig should be executed only once to make all the targets.
# (Note: use the grouped target '&:' when we bump to GNU Make 4.3)
#
# Do not use $(call cmd,...) here. That would suppress prompts from syncconfig,
# so you cannot notice that Kconfig is waiting for the user input.
%/config/auto.conf %/config/auto.conf.cmd %/generated/autoconf.h %/generated/rustc_cfg: $(KCONFIG_CONFIG)
	$(Q)$(kecho) "  SYNC    $@"
	$(Q)$(MAKE) -f $(srctree)/Makefile syncconfig
else # !may-sync-config
# External modules and some install targets need include/generated/autoconf.h
# and include/config/auto.conf but do not care if they are up-to-date.
# Use auto.conf to trigger the test
PHONY += include/config/auto.conf

include/config/auto.conf:
	@test -e include/generated/autoconf.h -a -e $@ || (		\
	echo >&2;							\
	echo >&2 "  ERROR: Kernel configuration is invalid.";		\
	echo >&2 "         include/generated/autoconf.h or $@ are missing.";\
	echo >&2 "         Run 'make oldconfig && make prepare' on kernel src to fix it.";	\
	echo >&2 ;							\
	/bin/false)

endif # may-sync-config
endif # need-config

KBUILD_CFLAGS	+= -fno-delete-null-pointer-checks

ifdef CONFIG_CC_OPTIMIZE_FOR_PERFORMANCE
KBUILD_CFLAGS += -O2
KBUILD_RUSTFLAGS += -Copt-level=2
else ifdef CONFIG_CC_OPTIMIZE_FOR_SIZE
KBUILD_CFLAGS += -Os
KBUILD_RUSTFLAGS += -Copt-level=s
endif

# Always set `debug-assertions` and `overflow-checks` because their default
# depends on `opt-level` and `debug-assertions`, respectively.
KBUILD_RUSTFLAGS += -Cdebug-assertions=$(if $(CONFIG_RUST_DEBUG_ASSERTIONS),y,n)
KBUILD_RUSTFLAGS += -Coverflow-checks=$(if $(CONFIG_RUST_OVERFLOW_CHECKS),y,n)

# Tell gcc to never replace conditional load with a non-conditional one
ifdef CONFIG_CC_IS_GCC
# gcc-10 renamed --param=allow-store-data-races=0 to
# -fno-allow-store-data-races.
KBUILD_CFLAGS	+= $(call cc-option,--param=allow-store-data-races=0)
KBUILD_CFLAGS	+= $(call cc-option,-fno-allow-store-data-races)
endif

ifdef CONFIG_READABLE_ASM
# Disable optimizations that make assembler listings hard to read.
# reorder blocks reorders the control in the function
# ipa clone creates specialized cloned functions
# partial inlining inlines only parts of functions
KBUILD_CFLAGS += -fno-reorder-blocks -fno-ipa-cp-clone -fno-partial-inlining
endif

stackp-flags-y                                    := -fno-stack-protector
stackp-flags-$(CONFIG_STACKPROTECTOR)             := -fstack-protector
stackp-flags-$(CONFIG_STACKPROTECTOR_STRONG)      := -fstack-protector-strong

KBUILD_CFLAGS += $(stackp-flags-y)

KBUILD_RUSTFLAGS-$(CONFIG_WERROR) += -Dwarnings
KBUILD_RUSTFLAGS += $(KBUILD_RUSTFLAGS-y)

ifdef CONFIG_FRAME_POINTER
KBUILD_CFLAGS	+= -fno-omit-frame-pointer -fno-optimize-sibling-calls
KBUILD_RUSTFLAGS += -Cforce-frame-pointers=y
else
# Some targets (ARM with Thumb2, for example), can't be built with frame
# pointers.  For those, we don't have FUNCTION_TRACER automatically
# select FRAME_POINTER.  However, FUNCTION_TRACER adds -pg, and this is
# incompatible with -fomit-frame-pointer with current GCC, so we don't use
# -fomit-frame-pointer with FUNCTION_TRACER.
# In the Rust target specification, "frame-pointer" is set explicitly
# to "may-omit".
ifndef CONFIG_FUNCTION_TRACER
KBUILD_CFLAGS	+= -fomit-frame-pointer
endif
endif

# Initialize all stack variables with a 0xAA pattern.
ifdef CONFIG_INIT_STACK_ALL_PATTERN
KBUILD_CFLAGS	+= -ftrivial-auto-var-init=pattern
endif

# Initialize all stack variables with a zero value.
ifdef CONFIG_INIT_STACK_ALL_ZERO
KBUILD_CFLAGS	+= -ftrivial-auto-var-init=zero
ifdef CONFIG_CC_HAS_AUTO_VAR_INIT_ZERO_ENABLER
# https://github.com/llvm/llvm-project/issues/44842
CC_AUTO_VAR_INIT_ZERO_ENABLER := -enable-trivial-auto-var-init-zero-knowing-it-will-be-removed-from-clang
export CC_AUTO_VAR_INIT_ZERO_ENABLER
KBUILD_CFLAGS	+= $(CC_AUTO_VAR_INIT_ZERO_ENABLER)
endif
endif

# While VLAs have been removed, GCC produces unreachable stack probes
# for the randomize_kstack_offset feature. Disable it for all compilers.
KBUILD_CFLAGS	+= $(call cc-option, -fno-stack-clash-protection)

# Clear used registers at func exit (to reduce data lifetime and ROP gadgets).
ifdef CONFIG_ZERO_CALL_USED_REGS
KBUILD_CFLAGS	+= -fzero-call-used-regs=used-gpr
endif

ifdef CONFIG_FUNCTION_TRACER
ifdef CONFIG_FTRACE_MCOUNT_USE_CC
  CC_FLAGS_FTRACE	+= -mrecord-mcount
  ifdef CONFIG_HAVE_NOP_MCOUNT
    ifeq ($(call cc-option-yn, -mnop-mcount),y)
      CC_FLAGS_FTRACE	+= -mnop-mcount
      CC_FLAGS_USING	+= -DCC_USING_NOP_MCOUNT
    endif
  endif
endif
ifdef CONFIG_FTRACE_MCOUNT_USE_OBJTOOL
  ifdef CONFIG_HAVE_OBJTOOL_NOP_MCOUNT
    CC_FLAGS_USING	+= -DCC_USING_NOP_MCOUNT
  endif
endif
ifdef CONFIG_FTRACE_MCOUNT_USE_RECORDMCOUNT
  ifdef CONFIG_HAVE_C_RECORDMCOUNT
    BUILD_C_RECORDMCOUNT := y
    export BUILD_C_RECORDMCOUNT
  endif
endif
ifdef CONFIG_HAVE_FENTRY
  # s390-linux-gnu-gcc did not support -mfentry until gcc-9.
  ifeq ($(call cc-option-yn, -mfentry),y)
    CC_FLAGS_FTRACE	+= -mfentry
    CC_FLAGS_USING	+= -DCC_USING_FENTRY
  endif
endif
export CC_FLAGS_FTRACE
KBUILD_CFLAGS	+= $(CC_FLAGS_FTRACE) $(CC_FLAGS_USING)
KBUILD_AFLAGS	+= $(CC_FLAGS_USING)
endif

# We trigger additional mismatches with less inlining
ifdef CONFIG_DEBUG_SECTION_MISMATCH
KBUILD_CFLAGS += -fno-inline-functions-called-once
endif

# `rustc`'s `-Zfunction-sections` applies to data too (as of 1.59.0).
ifdef CONFIG_LD_DEAD_CODE_DATA_ELIMINATION
KBUILD_CFLAGS_KERNEL += -ffunction-sections -fdata-sections
KBUILD_RUSTFLAGS_KERNEL += -Zfunction-sections=y
LDFLAGS_vmlinux += --gc-sections
endif

ifdef CONFIG_SHADOW_CALL_STACK
ifndef CONFIG_DYNAMIC_SCS
CC_FLAGS_SCS	:= -fsanitize=shadow-call-stack
KBUILD_CFLAGS	+= $(CC_FLAGS_SCS)
endif
export CC_FLAGS_SCS
endif

ifdef CONFIG_LTO_CLANG
ifdef CONFIG_LTO_CLANG_THIN
CC_FLAGS_LTO	:= -flto=thin -fsplit-lto-unit
KBUILD_LDFLAGS	+= --thinlto-cache-dir=$(extmod_prefix).thinlto-cache
else
CC_FLAGS_LTO	:= -flto
endif
CC_FLAGS_LTO	+= -fvisibility=hidden

# Limit inlining across translation units to reduce binary size
KBUILD_LDFLAGS += -mllvm -import-instr-limit=5

# Check for frame size exceeding threshold during prolog/epilog insertion
# when using lld < 13.0.0.
ifneq ($(CONFIG_FRAME_WARN),0)
ifeq ($(call test-lt, $(CONFIG_LLD_VERSION), 130000),y)
KBUILD_LDFLAGS	+= -plugin-opt=-warn-stack-size=$(CONFIG_FRAME_WARN)
endif
endif
endif

ifdef CONFIG_LTO
KBUILD_CFLAGS	+= -fno-lto $(CC_FLAGS_LTO)
KBUILD_AFLAGS	+= -fno-lto
export CC_FLAGS_LTO
endif

ifdef CONFIG_CFI_CLANG
CC_FLAGS_CFI	:= -fsanitize=kcfi
KBUILD_CFLAGS	+= $(CC_FLAGS_CFI)
export CC_FLAGS_CFI
endif

ifneq ($(CONFIG_FUNCTION_ALIGNMENT),0)
KBUILD_CFLAGS += -falign-functions=$(CONFIG_FUNCTION_ALIGNMENT)
endif

# arch Makefile may override CC so keep this after arch Makefile is included
NOSTDINC_FLAGS += -nostdinc

# To gain proper coverage for CONFIG_UBSAN_BOUNDS and CONFIG_FORTIFY_SOURCE,
# the kernel uses only C99 flexible arrays for dynamically sized trailing
# arrays. Enforce this for everything that may examine structure sizes and
# perform bounds checking.
KBUILD_CFLAGS += $(call cc-option, -fstrict-flex-arrays=3)

# disable invalid "can't wrap" optimizations for signed / pointers
KBUILD_CFLAGS	+= -fno-strict-overflow

# Make sure -fstack-check isn't enabled (like gentoo apparently did)
KBUILD_CFLAGS  += -fno-stack-check

# conserve stack if available
ifdef CONFIG_CC_IS_GCC
KBUILD_CFLAGS   += -fconserve-stack
endif

# change __FILE__ to the relative path from the srctree
KBUILD_CPPFLAGS += $(call cc-option,-fmacro-prefix-map=$(srctree)/=)

# include additional Makefiles when needed
include-y			:= scripts/Makefile.extrawarn
include-$(CONFIG_DEBUG_INFO)	+= scripts/Makefile.debug
include-$(CONFIG_KASAN)		+= scripts/Makefile.kasan
include-$(CONFIG_KCSAN)		+= scripts/Makefile.kcsan
include-$(CONFIG_KMSAN)		+= scripts/Makefile.kmsan
include-$(CONFIG_UBSAN)		+= scripts/Makefile.ubsan
include-$(CONFIG_KCOV)		+= scripts/Makefile.kcov
include-$(CONFIG_RANDSTRUCT)	+= scripts/Makefile.randstruct
include-$(CONFIG_GCC_PLUGINS)	+= scripts/Makefile.gcc-plugins

include $(addprefix $(srctree)/, $(include-y))

# scripts/Makefile.gcc-plugins is intentionally included last.
# Do not add $(call cc-option,...) below this line. When you build the kernel
# from the clean source tree, the GCC plugins do not exist at this point.

# Add user supplied CPPFLAGS, AFLAGS, CFLAGS and RUSTFLAGS as the last assignments
KBUILD_CPPFLAGS += $(KCPPFLAGS)
KBUILD_AFLAGS   += $(KAFLAGS)
KBUILD_CFLAGS   += $(KCFLAGS)
KBUILD_RUSTFLAGS += $(KRUSTFLAGS)

KBUILD_LDFLAGS_MODULE += --build-id=sha1
LDFLAGS_vmlinux += --build-id=sha1

KBUILD_LDFLAGS	+= -z noexecstack
ifeq ($(CONFIG_LD_IS_BFD),y)
KBUILD_LDFLAGS	+= $(call ld-option,--no-warn-rwx-segments)
endif

ifeq ($(CONFIG_STRIP_ASM_SYMS),y)
LDFLAGS_vmlinux	+= -X
endif

ifeq ($(CONFIG_RELR),y)
# ld.lld before 15 did not support -z pack-relative-relocs.
LDFLAGS_vmlinux	+= $(call ld-option,--pack-dyn-relocs=relr,-z pack-relative-relocs)
endif

# We never want expected sections to be placed heuristically by the
# linker. All sections should be explicitly named in the linker script.
ifdef CONFIG_LD_ORPHAN_WARN
LDFLAGS_vmlinux += --orphan-handling=$(CONFIG_LD_ORPHAN_WARN_LEVEL)
endif

# Align the bit size of userspace programs with the kernel
KBUILD_USERCFLAGS  += $(filter -m32 -m64 --target=%, $(KBUILD_CFLAGS))
KBUILD_USERLDFLAGS += $(filter -m32 -m64 --target=%, $(KBUILD_CFLAGS))

# make the checker run with the right architecture
CHECKFLAGS += --arch=$(ARCH)

# insure the checker run with the right endianness
CHECKFLAGS += $(if $(CONFIG_CPU_BIG_ENDIAN),-mbig-endian,-mlittle-endian)

# the checker needs the correct machine size
CHECKFLAGS += $(if $(CONFIG_64BIT),-m64,-m32)

# Default kernel image to build when no specific target is given.
# KBUILD_IMAGE may be overruled on the command line or
# set in the environment
# Also any assignments in arch/$(ARCH)/Makefile take precedence over
# this default value
export KBUILD_IMAGE ?= vmlinux

#
# INSTALL_PATH specifies where to place the updated kernel and system map
# images. Default is /boot, but you can set it to other values
export	INSTALL_PATH ?= /boot

#
# INSTALL_DTBS_PATH specifies a prefix for relocations required by build roots.
# Like INSTALL_MOD_PATH, it isn't defined in the Makefile, but can be passed as
# an argument if needed. Otherwise it defaults to the kernel install path
#
export INSTALL_DTBS_PATH ?= $(INSTALL_PATH)/dtbs/$(KERNELRELEASE)

#
# INSTALL_MOD_PATH specifies a prefix to MODLIB for module directory
# relocations required by build roots.  This is not defined in the
# makefile but the argument can be passed to make if needed.
#

MODLIB	= $(INSTALL_MOD_PATH)/lib/modules/$(KERNELRELEASE)
export MODLIB

PHONY += prepare0

export extmod_prefix = $(if $(KBUILD_EXTMOD),$(KBUILD_EXTMOD)/)
export MODORDER := $(extmod_prefix)modules.order
export MODULES_NSDEPS := $(extmod_prefix)modules.nsdeps

ifeq ($(KBUILD_EXTMOD),)

build-dir	:= .
clean-dirs	:= $(sort . Documentation \
		     $(patsubst %/,%,$(filter %/, $(core-) \
			$(drivers-) $(libs-))))

export ARCH_CORE	:= $(core-y)
export ARCH_LIB		:= $(filter %/, $(libs-y))
export ARCH_DRIVERS	:= $(drivers-y) $(drivers-m)
# Externally visible symbols (used by link-vmlinux.sh)

KBUILD_VMLINUX_OBJS := ./built-in.a
ifdef CONFIG_MODULES
KBUILD_VMLINUX_OBJS += $(patsubst %/, %/lib.a, $(filter %/, $(libs-y)))
KBUILD_VMLINUX_LIBS := $(filter-out %/, $(libs-y))
else
KBUILD_VMLINUX_LIBS := $(patsubst %/,%/lib.a, $(libs-y))
endif

export KBUILD_VMLINUX_LIBS
export KBUILD_LDS          := arch/$(SRCARCH)/kernel/vmlinux.lds

ifdef CONFIG_TRIM_UNUSED_KSYMS
# For the kernel to actually contain only the needed exported symbols,
# we have to build modules as well to determine what those symbols are.
KBUILD_MODULES := 1
endif

# '$(AR) mPi' needs 'T' to workaround the bug of llvm-ar <= 14
quiet_cmd_ar_vmlinux.a = AR      $@
      cmd_ar_vmlinux.a = \
	rm -f $@; \
	$(AR) cDPrST $@ $(KBUILD_VMLINUX_OBJS); \
	$(AR) mPiT $$($(AR) t $@ | sed -n 1p) $@ $$($(AR) t $@ | grep -F -f $(srctree)/scripts/head-object-list.txt)

targets += vmlinux.a
vmlinux.a: $(KBUILD_VMLINUX_OBJS) scripts/head-object-list.txt FORCE
	$(call if_changed,ar_vmlinux.a)

PHONY += vmlinux_o
vmlinux_o: vmlinux.a $(KBUILD_VMLINUX_LIBS)
	$(Q)$(MAKE) -f $(srctree)/scripts/Makefile.vmlinux_o

vmlinux.o modules.builtin.modinfo modules.builtin: vmlinux_o
	@:

PHONY += vmlinux
# LDFLAGS_vmlinux in the top Makefile defines linker flags for the top vmlinux,
# not for decompressors. LDFLAGS_vmlinux in arch/*/boot/compressed/Makefile is
# unrelated; the decompressors just happen to have the same base name,
# arch/*/boot/compressed/vmlinux.
# Export LDFLAGS_vmlinux only to scripts/Makefile.vmlinux.
#
# _LDFLAGS_vmlinux is a workaround for the 'private export' bug:
#   https://savannah.gnu.org/bugs/?61463
# For Make > 4.4, the following simple code will work:
#  vmlinux: private export LDFLAGS_vmlinux := $(LDFLAGS_vmlinux)
vmlinux: private _LDFLAGS_vmlinux := $(LDFLAGS_vmlinux)
vmlinux: export LDFLAGS_vmlinux = $(_LDFLAGS_vmlinux)
vmlinux: vmlinux.o $(KBUILD_LDS) modpost
	$(Q)$(MAKE) -f $(srctree)/scripts/Makefile.vmlinux

# The actual objects are generated when descending,
# make sure no implicit rule kicks in
$(sort $(KBUILD_LDS) $(KBUILD_VMLINUX_OBJS) $(KBUILD_VMLINUX_LIBS)): . ;

ifeq ($(origin KERNELRELEASE),file)
filechk_kernel.release = $(srctree)/scripts/setlocalversion $(srctree)
else
filechk_kernel.release = echo $(KERNELRELEASE)
endif

# Store (new) KERNELRELEASE string in include/config/kernel.release
include/config/kernel.release: FORCE
	$(call filechk,kernel.release)

# Additional helpers built in scripts/
# Carefully list dependencies so we do not try to build scripts twice
# in parallel
PHONY += scripts
scripts: scripts_basic scripts_dtc
	$(Q)$(MAKE) $(build)=$(@)

# Things we need to do before we recursively start building the kernel
# or the modules are listed in "prepare".
# A multi level approach is used. prepareN is processed before prepareN-1.
# archprepare is used in arch Makefiles and when processed asm symlink,
# version.h and scripts_basic is processed / created.

PHONY += prepare archprepare

archprepare: outputmakefile archheaders archscripts scripts include/config/kernel.release \
	asm-generic $(version_h) include/generated/utsrelease.h \
	include/generated/compile.h include/generated/autoconf.h remove-stale-files

prepare0: archprepare
	$(Q)$(MAKE) $(build)=scripts/mod
	$(Q)$(MAKE) $(build)=. prepare

# All the preparing..
prepare: prepare0
ifdef CONFIG_RUST
	$(Q)$(CONFIG_SHELL) $(srctree)/scripts/rust_is_available.sh
	$(Q)$(MAKE) $(build)=rust
endif

PHONY += remove-stale-files
remove-stale-files:
	$(Q)$(srctree)/scripts/remove-stale-files

# Support for using generic headers in asm-generic
asm-generic := -f $(srctree)/scripts/Makefile.asm-generic obj

PHONY += asm-generic uapi-asm-generic
asm-generic: uapi-asm-generic
	$(Q)$(MAKE) $(asm-generic)=arch/$(SRCARCH)/include/generated/asm \
	generic=include/asm-generic
uapi-asm-generic:
	$(Q)$(MAKE) $(asm-generic)=arch/$(SRCARCH)/include/generated/uapi/asm \
	generic=include/uapi/asm-generic

# Generate some files
# ---------------------------------------------------------------------------

# KERNELRELEASE can change from a few different places, meaning version.h
# needs to be updated, so this check is forced on all builds

uts_len := 64
define filechk_utsrelease.h
	if [ `echo -n "$(KERNELRELEASE)" | wc -c ` -gt $(uts_len) ]; then \
	  echo '"$(KERNELRELEASE)" exceeds $(uts_len) characters' >&2;    \
	  exit 1;                                                         \
	fi;                                                               \
	echo \#define UTS_RELEASE \"$(KERNELRELEASE)\"
endef

define filechk_version.h
	if [ $(SUBLEVEL) -gt 255 ]; then                                 \
		echo \#define LINUX_VERSION_CODE $(shell                 \
		expr $(VERSION) \* 65536 + $(PATCHLEVEL) \* 256 + 255); \
	else                                                             \
		echo \#define LINUX_VERSION_CODE $(shell                 \
		expr $(VERSION) \* 65536 + $(PATCHLEVEL) \* 256 + $(SUBLEVEL)); \
	fi;                                                              \
	echo '#define KERNEL_VERSION(a,b,c) (((a) << 16) + ((b) << 8) +  \
	((c) > 255 ? 255 : (c)))';                                       \
	echo \#define LINUX_VERSION_MAJOR $(VERSION);                    \
	echo \#define LINUX_VERSION_PATCHLEVEL $(PATCHLEVEL);            \
	echo \#define LINUX_VERSION_SUBLEVEL $(SUBLEVEL)
endef

$(version_h): PATCHLEVEL := $(or $(PATCHLEVEL), 0)
$(version_h): SUBLEVEL := $(or $(SUBLEVEL), 0)
$(version_h): FORCE
	$(call filechk,version.h)

include/generated/utsrelease.h: include/config/kernel.release FORCE
	$(call filechk,utsrelease.h)

filechk_compile.h = $(srctree)/scripts/mkcompile_h \
	"$(UTS_MACHINE)" "$(CONFIG_CC_VERSION_TEXT)" "$(LD)"

include/generated/compile.h: FORCE
	$(call filechk,compile.h)

PHONY += headerdep
headerdep:
	$(Q)find $(srctree)/include/ -name '*.h' | xargs --max-args 1 \
	$(srctree)/scripts/headerdep.pl -I$(srctree)/include

# ---------------------------------------------------------------------------
# Kernel headers

#Default location for installed headers
export INSTALL_HDR_PATH = $(objtree)/usr

quiet_cmd_headers_install = INSTALL $(INSTALL_HDR_PATH)/include
      cmd_headers_install = \
	mkdir -p $(INSTALL_HDR_PATH); \
	rsync -mrl --include='*/' --include='*\.h' --exclude='*' \
	usr/include $(INSTALL_HDR_PATH)

PHONY += headers_install
headers_install: headers
	$(call cmd,headers_install)

PHONY += archheaders archscripts

hdr-inst := -f $(srctree)/scripts/Makefile.headersinst obj

PHONY += headers
headers: $(version_h) scripts_unifdef uapi-asm-generic archheaders archscripts
	$(if $(filter um, $(SRCARCH)), $(error Headers not exportable for UML))
	$(Q)$(MAKE) $(hdr-inst)=include/uapi
	$(Q)$(MAKE) $(hdr-inst)=arch/$(SRCARCH)/include/uapi

ifdef CONFIG_HEADERS_INSTALL
prepare: headers
endif

PHONY += scripts_unifdef
scripts_unifdef: scripts_basic
	$(Q)$(MAKE) $(build)=scripts scripts/unifdef

# ---------------------------------------------------------------------------
# Install

# Many distributions have the custom install script, /sbin/installkernel.
# If DKMS is installed, 'make install' will eventually recurse back
# to this Makefile to build and install external modules.
# Cancel sub_make_done so that options such as M=, V=, etc. are parsed.

quiet_cmd_install = INSTALL $(INSTALL_PATH)
      cmd_install = unset sub_make_done; $(srctree)/scripts/install.sh

# ---------------------------------------------------------------------------
# Tools

ifdef CONFIG_OBJTOOL
prepare: tools/objtool
endif

ifdef CONFIG_BPF
ifdef CONFIG_DEBUG_INFO_BTF
prepare: tools/bpf/resolve_btfids
endif
endif

PHONY += resolve_btfids_clean

resolve_btfids_O = $(abspath $(objtree))/tools/bpf/resolve_btfids

# tools/bpf/resolve_btfids directory might not exist
# in output directory, skip its clean in that case
resolve_btfids_clean:
ifneq ($(wildcard $(resolve_btfids_O)),)
	$(Q)$(MAKE) -sC $(srctree)/tools/bpf/resolve_btfids O=$(resolve_btfids_O) clean
endif

# Clear a bunch of variables before executing the submake
ifeq ($(quiet),silent_)
tools_silent=s
endif

tools/: FORCE
	$(Q)mkdir -p $(objtree)/tools
	$(Q)$(MAKE) LDFLAGS= MAKEFLAGS="$(tools_silent) $(filter --j% -j,$(MAKEFLAGS))" O=$(abspath $(objtree)) subdir=tools -C $(srctree)/tools/

tools/%: FORCE
	$(Q)mkdir -p $(objtree)/tools
	$(Q)$(MAKE) LDFLAGS= MAKEFLAGS="$(tools_silent) $(filter --j% -j,$(MAKEFLAGS))" O=$(abspath $(objtree)) subdir=tools -C $(srctree)/tools/ $*

# ---------------------------------------------------------------------------
# Kernel selftest

PHONY += kselftest
kselftest: headers
	$(Q)$(MAKE) -C $(srctree)/tools/testing/selftests run_tests

kselftest-%: headers FORCE
	$(Q)$(MAKE) -C $(srctree)/tools/testing/selftests $*

PHONY += kselftest-merge
kselftest-merge:
	$(if $(wildcard $(objtree)/.config),, $(error No .config exists, config your kernel first!))
	$(Q)find $(srctree)/tools/testing/selftests -name config | \
		xargs $(srctree)/scripts/kconfig/merge_config.sh -m $(objtree)/.config
	$(Q)$(MAKE) -f $(srctree)/Makefile olddefconfig

# ---------------------------------------------------------------------------
# Devicetree files

ifneq ($(wildcard $(srctree)/arch/$(SRCARCH)/boot/dts/),)
dtstree := arch/$(SRCARCH)/boot/dts
endif

ifneq ($(dtstree),)

%.dtb: dtbs_prepare
	$(Q)$(MAKE) $(build)=$(dtstree) $(dtstree)/$@

%.dtbo: dtbs_prepare
	$(Q)$(MAKE) $(build)=$(dtstree) $(dtstree)/$@

PHONY += dtbs dtbs_prepare dtbs_install dtbs_check
dtbs: dtbs_prepare
	$(Q)$(MAKE) $(build)=$(dtstree)

# include/config/kernel.release is actually needed when installing DTBs because
# INSTALL_DTBS_PATH contains $(KERNELRELEASE). However, we do not want to make
# dtbs_install depend on it as dtbs_install may run as root.
dtbs_prepare: include/config/kernel.release scripts_dtc

ifneq ($(filter dtbs_check, $(MAKECMDGOALS)),)
export CHECK_DTBS=y
endif

ifneq ($(CHECK_DTBS),)
dtbs_prepare: dt_binding_check
endif

dtbs_check: dtbs

dtbs_install:
	$(Q)$(MAKE) $(dtbinst)=$(dtstree) dst=$(INSTALL_DTBS_PATH)

ifdef CONFIG_OF_EARLY_FLATTREE
all: dtbs
endif

endif

PHONY += scripts_dtc
scripts_dtc: scripts_basic
	$(Q)$(MAKE) $(build)=scripts/dtc

ifneq ($(filter dt_binding_check, $(MAKECMDGOALS)),)
export CHECK_DT_BINDING=y
endif

PHONY += dt_binding_check
dt_binding_check: scripts_dtc
	$(Q)$(MAKE) $(build)=Documentation/devicetree/bindings

PHONY += dt_compatible_check
dt_compatible_check: dt_binding_check
	$(Q)$(MAKE) $(build)=Documentation/devicetree/bindings $@

# ---------------------------------------------------------------------------
# Modules

ifdef CONFIG_MODULES

# By default, build modules as well

all: modules

# When we're building modules with modversions, we need to consider
# the built-in objects during the descend as well, in order to
# make sure the checksums are up to date before we record them.
ifdef CONFIG_MODVERSIONS
  KBUILD_BUILTIN := 1
endif

# Build modules
#

# *.ko are usually independent of vmlinux, but CONFIG_DEBUG_INFO_BTF_MODULES
# is an exception.
ifdef CONFIG_DEBUG_INFO_BTF_MODULES
KBUILD_BUILTIN := 1
modules: vmlinux
endif

modules: modules_prepare

# Target to prepare building external modules
modules_prepare: prepare
	$(Q)$(MAKE) $(build)=scripts scripts/module.lds

endif # CONFIG_MODULES

###
# Cleaning is done on three levels.
# make clean     Delete most generated files
#                Leave enough to build external modules
# make mrproper  Delete the current configuration, and all generated files
# make distclean Remove editor backup files, patch leftover files and the like

# Directories & files removed with 'make clean'
CLEAN_FILES += vmlinux.symvers modules-only.symvers \
	       modules.builtin modules.builtin.modinfo modules.nsdeps \
	       compile_commands.json .thinlto-cache rust/test rust/doc \
	       rust-project.json .vmlinux.objs .vmlinux.export.c

# Directories & files removed with 'make mrproper'
MRPROPER_FILES += include/config include/generated          \
		  arch/$(SRCARCH)/include/generated .objdiff \
		  debian snap tar-install \
		  .config .config.old .version \
		  Module.symvers \
		  certs/signing_key.pem \
		  certs/x509.genkey \
		  vmlinux-gdb.py \
		  kernel.spec rpmbuild \
		  rust/libmacros.so

# clean - Delete most, but leave enough to build external modules
#
clean: rm-files := $(CLEAN_FILES)

PHONY += archclean vmlinuxclean

vmlinuxclean:
	$(Q)$(CONFIG_SHELL) $(srctree)/scripts/link-vmlinux.sh clean
	$(Q)$(if $(ARCH_POSTLINK), $(MAKE) -f $(ARCH_POSTLINK) clean)

clean: archclean vmlinuxclean resolve_btfids_clean

# mrproper - Delete all generated files, including .config
#
mrproper: rm-files := $(wildcard $(MRPROPER_FILES))
mrproper-dirs      := $(addprefix _mrproper_,scripts)

PHONY += $(mrproper-dirs) mrproper
$(mrproper-dirs):
	$(Q)$(MAKE) $(clean)=$(patsubst _mrproper_%,%,$@)

mrproper: clean $(mrproper-dirs)
	$(call cmd,rmfiles)
	@find . $(RCS_FIND_IGNORE) \
		\( -name '*.rmeta' \) \
		-type f -print | xargs rm -f

# distclean
#
PHONY += distclean

distclean: mrproper
	@find . $(RCS_FIND_IGNORE) \
		\( -name '*.orig' -o -name '*.rej' -o -name '*~' \
		-o -name '*.bak' -o -name '#*#' -o -name '*%' \
		-o -name 'core' -o -name tags -o -name TAGS -o -name 'cscope*' \
		-o -name GPATH -o -name GRTAGS -o -name GSYMS -o -name GTAGS \) \
		-type f -print | xargs rm -f


# Packaging of the kernel to various formats
# ---------------------------------------------------------------------------

%src-pkg: FORCE
	$(Q)$(MAKE) -f $(srctree)/scripts/Makefile.package $@
%pkg: include/config/kernel.release FORCE
	$(Q)$(MAKE) -f $(srctree)/scripts/Makefile.package $@

# Brief documentation of the typical targets used
# ---------------------------------------------------------------------------

boards := $(wildcard $(srctree)/arch/$(SRCARCH)/configs/*_defconfig)
boards := $(sort $(notdir $(boards)))
board-dirs := $(dir $(wildcard $(srctree)/arch/$(SRCARCH)/configs/*/*_defconfig))
board-dirs := $(sort $(notdir $(board-dirs:/=)))

PHONY += help
help:
	@echo  'Cleaning targets:'
	@echo  '  clean		  - Remove most generated files but keep the config and'
	@echo  '                    enough build support to build external modules'
	@echo  '  mrproper	  - Remove all generated files + config + various backup files'
	@echo  '  distclean	  - mrproper + remove editor backup and patch files'
	@echo  ''
	@$(MAKE) -f $(srctree)/scripts/kconfig/Makefile help
	@echo  ''
	@echo  'Other generic targets:'
	@echo  '  all		  - Build all targets marked with [*]'
	@echo  '* vmlinux	  - Build the bare kernel'
	@echo  '* modules	  - Build all modules'
	@echo  '  modules_install - Install all modules to INSTALL_MOD_PATH (default: /)'
	@echo  '  dir/            - Build all files in dir and below'
	@echo  '  dir/file.[ois]  - Build specified target only'
	@echo  '  dir/file.ll     - Build the LLVM assembly file'
	@echo  '                    (requires compiler support for LLVM assembly generation)'
	@echo  '  dir/file.lst    - Build specified mixed source/assembly target only'
	@echo  '                    (requires a recent binutils and recent build (System.map))'
	@echo  '  dir/file.ko     - Build module including final link'
	@echo  '  modules_prepare - Set up for building external modules'
	@echo  '  tags/TAGS	  - Generate tags file for editors'
	@echo  '  cscope	  - Generate cscope index'
	@echo  '  gtags           - Generate GNU GLOBAL index'
	@echo  '  kernelrelease	  - Output the release version string (use with make -s)'
	@echo  '  kernelversion	  - Output the version stored in Makefile (use with make -s)'
	@echo  '  image_name	  - Output the image name (use with make -s)'
	@echo  '  headers_install - Install sanitised kernel headers to INSTALL_HDR_PATH'; \
	 echo  '                    (default: $(INSTALL_HDR_PATH))'; \
	 echo  ''
	@echo  'Static analysers:'
	@echo  '  checkstack      - Generate a list of stack hogs'
	@echo  '  versioncheck    - Sanity check on version.h usage'
	@echo  '  includecheck    - Check for duplicate included header files'
	@echo  '  export_report   - List the usages of all exported symbols'
	@echo  '  headerdep       - Detect inclusion cycles in headers'
	@echo  '  coccicheck      - Check with Coccinelle'
	@echo  '  clang-analyzer  - Check with clang static analyzer'
	@echo  '  clang-tidy      - Check with clang-tidy'
	@echo  ''
	@echo  'Tools:'
	@echo  '  nsdeps          - Generate missing symbol namespace dependencies'
	@echo  ''
	@echo  'Kernel selftest:'
	@echo  '  kselftest         - Build and run kernel selftest'
	@echo  '                      Build, install, and boot kernel before'
	@echo  '                      running kselftest on it'
	@echo  '                      Run as root for full coverage'
	@echo  '  kselftest-all     - Build kernel selftest'
	@echo  '  kselftest-install - Build and install kernel selftest'
	@echo  '  kselftest-clean   - Remove all generated kselftest files'
	@echo  '  kselftest-merge   - Merge all the config dependencies of'
	@echo  '		      kselftest to existing .config.'
	@echo  ''
	@echo  'Rust targets:'
	@echo  '  rustavailable   - Checks whether the Rust toolchain is'
	@echo  '		    available and, if not, explains why.'
	@echo  '  rustfmt	  - Reformat all the Rust code in the kernel'
	@echo  '  rustfmtcheck	  - Checks if all the Rust code in the kernel'
	@echo  '		    is formatted, printing a diff otherwise.'
	@echo  '  rustdoc	  - Generate Rust documentation'
	@echo  '		    (requires kernel .config)'
	@echo  '  rusttest        - Runs the Rust tests'
	@echo  '                    (requires kernel .config; downloads external repos)'
	@echo  '  rust-analyzer	  - Generate rust-project.json rust-analyzer support file'
	@echo  '		    (requires kernel .config)'
	@echo  '  dir/file.[os]   - Build specified target only'
	@echo  '  dir/file.rsi    - Build macro expanded source, similar to C preprocessing.'
	@echo  '                    Run with RUSTFMT=n to skip reformatting if needed.'
	@echo  '                    The output is not intended to be compilable.'
	@echo  '  dir/file.ll     - Build the LLVM assembly file'
	@echo  ''
	@$(if $(dtstree), \
		echo 'Devicetree:'; \
		echo '* dtbs             - Build device tree blobs for enabled boards'; \
		echo '  dtbs_install     - Install dtbs to $(INSTALL_DTBS_PATH)'; \
		echo '  dt_binding_check - Validate device tree binding documents'; \
		echo '  dtbs_check       - Validate device tree source files';\
		echo '')

	@echo 'Userspace tools targets:'
	@echo '  use "make tools/help"'
	@echo '  or  "cd tools; make help"'
	@echo  ''
	@echo  'Kernel packaging:'
	@$(MAKE) -f $(srctree)/scripts/Makefile.package help
	@echo  ''
	@echo  'Documentation targets:'
	@$(MAKE) -f $(srctree)/Documentation/Makefile dochelp
	@echo  ''
	@echo  'Architecture specific targets ($(SRCARCH)):'
	@$(or $(archhelp),\
		echo '  No architecture specific help defined for $(SRCARCH)')
	@echo  ''
	@$(if $(boards), \
		$(foreach b, $(boards), \
		printf "  %-27s - Build for %s\\n" $(b) $(subst _defconfig,,$(b));) \
		echo '')
	@$(if $(board-dirs), \
		$(foreach b, $(board-dirs), \
		printf "  %-16s - Show %s-specific targets\\n" help-$(b) $(b);) \
		printf "  %-16s - Show all of the above\\n" help-boards; \
		echo '')

	@echo  '  make V=n   [targets] 1: verbose build'
	@echo  '                       2: give reason for rebuild of target'
	@echo  '                       V=1 and V=2 can be combined with V=12'
	@echo  '  make O=dir [targets] Locate all output files in "dir", including .config'
	@echo  '  make C=1   [targets] Check re-compiled c source with $$CHECK'
	@echo  '                       (sparse by default)'
	@echo  '  make C=2   [targets] Force check of all c source with $$CHECK'
	@echo  '  make RECORDMCOUNT_WARN=1 [targets] Warn about ignored mcount sections'
	@echo  '  make W=n   [targets] Enable extra build checks, n=1,2,3 where'
	@echo  '		1: warnings which may be relevant and do not occur too often'
	@echo  '		2: warnings which occur quite often but may still be relevant'
	@echo  '		3: more obscure warnings, can most likely be ignored'
	@echo  '		e: warnings are being treated as errors'
	@echo  '		Multiple levels can be combined with W=12 or W=123'
	@$(if $(dtstree), \
		echo '  make CHECK_DTBS=1 [targets] Check all generated dtb files against schema'; \
		echo '         This can be applied both to "dtbs" and to individual "foo.dtb" targets' ; \
		)
	@echo  ''
	@echo  'Execute "make" or "make all" to build all targets marked with [*] '
	@echo  'For further info see the ./README file'


help-board-dirs := $(addprefix help-,$(board-dirs))

help-boards: $(help-board-dirs)

boards-per-dir = $(sort $(notdir $(wildcard $(srctree)/arch/$(SRCARCH)/configs/$*/*_defconfig)))

$(help-board-dirs): help-%:
	@echo  'Architecture specific targets ($(SRCARCH) $*):'
	@$(if $(boards-per-dir), \
		$(foreach b, $(boards-per-dir), \
		printf "  %-24s - Build for %s\\n" $*/$(b) $(subst _defconfig,,$(b));) \
		echo '')


# Documentation targets
# ---------------------------------------------------------------------------
DOC_TARGETS := xmldocs latexdocs pdfdocs htmldocs epubdocs cleandocs \
	       linkcheckdocs dochelp refcheckdocs texinfodocs infodocs
PHONY += $(DOC_TARGETS)
$(DOC_TARGETS):
	$(Q)$(MAKE) $(build)=Documentation $@


# Rust targets
# ---------------------------------------------------------------------------

# "Is Rust available?" target
PHONY += rustavailable
rustavailable:
	$(Q)$(CONFIG_SHELL) $(srctree)/scripts/rust_is_available.sh && echo "Rust is available!"

# Documentation target
#
# Using the singular to avoid running afoul of `no-dot-config-targets`.
PHONY += rustdoc
rustdoc: prepare
	$(Q)$(MAKE) $(build)=rust $@

# Testing target
PHONY += rusttest
rusttest: prepare
	$(Q)$(MAKE) $(build)=rust $@

# Formatting targets
PHONY += rustfmt rustfmtcheck

# We skip `rust/alloc` since we want to minimize the diff w.r.t. upstream.
#
# We match using absolute paths since `find` does not resolve them
# when matching, which is a problem when e.g. `srctree` is `..`.
# We `grep` afterwards in order to remove the directory entry itself.
rustfmt:
	$(Q)find $(abs_srctree) -type f -name '*.rs' \
		-o -path $(abs_srctree)/rust/alloc -prune \
		-o -path $(abs_objtree)/rust/test -prune \
		| grep -Fv $(abs_srctree)/rust/alloc \
		| grep -Fv $(abs_objtree)/rust/test \
		| grep -Fv generated \
		| xargs $(RUSTFMT) $(rustfmt_flags)

rustfmtcheck: rustfmt_flags = --check
rustfmtcheck: rustfmt

# Misc
# ---------------------------------------------------------------------------

PHONY += misc-check
misc-check:
	$(Q)$(srctree)/scripts/misc-check

all: misc-check

PHONY += scripts_gdb
scripts_gdb: prepare0
	$(Q)$(MAKE) $(build)=scripts/gdb
	$(Q)ln -fsn $(abspath $(srctree)/scripts/gdb/vmlinux-gdb.py)

ifdef CONFIG_GDB_SCRIPTS
all: scripts_gdb
endif

else # KBUILD_EXTMOD

filechk_kernel.release = echo $(KERNELRELEASE)

###
# External module support.
# When building external modules the kernel used as basis is considered
# read-only, and no consistency checks are made and the make
# system is not used on the basis kernel. If updates are required
# in the basis kernel ordinary make commands (without M=...) must be used.

# We are always building only modules.
KBUILD_BUILTIN :=
KBUILD_MODULES := 1

build-dir := $(KBUILD_EXTMOD)

compile_commands.json: $(extmod_prefix)compile_commands.json
PHONY += compile_commands.json

clean-dirs := $(KBUILD_EXTMOD)
clean: rm-files := $(KBUILD_EXTMOD)/Module.symvers $(KBUILD_EXTMOD)/modules.nsdeps \
	$(KBUILD_EXTMOD)/compile_commands.json $(KBUILD_EXTMOD)/.thinlto-cache

PHONY += prepare
# now expand this into a simple variable to reduce the cost of shell evaluations
prepare: CC_VERSION_TEXT := $(CC_VERSION_TEXT)
prepare:
	@if [ "$(CC_VERSION_TEXT)" != "$(CONFIG_CC_VERSION_TEXT)" ]; then \
		echo >&2 "warning: the compiler differs from the one used to build the kernel"; \
		echo >&2 "  The kernel was built by: $(CONFIG_CC_VERSION_TEXT)"; \
		echo >&2 "  You are using:           $(CC_VERSION_TEXT)"; \
	fi

PHONY += help
help:
	@echo  '  Building external modules.'
	@echo  '  Syntax: make -C path/to/kernel/src M=$$PWD target'
	@echo  ''
	@echo  '  modules         - default target, build the module(s)'
	@echo  '  modules_install - install the module'
	@echo  '  clean           - remove generated files in module directory only'
	@echo  '  rust-analyzer	  - generate rust-project.json rust-analyzer support file'
	@echo  ''

ifndef CONFIG_MODULES
modules modules_install: __external_modules_error
__external_modules_error:
	@echo >&2 '***'
	@echo >&2 '*** The present kernel disabled CONFIG_MODULES.'
	@echo >&2 '*** You cannot build or install external modules.'
	@echo >&2 '***'
	@false
endif

endif # KBUILD_EXTMOD

# ---------------------------------------------------------------------------
# Modules

PHONY += modules modules_install modules_sign modules_prepare

modules_install:
	$(Q)$(MAKE) -f $(srctree)/scripts/Makefile.modinst \
	sign-only=$(if $(filter modules_install,$(MAKECMDGOALS)),,y)

ifeq ($(CONFIG_MODULE_SIG),y)
# modules_sign is a subset of modules_install.
# 'make modules_install modules_sign' is equivalent to 'make modules_install'.
modules_sign: modules_install
	@:
else
modules_sign:
	@echo >&2 '***'
	@echo >&2 '*** CONFIG_MODULE_SIG is disabled. You cannot sign modules.'
	@echo >&2 '***'
	@false
endif

ifdef CONFIG_MODULES

$(MODORDER): $(build-dir)
	@:

# KBUILD_MODPOST_NOFINAL can be set to skip the final link of modules.
# This is solely useful to speed up test compiles.
modules: modpost
ifneq ($(KBUILD_MODPOST_NOFINAL),1)
	$(Q)$(MAKE) -f $(srctree)/scripts/Makefile.modfinal
endif

PHONY += modules_check
modules_check: $(MODORDER)
	$(Q)$(CONFIG_SHELL) $(srctree)/scripts/modules-check.sh $<

else # CONFIG_MODULES

modules:
	@:

KBUILD_MODULES :=

endif # CONFIG_MODULES

PHONY += modpost
modpost: $(if $(single-build),, $(if $(KBUILD_BUILTIN), vmlinux.o)) \
	 $(if $(KBUILD_MODULES), modules_check)
	$(Q)$(MAKE) -f $(srctree)/scripts/Makefile.modpost

# Single targets
# ---------------------------------------------------------------------------
# To build individual files in subdirectories, you can do like this:
#
#   make foo/bar/baz.s
#
# The supported suffixes for single-target are listed in 'single-targets'
#
# To build only under specific subdirectories, you can do like this:
#
#   make foo/bar/baz/

ifdef single-build

# .ko is special because modpost is needed
single-ko := $(sort $(filter %.ko, $(MAKECMDGOALS)))
single-no-ko := $(filter-out $(single-ko), $(MAKECMDGOALS)) \
		$(foreach x, o mod, $(patsubst %.ko, %.$x, $(single-ko)))

$(single-ko): single_modules
	@:
$(single-no-ko): $(build-dir)
	@:

# Remove MODORDER when done because it is not the real one.
PHONY += single_modules
single_modules: $(single-no-ko) modules_prepare
	$(Q){ $(foreach m, $(single-ko), echo $(extmod_prefix)$(m:%.ko=%.o);) } > $(MODORDER)
	$(Q)$(MAKE) -f $(srctree)/scripts/Makefile.modpost
ifneq ($(KBUILD_MODPOST_NOFINAL),1)
	$(Q)$(MAKE) -f $(srctree)/scripts/Makefile.modfinal
endif
	$(Q)rm -f $(MODORDER)

single-goals := $(addprefix $(build-dir)/, $(single-no-ko))

KBUILD_MODULES := 1

endif

# Preset locale variables to speed up the build process. Limit locale
# tweaks to this spot to avoid wrong language settings when running
# make menuconfig etc.
# Error messages still appears in the original language
PHONY += $(build-dir)
$(build-dir): prepare
	$(Q)$(MAKE) $(build)=$@ need-builtin=1 need-modorder=1 $(single-goals)

clean-dirs := $(addprefix _clean_, $(clean-dirs))
PHONY += $(clean-dirs) clean
$(clean-dirs):
	$(Q)$(MAKE) $(clean)=$(patsubst _clean_%,%,$@)

clean: $(clean-dirs)
	$(call cmd,rmfiles)
	@find $(or $(KBUILD_EXTMOD), .) $(RCS_FIND_IGNORE) \
		\( -name '*.[aios]' -o -name '*.rsi' -o -name '*.ko' -o -name '.*.cmd' \
		-o -name '*.ko.*' \
		-o -name '*.dtb' -o -name '*.dtbo' \
		-o -name '*.dtb.S' -o -name '*.dtbo.S' \
		-o -name '*.dt.yaml' \
		-o -name '*.dwo' -o -name '*.lst' \
		-o -name '*.su' -o -name '*.mod' \
		-o -name '.*.d' -o -name '.*.tmp' -o -name '*.mod.c' \
		-o -name '*.lex.c' -o -name '*.tab.[ch]' \
		-o -name '*.asn1.[ch]' \
		-o -name '*.symtypes' -o -name 'modules.order' \
		-o -name '*.c.[012]*.*' \
		-o -name '*.ll' \
		-o -name '*.gcno' \
		-o -name '*.*.symversions' \) -type f -print \
		-o -name '.tmp_*' -print \
		| xargs rm -rf

# Generate tags for editors
# ---------------------------------------------------------------------------
quiet_cmd_tags = GEN     $@
      cmd_tags = $(BASH) $(srctree)/scripts/tags.sh $@

tags TAGS cscope gtags: FORCE
	$(call cmd,tags)

# IDE support targets
PHONY += rust-analyzer
rust-analyzer:
	$(Q)$(MAKE) $(build)=rust $@

# Script to generate missing namespace dependencies
# ---------------------------------------------------------------------------

PHONY += nsdeps
nsdeps: export KBUILD_NSDEPS=1
nsdeps: modules
	$(Q)$(CONFIG_SHELL) $(srctree)/scripts/nsdeps

# Clang Tooling
# ---------------------------------------------------------------------------

quiet_cmd_gen_compile_commands = GEN     $@
      cmd_gen_compile_commands = $(PYTHON3) $< -a $(AR) -o $@ $(filter-out $<, $(real-prereqs))

$(extmod_prefix)compile_commands.json: scripts/clang-tools/gen_compile_commands.py \
	$(if $(KBUILD_EXTMOD),, vmlinux.a $(KBUILD_VMLINUX_LIBS)) \
	$(if $(CONFIG_MODULES), $(MODORDER)) FORCE
	$(call if_changed,gen_compile_commands)

targets += $(extmod_prefix)compile_commands.json

PHONY += clang-tidy clang-analyzer

ifdef CONFIG_CC_IS_CLANG
quiet_cmd_clang_tools = CHECK   $<
      cmd_clang_tools = $(PYTHON3) $(srctree)/scripts/clang-tools/run-clang-tools.py $@ $<

clang-tidy clang-analyzer: $(extmod_prefix)compile_commands.json
	$(call cmd,clang_tools)
else
clang-tidy clang-analyzer:
	@echo "$@ requires CC=clang" >&2
	@false
endif

# Scripts to check various things for consistency
# ---------------------------------------------------------------------------

PHONY += includecheck versioncheck coccicheck export_report

includecheck:
	find $(srctree)/* $(RCS_FIND_IGNORE) \
		-name '*.[hcS]' -type f -print | sort \
		| xargs $(PERL) -w $(srctree)/scripts/checkincludes.pl

versioncheck:
	find $(srctree)/* $(RCS_FIND_IGNORE) \
		-name '*.[hcS]' -type f -print | sort \
		| xargs $(PERL) -w $(srctree)/scripts/checkversion.pl

coccicheck:
	$(Q)$(BASH) $(srctree)/scripts/$@

export_report:
	$(PERL) $(srctree)/scripts/export_report.pl

PHONY += checkstack kernelrelease kernelversion image_name

# UML needs a little special treatment here.  It wants to use the host
# toolchain, so needs $(SUBARCH) passed to checkstack.pl.  Everyone
# else wants $(ARCH), including people doing cross-builds, which means
# that $(SUBARCH) doesn't work here.
ifeq ($(ARCH), um)
CHECKSTACK_ARCH := $(SUBARCH)
else
CHECKSTACK_ARCH := $(ARCH)
endif
checkstack:
	$(OBJDUMP) -d vmlinux $$(find . -name '*.ko') | \
	$(PERL) $(srctree)/scripts/checkstack.pl $(CHECKSTACK_ARCH)

kernelrelease:
	@$(filechk_kernel.release)

kernelversion:
	@echo $(KERNELVERSION)

image_name:
	@echo $(KBUILD_IMAGE)

PHONY += run-command
run-command:
	$(Q)$(KBUILD_RUN_COMMAND)

quiet_cmd_rmfiles = $(if $(wildcard $(rm-files)),CLEAN   $(wildcard $(rm-files)))
      cmd_rmfiles = rm -rf $(rm-files)

# read saved command lines for existing targets
existing-targets := $(wildcard $(sort $(targets)))

-include $(foreach f,$(existing-targets),$(dir $(f)).$(notdir $(f)).cmd)

endif # config-build
endif # mixed-build
endif # need-sub-make

PHONY += FORCE
FORCE:

# Declare the contents of the PHONY variable as phony.  We keep that
# information in a variable so we can use it in if_changed and friends.
.PHONY: $(PHONY)<|MERGE_RESOLUTION|>--- conflicted
+++ resolved
@@ -2,11 +2,7 @@
 VERSION = 6
 PATCHLEVEL = 6
 SUBLEVEL = 0
-<<<<<<< HEAD
-EXTRAVERSION = -rc4
-=======
 EXTRAVERSION = -rc5
->>>>>>> d45f72b3
 NAME = Hurr durr I'ma ninja sloth
 
 # *DOCUMENTATION*
